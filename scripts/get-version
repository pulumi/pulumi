#!/bin/bash
set -o nounset -o errexit -o pipefail

if [ $# -eq 0 ]; then
    echo "No arguments provided. Pass appropriate git commit-ish value get version of (i.e. 'HEAD')"
    exit 1
fi

COMMITISH=$1
DIRTY_TAG=""
EXACT=0

# Figure out if the worktree is dirty, we run update-index first
# as we've seen cases in Travis where not doing so causes git to
# treat the worktree as dirty when it is not.
git update-index -q --refresh
<<<<<<< HEAD
if ! git diff-files -- . ':!**/go.mod' ':!**/go.sum' --quiet; then
=======
if ! git diff-files --quiet -- . ':!**/go.mod' ':!**/go.sum'; then
>>>>>>> cfea357c
    DIRTY_TAG="dirty"
fi

# If we have an exact tag, just use it.
if git describe --tags --exact-match "${COMMITISH}" >/dev/null 2>&1; then
    EXACT=1
    TAG=$(git describe --tags --exact-match "${COMMITISH}")
# Otherwise, increment the minor version version (if the package is 1.X or later) or the
# patch version (if the package is pre 1.0), add the -alpha tag and some
# commit metadata. If there's no existing tag, pretend a v0.0.0 was
# there so we'll produce v0.0.1-dev builds.
elif git describe --tags --abbrev=0 "${COMMITISH}" > /dev/null 2>&1; then
    TAG=$(git describe --tags --abbrev=0 "${COMMITISH}")
else
    TAG="v0.0.0"
fi

# Check to see if the latest tag is for a submodule and transform to semver tolerant
# e.g: submodule/submodule/.../v.X.X.X
# sdk/v1.1.1 -> v1.1.1
IFS='/'
read -a tagsplit <<< "${TAG}"

if echo "${#tagsplit[@]}" > /dev/null 2>&1 -gt 1; 
then
    TAG=${tagsplit[${#tagsplit[@]}-1]}
fi

# if we found an exact match, return it at this point
# after we have removed any submodule prefixes.
if [ $EXACT -eq 1 ]
then
    echo -n "${TAG}"
    if [ ! -z "${DIRTY_TAG}" ]; then
        echo -n "+${DIRTY_TAG}"
    fi

    echo ""
    exit 0
fi

# Strip off any pre-release tag we might have (e.g. from doing a -rc build)
TAG=${TAG%%-*}

MAJOR=$(cut -d. -f1 <<< "${TAG}")
MINOR=$(cut -d. -f2 <<< "${TAG}")
PATCH=$(cut -d. -f3 <<< "${TAG}")

if [ "${MAJOR}" = "v0" ]; then
    PATCH=$((${PATCH}+1))
else
    MINOR=$((${MINOR}+1))
    PATCH=0
fi

# if we're in a features/xxx branch and caller passed --embed-feature-branch then append `-xxx` to
# the version as well.
FEATURE_TAG=""
for arg in "$@"
do
    if [[ "$arg" == "--embed-feature-branch" ]]; then
        if [[ "${TRAVIS_BRANCH:-}" == features/* ]]; then
            FEATURE_TAG=$(echo "${TRAVIS_BRANCH}" | sed -e 's|^features/|-|g')
        fi
        if [[ "${TRAVIS_BRANCH:-}" == feature-* ]]; then
            FEATURE_TAG=$(echo "${TRAVIS_BRANCH}")
        fi
    fi
done

# We want to include some additional information. To the base tag we
# add a timestamp and commit hash. We use the timestamp of the commit
# itself, not the date it was authored (so it will change when someone
# rebases a PR into master, for example).
echo -n "${MAJOR}.${MINOR}.${PATCH}-alpha${FEATURE_TAG}.$(git show -s --format='%ct+g%h' ${COMMITISH})"
if [ ! -z "${DIRTY_TAG}" ]; then
    echo -n ".${DIRTY_TAG}"
fi

echo ""<|MERGE_RESOLUTION|>--- conflicted
+++ resolved
@@ -14,11 +14,7 @@
 # as we've seen cases in Travis where not doing so causes git to
 # treat the worktree as dirty when it is not.
 git update-index -q --refresh
-<<<<<<< HEAD
-if ! git diff-files -- . ':!**/go.mod' ':!**/go.sum' --quiet; then
-=======
 if ! git diff-files --quiet -- . ':!**/go.mod' ':!**/go.sum'; then
->>>>>>> cfea357c
     DIRTY_TAG="dirty"
 fi
 
