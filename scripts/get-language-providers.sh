--- conflicted
+++ resolved
@@ -12,11 +12,7 @@
 }
 
 # shellcheck disable=SC2043
-<<<<<<< HEAD
-for i in "java v0.5.4" "yaml v0.5.4"; do
-=======
 for i in "github.com/pulumi/pulumi-java java" "github.com/pulumi/pulumi-yaml yaml"; do
->>>>>>> 4a743df1
   set -- $i # treat strings in loop as args
   REPO="$1"
   PULUMI_LANG="$2"
