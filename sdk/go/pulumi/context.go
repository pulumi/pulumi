// Copyright 2016-2021, Pulumi Corporation.
//
// Licensed under the Apache License, Version 2.0 (the "License");
// you may not use this file except in compliance with the License.
// You may obtain a copy of the License at
//
//     http://www.apache.org/licenses/LICENSE-2.0
//
// Unless required by applicable law or agreed to in writing, software
// distributed under the License is distributed on an "AS IS" BASIS,
// WITHOUT WARRANTIES OR CONDITIONS OF ANY KIND, either express or implied.
// See the License for the specific language governing permissions and
// limitations under the License.

//go:generate go run generate/main.go

package pulumi

import (
	"context"
	"errors"
	"fmt"
	"net/url"
	"os"
	"path"
	"path/filepath"
	"reflect"
	"runtime"
	"sort"
	"strings"
	"sync"

<<<<<<< HEAD
	"github.com/golang/protobuf/proto"
	structpb "github.com/golang/protobuf/ptypes/struct"
=======
>>>>>>> cece73eb
	multierror "github.com/hashicorp/go-multierror"
	"github.com/pulumi/pulumi/sdk/v3/go/common/resource"
	"github.com/pulumi/pulumi/sdk/v3/go/common/resource/plugin"
	"github.com/pulumi/pulumi/sdk/v3/go/common/slice"
	"github.com/pulumi/pulumi/sdk/v3/go/common/util/cmdutil"
	"github.com/pulumi/pulumi/sdk/v3/go/common/util/contract"
	"github.com/pulumi/pulumi/sdk/v3/go/common/util/logging"
	"github.com/pulumi/pulumi/sdk/v3/go/common/util/rpcutil"
	"github.com/pulumi/pulumi/sdk/v3/go/internal"
	pulumirpc "github.com/pulumi/pulumi/sdk/v3/proto/go"
	"google.golang.org/grpc"
	"google.golang.org/grpc/credentials/insecure"
	"google.golang.org/protobuf/types/known/structpb"
)

var disableResourceReferences = cmdutil.IsTruthy(os.Getenv("PULUMI_DISABLE_RESOURCE_REFERENCES"))

type workGroup = internal.WorkGroup

<<<<<<< HEAD
// Context handles registration of resources and exposes metadata about the current deployment context.
type Context struct {
	ctx           context.Context
	info          RunInfo
	stack         Resource
	exports       map[string]Input
	monitor       pulumirpc.ResourceMonitorClient
	monitorConn   *grpc.ClientConn
	engine        pulumirpc.EngineClient
	engineConn    *grpc.ClientConn
	callbacksLock sync.Mutex
	callbacks     *callbackServer
=======
type contextState struct {
	info        RunInfo
	stack       Resource
	exports     map[string]Input
	monitor     pulumirpc.ResourceMonitorClient
	monitorConn *grpc.ClientConn
	engine      pulumirpc.EngineClient
	engineConn  *grpc.ClientConn
>>>>>>> cece73eb

	keepResources       bool       // true if resources should be marshaled as strongly-typed references.
	keepOutputValues    bool       // true if outputs should be marshaled as strongly-type output values.
	supportsDeletedWith bool       // true if deletedWith supported by pulumi
	supportsAliasSpecs  bool       // true if full alias specification is supported by pulumi
	supportsTransforms  bool       // true if remote transformations are supported by pulumi
	rpcs                int        // the number of outstanding RPC requests.
	rpcsDone            *sync.Cond // an event signaling completion of RPCs.
	rpcsLock            sync.Mutex // a lock protecting the RPC count and event.
	rpcError            error      // the first error (if any) encountered during an RPC.

	join workGroup // the waitgroup for non-RPC async work associated with this context
}

// Context handles registration of resources and exposes metadata about the current deployment context.
type Context struct {
	state *contextState
	ctx   context.Context
	Log   Log // the logging interface for the Pulumi log stream.
}

// NewContext creates a fresh run context out of the given metadata.
func NewContext(ctx context.Context, info RunInfo) (*Context, error) {
	// Connect to the gRPC endpoints if we have addresses for them.
	var monitorConn *grpc.ClientConn
	var monitor pulumirpc.ResourceMonitorClient
	if addr := info.MonitorAddr; addr != "" {
		conn, err := grpc.Dial(
			info.MonitorAddr,
			grpc.WithTransportCredentials(insecure.NewCredentials()),
			rpcutil.GrpcChannelOptions(),
		)
		if err != nil {
			return nil, fmt.Errorf("connecting to resource monitor over RPC: %w", err)
		}
		monitorConn = conn
		monitor = pulumirpc.NewResourceMonitorClient(monitorConn)
	}

	var engineConn *grpc.ClientConn
	var engine pulumirpc.EngineClient
	if info.engineConn != nil {
		engineConn = info.engineConn
		engine = pulumirpc.NewEngineClient(engineConn)
	} else if addr := info.EngineAddr; addr != "" {
		conn, err := grpc.Dial(
			info.EngineAddr,
			grpc.WithTransportCredentials(insecure.NewCredentials()),
			rpcutil.GrpcChannelOptions(),
		)
		if err != nil {
			return nil, fmt.Errorf("connecting to engine over RPC: %w", err)
		}
		engineConn = conn
		engine = pulumirpc.NewEngineClient(engineConn)
	}

	if info.Mocks != nil {
		monitor = &mockMonitor{project: info.Project, stack: info.Stack, mocks: info.Mocks}
		engine = &mockEngine{}
	}

	if wrap := info.wrapResourceMonitorClient; wrap != nil {
		monitor = wrap(monitor)
	}

	supportsFeature := func(id string) (bool, error) {
		if monitor != nil {
			resp, err := monitor.SupportsFeature(ctx, &pulumirpc.SupportsFeatureRequest{Id: id})
			if err != nil {
				return false, fmt.Errorf("checking monitor features: %w", err)
			}
			return resp.GetHasSupport(), nil
		}
		return false, nil
	}

	keepResources, err := supportsFeature("resourceReferences")
	if err != nil {
		return nil, err
	}

	keepOutputValues, err := supportsFeature("outputValues")
	if err != nil {
		return nil, err
	}

	supportsDeletedWith, err := supportsFeature("deletedWith")
	if err != nil {
		return nil, err
	}

	supportsAliasSpecs, err := supportsFeature("aliasSpecs")
	if err != nil {
		return nil, err
	}
<<<<<<< HEAD

	supportsTransforms, err := supportsFeature("transformations")
	if err != nil {
		return nil, err
	}

	context := &Context{
		ctx:                 ctx,
=======
	contextState := &contextState{
>>>>>>> cece73eb
		info:                info,
		exports:             make(map[string]Input),
		monitorConn:         monitorConn,
		monitor:             monitor,
		engineConn:          engineConn,
		engine:              engine,
		keepResources:       keepResources,
		keepOutputValues:    keepOutputValues,
		supportsDeletedWith: supportsDeletedWith,
		supportsAliasSpecs:  supportsAliasSpecs,
		supportsTransforms:  supportsTransforms,
	}
	contextState.rpcsDone = sync.NewCond(&contextState.rpcsLock)
	context := &Context{
		state: contextState,
		ctx:   ctx,
	}
	context.Log = &logState{
		engine: engine,
		ctx:    ctx,
		join:   &contextState.join,
	}

	return context, nil
}

// Context returns the base context used to instantiate the current context.
func (ctx *Context) Context() context.Context {
	return ctx.ctx
}

// WithValue returns a copy of base context in which the value associated with key is val.
func (ctx *Context) WithValue(key, val any) *Context {
	newCtx := &Context{
		ctx:   ctx.ctx,
		state: ctx.state,
		Log:   ctx.Log,
	}
	newCtx.ctx = context.WithValue(newCtx.ctx, key, val)
	return newCtx
}

// Value returns the value associated with key from base context
func (ctx *Context) Value(key any) any {
	return ctx.ctx.Value(key)
}

// Close implements io.Closer and relinquishes any outstanding resources held by the context.
func (ctx *Context) Close() error {
	if ctx.state.engineConn != nil {
		if err := ctx.state.engineConn.Close(); err != nil {
			return err
		}
	}
	if ctx.state.monitorConn != nil {
		if err := ctx.state.monitorConn.Close(); err != nil {
			return err
		}
	}
	return nil
}

// wait waits for all asynchronous work associated with this context to drain. RPCs may not be queued once wait
// returns.
func (ctx *Context) wait() error {
	// Wait for async work to flush.
	ctx.state.join.Wait()

	// Ensure all outstanding RPCs have completed before proceeding. Also, prevent any new RPCs from happening.
	ctx.state.rpcsLock.Lock()
	defer ctx.state.rpcsLock.Unlock()

	// Wait until the RPC count hits zero.
	for ctx.state.rpcs > 0 {
		ctx.state.rpcsDone.Wait()
	}

	// Mark the RPCs flag so that no more RPCs are permitted.
	ctx.state.rpcs = noMoreRPCs

	if ctx.state.rpcError != nil {
		return fmt.Errorf("waiting for RPCs: %w", ctx.state.rpcError)
	}

	return nil
}

// Organization returns the current organization name.
func (ctx *Context) Organization() string {
	org := ctx.state.info.Organization
	if org == "" {
		org = "organization"
	}
	return org
}

// Project returns the current project name.
func (ctx *Context) Project() string { return ctx.state.info.Project }

// Stack returns the current stack name being deployed into.
func (ctx *Context) Stack() string { return ctx.state.info.Stack }

// Parallel returns the degree of parallelism currently being used by the engine (1 being entirely serial).
func (ctx *Context) Parallel() int { return ctx.state.info.Parallel }

// DryRun is true when evaluating a program for purposes of planning, instead of performing a true deployment.
func (ctx *Context) DryRun() bool { return ctx.state.info.DryRun }

// RunningWithMocks is true if the program is running using a Mock monitor instead of a real Pulumi engine.
func (ctx *Context) RunningWithMocks() bool {
	_, isMockMonitor := ctx.state.monitor.(*mockMonitor)
	return isMockMonitor
}

// GetConfig returns the config value, as a string, and a bool indicating whether it exists or not.
func (ctx *Context) GetConfig(key string) (string, bool) {
	v, ok := ctx.state.info.Config[key]
	return v, ok
}

// IsConfigSecret returns true if the config value is a secret.
func (ctx *Context) IsConfigSecret(key string) bool {
	for _, secretKey := range ctx.state.info.ConfigSecretKeys {
		if key == secretKey {
			return true
		}
	}
	return false
}

// registerTransform starts up a callback server if not already running and registers the given transformation.
func (ctx *Context) registerTransform(t ResourceTransform) (*pulumirpc.Callback, error) {
	contract.Assertf(ctx.supportsTransforms, "transformation attempted but not supported by resource monitor")

	// Wrap the transformation in a callback function.
	callback := func(innerCtx context.Context, req []byte) (proto.Message, error) {
		// Unmarshal the request to a pulumirpc.ResourceTransformationRequest.
		var rpcReq pulumirpc.TransformationRequest
		if err := proto.Unmarshal(req, &rpcReq); err != nil {
			return nil, fmt.Errorf("unmarshaling request: %w", err)
		}

		// Unmarshal the resource inputs.
		properties, err := plugin.UnmarshalProperties(rpcReq.Properties, plugin.MarshalOptions{
			KeepUnknowns:     true,
			KeepSecrets:      true,
			KeepResources:    true,
			KeepOutputValues: true,
		})
		if err != nil {
			return nil, fmt.Errorf("unmarshaling properties: %w", err)
		}

		props, err := unmarshalPropertyMap(ctx, properties)
		if err != nil {
			return nil, fmt.Errorf("unmarshaling properties: %w", err)
		}

		// Unmarshal the resource options.
		var opts ResourceOptions
		if rpcReq.Options != nil {
			opts.AdditionalSecretOutputs = rpcReq.Options.AdditionalSecretOutputs
			opts.Aliases = slice.Map(rpcReq.Options.Aliases, func(a *pulumirpc.Alias) Alias {
				switch v := a.GetAlias().(type) {
				case *pulumirpc.Alias_Urn:
					return Alias{URN: URN(v.Urn)}
				case *pulumirpc.Alias_Spec_:
					alias := Alias{
						Name:    String(v.Spec.Name),
						Type:    String(v.Spec.Type),
						Stack:   String(v.Spec.Stack),
						Project: String(v.Spec.Project),
					}

					switch p := v.Spec.Parent.(type) {
					case *pulumirpc.Alias_Spec_NoParent:
						alias.NoParent = Bool(p.NoParent)
					case *pulumirpc.Alias_Spec_ParentUrn:
						alias.ParentURN = URN(p.ParentUrn)
					}
					return alias
				}
				return Alias{}
			})
			if rpcReq.Options.CustomTimeouts != nil {
				opts.CustomTimeouts = &CustomTimeouts{
					Create: rpcReq.Options.CustomTimeouts.Create,
					Update: rpcReq.Options.CustomTimeouts.Update,
					Delete: rpcReq.Options.CustomTimeouts.Delete,
				}
			}
			if rpcReq.Options.DeleteBeforeReplace != nil {
				opts.DeleteBeforeReplace = *rpcReq.Options.DeleteBeforeReplace
			}
			opts.DependsOn = slice.Map(rpcReq.Options.DependsOn, func(d string) Resource {
				return ctx.newDependencyResource(URN(d))
			})
			opts.IgnoreChanges = rpcReq.Options.IgnoreChanges
			if rpcReq.Parent != "" {
				opts.Parent = ctx.newDependencyResource(URN(rpcReq.Parent))
			}
			opts.PluginDownloadURL = rpcReq.Options.PluginDownloadUrl
			opts.Protect = rpcReq.Options.Protect
			if rpcReq.Options.Provider != "" {
				split := strings.Split(rpcReq.Options.Provider, "::")
				opts.Provider = ctx.newDependencyProviderResource(URN(rpcReq.Options.Provider))
			}
			if rpcReq.Options.Providers != nil {
				opts.Providers = make([]ProviderResource, 0, len(rpcReq.Options.Providers))
				for _, p := range rpcReq.Options.Providers {
					opts.Providers = append(opts.Providers, ctx.newDependencyProviderResource(URN(p)))
				}
			}
			opts.ReplaceOnChanges = rpcReq.Options.ReplaceOnChanges
			opts.RetainOnDelete = rpcReq.Options.RetainOnDelete
			opts.Version = rpcReq.Options.Version
		}

		args := &ResourceTransformArgs{
			Custom: rpcReq.Custom,
			Type:   rpcReq.Type,
			Name:   rpcReq.Name,
			Props:  props,
			Opts:   opts,
		}

		res := t(args)
		rpcRes := &pulumirpc.TransformationResponse{
			Properties: nil,
			Options:    nil,
		}

		if res != nil {
			umProperties := res.Props
			if umProperties == nil {
				umProperties = map[string]any{}
			}
			mProperties, _, err := marshalInput(umProperties, anyType, true)
			if err != nil {
				return nil, fmt.Errorf("marshaling properties: %w", err)
			}

			properties = resource.PropertyMap{}
			if mProperties.IsObject() {
				properties = mProperties.ObjectValue()
			}

			rpcRes.Properties, err = plugin.MarshalProperties(
				properties,
				ctx.withKeepOrRejectUnknowns(plugin.MarshalOptions{
					KeepSecrets:   true,
					KeepResources: ctx.keepResources,
				}),
			)
			if err != nil {
				return nil, fmt.Errorf("marshaling properties: %w", err)
			}

			// Marshal the resource options
			rpcRes.Options = &pulumirpc.TransformationResourceOptions{
				AdditionalSecretOutputs: res.Opts.AdditionalSecretOutputs,
				//opts.Aliases = rpcReq.Options.Aliases
				//if rpcReq.Options.CustomTimeouts != nil {
				//	opts.CustomTimeouts = &CustomTimeouts{
				//		Create: rpcReq.Options.CustomTimeouts.Create,
				//		Update: rpcReq.Options.CustomTimeouts.Update,
				//		Delete: rpcReq.Options.CustomTimeouts.Delete,
				//	}
				//}
				//if rpcReq.Options.DeleteBeforeReplace != nil {
				//	opts.DeleteBeforeReplace = *rpcReq.Options.DeleteBeforeReplace
				//}
				//opts.DependsOn = rpcReq.Options.DependsOn
				//opts.DependsOnInputs = rpcReq.Options.DependsOnInputs
				//opts.IgnoreChanges = rpcReq.Options.IgnoreChanges
				//opts.Parent = rpcReq.Parent
				//opts.PluginDownloadURL = rpcReq.Options.PluginDownloadUrl
				//opts.Protect = rpcReq.Options.Protect
				//opts.Provider = rpcReq.Options.Provider
				//opts.Providers = rpcReq.Options.Providers
				//opts.ReplaceOnChanges = rpcReq.Options.ReplaceOnChanges
				//opts.RetainOnDelete = rpcReq.Options.RetainOnDelete
				//opts.Version = rpcReq.Options.Version
			}
		}

		return rpcRes, nil
	}

	err := func() error {
		ctx.callbacksLock.Lock()
		defer ctx.callbacksLock.Unlock()
		if ctx.callbacks == nil {
			c, err := newCallbackServer()
			if err != nil {
				return fmt.Errorf("creating callback server: %w", err)
			}
			ctx.callbacks = c
		}
		return nil
	}()
	if err != nil {
		return nil, err
	}

	cb, err := ctx.callbacks.RegisterCallback(callback)
	if err != nil {
		return nil, fmt.Errorf("registering callback: %w", err)
	}

	return cb, nil
}

// Invoke will invoke a provider's function, identified by its token tok. This function call is synchronous.
//
// args and result must be pointers to struct values fields and appropriately tagged and typed for use with Pulumi.
func (ctx *Context) Invoke(tok string, args interface{}, result interface{}, opts ...InvokeOption) (err error) {
	if tok == "" {
		return errors.New("invoke token must not be empty")
	}

	resultV := reflect.ValueOf(result)
	if !(resultV.Kind() == reflect.Ptr &&
		(resultV.Elem().Kind() == reflect.Struct ||
			(resultV.Elem().Kind() == reflect.Map && resultV.Elem().Type().Key().Kind() == reflect.String))) {
		return errors.New("result must be a pointer to a struct or map value")
	}

	options, err := NewInvokeOptions(opts...)
	if err != nil {
		return err
	}

	// Note that we're about to make an outstanding RPC request, so that we can rendezvous during shutdown.
	if err = ctx.beginRPC(); err != nil {
		return err
	}
	defer ctx.endRPC(err)

	var providerRef string
	providers, err := ctx.mergeProviders(tok, options.Parent, options.Provider, nil)
	if err != nil {
		return err
	}
	if provider := providers[getPackage(tok)]; provider != nil {
		pr, err := ctx.resolveProviderReference(provider)
		if err != nil {
			return err
		}
		providerRef = pr
	}

	// Serialize arguments. Outputs will not be awaited: instead, an error will be returned if any Outputs are present.
	if args == nil {
		args = struct{}{}
	}
	resolvedArgs, _, err := marshalInput(args, anyType, false)
	if err != nil {
		return fmt.Errorf("marshaling arguments: %w", err)
	}

	resolvedArgsMap := resource.PropertyMap{}
	if resolvedArgs.IsObject() {
		resolvedArgsMap = resolvedArgs.ObjectValue()
	}

	rpcArgs, err := plugin.MarshalProperties(
		resolvedArgsMap,
		ctx.withKeepOrRejectUnknowns(plugin.MarshalOptions{
			KeepSecrets:   true,
			KeepResources: ctx.state.keepResources,
		}),
	)
	if err != nil {
		return fmt.Errorf("marshaling arguments: %w", err)
	}

	// Now, invoke the RPC to the provider synchronously.
	logging.V(9).Infof("Invoke(%s, #args=%d): RPC call being made synchronously", tok, len(resolvedArgsMap))
	resp, err := ctx.state.monitor.Invoke(ctx.ctx, &pulumirpc.ResourceInvokeRequest{
		Tok:               tok,
		Args:              rpcArgs,
		Provider:          providerRef,
		Version:           options.Version,
		PluginDownloadURL: options.PluginDownloadURL,
		AcceptResources:   !disableResourceReferences,
	})
	if err != nil {
		logging.V(9).Infof("Invoke(%s, ...): error: %v", tok, err)
		return err
	}

	// If there were any failures from the provider, return them.
	if len(resp.Failures) > 0 {
		logging.V(9).Infof("Invoke(%s, ...): success: w/ %d failures", tok, len(resp.Failures))
		var ferr error
		for _, failure := range resp.Failures {
			ferr = multierror.Append(ferr,
				fmt.Errorf("%s invoke failed: %s (%s)", tok, failure.Reason, failure.Property))
		}
		return ferr
	}

	// Otherwise, simply unmarshal the output properties and return the result.
	outProps, err := plugin.UnmarshalProperties(
		resp.Return,
		ctx.withKeepOrRejectUnknowns(plugin.MarshalOptions{
			KeepSecrets:   true,
			KeepResources: true,
		}),
	)
	if err != nil {
		return err
	}

	// fail if there are secrets returned from the invoke
	hasSecret, err := unmarshalOutput(ctx, resource.NewObjectProperty(outProps), resultV.Elem())
	if err != nil {
		return err
	}
	if hasSecret {
		return errors.New("unexpected secret result returned to invoke call")
	}
	logging.V(9).Infof("Invoke(%s, ...): success: w/ %d outs (err=%v)", tok, len(outProps), err)
	return nil
}

// Call will invoke a provider call function, identified by its token tok.
//
// output is used to determine the output type to return; self is optional for methods.
func (ctx *Context) Call(tok string, args Input, output Output, self Resource, opts ...InvokeOption) (Output, error) {
	if tok == "" {
		return nil, errors.New("call token must not be empty")
	}

	output = ctx.newOutput(reflect.TypeOf(output))

	options, err := NewInvokeOptions(opts...)
	if err != nil {
		return nil, err
	}

	// Note that we're about to make an outstanding RPC request, so that we can rendezvous during shutdown.
	if err := ctx.beginRPC(); err != nil {
		return nil, err
	}

	prepareCallRequest := func() (*pulumirpc.CallRequest, error) {
		// Determine the provider, version and url to use.
		var provider ProviderResource
		var version string
		var pluginURL string
		if self != nil {
			provider = self.getProvider()
			version = self.getVersion()
			pluginURL = self.getPluginDownloadURL()
		} else {
			providers, err := ctx.mergeProviders(tok, options.Parent, options.Provider, nil)
			if err != nil {
				return nil, err
			}
			provider = providers[getPackage(tok)]
			version = options.Version
			pluginURL = options.PluginDownloadURL
		}
		var providerRef string
		if provider != nil {
			pr, err := ctx.resolveProviderReference(provider)
			if err != nil {
				return nil, err
			}
			providerRef = pr
		}

		// Serialize all args, first by awaiting them, and then marshaling them to the requisite gRPC values.
		resolvedArgs, argDeps, _, err := marshalInputs(args)
		if err != nil {
			return nil, fmt.Errorf("marshaling args: %w", err)
		}

		// If we have a value for self, add it to the arguments.
		if self != nil {
			var deps []URN
			resolvedSelf, selfDeps, err := marshalInput(self, reflect.TypeOf(self), true)
			if err != nil {
				return nil, fmt.Errorf("marshaling __self__: %w", err)
			}
			for _, dep := range selfDeps {
				depURN, _, _, err := dep.URN().awaitURN(context.TODO())
				if err != nil {
					return nil, err
				}
				deps = append(deps, depURN)
			}
			resolvedArgs["__self__"] = resolvedSelf
			argDeps["__self__"] = deps
		}

		// Marshal all properties for the RPC call.
		rpcArgs, err := plugin.MarshalProperties(
			resolvedArgs,
			ctx.withKeepOrRejectUnknowns(plugin.MarshalOptions{
				KeepSecrets:      true,
				KeepResources:    ctx.state.keepResources,
				KeepOutputValues: ctx.state.keepOutputValues,
			}))
		if err != nil {
			return nil, fmt.Errorf("marshaling args: %w", err)
		}

		// Convert the arg dependencies map for RPC and remove duplicates.
		rpcArgDeps := make(map[string]*pulumirpc.CallRequest_ArgumentDependencies)
		for k, deps := range argDeps {
			sort.Slice(deps, func(i, j int) bool { return deps[i] < deps[j] })

			urns := slice.Prealloc[string](len(deps))
			for i, d := range deps {
				if i > 0 && urns[i-1] == string(d) {
					continue
				}
				urns = append(urns, string(d))
			}

			rpcArgDeps[k] = &pulumirpc.CallRequest_ArgumentDependencies{
				Urns: urns,
			}
		}

		return &pulumirpc.CallRequest{
			Tok:               tok,
			Args:              rpcArgs,
			ArgDependencies:   rpcArgDeps,
			Provider:          providerRef,
			Version:           version,
			PluginDownloadURL: pluginURL,
		}, nil
	}

	// Kick off the call.
	go func() {
		var ret *structpb.Struct
		var deps []Resource
		var err error
		defer func() {
			defer ctx.endRPC(err)

			var outprops resource.PropertyMap
			if err == nil {
				outprops, err = plugin.UnmarshalProperties(ret, ctx.withKeepOrRejectUnknowns(plugin.MarshalOptions{
					KeepSecrets:   true,
					KeepResources: true,
				}))
			}
			if err != nil {
				logging.V(9).Infof("Call(%s, ...): success: w/ unmarshal error: %v", tok, err)
				internal.RejectOutput(output, err)
				return
			}

			// Allocate storage for the unmarshalled output.
			var secret bool
			dest := reflect.New(output.ElementType()).Elem()
			known := !outprops.ContainsUnknowns()
			secret, err = unmarshalOutput(ctx, resource.NewObjectProperty(outprops), dest)
			if err != nil {
				internal.RejectOutput(output, err)
			} else {
				internal.ResolveOutput(output, dest.Interface(), known, secret, resourcesToInternal(deps))
			}

			logging.V(9).Infof("Call(%s, ...): success: w/ %d outs (err=%v)", tok, len(outprops), err)
		}()

		// Prepare the RPC request.
		var req *pulumirpc.CallRequest
		req, err = prepareCallRequest()
		if err != nil {
			return
		}

		// Now, call the RPC.
		var resp *pulumirpc.CallResponse
		logging.V(9).Infof("Call(%s): Goroutine spawned, RPC call being made", tok)
		resp, err = ctx.state.monitor.Call(ctx.ctx, req)
		if err != nil {
			logging.V(9).Infof("Call(%s, ...): error: %v", tok, err)
		} else if len(resp.Failures) > 0 {
			logging.V(9).Infof("Call(%s, ...): success: w/ %d failures", tok, len(resp.Failures))
			for _, failure := range resp.Failures {
				err = multierror.Append(err,
					fmt.Errorf("%s call failed: %s (%s)", tok, failure.Reason, failure.Property))
			}
		}

		if resp != nil {
			ret = resp.Return

			// Combine the individual dependencies into a single set of dependency resources.
			urns := make(map[string]struct{})
			for _, returnDependencies := range resp.GetReturnDependencies() {
				for _, urn := range returnDependencies.GetUrns() {
					urns[urn] = struct{}{}
				}
			}
			for urn := range urns {
				deps = append(deps, ctx.newDependencyResource(URN(urn)))
			}
		}
	}()

	return output, nil
}

// ReadResource reads an existing custom resource's state from the resource monitor. t is the fully qualified type
// token and name is the "name" part to use in creating a stable and globally unique URN for the object. id is the ID
// of the resource to read, and props contains any state necessary to perform the read (typically props will be nil).
// opts contains optional settings that govern the way the resource is managed.
//
// The value passed to resource must be a pointer to a struct. The fields of this struct that correspond to output
// properties of the resource must have types that are assignable from Output, and must have a `pulumi` tag that
// records the name of the corresponding output property. The struct must embed the CustomResourceState type.
//
// For example, given a custom resource with an int-typed output "foo" and a string-typed output "bar", one would
// define the following CustomResource type:
//
//	type MyResource struct {
//	    pulumi.CustomResourceState
//
//	    Foo pulumi.IntOutput    `pulumi:"foo"`
//	    Bar pulumi.StringOutput `pulumi:"bar"`
//	}
//
// And invoke ReadResource like so:
//
//	var resource MyResource
//	err := ctx.ReadResource(tok, name, id, nil, &resource, opts...)
func (ctx *Context) ReadResource(
	t, name string, id IDInput, props Input, resource CustomResource, opts ...ResourceOption,
) error {
	if t == "" {
		return errors.New("resource type argument cannot be empty")
	} else if name == "" {
		return errors.New("resource name argument (for URN creation) cannot be empty")
	} else if id == nil {
		return errors.New("resource ID is required for lookup and cannot be empty")
	}

	if props != nil {
		propsType := reflect.TypeOf(props)
		if propsType.Kind() == reflect.Ptr {
			propsType = propsType.Elem()
		}
		if !(propsType.Kind() == reflect.Struct ||
			(propsType.Kind() == reflect.Map && propsType.Key().Kind() == reflect.String)) {
			return errors.New("props must be a struct or map or a pointer to a struct or map")
		}
	}

	options := merge(opts...)
	parent := options.Parent
	if options.Parent == nil {
		options.Parent = ctx.state.stack
	}

	// Before anything else, if there are transformations registered, give them a chance to run to modify the
	// user-provided properties and options assigned to this resource.
	var transformations []ResourceTransformation
	if !ctx.supportsTransforms {
		var err error
		props, options, transformations, err = applyTransformations(t, name, props, resource, opts, options)
		if err != nil {
			return err
		}
	}

	// Collapse aliases to URNs.
	var aliasURNs []URNOutput
	if options.Aliases != nil {
		aliasURNs = make([]URNOutput, len(options.Aliases))
		project, stack := ctx.Project(), ctx.Stack()
		for i, alias := range options.Aliases {
			aliasURN, err := alias.collapseToURN(name, t, parent, project, stack)
			if err != nil {
				return fmt.Errorf("failed to collapse alias to URN: %w", err)
			}
			aliasURNs[i] = aliasURN
		}
	}

	if options.DeletedWith != nil && !ctx.state.supportsDeletedWith {
		return errors.New("the Pulumi CLI does not support the DeletedWith option. Please update the Pulumi CLI")
	}

	// Note that we're about to make an outstanding RPC request, so that we can rendezvous during shutdown.
	if err := ctx.beginRPC(); err != nil {
		return err
	}

	// Merge providers.
	providers, err := ctx.mergeProviders(t, options.Parent, options.Provider, options.Providers)
	if err != nil {
		return err
	}

	// Get the provider for the resource.
	provider := getProvider(t, options.Provider, providers)

	// Create resolvers for the resource's outputs.
	res := ctx.makeResourceState(t, name, resource, providers, provider,
		options.Version, options.PluginDownloadURL, aliasURNs, transformations)

	// Get the source position for the resource registration. Note that this assumes that there is an intermediate
	// between the this function and user code.
	sourcePosition := ctx.getSourcePosition(2)

	// Kick off the resource read operation.  This will happen asynchronously and resolve the above properties.
	go func() {
		// No matter the outcome, make sure all promises are resolved and that we've signaled completion of this RPC.
		var urn, resID string
		var inputs *resourceInputs
		var state *structpb.Struct
		var err error
		defer func() {
			res.resolve(ctx, err, inputs, urn, resID, state, nil)
			ctx.endRPC(err)
		}()

		idToRead, known, _, err := id.ToIDOutput().awaitID(context.TODO())
		if !known || err != nil {
			return
		}

		// Prepare the inputs for an impending operation.
		inputs, err = ctx.prepareResourceInputs(resource, props, t, options, res, false /* remote */, true /* custom */)
		if err != nil {
			return
		}

		logging.V(9).Infof("ReadResource(%s, %s): Goroutine spawned, RPC call being made", t, name)
		resp, err := ctx.state.monitor.ReadResource(ctx.ctx, &pulumirpc.ReadResourceRequest{
			Type:                    t,
			Name:                    name,
			Parent:                  inputs.parent,
			Properties:              inputs.rpcProps,
			Provider:                inputs.provider,
			Id:                      string(idToRead),
			AcceptSecrets:           true,
			AcceptResources:         !disableResourceReferences,
			AdditionalSecretOutputs: inputs.additionalSecretOutputs,
			SourcePosition:          sourcePosition,
		})
		if err != nil {
			logging.V(9).Infof("ReadResource(%s, %s): error: %v", t, name, err)
		} else {
			logging.V(9).Infof("ReadResource(%s, %s): success: %s %s ...", t, name, resp.Urn, id)
		}
		if resp != nil {
			urn, resID = resp.Urn, string(idToRead)
			state = resp.Properties
		}
	}()

	return nil
}

// RegisterResource creates and registers a new resource object. t is the fully qualified type token and name is
// the "name" part to use in creating a stable and globally unique URN for the object. props contains the goal state
// for the resource object and opts contains optional settings that govern the way the resource is created.
//
// The value passed to resource must be a pointer to a struct. The fields of this struct that correspond to output
// properties of the resource must have types that are assignable from Output, and must have a `pulumi` tag that
// records the name of the corresponding output property. The struct must embed either the ResourceState or the
// CustomResourceState type.
//
// For example, given a custom resource with an int-typed output "foo" and a string-typed output "bar", one would
// define the following CustomResource type:
//
//	type MyResource struct {
//	    pulumi.CustomResourceState
//
//	    Foo pulumi.IntOutput    `pulumi:"foo"`
//	    Bar pulumi.StringOutput `pulumi:"bar"`
//	}
//
// And invoke RegisterResource like so:
//
//	var resource MyResource
//	err := ctx.RegisterResource(tok, name, props, &resource, opts...)
func (ctx *Context) RegisterResource(
	t, name string, props Input, resource Resource, opts ...ResourceOption,
) error {
	return ctx.registerResource(t, name, props, resource, false /*remote*/, opts...)
}

func (ctx *Context) getResource(urn string) (*pulumirpc.RegisterResourceResponse, error) {
	// This is a resource that already exists. Read its state from the engine.
	resolvedArgsMap := resource.NewPropertyMapFromMap(map[string]interface{}{
		"urn": urn,
	})

	rpcArgs, err := plugin.MarshalProperties(
		resolvedArgsMap,
		ctx.withKeepOrRejectUnknowns(plugin.MarshalOptions{
			KeepSecrets:   true,
			KeepResources: ctx.state.keepResources,
		}),
	)
	if err != nil {
		return nil, fmt.Errorf("marshaling arguments: %w", err)
	}

	tok := "pulumi:pulumi:getResource"
	logging.V(9).Infof("Invoke(%s, #args=%d): RPC call being made synchronously", tok, len(resolvedArgsMap))
	resp, err := ctx.state.monitor.Invoke(ctx.ctx, &pulumirpc.ResourceInvokeRequest{
		Tok:             "pulumi:pulumi:getResource",
		Args:            rpcArgs,
		AcceptResources: !disableResourceReferences,
	})
	if err != nil {
		return nil, fmt.Errorf("invoke(%s, ...): error: %w", tok, err)
	}

	// If there were any failures from the provider, return them.
	if len(resp.Failures) > 0 {
		logging.V(9).Infof("Invoke(%s, ...): success: w/ %d failures", tok, len(resp.Failures))
		var ferr error
		for _, failure := range resp.Failures {
			ferr = multierror.Append(ferr,
				fmt.Errorf("%s invoke failed: %s (%s)", tok, failure.Reason, failure.Property))
		}
		return nil, ferr
	}

	return &pulumirpc.RegisterResourceResponse{
		Urn:    resp.Return.Fields["urn"].GetStringValue(),
		Id:     resp.Return.Fields["id"].GetStringValue(),
		Object: resp.Return.Fields["state"].GetStructValue(),
	}, nil
}

func (ctx *Context) registerResource(
	t, name string, props Input, resource Resource, remote bool, opts ...ResourceOption,
) error {
	if t == "" {
		return errors.New("resource type argument cannot be empty")
	} else if name == "" {
		return errors.New("resource name argument (for URN creation) cannot be empty")
	}

	if _, isProvider := resource.(ProviderResource); isProvider && !strings.HasPrefix(t, "pulumi:providers:") {
		return errors.New("provider resource type must begin with \"pulumi:providers:\"")
	}

	if props != nil {
		propsType := reflect.TypeOf(props)
		if propsType.Kind() == reflect.Ptr {
			propsType = propsType.Elem()
		}
		if !(propsType.Kind() == reflect.Struct ||
			(propsType.Kind() == reflect.Map && propsType.Key().Kind() == reflect.String)) {
			return errors.New("props must be a struct or map or a pointer to a struct or map")
		}
	}

	options := merge(opts...)

	if parent := options.Parent; parent != nil && internal.GetOutputState(parent.URN()) == nil {
		// Guard against uninitialized parent resources to prevent
		// panics from invalid state further down the line.
		// Uninitialized parent resources won't have a URN.

		resourceType := "resource"
		registerMethod := "RegisterResource"
		if _, parentIsCustom := parent.(CustomResource); !parentIsCustom {
			resourceType = "component resource"
			registerMethod = "RegisterComponentResource"
		}
		err := ctx.Log.Warn(fmt.Sprintf(
			"Ignoring %v %T (parent of %v :: %v) because it was not registered with %v",
			resourceType, parent, name, t, registerMethod), nil /* args */)
		contract.IgnoreError(err)

		options.Parent = nil
	}

	_, custom := resource.(CustomResource)
	isRemoteComponentOrRehydratedComponent := !custom && (remote || options.URN != "")
	if isRemoteComponentOrRehydratedComponent {
		resource.setKeepDependency()
	}

	parent := options.Parent
	if options.Parent == nil {
		options.Parent = ctx.state.stack
	}

	// Before anything else, if there are transformations registered, give them a chance to run to modify the
	// user-provided properties and options assigned to this resource.
	props, options, transformations, err := applyTransformations(t, name, props, resource, opts, options)
	if err != nil {
		return err
	}

	// Collapse aliases to URNs.
	var aliasURNs []URNOutput
	if options.Aliases != nil {
		aliasURNs = make([]URNOutput, len(options.Aliases))
		project, stack := ctx.Project(), ctx.Stack()
		for i, alias := range options.Aliases {
			aliasURN, err := alias.collapseToURN(name, t, parent, project, stack)
			if err != nil {
				return fmt.Errorf("failed to collapse alias to URN: %w", err)
			}
			aliasURNs[i] = aliasURN
		}
	}

	// Note that we're about to make an outstanding RPC request, so that we can rendezvous during shutdown.
	if err := ctx.beginRPC(); err != nil {
		return err
	}

	// Merge providers.
	providers, err := ctx.mergeProviders(t, options.Parent, options.Provider, options.Providers)
	if err != nil {
		return err
	}

	// Get the provider for the resource.
	provider := getProvider(t, options.Provider, providers)

	// Create resolvers for the resource's outputs.
	resState := ctx.makeResourceState(t, name, resource, providers, provider,
		options.Version, options.PluginDownloadURL, aliasURNs, transformations)

	// Get the source position for the resource registration. Note that this assumes that there are two intermediate
	// frames between this function and user code.
	sourcePosition := ctx.getSourcePosition(3)

	// Kick off the resource registration.  If we are actually performing a deployment, the resulting properties
	// will be resolved asynchronously as the RPC operation completes.  If we're just planning, values won't resolve.
	go func() {
		// No matter the outcome, make sure all promises are resolved and that we've signaled completion of this RPC.
		var urn, resID string
		var inputs *resourceInputs
		var state *structpb.Struct
		deps := make(map[string][]Resource)
		var err error
		defer func() {
			resState.resolve(ctx, err, inputs, urn, resID, state, deps)
			ctx.endRPC(err)
		}()

		// Prepare the inputs for an impending operation.
		inputs, err = ctx.prepareResourceInputs(resource, props, t, options, resState, remote, custom)
		if err != nil {
			return
		}

		// initialize both aliases and aliasURNs slices as nil
		// depending on supportsAliasSpecs flag, one of them will be populated
		// and sent off to the engine for registring the resource
		var (
			aliasURNs []string
			aliases   []*pulumirpc.Alias
		)

		if !ctx.state.supportsAliasSpecs {
			aliasURNs = make([]string, len(inputs.aliases))
			for i, alias := range inputs.aliases {
				aliasURNs[i] = alias.GetUrn()
			}
		} else {
			aliases = inputs.aliases
		}

		var resp *pulumirpc.RegisterResourceResponse
		if options.URN != "" {
			resp, err = ctx.getResource(options.URN)
			if err != nil {
				logging.V(9).Infof("getResource(%s, %s): error: %v", t, name, err)
			} else {
				logging.V(9).Infof("getResource(%s, %s): success: %s %s ...", t, name, resp.Urn, resp.Id)
			}
		} else {
			logging.V(9).Infof("RegisterResource(%s, %s): Goroutine spawned, RPC call being made", t, name)
			resp, err = ctx.state.monitor.RegisterResource(ctx.ctx, &pulumirpc.RegisterResourceRequest{
				Type:                    t,
				Name:                    name,
				Parent:                  inputs.parent,
				Object:                  inputs.rpcProps,
				Custom:                  custom,
				Protect:                 inputs.protect,
				Dependencies:            inputs.deps,
				Provider:                inputs.provider,
				Providers:               inputs.providers,
				PropertyDependencies:    inputs.rpcPropertyDeps,
				DeleteBeforeReplace:     inputs.deleteBeforeReplace,
				ImportId:                inputs.importID,
				CustomTimeouts:          inputs.customTimeouts,
				IgnoreChanges:           inputs.ignoreChanges,
				AliasURNs:               aliasURNs,
				Aliases:                 aliases,
				AcceptSecrets:           true,
				AcceptResources:         !disableResourceReferences,
				AdditionalSecretOutputs: inputs.additionalSecretOutputs,
				Version:                 inputs.version,
				PluginDownloadURL:       inputs.pluginDownloadURL,
				Remote:                  remote,
				ReplaceOnChanges:        inputs.replaceOnChanges,
				RetainOnDelete:          inputs.retainOnDelete,
				DeletedWith:             inputs.deletedWith,
				SourcePosition:          sourcePosition,
			})
			if err != nil {
				logging.V(9).Infof("RegisterResource(%s, %s): error: %v", t, name, err)
			} else {
				logging.V(9).Infof("RegisterResource(%s, %s): success: %s %s ...", t, name, resp.Urn, resp.Id)
			}
		}

		if resp != nil {
			urn, resID = resp.Urn, resp.Id
			state = resp.Object
			for key, propertyDependencies := range resp.GetPropertyDependencies() {
				var resources []Resource
				for _, urn := range propertyDependencies.GetUrns() {
					resources = append(resources, &ResourceState{urn: URNInput(URN(urn)).ToURNOutput()})
				}
				deps[key] = resources
			}
		}
	}()

	return nil
}

func (ctx *Context) RegisterComponentResource(
	t, name string, resource ComponentResource, opts ...ResourceOption,
) error {
	return ctx.registerResource(t, name, nil /*props*/, resource, false /*remote*/, opts...)
}

func (ctx *Context) RegisterRemoteComponentResource(
	t, name string, props Input, resource ComponentResource, opts ...ResourceOption,
) error {
	return ctx.registerResource(t, name, props, resource, true /*remote*/, opts...)
}

// resourceState contains the results of a resource registration operation.
type resourceState struct {
	rawOutputs        Output
	outputs           map[string]Output
	providers         map[string]ProviderResource
	provider          ProviderResource
	version           string
	pluginDownloadURL string
	name              string
	transformations   []ResourceTransformation
}

// Apply transformations and return the transformations themselves, as well as the transformed props and opts.
func applyTransformations(t, name string, props Input, resource Resource, opts []ResourceOption,
	options *resourceOptions,
) (Input, *resourceOptions, []ResourceTransformation, error) {
	transformations := options.Transformations
	if options.Parent != nil {
		transformations = append(transformations, options.Parent.getTransformations()...)
	}

	for _, transformation := range transformations {
		args := &ResourceTransformationArgs{
			Resource: resource,
			Type:     t,
			Name:     name,
			Props:    props,
			Opts:     opts,
		}

		res := transformation(args)
		if res != nil {
			resOptions := merge(res.Opts...)

			if resOptions.Parent != nil && resOptions.Parent.URN() != options.Parent.URN() {
				return nil, nil, nil, errors.New("transformations cannot currently be used to change the `parent` of a resource")
			}
			props = res.Props
			options = resOptions
		}
	}

	return props, options, transformations, nil
}

// checks all possible sources of providers and merges them with preference given to the most specific
func (ctx *Context) mergeProviders(t string, parent Resource, provider ProviderResource,
	providerMap map[string]ProviderResource,
) (map[string]ProviderResource, error) {
	// copy parent providers
	result := make(map[string]ProviderResource)
	if parent != nil {
		for k, v := range parent.getProviders() {
			result[k] = v
		}
	}

	// copy provider map
	for k, v := range providerMap {
		result[k] = v
	}

	// copy specific provider, if any
	if provider != nil {
		pkg := provider.getPackage()
		// We want to warn users if there's a conflicting
		// provider entry in the map.
		// However, since we merge the Provider into the Providers map
		// when combining the functional options,
		// there will always be a conflicting entry in the map.
		// So we need to also check that it's a different provider.
		if other, alreadyExists := providerMap[pkg]; alreadyExists && other != provider {
			err := ctx.Log.Warn(fmt.Sprintf("Provider for %s conflicts with providers map. %s %s", pkg,
				"This will become an error in a future version.",
				"See https://github.com/pulumi/pulumi/issues/8799 for more details.",
			), nil)
			if err != nil {
				return nil, err
			}
		} else {
			result[pkg] = provider
		}
	}

	return result, nil
}

// getProvider gets the provider for the resource.
func getProvider(t string, provider ProviderResource, providers map[string]ProviderResource) ProviderResource {
	pkg := getPackage(t)
	if provider == nil || provider.getPackage() != pkg {
		provider = providers[pkg]
	}
	return provider
}

// getPackage takes in a type and returns the pkg
func getPackage(t string) string {
	components := strings.Split(t, ":")
	if len(components) != 3 {
		return ""
	}
	return components[0]
}

// collapseAliases collapses a list of Aliases into a list of URNs. Parent aliases
// are also included. If there are N child aliases, and M parent aliases, there will
// be (M+1)*(N+1)-1 total aliases, or, as calculated in the logic below, N+(M*(1+N)).
func (ctx *Context) collapseAliases(aliases []Alias, t, name string, parent Resource) ([]URNOutput, error) {
	project, stack := ctx.Project(), ctx.Stack()

	aliasURNs := slice.Prealloc[URNOutput](len(aliases))

	for _, alias := range aliases {
		urn, err := alias.collapseToURN(name, t, parent, project, stack)
		if err != nil {
			return nil, fmt.Errorf("error collapsing alias to URN: %w", err)
		}
		aliasURNs = append(aliasURNs, urn)
	}

	if parent != nil {
		parentAliases := parent.getAliases()
		for i := range parentAliases {
			parentAlias := parentAliases[i]
			urn := inheritedChildAlias(name, parent.getName(), t, project, stack, parentAlias)
			aliasURNs = append(aliasURNs, urn)
			for j := range aliases {
				childAlias := aliases[j]
				urn, err := childAlias.collapseToURN(name, t, parent, project, stack)
				if err != nil {
					return nil, fmt.Errorf("error collapsing alias to URN: %w", err)
				}
				inheritedAlias := urn.ApplyT(func(urn URN) URNOutput {
					aliasedChildName := resource.URN(urn).Name()
					aliasedChildType := string(resource.URN(urn).Type())
					return inheritedChildAlias(aliasedChildName, parent.getName(), aliasedChildType, project, stack, parentAlias)
				}).ApplyT(func(urn interface{}) URN {
					return urn.(URN)
				}).(URNOutput)
				aliasURNs = append(aliasURNs, inheritedAlias)
			}
		}
	}

	return aliasURNs, nil
}

var mapOutputType = reflect.TypeOf((*MapOutput)(nil)).Elem()

// makeResourceState creates a set of resolvers that we'll use to finalize state, for URNs, IDs, and output
// properties.
func (ctx *Context) makeResourceState(t, name string, resourceV Resource, providers map[string]ProviderResource,
	provider ProviderResource, version, pluginDownloadURL string, aliases []URNOutput,
	transformations []ResourceTransformation,
) *resourceState {
	// Ensure that the input res is a pointer to a struct. Note that we don't fail if it is not, and we probably
	// ought to.
	res := reflect.ValueOf(resourceV)
	typ := res.Type()
	if typ.Kind() != reflect.Ptr || typ.Elem().Kind() != reflect.Struct {
		return &resourceState{}
	}
	res, typ = res.Elem(), typ.Elem()

	var rs *ResourceState
	var crs *CustomResourceState
	var prs *ProviderResourceState

	// Check to see if a value of exactly `*ResourceState`, `*CustomResourceState`, or `*ProviderResourceState` was
	// provided.
	switch r := resourceV.(type) {
	case *ResourceState:
		rs = r
	case *CustomResourceState:
		crs = r
	case *ProviderResourceState:
		prs = r
	}

	// Find the particular Resource implementation and the settable, `pulumi`-tagged fields in the input type. The
	// former is used for any URN or ID fields; the latter are used to determine the expected outputs of the resource
	// after its RegisterResource call completes. For each of those fields, create an appropriately-typed Output and
	// map the Output to its property name so we can resolve it later.
	state := &resourceState{outputs: map[string]Output{}}
	for i := 0; i < typ.NumField(); i++ {
		fieldV := res.Field(i)
		if !fieldV.CanSet() {
			continue
		}

		field := typ.Field(i)
		switch {
		case field.Anonymous && field.Type == resourceStateType:
			rs = fieldV.Addr().Interface().(*ResourceState)
		case field.Anonymous && field.Type == customResourceStateType:
			crs = fieldV.Addr().Interface().(*CustomResourceState)
		case field.Anonymous && field.Type == providerResourceStateType:
			prs = fieldV.Addr().Interface().(*ProviderResourceState)
		case field.Type.Implements(outputType):
			tag, has := typ.Field(i).Tag.Lookup("pulumi")
			if !has {
				continue
			}

			output := ctx.newOutput(field.Type, resourceV)
			fieldV.Set(reflect.ValueOf(output))

			if tag == "" && field.Type != mapOutputType {
				internal.RejectOutput(output,
					fmt.Errorf("the field %v must be a MapOutput or its tag must be non-empty", field.Name))
			}

			state.outputs[tag] = output
		}
	}

	// Create provider- and custom resource-specific state/resolvers.
	if prs != nil {
		crs = &prs.CustomResourceState
		prs.pkg = t[len("pulumi:providers:"):]
	}
	if crs != nil {
		rs = &crs.ResourceState
		crs.id = IDOutput{ctx.newOutputState(idType, resourceV)}
		state.outputs["id"] = crs.id
	}

	rawOutputState := ctx.newOutputState(anyType, resourceV)
	rawOutputs := AnyOutput{rawOutputState}

	// Populate ResourceState resolvers. (Pulled into function to keep the nil-ness linter check happy).
	populateResourceStateResolvers := func() {
		contract.Assertf(rs != nil, "ResourceState must not be nil")
		if rs.urn.OutputState != nil {
			err := ctx.Log.Error(
				fmt.Sprintf("The resource named %v (type: %v) was initialized multiple times.", name, t),
				nil)
			contract.IgnoreError(err)
		}
		state.providers = providers
		rs.providers = providers
		state.provider = provider
		rs.provider = provider
		state.version = version
		rs.version = version
		state.rawOutputs = rawOutputs
		rs.rawOutputs = rawOutputs
		state.pluginDownloadURL = pluginDownloadURL
		rs.pluginDownloadURL = pluginDownloadURL
		rs.urn = URNOutput{ctx.newOutputState(urnType, resourceV)}
		state.outputs["urn"] = rs.urn
		state.name = name
		rs.name = name
		rs.aliases = aliases
		state.transformations = transformations
		rs.transformations = transformations
	}
	populateResourceStateResolvers()

	return state
}

// resolve resolves the resource outputs using the given error and/or values.
func (state *resourceState) resolve(ctx *Context, err error, inputs *resourceInputs, urn, id string,
	result *structpb.Struct, deps map[string][]Resource,
) {
	dryrun := ctx.DryRun()

	var inprops resource.PropertyMap
	if inputs != nil {
		inprops = inputs.resolvedProps
	}

	var outprops resource.PropertyMap
	if err == nil {
		outprops, err = plugin.UnmarshalProperties(
			result,
			ctx.withKeepOrRejectUnknowns(plugin.MarshalOptions{
				KeepSecrets:   true,
				KeepResources: true,
			}),
		)
	}
	if err != nil {
		// If there was an error, we must reject everything.
		for _, output := range state.outputs {
			internal.RejectOutput(output, err)
		}
		internal.RejectOutput(state.rawOutputs, err)
		return
	}

	outprops["urn"] = resource.NewStringProperty(urn)
	if id != "" || !dryrun {
		outprops["id"] = resource.NewStringProperty(id)
	} else {
		outprops["id"] = resource.MakeComputed(resource.PropertyValue{})
	}

	if _, hasRemainingOutput := state.outputs[""]; hasRemainingOutput {
		remaining, known := resource.PropertyMap{}, true
		for k, v := range outprops {
			if v.IsNull() || v.IsComputed() || v.IsOutput() {
				known = !dryrun
			}
			if _, ok := state.outputs[string(k)]; !ok {
				remaining[k] = v
			}
		}
		if !known {
			outprops[""] = resource.MakeComputed(resource.NewStringProperty(""))
		} else {
			outprops[""] = resource.NewObjectProperty(remaining)
		}
	}

	// We need to wait until after we finish mutating outprops to resolve. Resolving
	// unlocks multithreaded access to the resolved value, making mutation a data race.
	internal.ResolveOutput(state.rawOutputs, outprops, true, false, resourcesToInternal(nil))

	for k, output := range state.outputs {
		// If this is an unknown or missing value during a dry run, do nothing.
		v, ok := outprops[resource.PropertyKey(k)]
		if !ok && !dryrun {
			v = inprops[resource.PropertyKey(k)]
		}

		known := true
		if v.IsNull() || v.IsComputed() || v.IsOutput() {
			known = !dryrun
		}

		// Allocate storage for the unmarshalled output.
		dest := reflect.New(output.ElementType()).Elem()
		secret, err := unmarshalOutput(ctx, v, dest)
		if err != nil {
			internal.RejectOutput(output, err)
		} else {
			internal.ResolveOutput(output, dest.Interface(), known, secret, resourcesToInternal(deps[k]))
		}
	}
}

// resourceInputs reflects all of the inputs necessary to perform core resource RPC operations.
type resourceInputs struct {
	parent                  string
	deps                    []string
	protect                 bool
	provider                string
	providers               map[string]string
	resolvedProps           resource.PropertyMap
	rpcProps                *structpb.Struct
	rpcPropertyDeps         map[string]*pulumirpc.RegisterResourceRequest_PropertyDependencies
	deleteBeforeReplace     bool
	importID                string
	customTimeouts          *pulumirpc.RegisterResourceRequest_CustomTimeouts
	ignoreChanges           []string
	aliases                 []*pulumirpc.Alias
	additionalSecretOutputs []string
	version                 string
	pluginDownloadURL       string
	replaceOnChanges        []string
	retainOnDelete          bool
	deletedWith             string
}

func (ctx *Context) resolveAliasParent(alias Alias, spec *pulumirpc.Alias_Spec) error {
	var parentURN URNOutput
	if alias.ParentURN != nil {
		parentURN = alias.ParentURN.ToURNOutput()
	} else if alias.Parent != nil {
		parentURN = alias.Parent.URN()
	} else {
		// alias has no original parent set
		// either use the default parent when alias.NoParent == true
		// or explicitly set the parent to NoParent when alias.NoParent == false
		// in either case, pass the NoParent flag to the engine as is.
		if alias.NoParent == nil {
			spec.Parent = &pulumirpc.Alias_Spec_NoParent{
				NoParent: false,
			}
			return nil
		}

		noParent, _, _, _, err := internal.AwaitOutput(ctx.Context(), alias.NoParent.ToBoolOutput())
		if err != nil {
			return fmt.Errorf("alias NoParent field could not be resolved: %w", err)
		}
		spec.Parent = &pulumirpc.Alias_Spec_NoParent{
			NoParent: noParent.(bool),
		}
		// We're done here.
		return nil
	}

	resolvedParentURN, known, secret, err := parentURN.awaitURN(ctx.Context())
	if err != nil {
		return fmt.Errorf("alias parent could not be resolved: %w", err)
	}

	if !known {
		return errors.New("alias parent urn must be known")
	}

	if secret {
		return errors.New("alias parent urn must not be secret")
	}

	spec.Parent = &pulumirpc.Alias_Spec_ParentUrn{
		ParentUrn: string(resolvedParentURN),
	}

	return nil
}

// mapAliases maps a list of aliases coming from resource options
// to their RPC representation which the engine understands.
func (ctx *Context) mapAliases(aliases []Alias,
	resourceType string,
	name string,
	parent Resource,
) ([]*pulumirpc.Alias, error) {
	aliasSpecs := slice.Prealloc[*pulumirpc.Alias](len(aliases))
	await := func(input StringInput) (string, error) {
		if input == nil {
			return "", nil
		}
		content, known, secret, _, err := internal.AwaitOutput(ctx.Context(), input.ToStringOutput())
		if err != nil {
			return "", err
		}

		if !known {
			return "", errors.New("must be known")
		}

		if secret {
			return "", errors.New("must not be secret")
		}

		if content == nil {
			// it is fine if the value is nil, we just return an empty string
			// the engine can fill this in
			return "", nil
		}

		value, ok := content.(string)
		if !ok {
			return "", errors.New("must be a string")
		}
		return value, nil
	}

	if ctx.state.supportsAliasSpecs {
		for _, alias := range aliases {
			if alias.URN != nil {
				// fully specified URN, map it as is
				aliasUrn, _, _, err := alias.URN.ToURNOutput().awaitURN(ctx.Context())
				if err != nil {
					return nil, fmt.Errorf("alias urn could not be resolved: %w", err)
				}
				newAliasSpec := &pulumirpc.Alias{
					Alias: &pulumirpc.Alias_Urn{
						Urn: string(aliasUrn),
					},
				}

				aliasSpecs = append(aliasSpecs, newAliasSpec)
				continue
			}

			aliasName, err := await(alias.Name)
			if err != nil {
				return nil, fmt.Errorf("alias name could not be resolved: %w", err)
			}

			aliasType, err := await(alias.Type)
			if err != nil {
				return nil, fmt.Errorf("alias type could not be resolved: %w", err)
			}

			aliasProject, err := await(alias.Project)
			if err != nil {
				return nil, fmt.Errorf("alias project could not be resolved: %w", err)
			}

			aliasStack, err := await(alias.Stack)
			if err != nil {
				return nil, fmt.Errorf("alias stack could not be resolved: %w", err)
			}

			spec := &pulumirpc.Alias_Spec{
				Name:    aliasName,
				Type:    aliasType,
				Project: aliasProject,
				Stack:   aliasStack,
			}

			if err := ctx.resolveAliasParent(alias, spec); err != nil {
				return nil, fmt.Errorf("alias parent could not be resolved: %w", err)
			}

			newAliasSpec := &pulumirpc.Alias{
				Alias: &pulumirpc.Alias_Spec_{
					Spec: spec,
				},
			}

			aliasSpecs = append(aliasSpecs, newAliasSpec)
		}
	} else {
		// If the engine does not support full alias specs, we will use the URN format
		// Collapse top level aliases into urns
		// this populates the aliasURNs of the resourceInputs
		// which is then used in RegisterResourceRequest
		aliasURNs, err := ctx.collapseAliases(aliases, resourceType, name, parent)
		if err != nil {
			return nil, fmt.Errorf("failed to collapse alias combinations: %w", err)
		}

		for _, aliasURN := range aliasURNs {
			urn, _, _, err := aliasURN.awaitURN(ctx.Context())
			if err != nil {
				return nil, fmt.Errorf("error waiting for alias URN to resolve: %w", err)
			}

			newAliasSpec := &pulumirpc.Alias{
				Alias: &pulumirpc.Alias_Urn{
					Urn: string(urn),
				},
			}

			aliasSpecs = append(aliasSpecs, newAliasSpec)
		}
	}

	return aliasSpecs, nil
}

// prepareResourceInputs prepares the inputs for a resource operation, shared between read and register.
func (ctx *Context) prepareResourceInputs(res Resource, props Input, t string, opts *resourceOptions,
	state *resourceState, remote, custom bool,
) (*resourceInputs, error) {
	// Get the parent and dependency URNs from the options, in addition to the protection bit.  If there wasn't an
	// explicit parent, and a root stack resource exists, we will automatically parent to that.
	resOpts, err := ctx.getOpts(res, t, state.provider, opts, remote, custom)
	if err != nil {
		return nil, fmt.Errorf("resolving options: %w", err)
	}

	// Serialize all properties, first by awaiting them, and then marshaling them to the requisite gRPC values.
	resolvedProps, propertyDeps, rpcDeps, err := marshalInputs(props)
	if err != nil {
		return nil, fmt.Errorf("marshaling properties: %w", err)
	}

	// Marshal all properties for the RPC call.
	rpcProps, err := plugin.MarshalProperties(
		resolvedProps,
		ctx.withKeepOrRejectUnknowns(plugin.MarshalOptions{
			KeepSecrets:   true,
			KeepResources: ctx.state.keepResources,
			// To initially scope the use of this new feature, we only keep output values when
			// remote is true (for multi-lang components).
			KeepOutputValues: remote && ctx.state.keepOutputValues,
		}))
	if err != nil {
		return nil, fmt.Errorf("marshaling properties: %w", err)
	}

	// Convert the property dependencies map for RPC and remove duplicates.
	rpcPropertyDeps := make(map[string]*pulumirpc.RegisterResourceRequest_PropertyDependencies)
	for k, deps := range propertyDeps {
		urns := make([]string, len(deps))
		for i, d := range deps {
			urns[i] = string(d)
		}
		sort.Strings(urns)

		rpcPropertyDeps[k] = &pulumirpc.RegisterResourceRequest_PropertyDependencies{
			Urns: urns,
		}
	}

	// Merge all dependencies with what we got earlier from property marshaling, and remove duplicates.
	var deps []string
	depSet := urnSet{}
	for _, dep := range append(resOpts.depURNs, rpcDeps...) {
		if !depSet.has(dep) {
			deps = append(deps, string(dep))
			depSet.add(dep)
		}
	}
	sort.Strings(deps)

	aliases, err := ctx.mapAliases(opts.Aliases, t, state.name, opts.Parent)
	if err != nil {
		return nil, fmt.Errorf("mapping aliases: %w", err)
	}

	var deletedWithURN URN
	if opts.DeletedWith != nil {
		urn, _, _, err := opts.DeletedWith.URN().awaitURN(context.Background())
		if err != nil {
			return nil, fmt.Errorf("error waiting for DeletedWith URN to resolve: %w", err)
		}
		deletedWithURN = urn
	}

	return &resourceInputs{
		parent:                  string(resOpts.parentURN),
		deps:                    deps,
		protect:                 resOpts.protect,
		provider:                resOpts.providerRef,
		providers:               resOpts.providerRefs,
		resolvedProps:           resolvedProps,
		rpcProps:                rpcProps,
		rpcPropertyDeps:         rpcPropertyDeps,
		deleteBeforeReplace:     resOpts.deleteBeforeReplace,
		importID:                string(resOpts.importID),
		customTimeouts:          getTimeouts(opts.CustomTimeouts),
		ignoreChanges:           resOpts.ignoreChanges,
		aliases:                 aliases,
		additionalSecretOutputs: resOpts.additionalSecretOutputs,
		version:                 state.version,
		pluginDownloadURL:       state.pluginDownloadURL,
		replaceOnChanges:        resOpts.replaceOnChanges,
		retainOnDelete:          opts.RetainOnDelete,
		deletedWith:             string(deletedWithURN),
	}, nil
}

func getTimeouts(custom *CustomTimeouts) *pulumirpc.RegisterResourceRequest_CustomTimeouts {
	var timeouts pulumirpc.RegisterResourceRequest_CustomTimeouts
	if custom != nil {
		timeouts.Update = custom.Update
		timeouts.Create = custom.Create
		timeouts.Delete = custom.Delete
	}
	return &timeouts
}

// Helper struct for the return type of `getOpts`.
type resourceOpts struct {
	parentURN               URN
	depURNs                 []URN
	protect                 bool
	providerRef             string
	providerRefs            map[string]string
	deleteBeforeReplace     bool
	importID                ID
	ignoreChanges           []string
	additionalSecretOutputs []string
	replaceOnChanges        []string
}

// getOpts returns a set of resource options from an array of them. This includes the parent URN, any dependency URNs,
// a boolean indicating whether the resource is to be protected, and the URN and ID of the resource's provider, if any.
func (ctx *Context) getOpts(
	res Resource, t string, provider ProviderResource, opts *resourceOptions, remote, custom bool,
) (resourceOpts, error) {
	var importID ID
	if opts.Import != nil {
		id, _, _, err := opts.Import.ToIDOutput().awaitID(context.TODO())
		if err != nil {
			return resourceOpts{}, err
		}
		importID = id
	}

	var parentURN URN
	if opts.Parent != nil {
		opts.Parent.addChild(res)

		urn, _, _, err := opts.Parent.URN().awaitURN(context.TODO())
		if err != nil {
			return resourceOpts{}, err
		}
		parentURN = urn
	}

	var depURNs []URN
	if opts.DependsOn != nil {
		depSet := urnSet{}
		for _, ds := range opts.DependsOn {
			if err := ds.addURNs(ctx.ctx, depSet, res); err != nil {
				return resourceOpts{}, err
			}
		}
		depURNs = depSet.values()
	}

	var providerRef string
	if provider != nil {
		pr, err := ctx.resolveProviderReference(provider)
		if err != nil {
			return resourceOpts{}, err
		}
		providerRef = pr
	}

	var providerRefs map[string]string
	if remote || !custom {
		if opts.Providers != nil {
			providerRefs = make(map[string]string, len(opts.Providers))
			for name, provider := range opts.Providers {
				pr, err := ctx.resolveProviderReference(provider)
				if err != nil {
					return resourceOpts{}, err
				}
				providerRefs[name] = pr
			}
		}
	}

	return resourceOpts{
		parentURN:               parentURN,
		depURNs:                 depURNs,
		protect:                 opts.Protect,
		providerRef:             providerRef,
		providerRefs:            providerRefs,
		deleteBeforeReplace:     opts.DeleteBeforeReplace,
		importID:                importID,
		ignoreChanges:           opts.IgnoreChanges,
		additionalSecretOutputs: opts.AdditionalSecretOutputs,
		replaceOnChanges:        opts.ReplaceOnChanges,
	}, nil
}

func (ctx *Context) resolveProviderReference(provider ProviderResource) (string, error) {
	urn, _, _, err := provider.URN().awaitURN(context.TODO())
	if err != nil {
		return "", err
	}
	id, known, _, err := provider.ID().awaitID(context.TODO())
	if err != nil {
		return "", err
	}
	if !known {
		id = rpcTokenUnknownValue
	}
	return string(urn) + "::" + string(id), nil
}

// noMoreRPCs is a sentinel value used to stop subsequent RPCs from occurring.
const noMoreRPCs = -1

// beginRPC attempts to start a new RPC request, returning a non-nil error if no more RPCs are permitted
// (usually because the program is shutting down).
func (ctx *Context) beginRPC() error {
	ctx.state.rpcsLock.Lock()
	defer ctx.state.rpcsLock.Unlock()

	// If we're done with RPCs, return an error.
	if ctx.state.rpcs == noMoreRPCs {
		return errors.New("attempted illegal RPC after program completion")
	}

	ctx.state.rpcs++
	return nil
}

// endRPC signals the completion of an RPC and notifies any potential awaiters when outstanding RPCs hit zero.
func (ctx *Context) endRPC(err error) {
	ctx.state.rpcsLock.Lock()
	defer ctx.state.rpcsLock.Unlock()

	if err != nil && ctx.state.rpcError == nil {
		ctx.state.rpcError = err
	}

	ctx.state.rpcs--
	if ctx.state.rpcs == 0 {
		ctx.state.rpcsDone.Broadcast()
	}
}

// RegisterResourceOutputs completes the resource registration, attaching an optional set of computed outputs.
func (ctx *Context) RegisterResourceOutputs(resource Resource, outs Map) error {
	// Note that we're about to make an outstanding RPC request, so that we can rendezvous during shutdown.
	if err := ctx.beginRPC(); err != nil {
		return err
	}

	go func() {
		// No matter the outcome, make sure all promises are resolved and that we've signaled completion of this RPC.
		var err error
		defer func() {
			// Signal the completion of this RPC and notify any potential awaiters.
			ctx.endRPC(err)
		}()

		urn, _, _, err := resource.URN().awaitURN(context.TODO())
		if err != nil {
			return
		}

		outsResolved, _, err := marshalInput(outs, anyType, true)
		if err != nil {
			return
		}

		outsMarshalled, err := plugin.MarshalProperties(
			outsResolved.ObjectValue(),
			ctx.withKeepOrRejectUnknowns(plugin.MarshalOptions{
				KeepSecrets:   true,
				KeepResources: ctx.state.keepResources,
			}))
		if err != nil {
			return
		}

		// Register the outputs
		logging.V(9).Infof("RegisterResourceOutputs(%s): RPC call being made", urn)
		_, err = ctx.state.monitor.RegisterResourceOutputs(ctx.ctx, &pulumirpc.RegisterResourceOutputsRequest{
			Urn:     string(urn),
			Outputs: outsMarshalled,
		})

		logging.V(9).Infof("RegisterResourceOutputs(%s): %v", urn, err)
	}()

	return nil
}

// Export registers a key and value pair with the current context's stack.
func (ctx *Context) Export(name string, value Input) {
	ctx.state.exports[name] = value
}

// RegisterStackTransformation adds a transformation to all future resources constructed in this Pulumi stack.
func (ctx *Context) RegisterStackTransformation(t ResourceTransformation) error {
	ctx.state.stack.addTransformation(t)
	return nil
}

func (ctx *Context) RegisterStackTransform(t ResourceTransform) error {
	if !ctx.supportsTransforms {
		return fmt.Errorf("update engine")
	}

	cb, err := ctx.registerTransform(t)
	if err != nil {
		return err
	}

	_, err = ctx.monitor.RegisterStackTransformation(ctx.ctx, cb)
	return err
}

func (ctx *Context) newOutputState(elementType reflect.Type, deps ...Resource) *OutputState {
	return internal.NewOutputState(&ctx.state.join, elementType, resourcesToInternal(deps)...)
}

func (ctx *Context) newOutput(typ reflect.Type, deps ...Resource) Output {
	return internal.NewOutput(&ctx.state.join, typ, resourcesToInternal(deps)...)
}

// NewOutput creates a new output associated with this context.
func (ctx *Context) NewOutput() (Output, func(interface{}), func(error)) {
	return newAnyOutput(&ctx.state.join)
}

// Sets marshalling flags based on `ctx.state.DryRun()`: we will either
// preserve unknowns as-is or fail strictly with an exception if any
// unkowns are found. The third option, filtering out unknown values
// from the data structure being marshalled, is never used.
func (ctx *Context) withKeepOrRejectUnknowns(options plugin.MarshalOptions) plugin.MarshalOptions {
	if ctx.DryRun() {
		options.KeepUnknowns = true
	} else {
		options.RejectUnknowns = true
	}
	return options
}

// Returns the source position of the Nth stack frame, where N is skip+1.
//
// This is used to compute the source position of the user code that instantiated a resource. The number of frames to
// skip is parameterized in order to account for differing call stacks for different operations.
func (ctx *Context) getSourcePosition(skip int) *pulumirpc.SourcePosition {
	var pcs [1]uintptr
	if callers := runtime.Callers(skip+1, pcs[:]); callers != 1 {
		return nil
	}
	frames := runtime.CallersFrames(pcs[:])
	frame, _ := frames.Next()
	if frame.File == "" || frame.Line == 0 {
		return nil
	}
	elems := filepath.SplitList(frame.File)
	for i := range elems {
		elems[i] = url.PathEscape(elems[i])
	}
	return &pulumirpc.SourcePosition{
		Uri:  "project://" + path.Join(elems...),
		Line: int32(frame.Line),
	}
}<|MERGE_RESOLUTION|>--- conflicted
+++ resolved
@@ -30,11 +30,6 @@
 	"strings"
 	"sync"
 
-<<<<<<< HEAD
-	"github.com/golang/protobuf/proto"
-	structpb "github.com/golang/protobuf/ptypes/struct"
-=======
->>>>>>> cece73eb
 	multierror "github.com/hashicorp/go-multierror"
 	"github.com/pulumi/pulumi/sdk/v3/go/common/resource"
 	"github.com/pulumi/pulumi/sdk/v3/go/common/resource/plugin"
@@ -47,6 +42,7 @@
 	pulumirpc "github.com/pulumi/pulumi/sdk/v3/proto/go"
 	"google.golang.org/grpc"
 	"google.golang.org/grpc/credentials/insecure"
+	"google.golang.org/protobuf/proto"
 	"google.golang.org/protobuf/types/known/structpb"
 )
 
@@ -54,10 +50,7 @@
 
 type workGroup = internal.WorkGroup
 
-<<<<<<< HEAD
-// Context handles registration of resources and exposes metadata about the current deployment context.
-type Context struct {
-	ctx           context.Context
+type contextState struct {
 	info          RunInfo
 	stack         Resource
 	exports       map[string]Input
@@ -67,16 +60,6 @@
 	engineConn    *grpc.ClientConn
 	callbacksLock sync.Mutex
 	callbacks     *callbackServer
-=======
-type contextState struct {
-	info        RunInfo
-	stack       Resource
-	exports     map[string]Input
-	monitor     pulumirpc.ResourceMonitorClient
-	monitorConn *grpc.ClientConn
-	engine      pulumirpc.EngineClient
-	engineConn  *grpc.ClientConn
->>>>>>> cece73eb
 
 	keepResources       bool       // true if resources should be marshaled as strongly-typed references.
 	keepOutputValues    bool       // true if outputs should be marshaled as strongly-type output values.
@@ -173,18 +156,13 @@
 	if err != nil {
 		return nil, err
 	}
-<<<<<<< HEAD
 
 	supportsTransforms, err := supportsFeature("transformations")
 	if err != nil {
 		return nil, err
 	}
 
-	context := &Context{
-		ctx:                 ctx,
-=======
 	contextState := &contextState{
->>>>>>> cece73eb
 		info:                info,
 		exports:             make(map[string]Input),
 		monitorConn:         monitorConn,
@@ -317,7 +295,7 @@
 
 // registerTransform starts up a callback server if not already running and registers the given transformation.
 func (ctx *Context) registerTransform(t ResourceTransform) (*pulumirpc.Callback, error) {
-	contract.Assertf(ctx.supportsTransforms, "transformation attempted but not supported by resource monitor")
+	contract.Assertf(ctx.state.supportsTransforms, "transformation attempted but not supported by resource monitor")
 
 	// Wrap the transformation in a callback function.
 	callback := func(innerCtx context.Context, req []byte) (proto.Message, error) {
@@ -436,7 +414,7 @@
 				properties,
 				ctx.withKeepOrRejectUnknowns(plugin.MarshalOptions{
 					KeepSecrets:   true,
-					KeepResources: ctx.keepResources,
+					KeepResources: ctx.state.keepResources,
 				}),
 			)
 			if err != nil {
@@ -475,14 +453,14 @@
 	}
 
 	err := func() error {
-		ctx.callbacksLock.Lock()
-		defer ctx.callbacksLock.Unlock()
-		if ctx.callbacks == nil {
+		ctx.state.callbacksLock.Lock()
+		defer ctx.state.callbacksLock.Unlock()
+		if ctx.state.callbacks == nil {
 			c, err := newCallbackServer()
 			if err != nil {
 				return fmt.Errorf("creating callback server: %w", err)
 			}
-			ctx.callbacks = c
+			ctx.state.callbacks = c
 		}
 		return nil
 	}()
@@ -490,7 +468,7 @@
 		return nil, err
 	}
 
-	cb, err := ctx.callbacks.RegisterCallback(callback)
+	cb, err := ctx.state.callbacks.RegisterCallback(callback)
 	if err != nil {
 		return nil, fmt.Errorf("registering callback: %w", err)
 	}
@@ -852,7 +830,7 @@
 	// Before anything else, if there are transformations registered, give them a chance to run to modify the
 	// user-provided properties and options assigned to this resource.
 	var transformations []ResourceTransformation
-	if !ctx.supportsTransforms {
+	if !ctx.state.supportsTransforms {
 		var err error
 		props, options, transformations, err = applyTransformations(t, name, props, resource, opts, options)
 		if err != nil {
