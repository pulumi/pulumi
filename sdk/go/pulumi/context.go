--- conflicted
+++ resolved
@@ -2255,11 +2255,8 @@
 	retainOnDelete          *bool
 	deletedWith             string
 	hideDiffs               []string
-<<<<<<< HEAD
+	replaceWith             []string
 	replacementTrigger      *structpb.Value
-=======
-	replaceWith             []string
->>>>>>> ee8fc751
 }
 
 func (ctx *Context) resolveAliasParent(alias Alias, spec *pulumirpc.Alias_Spec) error {
@@ -2585,11 +2582,8 @@
 		replaceOnChanges:        resOpts.replaceOnChanges,
 		retainOnDelete:          opts.RetainOnDelete,
 		deletedWith:             string(deletedWithURN),
-<<<<<<< HEAD
+		replaceWith:             replaceWithURNs,
 		replacementTrigger:      replacementTriggerValue,
-=======
-		replaceWith:             replaceWithURNs,
->>>>>>> ee8fc751
 	}, nil
 }
 
