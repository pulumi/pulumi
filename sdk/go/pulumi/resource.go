--- conflicted
+++ resolved
@@ -18,11 +18,8 @@
 	"context"
 	"fmt"
 	"reflect"
-<<<<<<< HEAD
 	"sort"
-=======
 	"sync"
->>>>>>> ecb98b66
 
 	"github.com/pulumi/pulumi/sdk/v3/go/common/resource"
 )
