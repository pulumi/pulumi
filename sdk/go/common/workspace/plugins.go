// Copyright 2016-2021, Pulumi Corporation.
//
// Licensed under the Apache License, Version 2.0 (the "License");
// you may not use this file except in compliance with the License.
// You may obtain a copy of the License at
//
//     http://www.apache.org/licenses/LICENSE-2.0
//
// Unless required by applicable law or agreed to in writing, software
// distributed under the License is distributed on an "AS IS" BASIS,
// WITHOUT WARRANTIES OR CONDITIONS OF ANY KIND, either express or implied.
// See the License for the specific language governing permissions and
// limitations under the License.

package workspace

import (
	"bytes"
	"context"
	"encoding/json"
	"fmt"
	"io"
	"io/fs"
	"io/ioutil"
	"net/http"
	"net/url"
	"os"
	"os/exec"
	"path"
	"path/filepath"
	"regexp"
	"runtime"
	"sort"
	"strings"
	"time"

	"github.com/blang/semver"
	"github.com/cheggaaa/pb"
	"github.com/djherbis/times"
	"github.com/pkg/errors"

	"github.com/pulumi/pulumi/sdk/v3/go/common/diag/colors"
	"github.com/pulumi/pulumi/sdk/v3/go/common/util/archive"
	"github.com/pulumi/pulumi/sdk/v3/go/common/util/cmdutil"
	"github.com/pulumi/pulumi/sdk/v3/go/common/util/contract"
	"github.com/pulumi/pulumi/sdk/v3/go/common/util/fsutil"
	"github.com/pulumi/pulumi/sdk/v3/go/common/util/httputil"
	"github.com/pulumi/pulumi/sdk/v3/go/common/util/logging"
	"github.com/pulumi/pulumi/sdk/v3/go/common/version"
	"github.com/pulumi/pulumi/sdk/v3/nodejs/npm"
	"github.com/pulumi/pulumi/sdk/v3/python"
)

const (
	windowsGOOS = "windows"
)

var (
	enableLegacyPluginBehavior = os.Getenv("PULUMI_ENABLE_LEGACY_PLUGIN_SEARCH") != ""
)

// pluginDownloadURLOverrides is a variable instead of a constant so it can be set using the `-X` `ldflag` at build
// time, if necessary. When non-empty, it's parsed into `pluginDownloadURLOverridesParsed` in `init()`. The expected
// format is `regexp=URL`, and multiple pairs can be specified separated by commas, e.g. `regexp1=URL1,regexp2=URL2`.
//
// For example, when set to "^foo.*=https://foo,^bar.*=https://bar", plugin names that start with "foo" will use
// https://foo as the download URL and names that start with "bar" will use https://bar.
var pluginDownloadURLOverrides string

// pluginDownloadURLOverridesParsed is the parsed array from `pluginDownloadURLOverrides`.
var pluginDownloadURLOverridesParsed pluginDownloadOverrideArray

// pluginDownloadURLOverride represents a plugin download URL override, parsed from `pluginDownloadURLOverrides`.
type pluginDownloadURLOverride struct {
	reg *regexp.Regexp // The regex used to match against the plugin's name.
	url string         // The URL to use for the matched plugin.
}

// pluginDownloadOverrideArray represents an array of overrides.
type pluginDownloadOverrideArray []pluginDownloadURLOverride

// get returns the URL and true if name matches an override's regular expression,
// otherwise an empty string and false.
func (overrides pluginDownloadOverrideArray) get(name string) (string, bool) {
	for _, override := range overrides {
		if override.reg.MatchString(name) {
			return override.url, true
		}
	}
	return "", false
}

func init() {
	var err error
	if pluginDownloadURLOverridesParsed, err = parsePluginDownloadURLOverrides(pluginDownloadURLOverrides); err != nil {
		panic(fmt.Errorf("error parsing `pluginDownloadURLOverrides`: %w", err))
	}
}

// parsePluginDownloadURLOverrides parses an overrides string with the expected format `regexp1=URL1,regexp2=URL2`.
func parsePluginDownloadURLOverrides(overrides string) (pluginDownloadOverrideArray, error) {
	var result pluginDownloadOverrideArray
	if overrides == "" {
		return result, nil
	}
	for _, pair := range strings.Split(overrides, ",") {
		split := strings.Split(pair, "=")
		if len(split) != 2 || split[0] == "" || split[1] == "" {
			return nil, fmt.Errorf("expected format to be \"regexp1=URL1,regexp2=URL2\"; got %q", overrides)
		}
		reg, err := regexp.Compile(split[0])
		if err != nil {
			return nil, err
		}
		result = append(result, pluginDownloadURLOverride{
			reg: reg,
			url: split[1],
		})
	}
	return result, nil
}

// MissingError is returned by functions that attempt to load plugins if a plugin can't be located.
type MissingError struct {
	// Info contains information about the plugin that was not found.
	Info PluginInfo
	// includeAmbient is true if we search $PATH for this plugin
	includeAmbient bool
}

// NewMissingError allocates a new error indicating the given plugin info was not found.
func NewMissingError(info PluginInfo, includeAmbient bool) error {
	return &MissingError{
		Info:           info,
		includeAmbient: includeAmbient,
	}
}

func (err *MissingError) Error() string {
	includePath := ""
	if err.includeAmbient {
		includePath = " or on your $PATH"
	}

	if err.Info.Version != nil {
		return fmt.Sprintf("no %[1]s plugin 'pulumi-%[1]s-%[2]s' found in the workspace at version v%[3]s%[4]s, "+
			"install the plugin using `pulumi plugin install %[1]s %[2]s v%[3]s`",
			err.Info.Kind, err.Info.Name, err.Info.Version, includePath)
	}

	return fmt.Sprintf("no %[1]s plugin 'pulumi-%[1]s-%[2]s' found in the workspace%[3]s, "+
		"install the plugin using `pulumi plugin install %[1]s %[2]s`",
		err.Info.Kind, err.Info.Name, includePath)
}

// PluginSource deals with downloading a specific version of a plugin, or looking up the latest version of it.
type PluginSource interface {
	// Download fetches an io.ReadCloser for this plugin and also returns the size of the response (if known).
	Download(
		version semver.Version, opSy string, arch string,
		getHTTPResponse func(*http.Request) (io.ReadCloser, int64, error)) (io.ReadCloser, int64, error)
	// GetLatestVersion tries to find the latest version for this plugin. This is currently only supported for
	// plugins we can get from github releases.
	GetLatestVersion(getHTTPResponse func(*http.Request) (io.ReadCloser, int64, error)) (*semver.Version, error)
}

// getPulumiSource can download a plugin from get.pulumi.com
type getPulumiSource struct {
	name string
	kind PluginKind
}

func newGetPulumiSource(name string, kind PluginKind) *getPulumiSource {
	return &getPulumiSource{name: name, kind: kind}
}

func (source *getPulumiSource) GetLatestVersion(
	getHTTPResponse func(*http.Request) (io.ReadCloser, int64, error)) (*semver.Version, error) {
	return nil, errors.New("GetLatestVersion is not supported for plugins from get.pulumi.com")
}

func (source *getPulumiSource) Download(
	version semver.Version, opSy string, arch string,
	getHTTPResponse func(*http.Request) (io.ReadCloser, int64, error)) (io.ReadCloser, int64, error) {
	serverURL := "https://get.pulumi.com/releases/plugins"

	logging.V(1).Infof("%s downloading from %s", source.name, serverURL)

	serverURL = interpolateURL(serverURL, version, opSy, arch)
	serverURL = strings.TrimSuffix(serverURL, "/")

	logging.V(1).Infof("%s downloading from %s", source.name, serverURL)
	endpoint := fmt.Sprintf("%s/%s",
		serverURL,
		url.QueryEscape(fmt.Sprintf("pulumi-%s-%s-v%s-%s-%s.tar.gz", source.kind, source.name, version.String(), opSy, arch)))

	req, err := buildHTTPRequest(endpoint, "")
	if err != nil {
		return nil, -1, err
	}
	return getHTTPResponse(req)
}

// githubSource can download a plugin from github releases
type githubSource struct {
	host         string
	organization string
	repository   string
	name         string
	kind         PluginKind

	token string
}

// Creates a new github source adding authentication data in the environment, if it exists
func newGithubSource(url *url.URL, name string, kind PluginKind) (*githubSource, error) {
	contract.Assert(url.Scheme == "github")

	// 14-03-2022 we stopped looking at GITHUB_PERSONAL_ACCESS_TOKEN and sending basic auth for github and
	// instead just look at GITHUB_TOKEN and send in a header. Given GITHUB_PERSONAL_ACCESS_TOKEN was an
	// envvar we made up we check to see if it's set here and log a warning. This can be removed after a few
	// releases.
	if os.Getenv("GITHUB_PERSONAL_ACCESS_TOKEN") != "" {
		logging.Warningf("GITHUB_PERSONAL_ACCESS_TOKEN is no longer used for Github authentication, set GITHUB_TOKEN instead")
	}

	host := url.Host
	parts := strings.Split(strings.Trim(url.Path, "/"), "/")

	if host == "" {
		return nil, fmt.Errorf("github:// url must have a host part, was: %s", url.String())
	}

	if len(parts) != 1 && len(parts) != 2 {
		return nil, fmt.Errorf(
			"github:// url must have the format <host>/<organization>[/<repository>], was: %s",
			url.String())
	}

	organization := parts[0]
	repository := "pulumi-" + name
	if len(parts) == 2 {
		repository = parts[1]
	}

	return &githubSource{
		host:         host,
		organization: organization,
		repository:   repository,
		name:         name,
		kind:         kind,

		token: os.Getenv("GITHUB_TOKEN"),
	}, nil
}

func (source *githubSource) HasAuthentication() bool {
	return source.token != ""
}

func (source *githubSource) GetLatestVersion(
	getHTTPResponse func(*http.Request) (io.ReadCloser, int64, error)) (*semver.Version, error) {
	releaseURL := fmt.Sprintf(
		"https://%s/repos/%s/%s/releases/latest",
		source.host, source.organization, source.repository)
	logging.V(9).Infof("plugin GitHub releases url: %s", releaseURL)
	req, err := buildHTTPRequest(releaseURL, source.token)
	if err != nil {
		return nil, err
	}
	req.Header.Set("Accept", "application/json")
	resp, length, err := getHTTPResponse(req)
	if err != nil {
		return nil, err
	}
	jsonBody, err := ioutil.ReadAll(resp)
	if err != nil {
		return nil, fmt.Errorf("cannot unmarshal github response len(%d): %s", length, err.Error())
	}
	release := struct {
		TagName string `json:"tag_name"`
	}{}
	err = json.Unmarshal(jsonBody, &release)
	if err != nil {
		return nil, err
	}
	parsedVersion, err := semver.ParseTolerant(release.TagName)
	if err != nil {
		return nil, fmt.Errorf("invalid plugin semver: %w", err)
	}
	return &parsedVersion, nil
}

func (source *githubSource) Download(
	version semver.Version, opSy string, arch string,
	getHTTPResponse func(*http.Request) (io.ReadCloser, int64, error)) (io.ReadCloser, int64, error) {

	assetName := fmt.Sprintf("pulumi-%s-%s-v%s-%s-%s.tar.gz", source.kind, source.name, version.String(), opSy, arch)

	releaseURL := fmt.Sprintf(
		"https://%s/repos/%s/%s/releases/tags/v%s",
		source.host, source.organization, source.repository, version.String())
	logging.V(9).Infof("plugin GitHub releases url: %s", releaseURL)

	req, err := buildHTTPRequest(releaseURL, source.token)
	if err != nil {
		return nil, -1, err
	}
	req.Header.Set("Accept", "application/json")
	resp, length, err := getHTTPResponse(req)
	if err != nil {
		return nil, -1, err
	}
	jsonBody, err := ioutil.ReadAll(resp)
	if err != nil {
		logging.V(9).Infof("cannot unmarshal github response len(%d): %s", length, err.Error())
		return nil, -1, err
	}
	release := struct {
		Assets []struct {
			Name string `json:"name"`
			URL  string `json:"url"`
		} `json:"assets"`
	}{}
	err = json.Unmarshal(jsonBody, &release)
	if err != nil {
		logging.V(9).Infof("github json response: %s", jsonBody)
		logging.V(9).Infof("cannot unmarshal github response: %s", err.Error())
		return nil, -1, err
	}
	assetURL := ""
	for _, asset := range release.Assets {
		if asset.Name == assetName {
			assetURL = asset.URL
		}
	}
	if assetURL == "" {
		logging.V(9).Infof("github json response: %s", jsonBody)
		logging.V(9).Infof("plugin asset '%s' not found", assetName)
		return nil, -1, errors.Errorf("plugin asset '%s' not found", assetName)
	}

	logging.V(1).Infof("%s downloading from %s", source.name, assetURL)

	req, err = buildHTTPRequest(assetURL, source.token)
	if err != nil {
		return nil, -1, err
	}
	req.Header.Set("Accept", "application/octet-stream")
	return getHTTPResponse(req)
}

// pluginURLSource can download a plugin from a given PluginDownloadURL, it doesn't support GetLatestVersion
type pluginURLSource struct {
	name              string
	kind              PluginKind
	pluginDownloadURL string
}

func newPluginURLSource(name string, kind PluginKind, pluginDownloadURL string) *pluginURLSource {
	return &pluginURLSource{
		name:              name,
		kind:              kind,
		pluginDownloadURL: pluginDownloadURL,
	}
}

func (source *pluginURLSource) GetLatestVersion(
	getHTTPResponse func(*http.Request) (io.ReadCloser, int64, error)) (*semver.Version, error) {
	return nil, errors.New("GetLatestVersion is not supported for plugins using PluginDownloadURL")
}

func (source *pluginURLSource) Download(
	version semver.Version, opSy string, arch string,
	getHTTPResponse func(*http.Request) (io.ReadCloser, int64, error)) (io.ReadCloser, int64, error) {
	serverURL := source.pluginDownloadURL
	logging.V(1).Infof("%s downloading from %s", source.name, serverURL)

	serverURL = interpolateURL(serverURL, version, opSy, arch)
	serverURL = strings.TrimSuffix(serverURL, "/")

	logging.V(1).Infof("%s downloading from %s", source.name, serverURL)
	endpoint := fmt.Sprintf("%s/%s",
		serverURL,
		url.QueryEscape(fmt.Sprintf("pulumi-%s-%s-v%s-%s-%s.tar.gz", source.kind, source.name, version.String(), opSy, arch)))

	req, err := buildHTTPRequest(endpoint, "")
	if err != nil {
		return nil, -1, err
	}
	return getHTTPResponse(req)
}

// fallbackSource handles our current complicated default logic of trying the pulumi public github, then maybe
// the users private github, then get.pulumi.com
type fallbackSource struct {
	name string
	kind PluginKind
}

func newFallbackSource(name string, kind PluginKind) *fallbackSource {
	return &fallbackSource{
		name: name,
		kind: kind,
	}
}

func urlMustParse(rawURL string) *url.URL {
	url, err := url.Parse(rawURL)
	contract.AssertNoError(err)
	return url
}

func (source *fallbackSource) GetLatestVersion(
	getHTTPResponse func(*http.Request) (io.ReadCloser, int64, error)) (*semver.Version, error) {

	// Try and get this package from public pulumi github
	public, err := newGithubSource(urlMustParse("github://api.github.com/pulumi"), source.name, source.kind)
	if err != nil {
		return nil, err
	}
	version, err := public.GetLatestVersion(getHTTPResponse)
	if err == nil {
		return version, nil
	}

	// Are we in experimental mode? Try a users private github release
	if _, ok := os.LookupEnv("PULUMI_EXPERIMENTAL"); ok {
		// Check if we have a repo owner set
		repoOwner := os.Getenv("GITHUB_REPOSITORY_OWNER")
		var privateErr error
		if repoOwner == "" {
			privateErr = errors.New("ENV[GITHUB_REPOSITORY_OWNER] not set")
		} else {
			// This could panic on user input, but this is experimental and will be removed at some point
			private, err := newGithubSource(urlMustParse("github://api.github.com/"+repoOwner), source.name, source.kind)
			if err != nil {
				return nil, err
			}
			if !private.HasAuthentication() {
				privateErr = errors.New("no GitHub authentication information provided")
			} else {
				logging.V(1).Infof("downloading plugins based on GITHUB_REPOSITORY_OWNER is deprecated, " +
					"please use a github download URL instead: " +
					"https://www.pulumi.com/docs/guides/pulumi-packages/how-to-author/#support-for-github-releases")
				version, privateErr = private.GetLatestVersion(getHTTPResponse)
				if privateErr == nil {
					return version, nil
				}
			}
		}

		logging.V(1).Infof("cannot find plugin %s on private GitHub releases: %s", source.name, privateErr.Error())

		return nil, fmt.Errorf(
			"error getting version from Pulumi github: %w\nand from private github: %s",
			err, privateErr.Error())
	}

	return nil, err
}

func (source *fallbackSource) Download(
	version semver.Version, opSy string, arch string,
	getHTTPResponse func(*http.Request) (io.ReadCloser, int64, error)) (io.ReadCloser, int64, error) {
	// Try and get this package from public pulumi github
	public, err := newGithubSource(urlMustParse("github://api.github.com/pulumi"), source.name, source.kind)
	if err != nil {
		return nil, -1, err
	}
	resp, length, err := public.Download(version, opSy, arch, getHTTPResponse)
	if err == nil {
		return resp, length, nil
	}

	// Are we in experimental mode? Try a private github release
	if _, ok := os.LookupEnv("PULUMI_EXPERIMENTAL"); ok {
		// Check if we have a repo owner set
		repoOwner := os.Getenv("GITHUB_REPOSITORY_OWNER")
		if repoOwner == "" {
			err = errors.New("ENV[GITHUB_REPOSITORY_OWNER] not set")
		} else {
			var private *githubSource
			private, err = newGithubSource(urlMustParse("github://api.github.com/"+repoOwner), source.name, source.kind)
			if err != nil {
				return nil, -1, err
			}
			if !private.HasAuthentication() {
				err = errors.New("no GitHub authentication information provided")
			} else {
				logging.V(1).Infof("downloading plugins based on GITHUB_REPOSITORY_OWNER is deprecated, " +
					"please use a github download URL instead: " +
					"https://www.pulumi.com/docs/guides/pulumi-packages/how-to-author/#support-for-github-releases")
				resp, length, err := private.Download(version, opSy, arch, getHTTPResponse)
				if err == nil {
					return resp, length, nil
				}
			}
		}

		logging.V(1).Infof("cannot find plugin %s on private GitHub releases: %s", source.name, err.Error())
	}

	// Fallback to get.pulumi.com
	pulumi := newGetPulumiSource(source.name, source.kind)
	return pulumi.Download(version, opSy, arch, getHTTPResponse)
}

// PluginInfo provides basic information about a plugin.  Each plugin gets installed into a system-wide
// location, by default `~/.pulumi/plugins/<kind>-<name>-<version>/`.  A plugin may contain multiple files,
// however the primary loadable executable must be named `pulumi-<kind>-<name>`.
type PluginInfo struct {
	Name              string          // the simple name of the plugin.
<<<<<<< HEAD
	Path              string          // the path that a plugin was loaded from.
	ExplicitPath      string          // the path that a plugin is known to exist at.
=======
	Path              string          // the path that a plugin was loaded from (this will always be a directory)
>>>>>>> fd857fb8
	Kind              PluginKind      // the kind of the plugin (language, resource, etc).
	Version           *semver.Version // the plugin's semantic version, if present.
	Size              int64           // the size of the plugin, in bytes.
	InstallTime       time.Time       // the time the plugin was installed.
	LastUsedTime      time.Time       // the last time the plugin was used.
	PluginDownloadURL string          // an optional server to use when downloading this plugin.
	PluginDir         string          // if set, will be used as the root plugin dir instead of ~/.pulumi/plugins.
	SchemaPath        string          // if set, used as the path for loading and caching the schema
	SchemaTime        time.Time       // if set and newer than the file at SchemaPath, used to invalidate a cached schema
}

// Dir gets the expected plugin directory for this plugin.
func (info PluginInfo) Dir() string {
	dir := fmt.Sprintf("%s-%s", info.Kind, info.Name)
	if info.Version != nil {
		dir = fmt.Sprintf("%s-v%s", dir, info.Version.String())
	}
	return dir
}

// File gets the expected filename for this plugin.
func (info PluginInfo) File() string {
	return info.FilePrefix() + info.FileSuffix()
}

// FilePrefix gets the expected default file prefix for the plugin.
func (info PluginInfo) FilePrefix() string {
	return fmt.Sprintf("pulumi-%s-%s", info.Kind, info.Name)
}

// FileSuffix returns the suffix for the plugin (if any).
func (info PluginInfo) FileSuffix() string {
	if runtime.GOOS == windowsGOOS {
		return ".exe"
	}
	return ""
}

// DirPath returns the directory where this plugin should be installed.
func (info PluginInfo) DirPath() (string, error) {
	var err error
	dir := info.PluginDir
	if dir == "" {
		dir, err = GetPluginDir()
		if err != nil {
			return "", err
		}
	}

	return filepath.Join(dir, info.Dir()), nil
}

// LockFilePath returns the full path to the plugin's lock file used during installation
// to prevent concurrent installs.
func (info PluginInfo) LockFilePath() (string, error) {
	dir, err := info.DirPath()
	if err != nil {
		return "", err
	}
	return fmt.Sprintf("%s.lock", dir), nil
}

// PartialFilePath returns the full path to the plugin's partial file used during installation
// to indicate installation of the plugin hasn't completed yet.
func (info PluginInfo) PartialFilePath() (string, error) {
	dir, err := info.DirPath()
	if err != nil {
		return "", err
	}
	return fmt.Sprintf("%s.partial", dir), nil
}

// FilePath returns the full path where this plugin's primary executable should be installed.
func (info PluginInfo) FilePath() (string, error) {
	dir, err := info.DirPath()
	if err != nil {
		return "", err
	}
	return filepath.Join(dir, info.File()), nil
}

// Delete removes the plugin from the cache.  It also deletes any supporting files in the cache, which includes
// any files that contain the same prefix as the plugin itself.
func (info PluginInfo) Delete() error {
	dir, err := info.DirPath()
	if err != nil {
		return err
	}
	if err := os.RemoveAll(dir); err != nil {
		return err
	}
	// Attempt to delete any leftover .partial or .lock files.
	// Don't fail the operation if we can't delete these.
	contract.IgnoreError(os.Remove(fmt.Sprintf("%s.partial", dir)))
	contract.IgnoreError(os.Remove(fmt.Sprintf("%s.lock", dir)))
	return nil
}

// SetFileMetadata adds extra metadata from the given file, representing this plugin's directory.
func (info *PluginInfo) SetFileMetadata(path string) error {
	// Get the file info.
	file, err := os.Stat(path)
	if err != nil {
		return err
	}

	// Next, get the size from the directory (or, if there is none, just the file).
	size, err := getPluginSize(path)
	if err == nil {
		info.Size = size
	} else {
		logging.V(6).Infof("unable to get plugin dir size for %s: %v", path, err)
	}

	// Next get the access times from the plugin binary itself.
	tinfo := times.Get(file)

	if tinfo.HasChangeTime() {
		info.InstallTime = tinfo.ChangeTime()
	} else {
		info.InstallTime = tinfo.ModTime()
	}

	info.LastUsedTime = tinfo.AccessTime()

	if info.Kind == ResourcePlugin {
		info.SetSchemaMetadata()
	}

	return nil
}

func (info *PluginInfo) SetSchemaMetadata() {
	binpath, err := info.FilePath()
	if err != nil {
		return
	}
	bintime, err := times.Stat(binpath)
	if err != nil {
		return
	}

	dir, err := info.DirPath()
	if err != nil {
		return
	}

	info.SchemaPath = filepath.Join(dir, "schema-"+info.Name+".json")
	info.SchemaTime = bintime.ModTime()
}

func interpolateURL(serverURL string, version semver.Version, os, arch string) string {
	replacer := strings.NewReplacer(
		"${VERSION}", url.QueryEscape(version.String()),
		"${OS}", url.QueryEscape(os),
		"${ARCH}", url.QueryEscape(arch))
	return replacer.Replace(serverURL)
}

func (info PluginInfo) GetSource() (PluginSource, error) {
	// The plugin has a set URL use that.
	if info.PluginDownloadURL != "" {
		// Support schematised URLS if the URL has a "schema" part we recognize
		url, err := url.Parse(info.PluginDownloadURL)
		if err != nil {
			return nil, err
		}

		if url.Scheme == "github" {
			return newGithubSource(url, info.Name, info.Kind)
		}

		return newPluginURLSource(info.Name, info.Kind, info.PluginDownloadURL), nil
	}

	// If the plugin name matches an override, download the plugin from the override URL.
	if url, ok := pluginDownloadURLOverridesParsed.get(info.Name); ok {
		return newPluginURLSource(info.Name, info.Kind, url), nil
	}

	// Use our default fallback behaviour of github then get.pulumi.com
	return newFallbackSource(info.Name, info.Kind), nil
}

// GetLatestVersion tries to find the latest version for this plugin. This is currently only supported for
// plugins we can get from github releases.
func (info PluginInfo) GetLatestVersion() (*semver.Version, error) {
	source, err := info.GetSource()
	if err != nil {
		return nil, err
	}
	return source.GetLatestVersion(getHTTPResponse)
}

// Download fetches an io.ReadCloser for this plugin and also returns the size of the response (if known).
func (info PluginInfo) Download() (io.ReadCloser, int64, error) {
	// Figure out the OS/ARCH pair for the download URL.
	var opSy string
	switch runtime.GOOS {
	case "darwin", "linux", "windows":
		opSy = runtime.GOOS
	default:
		return nil, -1, errors.Errorf("unsupported plugin OS: %s", runtime.GOOS)
	}
	var arch string
	switch runtime.GOARCH {
	case "amd64", "arm64":
		arch = runtime.GOARCH
	default:
		return nil, -1, errors.Errorf("unsupported plugin architecture: %s", runtime.GOARCH)
	}

	// The plugin version is necessary for the endpoint. If it's not present, return an error.
	if info.Version == nil {
		return nil, -1, errors.Errorf("unknown version for plugin %s", info.Name)
	}

	source, err := info.GetSource()
	if err != nil {
		return nil, -1, err
	}
	return source.Download(*info.Version, opSy, arch, getHTTPResponse)
}

func buildHTTPRequest(pluginEndpoint string, token string) (*http.Request, error) {
	req, err := http.NewRequest("GET", pluginEndpoint, nil)
	if err != nil {
		return nil, err
	}

	userAgent := fmt.Sprintf("pulumi-cli/1 (%s; %s)", version.Version, runtime.GOOS)
	req.Header.Set("User-Agent", userAgent)

	if token != "" {
		req.Header.Set("Authorization", fmt.Sprintf("token %s", token))
	}

	return req, nil
}

func getHTTPResponse(req *http.Request) (io.ReadCloser, int64, error) {
	logging.V(9).Infof("full plugin download url: %s", req.URL)
	// This logs at level 11 because it could include authentication headers, we reserve log level 11 for
	// detailed api logs that may include credentials.
	logging.V(11).Infof("plugin install request headers: %v", req.Header)

	resp, err := httputil.DoWithRetry(req, http.DefaultClient)
	if err != nil {
		return nil, -1, err
	}

	// As above this might include authentication information, but also to be consistent at what level headers
	// print at.
	logging.V(11).Infof("plugin install response headers: %v", resp.Header)

	if resp.StatusCode < 200 || resp.StatusCode > 299 {

		errmsg := "%d HTTP error fetching plugin from %s"

		if req.URL.Host == "api.github.com" && resp.StatusCode == 404 {
			errmsg += ". If this is a private GitHub repository, try " +
				"providing a token via the GITHUB_TOKEN environment variable. " +
				"See: https://github.com/settings/tokens"
		}

		return nil, -1, errors.Errorf(errmsg, resp.StatusCode, req.URL)
	}

	return resp.Body, resp.ContentLength, nil
}

// installLock acquires a file lock used to prevent concurrent installs.
func (info PluginInfo) installLock() (unlock func(), err error) {
	finalDir, err := info.DirPath()
	if err != nil {
		return nil, err
	}
	lockFilePath := fmt.Sprintf("%s.lock", finalDir)

	if err := os.MkdirAll(filepath.Dir(lockFilePath), 0700); err != nil {
		return nil, errors.Wrap(err, "creating plugin root")
	}

	mutex := fsutil.NewFileMutex(lockFilePath)
	if err := mutex.Lock(); err != nil {
		return nil, err
	}
	return func() {
		contract.IgnoreError(mutex.Unlock())
	}, nil
}

// Install installs a plugin's tarball into the cache. See InstallWithContext for details.
func (info PluginInfo) Install(tgz io.ReadCloser, reinstall bool) error {
	return info.InstallWithContext(context.Background(), tarPlugin{tgz}, reinstall)
}

type PluginContent interface {
	io.Closer

	writeToDir(pathToDir string) error
}

func SingleFilePlugin(f *os.File, info PluginInfo) PluginContent {
	return singleFilePlugin{F: f}
}

type singleFilePlugin struct {
	F    *os.File
	Kind PluginKind
	Name string
}

func (p singleFilePlugin) writeToDir(finalDir string) error {
	bytes, err := ioutil.ReadAll(p.F)
	if err != nil {
		return err
	}

	finalPath := filepath.Join(finalDir, fmt.Sprintf("pulumi-%s-%s", p.Kind, p.Name))
	// We are writing an executable.
	return os.WriteFile(finalPath, bytes, 0700) //nolint:gosec
}

func (p singleFilePlugin) Close() error {
	return p.F.Close()
}

func TarPlugin(tgz io.ReadCloser) PluginContent {
	return tarPlugin{Tgz: tgz}
}

type tarPlugin struct {
	Tgz io.ReadCloser
}

func (p tarPlugin) Close() error {
	return p.Tgz.Close()
}

func (p tarPlugin) writeToDir(finalPath string) error {
	return archive.ExtractTGZ(p.Tgz, finalPath)
}

func DirPlugin(rootPath string) PluginContent {
	return dirPlugin{Root: rootPath}
}

type dirPlugin struct {
	Root string
}

func (p dirPlugin) Close() error {
	return nil
}

func (p dirPlugin) writeToDir(dstRoot string) error {
	return filepath.WalkDir(p.Root, func(srcPath string, d fs.DirEntry, err error) error {
		if err != nil {
			return err
		}
		relPath := strings.TrimPrefix(srcPath, p.Root)
		dstPath := filepath.Join(dstRoot, relPath)

		if srcPath == p.Root {
			return nil
		}
		if d.IsDir() {
			return os.Mkdir(dstPath, 0700)
		}

		src, err := os.Open(srcPath)
		if err != nil {
			return err
		}

		info, err := d.Info()
		if err != nil {
			return err
		}

		bytes, err := ioutil.ReadAll(src)
		if err != nil {
			return err
		}

		return os.WriteFile(dstPath, bytes, info.Mode())
	})
}

// Install installs a plugin's tarball into the cache. It validates that plugin names are in the expected format.
// Previous versions of Pulumi extracted the tarball to a temp directory first, and then renamed the temp directory
// to the final directory. The rename operation fails often enough on Windows due to aggressive virus scanners opening
// files in the temp directory. To address this, we now extract the tarball directly into the final directory, and use
// file locks to prevent concurrent installs.
// Each plugin has its own file lock, with the same name as the plugin directory, with a `.lock` suffix.
// During installation an empty file with a `.partial` suffix is created, indicating that installation is in-progress.
// The `.partial` file is deleted when installation is complete, indicating that the plugin has finished installing.
// If a failure occurs during installation, the `.partial` file will remain, indicating the plugin wasn't fully
// installed. The next time the plugin is installed, the old installation directory will be removed and replaced with
// a fresh install.
func (info PluginInfo) InstallWithContext(ctx context.Context, content PluginContent, reinstall bool) error {
	defer contract.IgnoreClose(content)

	// Fetch the directory into which we will expand this tarball.
	finalDir, err := info.DirPath()
	if err != nil {
		return err
	}

	// Create a file lock file at <pluginsdir>/<kind>-<name>-<version>.lock.
	unlock, err := info.installLock()
	if err != nil {
		return err
	}
	defer unlock()

	// Cleanup any temp dirs from failed installations of this plugin from previous versions of Pulumi.
	if err := cleanupTempDirs(finalDir); err != nil {
		// We don't want to fail the installation if there was an error cleaning up these old temp dirs.
		// Instead, log the error and continue on.
		logging.V(5).Infof("Install: Error cleaning up temp dirs: %s", err.Error())
	}

	// Get the partial file path (e.g. <pluginsdir>/<kind>-<name>-<version>.partial).
	partialFilePath, err := info.PartialFilePath()
	if err != nil {
		return err
	}

	// Check whether the directory exists while we were waiting on the lock.
	_, finalDirStatErr := os.Stat(finalDir)
	if finalDirStatErr == nil {
		_, partialFileStatErr := os.Stat(partialFilePath)
		if partialFileStatErr != nil {
			if !os.IsNotExist(partialFileStatErr) {
				return partialFileStatErr
			}
			if !reinstall {
				// finalDir exists, there's no partial file, and we're not reinstalling, so the plugin is already
				// installed.
				return nil
			}
		}

		// Either the partial file exists--meaning a previous attempt at installing the plugin failed--or we're
		// deliberately reinstalling the plugin. Delete finalDir so we can try installing again. There's no need to
		// delete the partial file since we'd just be recreating it again below anyway.
		if err := os.RemoveAll(finalDir); err != nil {
			return err
		}
	} else if !os.IsNotExist(finalDirStatErr) {
		return finalDirStatErr
	}

	// Create an empty partial file to indicate installation is in-progress.
	if err := ioutil.WriteFile(partialFilePath, nil, 0600); err != nil {
		return err
	}

	// Create the final directory.
	if err := os.MkdirAll(finalDir, 0700); err != nil {
		return err
	}

	if err := content.writeToDir(finalDir); err != nil {
		return err
	}

	// Even though we deferred closing the tarball at the beginning of this function, go ahead and explicitly close
	// it now since we're finished extracting it, to prevent subsequent output from being displayed oddly with
	// the progress bar.
	contract.IgnoreClose(content)

	// Install dependencies, if needed.
	proj, err := LoadPluginProject(filepath.Join(finalDir, "PulumiPlugin.yaml"))
	if err != nil && !os.IsNotExist(err) {
		return errors.Wrap(err, "loading PulumiPlugin.yaml")
	}
	if proj != nil {
		runtime := strings.ToLower(proj.Runtime.Name())
		// For now, we only do this for Node.js and Python. For Go, the expectation is the binary is
		// already built. For .NET, similarly, a single self-contained binary could be used, but
		// otherwise `dotnet run` will implicitly run `dotnet restore`.
		// TODO[pulumi/pulumi#1334]: move to the language plugins so we don't have to hard code here.
		switch runtime {
		case "nodejs":
			var b bytes.Buffer
			if _, err := npm.Install(ctx, finalDir, true /* production */, &b, &b); err != nil {
				os.Stderr.Write(b.Bytes())
				return errors.Wrap(err, "installing plugin dependencies")
			}
		case "python":
			if err := python.InstallDependencies(ctx, finalDir, "venv", false /*showOutput*/); err != nil {
				return errors.Wrap(err, "installing plugin dependencies")
			}
		}
	}

	// Installation is complete. Remove the partial file.
	return os.Remove(partialFilePath)
}

// cleanupTempDirs cleans up leftover temp dirs from failed installs with previous versions of Pulumi.
func cleanupTempDirs(finalDir string) error {
	dir := filepath.Dir(finalDir)

	infos, err := ioutil.ReadDir(dir)
	if err != nil {
		return err
	}

	for _, info := range infos {
		// Temp dirs have a suffix of `.tmpXXXXXX` (where `XXXXXX`) is a random number,
		// from ioutil.TempFile.
		if info.IsDir() && installingPluginRegexp.MatchString(info.Name()) {
			path := filepath.Join(dir, info.Name())
			if err := os.RemoveAll(path); err != nil {
				return errors.Wrapf(err, "cleaning up temp dir %s", path)
			}
		}
	}

	return nil
}

func (info PluginInfo) String() string {
	var version string
	if v := info.Version; v != nil {
		version = fmt.Sprintf("-%s", v)
	}
	return info.Name + version
}

// PluginKind represents a kind of a plugin that may be dynamically loaded and used by Pulumi.
type PluginKind string

const (
	// AnalyzerPlugin is a plugin that can be used as a resource analyzer.
	AnalyzerPlugin PluginKind = "analyzer"
	// LanguagePlugin is a plugin that can be used as a language host.
	LanguagePlugin PluginKind = "language"
	// ResourcePlugin is a plugin that can be used as a resource provider for custom CRUD operations.
	ResourcePlugin PluginKind = "resource"
)

// IsPluginKind returns true if k is a valid plugin kind, and false otherwise.
func IsPluginKind(k string) bool {
	switch PluginKind(k) {
	case AnalyzerPlugin, LanguagePlugin, ResourcePlugin:
		return true
	default:
		return false
	}
}

// HasPlugin returns true if the given plugin exists.
func HasPlugin(plug PluginInfo) bool {
	dir, err := plug.DirPath()
	if err == nil {
		_, err := os.Stat(dir)
		if err == nil {
			partialFilePath, err := plug.PartialFilePath()
			if err == nil {
				if _, err := os.Stat(partialFilePath); os.IsNotExist(err) {
					return true
				}
			}
		}
	}
	return false
}

// HasPluginGTE returns true if the given plugin exists at the given version number or greater.
func HasPluginGTE(plug PluginInfo) (bool, error) {
	// If an exact match, return true right away.
	if HasPlugin(plug) {
		return true, nil
	}

	// Otherwise, load up the list of plugins and find one with the same name/type and >= version.
	plugs, err := GetPlugins()
	if err != nil {
		return false, err
	}

	// If we're not doing the legacy plugin behavior and we've been asked for a specific version, do the same plugin
	// search that we'd do at runtime. This ensures that `pulumi plugin install` works the same way that the runtime
	// loader does, to minimize confusion when a user has to install new plugins.
	if !enableLegacyPluginBehavior && plug.Version != nil {
		requestedVersion := semver.MustParseRange(plug.Version.String())
		_, err := SelectCompatiblePlugin(plugs, plug.Kind, plug.Name, requestedVersion)
		return err == nil, err
	}

	for _, p := range plugs {
		if p.Name == plug.Name &&
			p.Kind == plug.Kind &&
			(p.Version != nil && plug.Version != nil && p.Version.GTE(*plug.Version)) {
			return true, nil
		}
	}
	return false, nil
}

// GetPolicyDir returns the directory in which an organization's Policy Packs on the current machine are managed.
func GetPolicyDir(orgName string) (string, error) {
	return GetPulumiPath(PolicyDir, orgName)
}

// GetPolicyPath finds a PolicyPack by its name version, as well as a bool marked true if the path
// already exists and is a directory.
func GetPolicyPath(orgName, name, version string) (string, bool, error) {
	policiesDir, err := GetPolicyDir(orgName)
	if err != nil {
		return "", false, err
	}

	policyPackPath := path.Join(policiesDir, fmt.Sprintf("pulumi-analyzer-%s-v%s", name, version))

	file, err := os.Stat(policyPackPath)
	if err == nil && file.IsDir() {
		// PolicyPack exists. Return.
		return policyPackPath, true, nil
	} else if err != nil && !os.IsNotExist(err) {
		// Error trying to inspect PolicyPack FS entry. Return error.
		return "", false, err
	}

	// Not found. Return empty path.
	return policyPackPath, false, nil
}

// GetPluginDir returns the directory in which plugins on the current machine are managed.
func GetPluginDir() (string, error) {
	return GetPulumiPath(PluginDir)
}

// GetPlugins returns a list of installed plugins without size info and last accessed metadata.
// Plugin size requires recursively traversing the plugin directory, which can be extremely
// expensive with the introduction of nodejs multilang components that have
// deeply nested node_modules folders.
func GetPlugins() ([]PluginInfo, error) {
	// To get the list of plugins, simply scan the directory in the usual place.
	dir, err := GetPluginDir()
	if err != nil {
		return nil, err
	}
	return getPlugins(dir, true /* skipMetadata */)
}

// GetPluginsWithMetadata returns a list of installed plugins with metadata about size,
// and last access (POOR RUNTIME PERF). Plugin size requires recursively traversing the
// plugin directory, which can be extremely expensive with the introduction of
// nodejs multilang components that have deeply nested node_modules folders.
func GetPluginsWithMetadata() ([]PluginInfo, error) {
	// To get the list of plugins, simply scan the directory in the usual place.
	dir, err := GetPluginDir()
	if err != nil {
		return nil, err
	}
	return getPlugins(dir, false /* skipMetadata */)
}

func getPlugins(dir string, skipMetadata bool) ([]PluginInfo, error) {
	files, err := ioutil.ReadDir(dir)
	if err != nil {
		if os.IsNotExist(err) {
			return nil, nil
		}
		return nil, err
	}

	// Now read the file infos and create the plugin infos.
	var plugins []PluginInfo
	for _, file := range files {
		// Skip anything that doesn't look like a plugin.
		if kind, name, version, ok := tryPlugin(file); ok {
			path := filepath.Join(dir, file.Name())
			plugin := PluginInfo{
				Name:    name,
				Kind:    kind,
				Version: &version,
				Path:    path,
			}
			if _, err := os.Stat(fmt.Sprintf("%s.partial", path)); err == nil {
				// Skip it if the partial file exists, meaning the plugin is not fully installed.
				continue
			} else if !os.IsNotExist(err) {
				return nil, err
			}
			// computing plugin sizes can be very expensive (nested node_modules)
			if !skipMetadata {
				if err = plugin.SetFileMetadata(path); err != nil {
					return nil, err
				}
			}
			plugins = append(plugins, plugin)
		}
	}
	return plugins, nil
}

// GetPluginPath finds a plugin's path by its kind, name, and optional version.  It will match the latest version that
// is >= the version specified.  If no version is supplied, the latest plugin for that given kind/name pair is loaded,
// using standard semver sorting rules.  A plugin may be overridden entirely by placing it on your $PATH, though it is
// possible to opt out of this behavior by setting PULUMI_IGNORE_AMBIENT_PLUGINS to any non-empty value.
<<<<<<< HEAD
func GetPluginPath(kind PluginKind, name string, version *semver.Version,
	projectPlugins []*PluginInfo) (string, string, error) {
	info, path, err := getPluginInfoOrPath(kind, name, version, true /* skipMetadata */, projectPlugins)
=======
func GetPluginPath(kind PluginKind, name string, version *semver.Version) (string, error) {
	info, path, err := getPluginInfoAndPath(kind, name, version, true /* skipMetadata */)
>>>>>>> fd857fb8
	if err != nil {
		return "", err
	}

	//This function is caled GetPluginPath. It calls getPluginInfoOrPath, which returns info, path.
	//But path *is not used* in this function when it returns correctly. What gives?
	if info != nil {
<<<<<<< HEAD
		if info.ExplicitPath != "" {
			return filepath.Dir(info.ExplicitPath), info.ExplicitPath, nil
		}
		matchDir, err := info.DirPath()
		if err != nil {
			return "", "", err
		}

		matchPath, err := info.FilePath()
		if err != nil {
			return "", "", err
		}

		return matchDir, matchPath, nil
=======
		contract.Assert(info.Path == filepath.Dir(path))
>>>>>>> fd857fb8
	}

	return path, err
}

<<<<<<< HEAD
func GetPluginInfo(kind PluginKind, name string, version *semver.Version,
	projectPlugins []*PluginInfo) (*PluginInfo, error) {
	info, path, err := getPluginInfoOrPath(kind, name, version, false, projectPlugins)
=======
func GetPluginInfo(kind PluginKind, name string, version *semver.Version) (*PluginInfo, error) {
	info, path, err := getPluginInfoAndPath(kind, name, version, false)
>>>>>>> fd857fb8
	if err != nil {
		return nil, err
	}

	if info != nil {
		contract.Assert(info.Path == filepath.Dir(path))
		return info, nil
	}

	info = &PluginInfo{
		Kind: kind,
		Name: name,
		Path: filepath.Dir(path),
	}

	return info, nil
}

// getPluginInfoAndPath searches for a compatible plugin kind, name, and version and returns either:
//  * if found as an ambient plugin, nil and the path to the executable
//  * if found in the pulumi dir's installed plugins, a PluginInfo and path to the executable
//  * an error in all other cases.
<<<<<<< HEAD
func getPluginInfoOrPath(
	kind PluginKind, name string, version *semver.Version, skipMetadata bool,
	projectPlugins []*PluginInfo) (*PluginInfo, string, error) {
=======
func getPluginInfoAndPath(
	kind PluginKind, name string, version *semver.Version, skipMetadata bool) (*PluginInfo, string, error) {
>>>>>>> fd857fb8
	var filename string

	for i, p1 := range projectPlugins {
		for j, p2 := range projectPlugins {
			if j < i {
				if p2.Kind == p1.Kind && p2.Name == p1.Name {
					if p1.Version != nil && p2.Version != nil && p2.Version.Equals(*p1.Version) {
						return nil, "", fmt.Errorf(
							"multiple project plugins with kind %s, name %s, version %s",
							p1.Kind, p1.Name, p1.Version)
					}
				}
			}
		}
	}

	for _, plugin := range projectPlugins {
		if plugin.Kind != kind {
			continue
		}
		if plugin.Name != name {
			continue
		}
		if plugin.Version != nil && version != nil {
			if !plugin.Version.Equals(*version) {
				logging.Warningf(
					"Project plugin %s with version %s is incompatible with requested version %s.\n",
					name, plugin.Version, version)
				continue
			}
		}
		return plugin, plugin.ExplicitPath, nil
	}

	// We currently bundle some plugins with "pulumi" and thus expect them to be next to the pulumi binary. We
	// also always allow these plugins to be picked up from PATH even if PULUMI_IGNORE_AMBIENT_PLUGINS is set.
	// Eventually we want to fix this so new plugins are true plugins in the plugin cache.
	isBundled := kind == LanguagePlugin ||
		(kind == ResourcePlugin && name == "pulumi-nodejs") ||
		(kind == ResourcePlugin && name == "pulumi-python")

	// If we have a version of the plugin on its $PATH, use it, unless we have opted out of this behavior explicitly.
	// This supports development scenarios.
	optOut, isFound := os.LookupEnv("PULUMI_IGNORE_AMBIENT_PLUGINS")
	includeAmbient := !(isFound && cmdutil.IsTruthy(optOut)) || isBundled
	if includeAmbient {
		filename = (&PluginInfo{Kind: kind, Name: name, Version: version}).FilePrefix()
		if path, err := exec.LookPath(filename); err == nil {
			logging.V(6).Infof("GetPluginPath(%s, %s, %v): found on $PATH %s", kind, name, version, path)
			return nil, path, nil
		}
	}

	// At some point in the future, bundled plugins will be located in the plugin cache, just like regular
	// plugins (see pulumi/pulumi#956 for some of the reasons why this isn't the case today). For now, they
	// ship next to the `pulumi` binary. While we encourage this folder to be on the $PATH (and so the check
	// above would have found the plugin) it's possible someone is running `pulumi` with an explicit path on
	// the command line or has done symlink magic such that `pulumi` is on the path, but the bundled plugins
	// are not. So, if possible, look next to the instance of `pulumi` that is running to find this bundled
	// plugin.
	if isBundled {
		exePath, exeErr := os.Executable()
		if exeErr == nil {
			fullPath, fullErr := filepath.EvalSymlinks(exePath)
			if fullErr == nil {
				for _, ext := range getCandidateExtensions() {
					candidate := filepath.Join(filepath.Dir(fullPath), filename+ext)
					// Let's see if the file is executable. On Windows, os.Stat() returns a mode of "-rw-rw-rw" so on
					// on windows we just trust the fact that the .exe can actually be launched.
					if stat, err := os.Stat(candidate); err == nil &&
						(stat.Mode()&0100 != 0 || runtime.GOOS == windowsGOOS) {
						logging.V(6).Infof("GetPluginPath(%s, %s, %v): found next to current executable %s",
							kind, name, version, candidate)

						return nil, candidate, nil
					}
				}
			}
		}
	}

	// Otherwise, check the plugin cache.
	var plugins []PluginInfo
	var err error
	if skipMetadata {
		plugins, err = GetPlugins()
	} else {
		plugins, err = GetPluginsWithMetadata()
	}
	if err != nil {
		return nil, "", errors.Wrapf(err, "loading plugin list")
	}

	var match *PluginInfo
	if !enableLegacyPluginBehavior && version != nil {
		logging.V(6).Infof("GetPluginPath(%s, %s, %s): enabling new plugin behavior", kind, name, version)
		candidate, err := SelectCompatiblePlugin(plugins, kind, name, semver.MustParseRange(version.String()))
		if err != nil {
			return nil, "", NewMissingError(PluginInfo{
				Name:    name,
				Kind:    kind,
				Version: version,
			}, includeAmbient)
		}
		match = &candidate
	} else {
		for _, cur := range plugins {
			// Since the value of cur changes as we iterate, we can't save a pointer to it. So let's have a local that
			// we can take a pointer to if this plugin is the best match yet.
			plugin := cur
			if plugin.Kind == kind && plugin.Name == name {
				// Always pick the most recent version of the plugin available.  Even if this is an exact match, we
				// keep on searching just in case there's a newer version available.
				var m *PluginInfo
				if match == nil && version == nil {
					m = &plugin // no existing match, no version spec, take it.
				} else if match != nil &&
					(match.Version == nil || (plugin.Version != nil && plugin.Version.GT(*match.Version))) {
					m = &plugin // existing match, but this plugin is newer, prefer it.
				} else if version != nil && plugin.Version != nil && plugin.Version.GTE(*version) {
					m = &plugin // this plugin is >= the version being requested, use it.
				}

				if m != nil {
					match = m
					logging.V(6).Infof("GetPluginPath(%s, %s, %s): found candidate (#%s)",
						kind, name, version, match.Version)
				}
			}
		}
	}

	if match != nil {
		matchPath, err := match.FilePath()
		if err != nil {
			return nil, "", err
		}

		logging.V(6).Infof("GetPluginPath(%s, %s, %v): found in cache at %s", kind, name, version, matchPath)
		return match, matchPath, nil
	}

	return nil, "", NewMissingError(PluginInfo{
		Name:    name,
		Kind:    kind,
		Version: version,
	}, includeAmbient)
}

// SortedPluginInfo is a wrapper around PluginInfo that allows for sorting by version.
type SortedPluginInfo []PluginInfo

func (sp SortedPluginInfo) Len() int { return len(sp) }
func (sp SortedPluginInfo) Less(i, j int) bool {
	iVersion := sp[i].Version
	jVersion := sp[j].Version
	switch {
	case iVersion == nil && jVersion == nil:
		return false
	case iVersion == nil:
		return true
	case jVersion == nil:
		return false
	case iVersion.EQ(*jVersion):
		return iVersion.String() < jVersion.String()
	default:
		return iVersion.LT(*jVersion)
	}
}
func (sp SortedPluginInfo) Swap(i, j int) { sp[i], sp[j] = sp[j], sp[i] }

// SelectCompatiblePlugin selects a plugin from the list of plugins with the given kind and name that sastisfies the
// requested semver range. It returns the highest version plugin that satisfies the requested constraints, or an error
// if no such plugin could be found.
//
// If there exist plugins in the plugin list that don't have a version, SelectCompatiblePlugin will select them if there
// are no other compatible plugins available.
func SelectCompatiblePlugin(
	plugins []PluginInfo, kind PluginKind, name string, requested semver.Range) (PluginInfo, error) {
	logging.V(7).Infof("SelectCompatiblePlugin(..., %s): beginning", name)
	var bestMatch PluginInfo
	var hasMatch bool

	// Before iterating over the list of plugins, sort the list of plugins by version in ascending order. This ensures
	// that we can do a single pass over the plugin list, from lowest version to greatest version, and be confident that
	// the best match that we find at the end is the greatest possible compatible version for the requested plugin.
	//
	// Plugins without versions are treated as having the lowest version. Ties between plugins without versions are
	// resolved arbitrarily.
	sort.Sort(SortedPluginInfo(plugins))
	for _, plugin := range plugins {
		switch {
		case plugin.Kind != kind || plugin.Name != name:
			// Not the plugin we're looking for.
		case !hasMatch && plugin.Version == nil:
			// This is the plugin we're looking for, but it doesn't have a version. We haven't seen anything better yet,
			// so take it.
			logging.V(7).Infof(
				"SelectCompatiblePlugin(..., %s): best plugin %s: no version and no other candidates",
				name, plugin.String())
			hasMatch = true
			bestMatch = plugin
		case plugin.Version == nil:
			// This is a rare case - we've already seen a version-less plugin and we're seeing another here. Ignore this
			// one and defer to the one we previously selected.
			logging.V(7).Infof("SelectCompatiblePlugin(..., %s): skipping plugin %s: no version", name, plugin.String())
		case requested(*plugin.Version):
			// This plugin is compatible with the requested semver range. Save it as the best match and continue.
			logging.V(7).Infof("SelectCompatiblePlugin(..., %s): best plugin %s: semver match", name, plugin.String())
			hasMatch = true
			bestMatch = plugin
		default:
			logging.V(7).Infof(
				"SelectCompatiblePlugin(..., %s): skipping plugin %s: semver mismatch", name, plugin.String())
		}
	}

	if !hasMatch {
		logging.V(7).Infof("SelectCompatiblePlugin(..., %s): failed to find match", name)
		return PluginInfo{}, errors.New("failed to locate compatible plugin")
	}
	logging.V(7).Infof("SelectCompatiblePlugin(..., %s): selecting plugin '%s': best match ", name, bestMatch.String())
	return bestMatch, nil
}

// ReadCloserProgressBar displays a progress bar for the given closer and returns a wrapper closer to manipulate it.
func ReadCloserProgressBar(
	closer io.ReadCloser, size int64, message string, colorization colors.Colorization) io.ReadCloser {
	if size == -1 {
		return closer
	}

	if !cmdutil.Interactive() {
		return closer
	}

	// If we know the length of the download, show a progress bar.
	bar := pb.New(int(size))
	bar.Output = os.Stderr
	bar.Prefix(colorization.Colorize(colors.SpecUnimportant + message + ":"))
	bar.Postfix(colorization.Colorize(colors.Reset))
	bar.SetMaxWidth(80)
	bar.SetUnits(pb.U_BYTES)
	bar.Start()

	return &barCloser{
		bar:        bar,
		readCloser: bar.NewProxyReader(closer),
	}
}

// getCandidateExtensions returns a set of file extensions (including the dot seprator) which should be used when
// probing for an executable file.
func getCandidateExtensions() []string {
	if runtime.GOOS == windowsGOOS {
		return []string{".exe", ".cmd"}
	}

	return []string{""}
}

// pluginRegexp matches plugin directory names: pulumi-KIND-NAME-VERSION.
var pluginRegexp = regexp.MustCompile(
	"^(?P<Kind>[a-z]+)-" + // KIND
		"(?P<Name>[a-zA-Z0-9-]*[a-zA-Z0-9])-" + // NAME
		"v(?P<Version>.*)$") // VERSION

// installingPluginRegexp matches the name of temporary folders. Previous versions of Pulumi first extracted
// plugins to a temporary folder with a suffix of `.tmpXXXXXX` (where `XXXXXX`) is a random number, from
// ioutil.TempFile. We should ignore these folders.
var installingPluginRegexp = regexp.MustCompile(`\.tmp[0-9]+$`)

// tryPlugin returns true if a file is a plugin, and extracts information about it.
func tryPlugin(file os.FileInfo) (PluginKind, string, semver.Version, bool) {
	// Only directories contain plugins.
	if !file.IsDir() {
		logging.V(11).Infof("skipping file in plugin directory: %s", file.Name())
		return "", "", semver.Version{}, false
	}

	// Ignore plugins which are being installed
	if installingPluginRegexp.MatchString(file.Name()) {
		logging.V(11).Infof("skipping plugin %s which is being installed", file.Name())
		return "", "", semver.Version{}, false
	}

	// Filenames must match the plugin regexp.
	match := pluginRegexp.FindStringSubmatch(file.Name())
	if len(match) != len(pluginRegexp.SubexpNames()) {
		logging.V(11).Infof("skipping plugin %s with missing capture groups: expect=%d, actual=%d",
			file.Name(), len(pluginRegexp.SubexpNames()), len(match))
		return "", "", semver.Version{}, false
	}
	var kind PluginKind
	var name string
	var version *semver.Version
	for i, group := range pluginRegexp.SubexpNames() {
		v := match[i]
		switch group {
		case "Kind":
			// Skip invalid kinds.
			if IsPluginKind(v) {
				kind = PluginKind(v)
			} else {
				logging.V(11).Infof("skipping invalid plugin kind: %s", v)
			}
		case "Name":
			name = v
		case "Version":
			// Skip invalid versions.
			ver, err := semver.ParseTolerant(v)
			if err == nil {
				version = &ver
			} else {
				logging.V(11).Infof("skipping invalid plugin version: %s", v)
			}
		}
	}

	// If anything was missing or invalid, skip this plugin.
	if kind == "" || name == "" || version == nil {
		logging.V(11).Infof("skipping plugin with missing information: kind=%s, name=%s, version=%v",
			kind, name, version)
		return "", "", semver.Version{}, false
	}

	return kind, name, *version, true
}

// getPluginSize recursively computes how much space is devoted to a given plugin.
func getPluginSize(path string) (int64, error) {
	file, err := os.Stat(path)
	if err != nil {
		return 0, nil
	}

	size := int64(0)
	if file.IsDir() {
		subs, err := ioutil.ReadDir(path)
		if err != nil {
			return 0, err
		}
		for _, child := range subs {
			add, err := getPluginSize(filepath.Join(path, child.Name()))
			if err != nil {
				return 0, err
			}
			size += add
		}
	} else {
		size += file.Size()
	}
	return size, nil
}

type barCloser struct {
	bar        *pb.ProgressBar
	readCloser io.ReadCloser
}

func (bc *barCloser) Read(dest []byte) (int, error) {
	return bc.readCloser.Read(dest)
}

func (bc *barCloser) Close() error {
	bc.bar.Finish()
	return bc.readCloser.Close()
}<|MERGE_RESOLUTION|>--- conflicted
+++ resolved
@@ -511,12 +511,7 @@
 // however the primary loadable executable must be named `pulumi-<kind>-<name>`.
 type PluginInfo struct {
 	Name              string          // the simple name of the plugin.
-<<<<<<< HEAD
-	Path              string          // the path that a plugin was loaded from.
-	ExplicitPath      string          // the path that a plugin is known to exist at.
-=======
 	Path              string          // the path that a plugin was loaded from (this will always be a directory)
->>>>>>> fd857fb8
 	Kind              PluginKind      // the kind of the plugin (language, resource, etc).
 	Version           *semver.Version // the plugin's semantic version, if present.
 	Size              int64           // the size of the plugin, in bytes.
@@ -1224,14 +1219,9 @@
 // is >= the version specified.  If no version is supplied, the latest plugin for that given kind/name pair is loaded,
 // using standard semver sorting rules.  A plugin may be overridden entirely by placing it on your $PATH, though it is
 // possible to opt out of this behavior by setting PULUMI_IGNORE_AMBIENT_PLUGINS to any non-empty value.
-<<<<<<< HEAD
 func GetPluginPath(kind PluginKind, name string, version *semver.Version,
-	projectPlugins []*PluginInfo) (string, string, error) {
-	info, path, err := getPluginInfoOrPath(kind, name, version, true /* skipMetadata */, projectPlugins)
-=======
-func GetPluginPath(kind PluginKind, name string, version *semver.Version) (string, error) {
-	info, path, err := getPluginInfoAndPath(kind, name, version, true /* skipMetadata */)
->>>>>>> fd857fb8
+	projectPlugins []*PluginInfo) (string, error) {
+	info, path, err := getPluginInfoAndPath(kind, name, version, true /* skipMetadata */, projectPlugins)
 	if err != nil {
 		return "", err
 	}
@@ -1239,37 +1229,15 @@
 	//This function is caled GetPluginPath. It calls getPluginInfoOrPath, which returns info, path.
 	//But path *is not used* in this function when it returns correctly. What gives?
 	if info != nil {
-<<<<<<< HEAD
-		if info.ExplicitPath != "" {
-			return filepath.Dir(info.ExplicitPath), info.ExplicitPath, nil
-		}
-		matchDir, err := info.DirPath()
-		if err != nil {
-			return "", "", err
-		}
-
-		matchPath, err := info.FilePath()
-		if err != nil {
-			return "", "", err
-		}
-
-		return matchDir, matchPath, nil
-=======
 		contract.Assert(info.Path == filepath.Dir(path))
->>>>>>> fd857fb8
 	}
 
 	return path, err
 }
 
-<<<<<<< HEAD
 func GetPluginInfo(kind PluginKind, name string, version *semver.Version,
 	projectPlugins []*PluginInfo) (*PluginInfo, error) {
-	info, path, err := getPluginInfoOrPath(kind, name, version, false, projectPlugins)
-=======
-func GetPluginInfo(kind PluginKind, name string, version *semver.Version) (*PluginInfo, error) {
-	info, path, err := getPluginInfoAndPath(kind, name, version, false)
->>>>>>> fd857fb8
+	info, path, err := getPluginInfoAndPath(kind, name, version, false, projectPlugins)
 	if err != nil {
 		return nil, err
 	}
@@ -1292,14 +1260,9 @@
 //  * if found as an ambient plugin, nil and the path to the executable
 //  * if found in the pulumi dir's installed plugins, a PluginInfo and path to the executable
 //  * an error in all other cases.
-<<<<<<< HEAD
-func getPluginInfoOrPath(
+func getPluginInfoAndPath(
 	kind PluginKind, name string, version *semver.Version, skipMetadata bool,
 	projectPlugins []*PluginInfo) (*PluginInfo, string, error) {
-=======
-func getPluginInfoAndPath(
-	kind PluginKind, name string, version *semver.Version, skipMetadata bool) (*PluginInfo, string, error) {
->>>>>>> fd857fb8
 	var filename string
 
 	for i, p1 := range projectPlugins {
@@ -1331,7 +1294,7 @@
 				continue
 			}
 		}
-		return plugin, plugin.ExplicitPath, nil
+		return plugin, plugin.Path, nil
 	}
 
 	// We currently bundle some plugins with "pulumi" and thus expect them to be next to the pulumi binary. We
