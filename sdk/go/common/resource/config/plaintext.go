// Copyright 2016-2022, Pulumi Corporation.
//
// Licensed under the Apache License, Version 2.0 (the "License");
// you may not use this file except in compliance with the License.
// You may obtain a copy of the License at
//
//     http://www.apache.org/licenses/LICENSE-2.0
//
// Unless required by applicable law or agreed to in writing, software
// distributed under the License is distributed on an "AS IS" BASIS,
// WITHOUT WARRANTIES OR CONDITIONS OF ANY KIND, either express or implied.
// See the License for the specific language governing permissions and
// limitations under the License.

package config

import (
	"context"
	"encoding/json"
	"fmt"

	"github.com/pulumi/pulumi/sdk/v3/go/common/resource"
	"github.com/pulumi/pulumi/sdk/v3/go/common/util/contract"
)

// plaintextType describes the allowed types for a plaintext.
type plaintextType interface {
	bool | int64 | uint64 | float64 | string | []plaintext | map[string]plaintext
}

// plaintext is a single plaintext config value.
type plaintext struct {
	value  any
	secure bool
}

// newPlaintext creates a new plaintext config value.
func newPlaintext[T plaintextType](v T) plaintext {
	if m, ok := any(v).(map[string]plaintext); ok && len(m) == 1 {
		if _, ok := m["secure"].Value().(string); ok {
			contract.Failf("%s", errSecureReprReserved.Error())
		}
	}

	return plaintext{value: v}
}

// newSecurePlaintext creates a new secure string with the given plaintext.
func newSecurePlaintext(value string) plaintext {
	return plaintext{value: value, secure: true}
}

// Secure returns true if the receiver is a secure string or a composite value that contains a secure string.
func (c plaintext) Secure() bool {
	switch v := c.Value().(type) {
	case []plaintext:
		for _, v := range v {
			if v.Secure() {
				return true
			}
		}
		return false
	case map[string]plaintext:
		for _, v := range v {
			if v.Secure() {
				return true
			}
		}
		return false
	case string:
		return c.secure
	default:
		return false
	}
}

// Value returns the inner plaintext value.
//
// The returned value satisfies the plaintextType constraint.
func (c plaintext) Value() any {
	return c.value
}

// GoValue returns the inner plaintext value as a plain Go value:
//
//   - secure strings are mapped to their plaintext
//   - []plaintext values are mapped to []any values
//   - map[string]plaintext values are mapped to map[string]any values
func (c plaintext) GoValue() any {
	switch v := c.Value().(type) {
	case []plaintext:
		vs := make([]any, len(v))
		for i, v := range v {
			vs[i] = v.GoValue()
		}
		return vs
	case map[string]plaintext:
		vs := make(map[string]any, len(v))
		for k, v := range v {
			vs[k] = v.GoValue()
		}
		return vs
	default:
		return v
	}
}

<<<<<<< HEAD
func (c plaintext) PropertyValue() resource.PropertyValue {
=======
// PropertyValue converts a plaintext value into a resource.PropertyValue.
func (c Plaintext) PropertyValue() resource.PropertyValue {
>>>>>>> f1df605c
	var prop resource.PropertyValue
	switch v := c.Value().(type) {
	case bool:
		prop = resource.NewProperty(v)
	case int64:
		prop = resource.NewProperty(float64(v))
	case uint64:
		prop = resource.NewProperty(float64(v))
	case float64:
		prop = resource.NewProperty(v)
	case string:
		prop = resource.NewProperty(v)
	case []plaintext:
		vs := make([]resource.PropertyValue, len(v))
		for i, v := range v {
			vs[i] = v.PropertyValue()
		}
		prop = resource.NewProperty(vs)
	case map[string]plaintext:
		vs := make(resource.PropertyMap, len(v))
		for k, v := range v {
			vs[resource.PropertyKey(k)] = v.PropertyValue()
		}
		prop = resource.NewProperty(vs)
	case nil:
		prop = resource.NewNullProperty()
	default:
		contract.Failf("unexpected value of type %T", v)
		return resource.PropertyValue{}
	}
	if c.secure {
		prop = resource.MakeSecret(prop)
	}
	return prop
}

func encryptMap(ctx context.Context, plaintextMap map[Key]plaintext, encrypter Encrypter) (map[Key]object, error) {
	// Collect all secure values
	var locationRefs []secureLocationRef
	var valuesChunks [][]string
	collectSecureFromPlaintextKeyMap(plaintextMap, &locationRefs, &valuesChunks)

	// Encrypt objects in batches
	offset := 0
	for _, valuesChunk := range valuesChunks {
		if len(valuesChunk) == 0 {
			continue
		}
		encryptedChunk, err := encrypter.BatchEncrypt(ctx, valuesChunk)
		if err != nil {
			return nil, err
		}
		// Assign encrypted values back into original structure
		// We are accepting that a secure plaintext now has a ciphertext value
		for i, encrypted := range encryptedChunk {
			locationRef := locationRefs[offset+i]
			switch container := locationRef.container.(type) {
			case map[Key]plaintext:
				container[locationRef.key.(Key)] = newSecurePlaintext(encrypted)
			case map[string]plaintext:
				container[locationRef.key.(string)] = newSecurePlaintext(encrypted)
			case []plaintext:
				container[locationRef.key.(int)] = newSecurePlaintext(encrypted)
			}
		}
		offset += len(valuesChunk)
	}

	// Marshal each top-level object back into an object value.
	// Note that at this point, all secure values have been encrypted.
	// So we can use the NopEncrypter here.
	result := map[Key]object{}
	for k, obj := range plaintextMap {
		obj, err := obj.Encrypt(ctx, NopEncrypter)
		if err != nil {
			return nil, err
		}
		result[k] = obj
	}
	return result, nil
}

// Encrypt converts the receiver as an object. All secure strings in the result are encrypted using encrypter.
func (c plaintext) Encrypt(ctx context.Context, encrypter Encrypter) (object, error) {
	return c.encrypt(ctx, nil, encrypter)
}

// encrypt converts the receiver to an object. All secure strings in the result are encrypted using encrypter.
func (c plaintext) encrypt(ctx context.Context, path resource.PropertyPath, encrypter Encrypter) (object, error) {
	switch v := c.Value().(type) {
	case nil:
		return object{}, nil
	case bool:
		return newObject(v), nil
	case int64:
		return newObject(v), nil
	case uint64:
		return newObject(v), nil
	case float64:
		return newObject(v), nil
	case string:
		if !c.secure {
			return newObject(v), nil
		}
		ciphertext, err := encrypter.EncryptValue(ctx, v)
		if err != nil {
			return object{}, fmt.Errorf("%v: %w", path, err)
		}
		return newSecureObject(ciphertext), nil
	case []plaintext:
		vs := make([]object, len(v))
		for i, v := range v {
			ev, err := v.encrypt(ctx, append(path, i), encrypter)
			if err != nil {
				return object{}, err
			}
			vs[i] = ev
		}
		return newObject(vs), nil
	case map[string]plaintext:
		vs := make(map[string]object, len(v))
		for k, v := range v {
			ev, err := v.encrypt(ctx, append(path, k), encrypter)
			if err != nil {
				return object{}, err
			}
			vs[k] = ev
		}
		return newObject(vs), nil
	default:
		contract.Failf("unexpected plaintext of type %T", v)
		return object{}, nil
	}
}

// marshalText returns the text representation of the plaintext.
func (c plaintext) marshalText() (string, error) {
	if str, ok := c.Value().(string); ok {
		return str, nil
	}
	bytes, err := json.Marshal(c.GoValue())
	if err != nil {
		return "", err
	}
	return string(bytes), nil
}

func (c plaintext) MarshalJSON() ([]byte, error) {
	contract.Failf("plaintext must be encrypted before marshaling")
	return nil, nil
}

func (c *plaintext) UnmarshalJSON(b []byte) error {
	contract.Failf("plaintext cannot be unmarshaled")
	return nil
}

func (c plaintext) MarshalYAML() (any, error) {
	contract.Failf("plaintext must be encrypted before marshaling")
	return nil, nil
}

func (c *plaintext) UnmarshalYAML(unmarshal func(any) error) error {
	contract.Failf("plaintext cannot be unmarshaled")
	return nil
}<|MERGE_RESOLUTION|>--- conflicted
+++ resolved
@@ -105,12 +105,8 @@
 	}
 }
 
-<<<<<<< HEAD
+// PropertyValue converts a plaintext value into a resource.PropertyValue.
 func (c plaintext) PropertyValue() resource.PropertyValue {
-=======
-// PropertyValue converts a plaintext value into a resource.PropertyValue.
-func (c Plaintext) PropertyValue() resource.PropertyValue {
->>>>>>> f1df605c
 	var prop resource.PropertyValue
 	switch v := c.Value().(type) {
 	case bool:
