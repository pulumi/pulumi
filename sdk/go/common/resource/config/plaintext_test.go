// Copyright 2016-2023, Pulumi Corporation.
//
// Licensed under the Apache License, Version 2.0 (the "License");
// you may not use this file except in compliance with the License.
// You may obtain a copy of the License at
//
//     http://www.apache.org/licenses/LICENSE-2.0
//
// Unless required by applicable law or agreed to in writing, software
// distributed under the License is distributed on an "AS IS" BASIS,
// WITHOUT WARRANTIES OR CONDITIONS OF ANY KIND, either express or implied.
// See the License for the specific language governing permissions and
// limitations under the License.

package config

import (
	"context"
	"encoding/json"
	"math"
	"testing"

	"github.com/pulumi/pulumi/sdk/v3/go/common/util/contract"
	"github.com/stretchr/testify/assert"
	"github.com/stretchr/testify/require"
	yaml "gopkg.in/yaml.v2"
)

func TestPlaintextReserved(t *testing.T) {
	t.Parallel()

	assert.Panics(t, func() {
		NewPlaintext(map[string]Plaintext{
			"secure": NewPlaintext("hello"),
		})
	})

	NewPlaintext(map[string]Plaintext{
		"secure": NewPlaintext(int64(42)),
	})
}

func TestPlaintextSecure(t *testing.T) {
	t.Parallel()

	plain := NewPlaintext("hello")
	assert.False(t, plain.Secure())

	plain = NewPlaintext(PlaintextSecret("hello"))
	assert.True(t, plain.Secure())

	plain = NewPlaintext(map[string]Plaintext{
		"hello": NewPlaintext([]Plaintext{
			NewPlaintext(true),
			NewPlaintext(int64(42)),
			NewPlaintext(uint64(math.MaxUint64)),
			NewPlaintext(float64(3.14159)),
			NewPlaintext("world"),
			NewPlaintext(PlaintextSecret("moon")),
		}),
	})
	assert.True(t, plain.Secure())

	plain = NewPlaintext(map[string]Plaintext{
		"hello": NewPlaintext([]Plaintext{
			NewPlaintext(true),
			NewPlaintext(int64(42)),
			NewPlaintext(uint64(math.MaxUint64)),
			NewPlaintext(float64(3.14159)),
			NewPlaintext("world"),
		}),
	})
	assert.False(t, plain.Secure())
}

func TestPlaintextEncrypt(t *testing.T) {
	t.Parallel()

	plain := NewPlaintext(map[string]Plaintext{
		"hello": NewPlaintext([]Plaintext{
			NewPlaintext(true),
			NewPlaintext(int64(42)),
			NewPlaintext(uint64(math.MaxUint64)),
			NewPlaintext(float64(3.14159)),
			NewPlaintext("world"),
			NewPlaintext(PlaintextSecret("moon")),
		}),
	})
	actual, err := plain.encrypt(context.Background(), nil, NopEncrypter)
	require.NoError(t, err)

	expected := newObject(map[string]object{
		"hello": newObject([]object{
			newObject(true),
			newObject(int64(42)),
			newObject(uint64(math.MaxUint64)),
			newObject(float64(3.14159)),
			newObject("world"),
			newObject(CiphertextSecret{"moon"}),
		}),
	})
	assert.Equal(t, expected, actual)
}

func TestPlaintextRoundtrip(t *testing.T) {
	t.Parallel()

	plain := NewPlaintext(map[string]Plaintext{
		"hello": NewPlaintext([]Plaintext{
			NewPlaintext(true),
			NewPlaintext(int64(42)),
			NewPlaintext(uint64(math.MaxUint64)),
			NewPlaintext(float64(3.14159)),
			NewPlaintext("world"),
			NewPlaintext(PlaintextSecret("moon")),
		}),
	})
	obj, err := plain.encrypt(context.Background(), nil, NopEncrypter)
	require.NoError(t, err)

	actual, err := obj.decrypt(context.Background(), nil, NopDecrypter)
	require.NoError(t, err)

<<<<<<< HEAD
	assert.Equal(t, plain, actual)
=======
	rt := NewPlaintext(map[string]Plaintext{
		"hello": NewPlaintext([]Plaintext{
			NewPlaintext(true),
			NewPlaintext(int64(42)),
			// uint64 can't roundtrip through JSON
			NewPlaintext(float64(math.MaxUint64)),
			NewPlaintext(float64(3.14159)),
			NewPlaintext("world"),
			NewPlaintext(PlaintextSecret("moon")),
		}),
	})

	assert.Equal(t, rt, actual)
>>>>>>> b14bf1d4
}

func TestMarshalPlaintext(t *testing.T) {
	t.Parallel()

	plain := NewPlaintext(int64(42))

	assert.Panics(t, func() {
		_, err := json.Marshal(plain)
		contract.IgnoreError(err)
	})

	assert.Panics(t, func() {
		_, err := yaml.Marshal(plain)
		contract.IgnoreError(err)
	})

	assert.Panics(t, func() {
		err := json.Unmarshal([]byte("42"), &plain)
		contract.IgnoreError(err)
	})

	assert.Panics(t, func() {
		err := yaml.Unmarshal([]byte("42"), &plain)
		contract.IgnoreError(err)
	})
}

//nolint:paralleltest // changes global defaultMaxChunkSize variable
func TestEncryptMap(t *testing.T) {
	ctx := context.Background()

	t.Run("empty map", func(t *testing.T) {
		result, err := encryptMap(ctx, map[Key]Plaintext{}, nopCrypter{})
		require.NoError(t, err)
		assert.Empty(t, result)
	})

	t.Run("Plaintext values", func(t *testing.T) {
		input := map[Key]Plaintext{
			MustParseKey("ns:foo"): NewPlaintext("bar"),
			MustParseKey("ns:num"): NewPlaintext(int64(42)),
		}
		result, err := encryptMap(ctx, input, nopCrypter{})
		require.NoError(t, err)
		assert.Equal(t, "bar", result[MustParseKey("ns:foo")].value)
		assert.Equal(t, int64(42), result[MustParseKey("ns:num")].value)
	})

	t.Run("secure values", func(t *testing.T) {
		input := map[Key]Plaintext{
			MustParseKey("ns:secret"): NewSecurePlaintext("Plaintext"),
		}
		result, err := encryptMap(ctx, input, nopCrypter{})
		require.NoError(t, err)
		assert.Equal(t, "Plaintext", result[MustParseKey("ns:secret")].value)
		assert.True(t, result[MustParseKey("ns:secret")].secure)
	})

	t.Run("mixed values", func(t *testing.T) {
		input := map[Key]Plaintext{
			MustParseKey("ns:plain"):  NewPlaintext("value"),
			MustParseKey("ns:secret"): NewSecurePlaintext("Plaintext"),
		}
		result, err := encryptMap(ctx, input, nopCrypter{})
		require.NoError(t, err)
		assert.Equal(t, "value", result[MustParseKey("ns:plain")].value)
		assert.Equal(t, "Plaintext", result[MustParseKey("ns:secret")].value)
		assert.True(t, result[MustParseKey("ns:secret")].secure)
	})

	t.Run("chunking", func(t *testing.T) {
		origChunkSize := defaultMaxChunkSize
		defaultMaxChunkSize = 2 // force batching for test
		defer func() { defaultMaxChunkSize = origChunkSize }()

		input := map[Key]Plaintext{
			MustParseKey("ns:a"): NewSecurePlaintext("s1"),
			MustParseKey("ns:b"): NewSecurePlaintext("s2"),
			MustParseKey("ns:c"): NewSecurePlaintext("s3"),
			MustParseKey("ns:d"): NewPlaintext("plain"),
		}
		result, err := encryptMap(ctx, input, nopCrypter{})
		require.NoError(t, err)
		assert.Equal(t, "s1", result[MustParseKey("ns:a")].value)
		assert.Equal(t, "s2", result[MustParseKey("ns:b")].value)
		assert.Equal(t, "s3", result[MustParseKey("ns:c")].value)
		assert.Equal(t, "plain", result[MustParseKey("ns:d")].value)
		assert.True(t, result[MustParseKey("ns:a")].secure)
		assert.True(t, result[MustParseKey("ns:b")].secure)
		assert.True(t, result[MustParseKey("ns:c")].secure)
	})
}<|MERGE_RESOLUTION|>--- conflicted
+++ resolved
@@ -121,9 +121,6 @@
 	actual, err := obj.decrypt(context.Background(), nil, NopDecrypter)
 	require.NoError(t, err)
 
-<<<<<<< HEAD
-	assert.Equal(t, plain, actual)
-=======
 	rt := NewPlaintext(map[string]Plaintext{
 		"hello": NewPlaintext([]Plaintext{
 			NewPlaintext(true),
@@ -137,7 +134,6 @@
 	})
 
 	assert.Equal(t, rt, actual)
->>>>>>> b14bf1d4
 }
 
 func TestMarshalPlaintext(t *testing.T) {
