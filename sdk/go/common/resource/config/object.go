--- conflicted
+++ resolved
@@ -131,24 +131,13 @@
 	case float64:
 		return NewPlaintext(v), nil
 	case string:
-<<<<<<< HEAD
-		if !c.secure {
-			return NewPlaintext(v), nil
-		}
-		decrypted, err := decrypter.DecryptValue(ctx, v)
+		return NewPlaintext(v), nil
+	case CiphertextSecret:
+		decrypted, err := v.Decrypt(ctx, decrypter)
 		if err != nil {
 			return Plaintext{}, fmt.Errorf("%v: %w", path, err)
 		}
-		return NewSecurePlaintext(decrypted), nil
-=======
-		return NewPlaintext(v), nil
-	case CiphertextSecret:
-		plaintext, err := v.Decrypt(ctx, decrypter)
-		if err != nil {
-			return Plaintext{}, fmt.Errorf("%v: %w", path, err)
-		}
-		return NewPlaintext(plaintext), nil
->>>>>>> b14bf1d4
+		return NewPlaintext(decrypted), nil
 	case []object:
 		vs := make([]Plaintext, len(v))
 		for i, v := range v {
@@ -367,7 +356,7 @@
 }
 
 // EncryptedValues returns the ciphertext values for any secure strings contained in the receiver.
-func (c object) EncryptedValues(valuesChunks *[][]string) {
+func (c object) EncryptedValues(valuesChunks *[][]CiphertextSecret) {
 	switch v := c.value.(type) {
 	case []object:
 		for _, v := range v {
@@ -377,20 +366,8 @@
 		for _, v := range v {
 			v.EncryptedValues(valuesChunks)
 		}
-<<<<<<< HEAD
-	case string:
-		if c.secure {
-			addStringToChunks(valuesChunks, v, defaultMaxChunkSize)
-		}
-=======
-		return values, nil
 	case CiphertextSecret:
-		plaintext, err := v.Decrypt(context.TODO(), dec)
-		if err != nil {
-			return nil, err
-		}
-		return []string{string(plaintext)}, nil
->>>>>>> b14bf1d4
+		addStringToChunks(valuesChunks, v, defaultMaxChunkSize)
 	default:
 		return
 	}
