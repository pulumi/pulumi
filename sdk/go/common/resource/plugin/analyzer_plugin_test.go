// Copyright 2025, Pulumi Corporation.
//
// Licensed under the Apache License, Version 2.0 (the "License");
// you may not use this file except in compliance with the License.
// You may obtain a copy of the License at
//
//     http://www.apache.org/licenses/LICENSE-2.0
//
// Unless required by applicable law or agreed to in writing, software
// distributed under the License is distributed on an "AS IS" BASIS,
// WITHOUT WARRANTIES OR CONDITIONS OF ANY KIND, either express or implied.
// See the License for the specific language governing permissions and
// limitations under the License.

package plugin

import (
	"context"
	"os"
	"os/exec"
	"path/filepath"
	"testing"

	"github.com/pulumi/pulumi/sdk/v3/go/common/resource"
	"github.com/pulumi/pulumi/sdk/v3/go/common/resource/config"
	"github.com/pulumi/pulumi/sdk/v3/go/common/testing/diagtest"
	"github.com/stretchr/testify/require"
)

func TestAnalyzerSpawn(t *testing.T) {
	d := diagtest.LogSink(t)
	ctx, err := NewContext(d, d, nil, nil, "", nil, false, nil)
	require.NoError(t, err)

	// Sanity test that from config.Map to envvars we see what we expect to see
	proj := "test-project"
	configMap := config.Map{
		config.MustMakeKey(proj, "bool"):   config.NewTypedValue("true", config.TypeBool),
		config.MustMakeKey(proj, "float"):  config.NewTypedValue("1.5", config.TypeFloat),
		config.MustMakeKey(proj, "string"): config.NewTypedValue("hello", config.TypeString),
		config.MustMakeKey(proj, "obj"):    config.NewObjectValue("{\"key\": \"value\"}"),
	}

	configDecrypted, err := configMap.AsDecryptedPropertyMap(context.Background(), config.NopDecrypter)
	require.NoError(t, err)

	opts := PolicyAnalyzerOptions{
		Organization: "test-org",
		Project:      proj,
		Stack:        "test-stack",
		DryRun:       true,
		Config:       resource.FromResourcePropertyMap(configDecrypted),
	}

	pluginPath, err := filepath.Abs("./testdata/analyzer")
	require.NoError(t, err)

	path := os.Getenv("PATH")
	t.Setenv("PATH", pluginPath+string(os.PathListSeparator)+path)

	// Check exec.LookPath finds the analyzer
	file, err := exec.LookPath("pulumi-analyzer-policy-test")
	require.NoError(t, err)
	require.Contains(t, file, "pulumi-analyzer-policy-test")

	analyzer, err := NewPolicyAnalyzer(ctx.Host, ctx, "policypack", "./testdata/policypack", &opts)
	require.NoError(t, err)

	err = analyzer.Close()
	require.NoError(t, err)
}

<<<<<<< HEAD
func TestAnalyzerSpawnViaLanguage(t *testing.T) {
=======
func TestAnalyzerSpawnNoConfig(t *testing.T) {
>>>>>>> 39a3ea13
	d := diagtest.LogSink(t)
	ctx, err := NewContext(d, d, nil, nil, "", nil, false, nil)
	require.NoError(t, err)

<<<<<<< HEAD
	// Sanity test that from config.Map to property values we see what we expect to see
	proj := "test-project"
	configMap := config.Map{
		config.MustMakeKey(proj, "bool"):   config.NewTypedValue("true", config.TypeBool),
		config.MustMakeKey(proj, "float"):  config.NewTypedValue("1.5", config.TypeFloat),
		config.MustMakeKey(proj, "string"): config.NewTypedValue("hello", config.TypeString),
		config.MustMakeKey(proj, "obj"):    config.NewObjectValue("{\"key\": \"value\"}"),
	}

	configDecrypted, err := configMap.AsDecryptedPropertyMap(context.Background(), config.NopDecrypter)
	require.NoError(t, err)

	opts := PolicyAnalyzerOptions{
		Organization: "test-org",
		Project:      proj,
		Stack:        "test-stack",
		DryRun:       true,
		Config:       resource.FromResourcePropertyMap(configDecrypted),
	}

	pluginPath, err := filepath.Abs("./testdata/analyzer-language")
=======
	pluginPath, err := filepath.Abs("./testdata/analyzer-no-config")
>>>>>>> 39a3ea13
	require.NoError(t, err)

	path := os.Getenv("PATH")
	t.Setenv("PATH", pluginPath+string(os.PathListSeparator)+path)

<<<<<<< HEAD
	// Check exec.LookPath finds the language
	file, err := exec.LookPath("pulumi-language-test")
	require.NoError(t, err)
	require.Contains(t, file, "pulumi-language-test")

	analyzer, err := NewPolicyAnalyzer(ctx.Host, ctx, "policypack", "./testdata/policypack", &opts)
=======
	// Pass `nil` for the config, this is used for example in `pulumi policy
	// publish`, which does not run in the context of a stack.
	analyzer, err := NewPolicyAnalyzer(ctx.Host, ctx, "policypack", "./testdata/policypack", nil)
>>>>>>> 39a3ea13
	require.NoError(t, err)

	err = analyzer.Close()
	require.NoError(t, err)
}<|MERGE_RESOLUTION|>--- conflicted
+++ resolved
@@ -70,16 +70,31 @@
 	require.NoError(t, err)
 }
 
-<<<<<<< HEAD
-func TestAnalyzerSpawnViaLanguage(t *testing.T) {
-=======
 func TestAnalyzerSpawnNoConfig(t *testing.T) {
->>>>>>> 39a3ea13
 	d := diagtest.LogSink(t)
 	ctx, err := NewContext(d, d, nil, nil, "", nil, false, nil)
 	require.NoError(t, err)
 
-<<<<<<< HEAD
+	pluginPath, err := filepath.Abs("./testdata/analyzer-no-config")
+	require.NoError(t, err)
+
+	path := os.Getenv("PATH")
+	t.Setenv("PATH", pluginPath+string(os.PathListSeparator)+path)
+
+	// Pass `nil` for the config, this is used for example in `pulumi policy
+	// publish`, which does not run in the context of a stack.
+	analyzer, err := NewPolicyAnalyzer(ctx.Host, ctx, "policypack", "./testdata/policypack", nil)
+	require.NoError(t, err)
+
+	err = analyzer.Close()
+	require.NoError(t, err)
+}
+
+func TestAnalyzerSpawnViaLanguage(t *testing.T) {
+	d := diagtest.LogSink(t)
+	ctx, err := NewContext(d, d, nil, nil, "", nil, false, nil)
+	require.NoError(t, err)
+
 	// Sanity test that from config.Map to property values we see what we expect to see
 	proj := "test-project"
 	configMap := config.Map{
@@ -101,26 +116,17 @@
 	}
 
 	pluginPath, err := filepath.Abs("./testdata/analyzer-language")
-=======
-	pluginPath, err := filepath.Abs("./testdata/analyzer-no-config")
->>>>>>> 39a3ea13
 	require.NoError(t, err)
 
 	path := os.Getenv("PATH")
 	t.Setenv("PATH", pluginPath+string(os.PathListSeparator)+path)
 
-<<<<<<< HEAD
 	// Check exec.LookPath finds the language
 	file, err := exec.LookPath("pulumi-language-test")
 	require.NoError(t, err)
 	require.Contains(t, file, "pulumi-language-test")
 
 	analyzer, err := NewPolicyAnalyzer(ctx.Host, ctx, "policypack", "./testdata/policypack", &opts)
-=======
-	// Pass `nil` for the config, this is used for example in `pulumi policy
-	// publish`, which does not run in the context of a stack.
-	analyzer, err := NewPolicyAnalyzer(ctx.Host, ctx, "policypack", "./testdata/policypack", nil)
->>>>>>> 39a3ea13
 	require.NoError(t, err)
 
 	err = analyzer.Close()
