// Copyright 2016-2018, Pulumi Corporation.
//
// Licensed under the Apache License, Version 2.0 (the "License");
// you may not use this file except in compliance with the License.
// You may obtain a copy of the License at
//
//     http://www.apache.org/licenses/LICENSE-2.0
//
// Unless required by applicable law or agreed to in writing, software
// distributed under the License is distributed on an "AS IS" BASIS,
// WITHOUT WARRANTIES OR CONDITIONS OF ANY KIND, either express or implied.
// See the License for the specific language governing permissions and
// limitations under the License.

package plugin

import (
	"context"
	"encoding/json"
	"fmt"
	"io"
	"os"
	"strings"

	"github.com/blang/semver"
	pbempty "github.com/golang/protobuf/ptypes/empty"
	_struct "github.com/golang/protobuf/ptypes/struct"
	"github.com/grpc-ecosystem/grpc-opentracing/go/otgrpc"
	multierror "github.com/hashicorp/go-multierror"
	"github.com/opentracing/opentracing-go"
	"github.com/pkg/errors"
	"google.golang.org/grpc/codes"

	"github.com/pulumi/pulumi/sdk/v3/go/common/resource"
	"github.com/pulumi/pulumi/sdk/v3/go/common/tokens"
	"github.com/pulumi/pulumi/sdk/v3/go/common/util/cmdutil"
	"github.com/pulumi/pulumi/sdk/v3/go/common/util/contract"
	"github.com/pulumi/pulumi/sdk/v3/go/common/util/logging"
	"github.com/pulumi/pulumi/sdk/v3/go/common/util/rpcutil/rpcerror"
	"github.com/pulumi/pulumi/sdk/v3/go/common/workspace"
	pulumirpc "github.com/pulumi/pulumi/sdk/v3/proto/go"
)

// The `Type()` for the NodeJS dynamic provider.  Logically, this is the same as calling
// providers.MakeProviderType(tokens.Package("pulumi-nodejs")), but does not depend on the providers package
// (a direct dependency would cause a cyclic import issue.
//
// This is needed because we have to handle some buggy behavior that previous versions of this provider implemented.
const nodejsDynamicProviderType = "pulumi:providers:pulumi-nodejs"

// The `Type()` for the Kubernetes provider.  Logically, this is the same as calling
// providers.MakeProviderType(tokens.Package("kubernetes")), but does not depend on the providers package
// (a direct dependency would cause a cyclic import issue.
//
// This is needed because we have to handle some buggy behavior that previous versions of this provider implemented.
const kubernetesProviderType = "pulumi:providers:kubernetes"

// provider reflects a resource plugin, loaded dynamically for a single package.
type provider struct {
	ctx                    *Context                         // a plugin context for caching, etc.
	pkg                    tokens.Package                   // the Pulumi package containing this provider's resources.
	plug                   *plugin                          // the actual plugin process wrapper.
	clientRaw              pulumirpc.ResourceProviderClient // the raw provider client; usually unsafe to use directly.
	cfgerr                 error                            // non-nil if a configure call fails.
	cfgknown               bool                             // true if all configuration values are known.
	cfgdone                chan bool                        // closed when configuration has completed.
	acceptSecrets          bool                             // true if this plugin accepts strongly-typed secrets.
	acceptResources        bool                             // true if this plugin accepts strongly-typed resource refs.
	acceptOutputs          bool                             // true if this plugin accepts output values.
	supportsPreview        bool                             // true if this plugin supports previews for Create and Update.
	disableProviderPreview bool                             // true if previews for Create and Update are disabled.
	legacyPreview          bool                             // enables legacy behavior for unconfigured provider previews.
}

// NewProvider attempts to bind to a given package's resource plugin and then creates a gRPC connection to it.  If the
// plugin could not be found, or an error occurs while creating the child process, an error is returned.
func NewProvider(host Host, ctx *Context, pkg tokens.Package, version *semver.Version,
	options map[string]interface{}, disableProviderPreview bool) (Provider, error) {

	// See if this is a provider we just want to attach to
	var plug *plugin
	var optAttach string
	if providersEnvVar, has := os.LookupEnv("PULUMI_DEBUG_PROVIDERS"); has {
		for _, provider := range strings.Split(providersEnvVar, ",") {
			parts := strings.SplitN(provider, ":", 2)

			if parts[0] == pkg.String() {
				optAttach = parts[1]
				break
			}
		}
	}

	prefix := fmt.Sprintf("%v (resource)", pkg)

	if optAttach != "" {
		conn, err := dialPlugin(optAttach, pkg.String(), prefix)
		if err != nil {
			return nil, err
		}

		// Done; store the connection and return the plugin info.
		plug = &plugin{
			Conn: conn,
			// Nothing to kill
			Kill: func() error { return nil },
		}
	} else {
		// Load the plugin's path by using the standard workspace logic.
<<<<<<< HEAD
		_, path, err := workspace.GetPluginPath(
			workspace.ResourcePlugin, strings.Replace(string(pkg), tokens.QNameDelimiter, "_", -1),
			version, host.GetProjectPlugins())
=======
		path, err := workspace.GetPluginPath(
			workspace.ResourcePlugin, strings.Replace(string(pkg), tokens.QNameDelimiter, "_", -1), version)
>>>>>>> fd857fb8
		if err != nil {
			return nil, err
		}

		contract.Assert(path != "")

		// Runtime options are passed as environment variables to the provider.
		env := os.Environ()
		for k, v := range options {
			env = append(env, fmt.Sprintf("PULUMI_RUNTIME_%s=%v", strings.ToUpper(k), v))
		}

		plug, err = newPlugin(ctx, ctx.Pwd, path, prefix,
			[]string{host.ServerAddr()}, env, otgrpc.SpanDecorator(decorateProviderSpans))
		if err != nil {
			return nil, err
		}
	}

	contract.Assertf(plug != nil, "unexpected nil resource plugin for %s", pkg)

	legacyPreview := cmdutil.IsTruthy(os.Getenv("PULUMI_LEGACY_PROVIDER_PREVIEW"))

	p := &provider{
		ctx:                    ctx,
		pkg:                    pkg,
		plug:                   plug,
		clientRaw:              pulumirpc.NewResourceProviderClient(plug.Conn),
		cfgdone:                make(chan bool),
		disableProviderPreview: disableProviderPreview,
		legacyPreview:          legacyPreview,
	}

	// If we just attached (i.e. plugin bin is nil) we need to call attach
	if plug.Bin == "" {
		err := p.Attach(host.ServerAddr())
		if err != nil {
			return nil, err
		}
	}

	return p, nil
}

func NewProviderWithClient(ctx *Context, pkg tokens.Package, client pulumirpc.ResourceProviderClient,
	disableProviderPreview bool) Provider {

	return &provider{
		ctx:                    ctx,
		pkg:                    pkg,
		clientRaw:              client,
		cfgdone:                make(chan bool),
		disableProviderPreview: disableProviderPreview,
	}
}

func (p *provider) Pkg() tokens.Package { return p.pkg }

// label returns a base label for tracing functions.
func (p *provider) label() string {
	return fmt.Sprintf("Provider[%s, %p]", p.pkg, p)
}

func (p *provider) requestContext() context.Context {
	if p.ctx == nil {
		return context.Background()
	}
	return p.ctx.Request()
}

// isDiffCheckConfigLogicallyUnimplemented returns true when an rpcerror.Error should be treated as if it was an error
// due to a rpc being unimplemented. Due to past mistakes, different providers returned "Unimplemented" in a variaity of
// different ways that don't always result in an Uimplemented error code.
func isDiffCheckConfigLogicallyUnimplemented(err *rpcerror.Error, providerType tokens.Type) bool {
	switch string(providerType) {
	// The NodeJS dynamic provider implementation incorrectly returned an empty message instead of properly implementing
	// Diff/CheckConfig.  This gets turned into a error with type: "Internal".
	case nodejsDynamicProviderType:
		if err.Code() == codes.Internal {
			logging.V(8).Infof("treating error %s as unimplemented error", err)
			return true
		}

	// The Kubernetes provider returned an "Unimplmeneted" message, but it did so by returning a status from a different
	// package that the provider was expected. That caused the error to be wrapped with an "Unknown" error.
	case kubernetesProviderType:
		if err.Code() == codes.Unknown && strings.Contains(err.Message(), "Unimplemented") {
			logging.V(8).Infof("treating error %s as unimplemented error", err)
			return true
		}
	}

	return false
}

// GetSchema fetches the schema for this resource provider, if any.
func (p *provider) GetSchema(version int) ([]byte, error) {
	resp, err := p.clientRaw.GetSchema(p.requestContext(), &pulumirpc.GetSchemaRequest{
		Version: int32(version),
	})
	if err != nil {
		return nil, err
	}
	return []byte(resp.GetSchema()), nil
}

// CheckConfig validates the configuration for this resource provider.
func (p *provider) CheckConfig(urn resource.URN, olds,
	news resource.PropertyMap, allowUnknowns bool) (resource.PropertyMap, []CheckFailure, error) {
	label := fmt.Sprintf("%s.CheckConfig(%s)", p.label(), urn)
	logging.V(7).Infof("%s executing (#olds=%d,#news=%d)", label, len(olds), len(news))

	molds, err := MarshalProperties(olds, MarshalOptions{
		Label:         fmt.Sprintf("%s.olds", label),
		KeepUnknowns:  allowUnknowns,
		KeepSecrets:   p.acceptSecrets,
		KeepResources: p.acceptResources,
	})
	if err != nil {
		return nil, nil, err
	}

	mnews, err := MarshalProperties(news, MarshalOptions{
		Label:         fmt.Sprintf("%s.news", label),
		KeepUnknowns:  allowUnknowns,
		KeepSecrets:   p.acceptSecrets,
		KeepResources: p.acceptResources,
	})
	if err != nil {
		return nil, nil, err
	}

	resp, err := p.clientRaw.CheckConfig(p.requestContext(), &pulumirpc.CheckRequest{
		Urn:  string(urn),
		Olds: molds,
		News: mnews,
	})
	if err != nil {
		rpcError := rpcerror.Convert(err)
		code := rpcError.Code()
		if code == codes.Unimplemented || isDiffCheckConfigLogicallyUnimplemented(rpcError, urn.Type()) {
			// For backwards compatibility, just return the news as if the provider was okay with them.
			logging.V(7).Infof("%s unimplemented rpc: returning news as is", label)
			return news, nil, nil
		}
		logging.V(8).Infof("%s provider received rpc error `%s`: `%s`", label, rpcError.Code(),
			rpcError.Message())
		return nil, nil, err
	}

	// Unmarshal the provider inputs.
	var inputs resource.PropertyMap
	if ins := resp.GetInputs(); ins != nil {
		inputs, err = UnmarshalProperties(ins, MarshalOptions{
			Label:          fmt.Sprintf("%s.inputs", label),
			KeepUnknowns:   allowUnknowns,
			RejectUnknowns: !allowUnknowns,
			KeepSecrets:    true,
			KeepResources:  true,
		})
		if err != nil {
			return nil, nil, err
		}
	}

	// And now any properties that failed verification.
	var failures []CheckFailure
	for _, failure := range resp.GetFailures() {
		failures = append(failures, CheckFailure{resource.PropertyKey(failure.Property), failure.Reason})
	}

	// Copy over any secret annotations, since we could not pass any to the provider, and return.
	annotateSecrets(inputs, news)
	logging.V(7).Infof("%s success: inputs=#%d failures=#%d", label, len(inputs), len(failures))
	return inputs, failures, nil
}

func decodeDetailedDiff(resp *pulumirpc.DiffResponse) map[string]PropertyDiff {
	if !resp.GetHasDetailedDiff() {
		return nil
	}

	detailedDiff := make(map[string]PropertyDiff)
	for k, v := range resp.GetDetailedDiff() {
		var d DiffKind
		switch v.GetKind() {
		case pulumirpc.PropertyDiff_ADD:
			d = DiffAdd
		case pulumirpc.PropertyDiff_ADD_REPLACE:
			d = DiffAddReplace
		case pulumirpc.PropertyDiff_DELETE:
			d = DiffDelete
		case pulumirpc.PropertyDiff_DELETE_REPLACE:
			d = DiffDeleteReplace
		case pulumirpc.PropertyDiff_UPDATE:
			d = DiffUpdate
		case pulumirpc.PropertyDiff_UPDATE_REPLACE:
			d = DiffUpdateReplace
		default:
			// Consider unknown diff kinds to be simple updates.
			d = DiffUpdate
		}
		detailedDiff[k] = PropertyDiff{
			Kind:      d,
			InputDiff: v.GetInputDiff(),
		}
	}

	return detailedDiff
}

// DiffConfig checks what impacts a hypothetical change to this provider's configuration will have on the provider.
func (p *provider) DiffConfig(urn resource.URN, olds, news resource.PropertyMap,
	allowUnknowns bool, ignoreChanges []string) (DiffResult, error) {
	label := fmt.Sprintf("%s.DiffConfig(%s)", p.label(), urn)
	logging.V(7).Infof("%s executing (#olds=%d,#news=%d)", label, len(olds), len(news))
	molds, err := MarshalProperties(olds, MarshalOptions{
		Label:         fmt.Sprintf("%s.olds", label),
		KeepUnknowns:  true,
		KeepSecrets:   p.acceptSecrets,
		KeepResources: p.acceptResources,
	})
	if err != nil {
		return DiffResult{}, err
	}

	mnews, err := MarshalProperties(news, MarshalOptions{
		Label:         fmt.Sprintf("%s.news", label),
		KeepUnknowns:  true,
		KeepSecrets:   p.acceptSecrets,
		KeepResources: p.acceptResources,
	})
	if err != nil {
		return DiffResult{}, err
	}

	resp, err := p.clientRaw.DiffConfig(p.requestContext(), &pulumirpc.DiffRequest{
		Urn:           string(urn),
		Olds:          molds,
		News:          mnews,
		IgnoreChanges: ignoreChanges,
	})
	if err != nil {
		rpcError := rpcerror.Convert(err)
		code := rpcError.Code()
		if code == codes.Unimplemented || isDiffCheckConfigLogicallyUnimplemented(rpcError, urn.Type()) {
			logging.V(7).Infof("%s unimplemented rpc: returning DiffUnknown with no replaces", label)
			// In this case, the provider plugin did not implement this and we have to provide some answer:
			//
			// There are two interesting scenarios with the present gRPC interface:
			// 1. Configuration differences in which all properties are known
			// 2. Configuration differences in which some new property is unknown.
			//
			// In both cases, we return a diff result that indicates that the provider _should not_ be replaced.
			// Although this decision is not conservative--indeed, the conservative decision would be to always require
			// replacement of a provider if any input has changed--we believe that it results in the best possible user
			// experience for providers that do not implement DiffConfig functionality. If we took the conservative
			// route here, any change to a provider's configuration (no matter how inconsequential) would cause all of
			// its resources to be replaced. This is clearly a bad experience, and differs from how things worked prior
			// to first-class providers.
			return DiffResult{Changes: DiffUnknown, ReplaceKeys: nil}, nil
		}
		logging.V(8).Infof("%s provider received rpc error `%s`: `%s`", label, rpcError.Code(),
			rpcError.Message())
		return DiffResult{}, nil
	}

	var replaces []resource.PropertyKey
	for _, replace := range resp.GetReplaces() {
		replaces = append(replaces, resource.PropertyKey(replace))
	}
	var stables []resource.PropertyKey
	for _, stable := range resp.GetStables() {
		stables = append(stables, resource.PropertyKey(stable))
	}
	var diffs []resource.PropertyKey
	for _, diff := range resp.GetDiffs() {
		diffs = append(diffs, resource.PropertyKey(diff))
	}

	changes := resp.GetChanges()
	deleteBeforeReplace := resp.GetDeleteBeforeReplace()
	logging.V(7).Infof("%s success: changes=%d #replaces=%v #stables=%v delbefrepl=%v, diffs=#%v",
		label, changes, replaces, stables, deleteBeforeReplace, diffs)

	return DiffResult{
		Changes:             DiffChanges(changes),
		ReplaceKeys:         replaces,
		StableKeys:          stables,
		ChangedKeys:         diffs,
		DetailedDiff:        decodeDetailedDiff(resp),
		DeleteBeforeReplace: deleteBeforeReplace,
	}, nil
}

// getClient returns the client, and ensures that the target provider has been configured.  This just makes it safer
// to use without forgetting to call ensureConfigured manually.
func (p *provider) getClient() (pulumirpc.ResourceProviderClient, error) {
	if err := p.ensureConfigured(); err != nil {
		return nil, err
	}
	return p.clientRaw, nil
}

// ensureConfigured blocks waiting for the plugin to be configured.  To improve parallelism, all Configure RPCs
// occur in parallel, and we await the completion of them at the last possible moment.  This does mean, however, that
// we might discover failures later than we would have otherwise, but the caller of ensureConfigured will get them.
func (p *provider) ensureConfigured() error {
	<-p.cfgdone
	return p.cfgerr
}

// annotateSecrets copies the "secretness" from the ins to the outs. If there are values with the same keys for the
// outs and the ins, if they are both objects, they are transformed recursively. Otherwise, if the value in the ins
// contains a secret, the entire out value is marked as a secret.  This is very close to how we project secrets
// in the programming model, with one small difference, which is how we treat the case where both are objects. In the
// programming model, we would say the entire output object is a secret. Here, we actually recur in. We do this because
// we don't want a single secret value in a rich structure to taint the entire object. Doing so would mean things like
// the entire value in the deployment would be encrypted instead of a small chunk. It also means the entire property
// would be displayed as `[secret]` in the CLI instead of a small part.
//
// NOTE: This means that for an array, if any value in the input version is a secret, the entire output array is
// marked as a secret. This is actually a very nice result, because often arrays are treated like sets by providers
// and the order may not be preserved across an operation. This means we do end up encrypting the entire array
// but that's better than accidentally leaking a value which just moved to a different location.
func annotateSecrets(outs, ins resource.PropertyMap) {
	if outs == nil || ins == nil {
		return
	}

	for key, inValue := range ins {
		outValue, has := outs[key]
		if !has {
			continue
		}
		if outValue.IsObject() && inValue.IsObject() {
			annotateSecrets(outValue.ObjectValue(), inValue.ObjectValue())
		} else if !outValue.IsSecret() && inValue.ContainsSecrets() {
			outs[key] = resource.MakeSecret(outValue)
		}
	}
}

func removeSecrets(v resource.PropertyValue) interface{} {
	switch {
	case v.IsNull():
		return nil
	case v.IsBool():
		return v.BoolValue()
	case v.IsNumber():
		return v.NumberValue()
	case v.IsString():
		return v.StringValue()
	case v.IsArray():
		arr := []interface{}{}
		for _, v := range v.ArrayValue() {
			arr = append(arr, removeSecrets(v))
		}
		return arr
	case v.IsAsset():
		return v.AssetValue()
	case v.IsArchive():
		return v.ArchiveValue()
	case v.IsComputed():
		return v.Input()
	case v.IsOutput():
		return v.OutputValue()
	case v.IsSecret():
		return removeSecrets(v.SecretValue().Element)
	default:
		contract.Assertf(v.IsObject(), "v is not Object '%v' instead", v.TypeString())
		obj := map[string]interface{}{}
		for k, v := range v.ObjectValue() {
			obj[string(k)] = removeSecrets(v)
		}
		return obj
	}
}

// Configure configures the resource provider with "globals" that control its behavior.
func (p *provider) Configure(inputs resource.PropertyMap) error {
	label := fmt.Sprintf("%s.Configure()", p.label())
	logging.V(7).Infof("%s executing (#vars=%d)", label, len(inputs))

	// Convert the inputs to a config map. If any are unknown, do not configure the underlying plugin: instead, leave
	// the cfgknown bit unset and carry on.
	config := make(map[string]string)
	for k, v := range inputs {
		if k == "version" {
			continue
		}

		if v.ContainsUnknowns() {
			p.cfgknown, p.acceptSecrets, p.acceptResources = false, false, false
			close(p.cfgdone)
			return nil
		}

		mapped := removeSecrets(v)
		if _, isString := mapped.(string); !isString {
			marshalled, err := json.Marshal(mapped)
			if err != nil {
				p.cfgerr = errors.Wrapf(err, "marshaling configuration property '%v'", k)
				close(p.cfgdone)
				return p.cfgerr
			}
			mapped = string(marshalled)
		}

		// Pass the older spelling of a configuration key across the RPC interface, for now, to support
		// providers which are on the older plan.
		config[string(p.Pkg())+":config:"+string(k)] = mapped.(string)
	}

	minputs, err := MarshalProperties(inputs, MarshalOptions{
		Label:         fmt.Sprintf("%s.inputs", label),
		KeepUnknowns:  true,
		KeepSecrets:   true,
		KeepResources: true,
	})
	if err != nil {
		p.cfgerr = errors.Wrapf(err, "marshaling provider inputs")
		close(p.cfgdone)
		return p.cfgerr
	}

	// Spawn the configure to happen in parallel.  This ensures that we remain responsive elsewhere that might
	// want to make forward progress, even as the configure call is happening.
	go func() {
		resp, err := p.clientRaw.Configure(p.requestContext(), &pulumirpc.ConfigureRequest{
			AcceptSecrets:   true,
			AcceptResources: true,
			Variables:       config,
			Args:            minputs,
		})
		if err != nil {
			rpcError := rpcerror.Convert(err)
			logging.V(7).Infof("%s failed: err=%v", label, rpcError.Message())
			err = createConfigureError(rpcError)
		}
		// Acquire the lock, publish the results, and notify any waiters.
		p.acceptSecrets = resp.GetAcceptSecrets()
		p.acceptResources = resp.GetAcceptResources()
		p.supportsPreview = resp.GetSupportsPreview()
		p.acceptOutputs = resp.GetAcceptOutputs()

		p.cfgknown, p.cfgerr = true, err
		close(p.cfgdone)
	}()

	return nil
}

// Check validates that the given property bag is valid for a resource of the given type.
func (p *provider) Check(urn resource.URN,
	olds, news resource.PropertyMap,
	allowUnknowns bool, sequenceNumber int) (resource.PropertyMap, []CheckFailure, error) {
	label := fmt.Sprintf("%s.Check(%s)", p.label(), urn)
	logging.V(7).Infof("%s executing (#olds=%d,#news=%d", label, len(olds), len(news))

	// Get the RPC client and ensure it's configured.
	client, err := p.getClient()
	if err != nil {
		return nil, nil, err
	}

	// If the configuration for this provider was not fully known--e.g. if we are doing a preview and some input
	// property was sourced from another resource's output properties--don't call into the underlying provider.
	if !p.cfgknown {
		return news, nil, nil
	}

	molds, err := MarshalProperties(olds, MarshalOptions{
		Label:         fmt.Sprintf("%s.olds", label),
		KeepUnknowns:  allowUnknowns,
		KeepSecrets:   p.acceptSecrets,
		KeepResources: p.acceptResources,
	})
	if err != nil {
		return nil, nil, err
	}
	mnews, err := MarshalProperties(news, MarshalOptions{
		Label:         fmt.Sprintf("%s.news", label),
		KeepUnknowns:  allowUnknowns,
		KeepSecrets:   p.acceptSecrets,
		KeepResources: p.acceptResources,
	})
	if err != nil {
		return nil, nil, err
	}

	resp, err := client.Check(p.requestContext(), &pulumirpc.CheckRequest{
		Urn:            string(urn),
		Olds:           molds,
		News:           mnews,
		SequenceNumber: int32(sequenceNumber),
	})
	if err != nil {
		rpcError := rpcerror.Convert(err)
		logging.V(7).Infof("%s failed: err=%v", label, rpcError.Message())
		return nil, nil, rpcError
	}

	// Unmarshal the provider inputs.
	var inputs resource.PropertyMap
	if ins := resp.GetInputs(); ins != nil {
		inputs, err = UnmarshalProperties(ins, MarshalOptions{
			Label:          fmt.Sprintf("%s.inputs", label),
			KeepUnknowns:   allowUnknowns,
			RejectUnknowns: !allowUnknowns,
			KeepSecrets:    true,
			KeepResources:  true,
		})
		if err != nil {
			return nil, nil, err
		}
	}

	// If we could not pass secrets to the provider, retain the secret bit on any property with the same name. This
	// allows us to retain metadata about secrets in many cases, even for providers that do not understand secrets
	// natively.
	if !p.acceptSecrets {
		annotateSecrets(inputs, news)
	}

	// And now any properties that failed verification.
	var failures []CheckFailure
	for _, failure := range resp.GetFailures() {
		failures = append(failures, CheckFailure{resource.PropertyKey(failure.Property), failure.Reason})
	}

	logging.V(7).Infof("%s success: inputs=#%d failures=#%d", label, len(inputs), len(failures))
	return inputs, failures, nil
}

// Diff checks what impacts a hypothetical update will have on the resource's properties.
func (p *provider) Diff(urn resource.URN, id resource.ID,
	olds resource.PropertyMap, news resource.PropertyMap, allowUnknowns bool,
	ignoreChanges []string) (DiffResult, error) {

	contract.Assert(urn != "")
	contract.Assert(id != "")
	contract.Assert(news != nil)
	contract.Assert(olds != nil)

	label := fmt.Sprintf("%s.Diff(%s,%s)", p.label(), urn, id)
	logging.V(7).Infof("%s: executing (#olds=%d,#news=%d)", label, len(olds), len(news))

	// Get the RPC client and ensure it's configured.
	client, err := p.getClient()
	if err != nil {
		return DiffResult{}, err
	}

	// If the configuration for this provider was not fully known--e.g. if we are doing a preview and some input
	// property was sourced from another resource's output properties--don't call into the underlying provider.
	// Instead, indicate that the diff is unavailable and write a message
	if !p.cfgknown {
		logging.V(7).Infof("%s: cannot diff due to unknown config", label)
		const message = "The provider for this resource has inputs that are not known during preview.\n" +
			"This preview may not correctly represent the changes that will be applied during an update."
		return DiffResult{}, DiffUnavailable(message)
	}

	molds, err := MarshalProperties(olds, MarshalOptions{
		Label:              fmt.Sprintf("%s.olds", label),
		ElideAssetContents: true,
		KeepUnknowns:       allowUnknowns,
		KeepSecrets:        p.acceptSecrets,
		KeepResources:      p.acceptResources,
	})
	if err != nil {
		return DiffResult{}, err
	}
	mnews, err := MarshalProperties(news, MarshalOptions{
		Label:         fmt.Sprintf("%s.news", label),
		KeepUnknowns:  allowUnknowns,
		KeepSecrets:   p.acceptSecrets,
		KeepResources: p.acceptResources,
	})
	if err != nil {
		return DiffResult{}, err
	}

	resp, err := client.Diff(p.requestContext(), &pulumirpc.DiffRequest{
		Id:            string(id),
		Urn:           string(urn),
		Olds:          molds,
		News:          mnews,
		IgnoreChanges: ignoreChanges,
	})
	if err != nil {
		rpcError := rpcerror.Convert(err)
		logging.V(7).Infof("%s failed: %v", label, rpcError.Message())
		return DiffResult{}, rpcError
	}

	var replaces []resource.PropertyKey
	for _, replace := range resp.GetReplaces() {
		replaces = append(replaces, resource.PropertyKey(replace))
	}
	var stables []resource.PropertyKey
	for _, stable := range resp.GetStables() {
		stables = append(stables, resource.PropertyKey(stable))
	}
	var diffs []resource.PropertyKey
	for _, diff := range resp.GetDiffs() {
		diffs = append(diffs, resource.PropertyKey(diff))
	}

	changes := resp.GetChanges()
	deleteBeforeReplace := resp.GetDeleteBeforeReplace()
	logging.V(7).Infof("%s success: changes=%d #replaces=%v #stables=%v delbefrepl=%v, diffs=#%v, detaileddiff=%v",
		label, changes, replaces, stables, deleteBeforeReplace, diffs, resp.GetDetailedDiff())

	return DiffResult{
		Changes:             DiffChanges(changes),
		ReplaceKeys:         replaces,
		StableKeys:          stables,
		ChangedKeys:         diffs,
		DetailedDiff:        decodeDetailedDiff(resp),
		DeleteBeforeReplace: deleteBeforeReplace,
	}, nil
}

// Create allocates a new instance of the provided resource and assigns its unique resource.ID and outputs afterwards.
func (p *provider) Create(urn resource.URN, props resource.PropertyMap, timeout float64, preview bool) (resource.ID,
	resource.PropertyMap, resource.Status, error) {
	contract.Assert(urn != "")
	contract.Assert(props != nil)

	label := fmt.Sprintf("%s.Create(%s)", p.label(), urn)
	logging.V(7).Infof("%s executing (#props=%v)", label, len(props))

	// Get the RPC client and ensure it's configured.
	client, err := p.getClient()
	if err != nil {
		return "", nil, resource.StatusOK, err
	}

	// If this is a preview and the plugin does not support provider previews, or if the configuration for the provider
	// is not fully known, hand back an empty property map. This will force the language SDK will to treat all properties
	// as unknown, which is conservatively correct.
	//
	// If the provider does not support previews, return the inputs as the state. Note that this can cause problems for
	// the language SDKs if there are input and state properties that share a name but expect differently-shaped values.
	if preview {
		// TODO: it would be great to swap the order of these if statements. This would prevent a behavioral change for
		// providers that do not support provider previews, which will always return the inputs as state regardless of
		// whether or not the config is known. Unfortunately, we can't, since the `supportsPreview` bit depends on the
		// result of `Configure`, which we won't call if the `cfgknown` is false. It may be worth fixing this catch-22
		// by extending the provider gRPC interface with a `SupportsFeature` API similar to the language monitor.
		if !p.cfgknown {
			if p.legacyPreview {
				return "", props, resource.StatusOK, nil
			}
			return "", resource.PropertyMap{}, resource.StatusOK, nil
		}
		if !p.supportsPreview || p.disableProviderPreview {
			return "", props, resource.StatusOK, nil
		}
	}

	// We should only be calling {Create,Update,Delete} if the provider is fully configured.
	contract.Assert(p.cfgknown)

	mprops, err := MarshalProperties(props, MarshalOptions{
		Label:         fmt.Sprintf("%s.inputs", label),
		KeepUnknowns:  preview,
		KeepSecrets:   p.acceptSecrets,
		KeepResources: p.acceptResources,
	})
	if err != nil {
		return "", nil, resource.StatusOK, err
	}

	var id resource.ID
	var liveObject *_struct.Struct
	var resourceError error
	var resourceStatus = resource.StatusOK
	resp, err := client.Create(p.requestContext(), &pulumirpc.CreateRequest{
		Urn:        string(urn),
		Properties: mprops,
		Timeout:    timeout,
		Preview:    preview,
	})
	if err != nil {
		resourceStatus, id, liveObject, _, resourceError = parseError(err)
		logging.V(7).Infof("%s failed: %v", label, resourceError)

		if resourceStatus != resource.StatusPartialFailure {
			return "", nil, resourceStatus, resourceError
		}
		// Else it's a `StatusPartialFailure`.
	} else {
		id = resource.ID(resp.GetId())
		liveObject = resp.GetProperties()
	}

	if id == "" && !preview {
		return "", nil, resource.StatusUnknown,
			errors.Errorf("plugin for package '%v' returned empty resource.ID from create '%v'", p.pkg, urn)
	}

	outs, err := UnmarshalProperties(liveObject, MarshalOptions{
		Label:          fmt.Sprintf("%s.outputs", label),
		RejectUnknowns: !preview,
		KeepUnknowns:   preview,
		KeepSecrets:    true,
		KeepResources:  true,
	})
	if err != nil {
		return "", nil, resourceStatus, err
	}

	// If we could not pass secrets to the provider, retain the secret bit on any property with the same name. This
	// allows us to retain metadata about secrets in many cases, even for providers that do not understand secrets
	// natively.
	if !p.acceptSecrets {
		annotateSecrets(outs, props)
	}

	logging.V(7).Infof("%s success: id=%s; #outs=%d", label, id, len(outs))
	if resourceError == nil {
		return id, outs, resourceStatus, nil
	}
	return id, outs, resourceStatus, resourceError
}

// read the current live state associated with a resource.  enough state must be include in the inputs to uniquely
// identify the resource; this is typically just the resource id, but may also include some properties.
func (p *provider) Read(urn resource.URN, id resource.ID,
	inputs, state resource.PropertyMap) (ReadResult, resource.Status, error) {

	contract.Assertf(urn != "", "Read URN was empty")
	contract.Assertf(id != "", "Read ID was empty")

	label := fmt.Sprintf("%s.Read(%s,%s)", p.label(), id, urn)
	logging.V(7).Infof("%s executing (#inputs=%v, #state=%v)", label, len(inputs), len(state))

	// Get the RPC client and ensure it's configured.
	client, err := p.getClient()
	if err != nil {
		return ReadResult{}, resource.StatusUnknown, err
	}

	// If the provider is not fully configured, return an empty bag.
	if !p.cfgknown {
		return ReadResult{
			Outputs: resource.PropertyMap{},
			Inputs:  resource.PropertyMap{},
		}, resource.StatusUnknown, nil
	}

	// Marshal the resource inputs and state so we can perform the RPC.
	var minputs *_struct.Struct
	if inputs != nil {
		m, err := MarshalProperties(inputs, MarshalOptions{
			Label:              label,
			ElideAssetContents: true,
			KeepSecrets:        p.acceptSecrets,
			KeepResources:      p.acceptResources,
		})
		if err != nil {
			return ReadResult{}, resource.StatusUnknown, err
		}
		minputs = m
	}
	mstate, err := MarshalProperties(state, MarshalOptions{
		Label:              label,
		ElideAssetContents: true,
		KeepSecrets:        p.acceptSecrets,
		KeepResources:      p.acceptResources,
	})
	if err != nil {
		return ReadResult{}, resource.StatusUnknown, err
	}

	// Now issue the read request over RPC, blocking until it finished.
	var readID resource.ID
	var liveObject *_struct.Struct
	var liveInputs *_struct.Struct
	var resourceError error
	var resourceStatus = resource.StatusOK
	resp, err := client.Read(p.requestContext(), &pulumirpc.ReadRequest{
		Id:         string(id),
		Urn:        string(urn),
		Properties: mstate,
		Inputs:     minputs,
	})
	if err != nil {
		resourceStatus, readID, liveObject, liveInputs, resourceError = parseError(err)
		logging.V(7).Infof("%s failed: %v", label, err)

		if resourceStatus != resource.StatusPartialFailure {
			return ReadResult{}, resourceStatus, resourceError
		}
		// Else it's a `StatusPartialFailure`.
	} else {
		readID = resource.ID(resp.GetId())
		liveObject = resp.GetProperties()
		liveInputs = resp.GetInputs()
	}

	// If the resource was missing, simply return a nil property map.
	if string(readID) == "" {
		return ReadResult{}, resourceStatus, nil
	}

	// Finally, unmarshal the resulting state properties and return them.
	newState, err := UnmarshalProperties(liveObject, MarshalOptions{
		Label:          fmt.Sprintf("%s.outputs", label),
		RejectUnknowns: true,
		KeepSecrets:    true,
		KeepResources:  true,
	})
	if err != nil {
		return ReadResult{}, resourceStatus, err
	}

	var newInputs resource.PropertyMap
	if liveInputs != nil {
		newInputs, err = UnmarshalProperties(liveInputs, MarshalOptions{
			Label:          label + ".inputs",
			RejectUnknowns: true,
			KeepSecrets:    true,
			KeepResources:  true,
		})
		if err != nil {
			return ReadResult{}, resourceStatus, err
		}
	}

	// If we could not pass secrets to the provider, retain the secret bit on any property with the same name. This
	// allows us to retain metadata about secrets in many cases, even for providers that do not understand secrets
	// natively.
	if !p.acceptSecrets {
		annotateSecrets(newInputs, inputs)
		annotateSecrets(newState, state)
	}

	logging.V(7).Infof("%s success; #outs=%d, #inputs=%d", label, len(newState), len(newInputs))
	return ReadResult{
		ID:      readID,
		Outputs: newState,
		Inputs:  newInputs,
	}, resourceStatus, resourceError
}

// Update updates an existing resource with new values.
func (p *provider) Update(urn resource.URN, id resource.ID,
	olds resource.PropertyMap, news resource.PropertyMap, timeout float64,
	ignoreChanges []string, preview bool) (resource.PropertyMap, resource.Status, error) {

	contract.Assert(urn != "")
	contract.Assert(id != "")
	contract.Assert(news != nil)
	contract.Assert(olds != nil)

	label := fmt.Sprintf("%s.Update(%s,%s)", p.label(), id, urn)
	logging.V(7).Infof("%s executing (#olds=%v,#news=%v)", label, len(olds), len(news))

	// Get the RPC client and ensure it's configured.
	client, err := p.getClient()
	if err != nil {
		return news, resource.StatusOK, err
	}

	// If this is a preview and the plugin does not support provider previews, or if the configuration for the provider
	// is not fully known, hand back an empty property map. This will force the language SDK to treat all properties
	// as unknown, which is conservatively correct.
	//
	// If the provider does not support previews, return the inputs as the state. Note that this can cause problems for
	// the language SDKs if there are input and state properties that share a name but expect differently-shaped values.
	if preview {
		// TODO: it would be great to swap the order of these if statements. This would prevent a behavioral change for
		// providers that do not support provider previews, which will always return the inputs as state regardless of
		// whether or not the config is known. Unfortunately, we can't, since the `supportsPreview` bit depends on the
		// result of `Configure`, which we won't call if the `cfgknown` is false. It may be worth fixing this catch-22
		// by extending the provider gRPC interface with a `SupportsFeature` API similar to the language monitor.
		if !p.cfgknown {
			if p.legacyPreview {
				return news, resource.StatusOK, nil
			}
			return resource.PropertyMap{}, resource.StatusOK, nil
		}
		if !p.supportsPreview || p.disableProviderPreview {
			return news, resource.StatusOK, nil
		}
	}

	// We should only be calling {Create,Update,Delete} if the provider is fully configured.
	contract.Assert(p.cfgknown)

	molds, err := MarshalProperties(olds, MarshalOptions{
		Label:              fmt.Sprintf("%s.olds", label),
		ElideAssetContents: true,
		KeepSecrets:        p.acceptSecrets,
		KeepResources:      p.acceptResources,
	})
	if err != nil {
		return nil, resource.StatusOK, err
	}
	mnews, err := MarshalProperties(news, MarshalOptions{
		Label:         fmt.Sprintf("%s.news", label),
		KeepUnknowns:  preview,
		KeepSecrets:   p.acceptSecrets,
		KeepResources: p.acceptResources,
	})
	if err != nil {
		return nil, resource.StatusOK, err
	}

	var liveObject *_struct.Struct
	var resourceError error
	var resourceStatus = resource.StatusOK
	resp, err := client.Update(p.requestContext(), &pulumirpc.UpdateRequest{
		Id:            string(id),
		Urn:           string(urn),
		Olds:          molds,
		News:          mnews,
		Timeout:       timeout,
		IgnoreChanges: ignoreChanges,
		Preview:       preview,
	})
	if err != nil {
		resourceStatus, _, liveObject, _, resourceError = parseError(err)
		logging.V(7).Infof("%s failed: %v", label, resourceError)

		if resourceStatus != resource.StatusPartialFailure {
			return nil, resourceStatus, resourceError
		}
		// Else it's a `StatusPartialFailure`.
	} else {
		liveObject = resp.GetProperties()
	}

	outs, err := UnmarshalProperties(liveObject, MarshalOptions{
		Label:          fmt.Sprintf("%s.outputs", label),
		RejectUnknowns: !preview,
		KeepUnknowns:   preview,
		KeepSecrets:    true,
		KeepResources:  true,
	})
	if err != nil {
		return nil, resourceStatus, err
	}

	// If we could not pass secrets to the provider, retain the secret bit on any property with the same name. This
	// allows us to retain metadata about secrets in many cases, even for providers that do not understand secrets
	// natively.
	if !p.acceptSecrets {
		annotateSecrets(outs, news)
	}

	logging.V(7).Infof("%s success; #outs=%d", label, len(outs))
	if resourceError == nil {
		return outs, resourceStatus, nil
	}
	return outs, resourceStatus, resourceError
}

// Delete tears down an existing resource.
func (p *provider) Delete(urn resource.URN, id resource.ID, props resource.PropertyMap,
	timeout float64) (resource.Status, error) {
	contract.Assert(urn != "")
	contract.Assert(id != "")

	label := fmt.Sprintf("%s.Delete(%s,%s)", p.label(), urn, id)
	logging.V(7).Infof("%s executing (#props=%d)", label, len(props))

	mprops, err := MarshalProperties(props, MarshalOptions{
		Label:              label,
		ElideAssetContents: true,
		KeepSecrets:        p.acceptSecrets,
		KeepResources:      p.acceptResources,
	})
	if err != nil {
		return resource.StatusOK, err
	}

	// Get the RPC client and ensure it's configured.
	client, err := p.getClient()
	if err != nil {
		return resource.StatusOK, err
	}

	// We should only be calling {Create,Update,Delete} if the provider is fully configured.
	contract.Assert(p.cfgknown)

	if _, err := client.Delete(p.requestContext(), &pulumirpc.DeleteRequest{
		Id:         string(id),
		Urn:        string(urn),
		Properties: mprops,
		Timeout:    timeout,
	}); err != nil {
		resourceStatus, rpcErr := resourceStateAndError(err)
		logging.V(7).Infof("%s failed: %v", label, rpcErr)
		return resourceStatus, rpcErr
	}

	logging.V(7).Infof("%s success", label)
	return resource.StatusOK, nil
}

// Construct creates a new component resource from the given type, name, parent, options, and inputs, and returns
// its URN and outputs.
func (p *provider) Construct(info ConstructInfo, typ tokens.Type, name tokens.QName, parent resource.URN,
	inputs resource.PropertyMap, options ConstructOptions) (ConstructResult, error) {

	contract.Assert(typ != "")
	contract.Assert(name != "")
	contract.Assert(inputs != nil)

	label := fmt.Sprintf("%s.Construct(%s, %s, %s)", p.label(), typ, name, parent)
	logging.V(7).Infof("%s executing (#inputs=%v)", label, len(inputs))

	// Get the RPC client and ensure it's configured.
	client, err := p.getClient()
	if err != nil {
		return ConstructResult{}, err
	}

	// We should only be calling Construct if the provider is fully configured.
	contract.Assert(p.cfgknown)

	if !p.acceptSecrets {
		return ConstructResult{}, fmt.Errorf("plugins that can construct components must support secrets")
	}

	// Marshal the input properties.
	minputs, err := MarshalProperties(inputs, MarshalOptions{
		Label:         fmt.Sprintf("%s.inputs", label),
		KeepUnknowns:  true,
		KeepSecrets:   p.acceptSecrets,
		KeepResources: p.acceptResources,
		// To initially scope the use of this new feature, we only keep output values for
		// Construct and Call (when the client accepts them).
		KeepOutputValues: p.acceptOutputs,
	})
	if err != nil {
		return ConstructResult{}, err
	}

	// Marshal the aliases.
	aliases := make([]string, len(options.Aliases))
	for i, alias := range options.Aliases {
		aliases[i] = string(alias)
	}

	// Marshal the dependencies.
	dependencies := make([]string, len(options.Dependencies))
	for i, dep := range options.Dependencies {
		dependencies[i] = string(dep)
	}

	// Marshal the property dependencies.
	inputDependencies := map[string]*pulumirpc.ConstructRequest_PropertyDependencies{}
	for name, dependencies := range options.PropertyDependencies {
		urns := make([]string, len(dependencies))
		for i, urn := range dependencies {
			urns[i] = string(urn)
		}
		inputDependencies[string(name)] = &pulumirpc.ConstructRequest_PropertyDependencies{Urns: urns}
	}

	// Marshal the config.
	config := map[string]string{}
	for k, v := range info.Config {
		config[k.String()] = v
	}
	configSecretKeys := []string{}
	for _, k := range info.ConfigSecretKeys {
		configSecretKeys = append(configSecretKeys, k.String())
	}

	resp, err := client.Construct(p.requestContext(), &pulumirpc.ConstructRequest{
		Project:           info.Project,
		Stack:             info.Stack,
		Config:            config,
		ConfigSecretKeys:  configSecretKeys,
		DryRun:            info.DryRun,
		Parallel:          int32(info.Parallel),
		MonitorEndpoint:   info.MonitorAddress,
		Type:              string(typ),
		Name:              string(name),
		Parent:            string(parent),
		Inputs:            minputs,
		Protect:           options.Protect,
		Providers:         options.Providers,
		InputDependencies: inputDependencies,
		Aliases:           aliases,
		Dependencies:      dependencies,
	})
	if err != nil {
		return ConstructResult{}, err
	}

	outputs, err := UnmarshalProperties(resp.GetState(), MarshalOptions{
		Label:         fmt.Sprintf("%s.outputs", label),
		KeepUnknowns:  info.DryRun,
		KeepSecrets:   true,
		KeepResources: true,
	})
	if err != nil {
		return ConstructResult{}, err
	}

	outputDependencies := map[resource.PropertyKey][]resource.URN{}
	for k, rpcDeps := range resp.GetStateDependencies() {
		urns := make([]resource.URN, len(rpcDeps.Urns))
		for i, d := range rpcDeps.Urns {
			urns[i] = resource.URN(d)
		}
		outputDependencies[resource.PropertyKey(k)] = urns
	}

	logging.V(7).Infof("%s success: #outputs=%d", label, len(outputs))
	return ConstructResult{
		URN:                resource.URN(resp.GetUrn()),
		Outputs:            outputs,
		OutputDependencies: outputDependencies,
	}, nil
}

// Invoke dynamically executes a built-in function in the provider.
func (p *provider) Invoke(tok tokens.ModuleMember, args resource.PropertyMap) (resource.PropertyMap,
	[]CheckFailure, error) {
	contract.Assert(tok != "")

	label := fmt.Sprintf("%s.Invoke(%s)", p.label(), tok)
	logging.V(7).Infof("%s executing (#args=%d)", label, len(args))

	// Get the RPC client and ensure it's configured.
	client, err := p.getClient()
	if err != nil {
		return nil, nil, err
	}

	// If the provider is not fully configured, return an empty property map.
	if !p.cfgknown {
		return resource.PropertyMap{}, nil, nil
	}

	margs, err := MarshalProperties(args, MarshalOptions{
		Label:         fmt.Sprintf("%s.args", label),
		KeepSecrets:   p.acceptSecrets,
		KeepResources: p.acceptResources,
	})
	if err != nil {
		return nil, nil, err
	}

	resp, err := client.Invoke(p.requestContext(), &pulumirpc.InvokeRequest{
		Tok:  string(tok),
		Args: margs,
	})
	if err != nil {
		rpcError := rpcerror.Convert(err)
		logging.V(7).Infof("%s failed: %v", label, rpcError.Message())
		return nil, nil, rpcError
	}

	// Unmarshal any return values.
	ret, err := UnmarshalProperties(resp.GetReturn(), MarshalOptions{
		Label:          fmt.Sprintf("%s.returns", label),
		RejectUnknowns: true,
		KeepSecrets:    true,
		KeepResources:  true,
	})
	if err != nil {
		return nil, nil, err
	}

	// And now any properties that failed verification.
	var failures []CheckFailure
	for _, failure := range resp.GetFailures() {
		failures = append(failures, CheckFailure{resource.PropertyKey(failure.Property), failure.Reason})
	}

	logging.V(7).Infof("%s success (#ret=%d,#failures=%d) success", label, len(ret), len(failures))
	return ret, failures, nil
}

// StreamInvoke dynamically executes a built-in function in the provider, which returns a stream of
// responses.
func (p *provider) StreamInvoke(
	tok tokens.ModuleMember,
	args resource.PropertyMap,
	onNext func(resource.PropertyMap) error) ([]CheckFailure, error) {

	contract.Assert(tok != "")

	label := fmt.Sprintf("%s.StreamInvoke(%s)", p.label(), tok)
	logging.V(7).Infof("%s executing (#args=%d)", label, len(args))

	// Get the RPC client and ensure it's configured.
	client, err := p.getClient()
	if err != nil {
		return nil, err
	}

	// If the provider is not fully configured, return an empty property map.
	if !p.cfgknown {
		return nil, onNext(resource.PropertyMap{})
	}

	margs, err := MarshalProperties(args, MarshalOptions{
		Label:         fmt.Sprintf("%s.args", label),
		KeepSecrets:   p.acceptSecrets,
		KeepResources: p.acceptResources,
	})
	if err != nil {
		return nil, err
	}

	streamClient, err := client.StreamInvoke(
		p.requestContext(), &pulumirpc.InvokeRequest{
			Tok:  string(tok),
			Args: margs,
		})
	if err != nil {
		rpcError := rpcerror.Convert(err)
		logging.V(7).Infof("%s failed: %v", label, rpcError.Message())
		return nil, rpcError
	}

	for {
		in, err := streamClient.Recv()
		if err == io.EOF {
			return nil, nil
		}
		if err != nil {
			return nil, err
		}

		// Unmarshal response.
		ret, err := UnmarshalProperties(in.GetReturn(), MarshalOptions{
			Label:          fmt.Sprintf("%s.returns", label),
			RejectUnknowns: true,
			KeepSecrets:    true,
			KeepResources:  true,
		})
		if err != nil {
			return nil, err
		}

		// Check properties that failed verification.
		var failures []CheckFailure
		for _, failure := range in.GetFailures() {
			failures = append(failures, CheckFailure{resource.PropertyKey(failure.Property), failure.Reason})
		}

		if len(failures) > 0 {
			return failures, nil
		}

		// Send stream message back to whoever is consuming the stream.
		if err := onNext(ret); err != nil {
			return nil, err
		}
	}
}

// Call dynamically executes a method in the provider associated with a component resource.
func (p *provider) Call(tok tokens.ModuleMember, args resource.PropertyMap, info CallInfo,
	options CallOptions) (CallResult, error) {
	contract.Assert(tok != "")

	label := fmt.Sprintf("%s.Call(%s)", p.label(), tok)
	logging.V(7).Infof("%s executing (#args=%d)", label, len(args))

	// Get the RPC client and ensure it's configured.
	client, err := p.getClient()
	if err != nil {
		return CallResult{}, err
	}

	// If the provider is not fully configured, return an empty property map.
	if !p.cfgknown {
		return CallResult{}, nil
	}

	margs, err := MarshalProperties(args, MarshalOptions{
		Label:         fmt.Sprintf("%s.args", label),
		KeepUnknowns:  true,
		KeepSecrets:   true,
		KeepResources: true,
		// To initially scope the use of this new feature, we only keep output values for
		// Construct and Call (when the client accepts them).
		KeepOutputValues: p.acceptOutputs,
	})
	if err != nil {
		return CallResult{}, err
	}

	// Marshal the arg dependencies.
	argDependencies := map[string]*pulumirpc.CallRequest_ArgumentDependencies{}
	for name, dependencies := range options.ArgDependencies {
		urns := make([]string, len(dependencies))
		for i, urn := range dependencies {
			urns[i] = string(urn)
		}
		argDependencies[string(name)] = &pulumirpc.CallRequest_ArgumentDependencies{Urns: urns}
	}

	// Marshal the config.
	config := map[string]string{}
	for k, v := range info.Config {
		config[k.String()] = v
	}

	resp, err := client.Call(p.requestContext(), &pulumirpc.CallRequest{
		Tok:             string(tok),
		Args:            margs,
		ArgDependencies: argDependencies,
		Project:         info.Project,
		Stack:           info.Stack,
		Config:          config,
		DryRun:          info.DryRun,
		Parallel:        int32(info.Parallel),
		MonitorEndpoint: info.MonitorAddress,
	})
	if err != nil {
		rpcError := rpcerror.Convert(err)
		logging.V(7).Infof("%s failed: %v", label, rpcError.Message())
		return CallResult{}, rpcError
	}

	// Unmarshal any return values.
	ret, err := UnmarshalProperties(resp.GetReturn(), MarshalOptions{
		Label:         fmt.Sprintf("%s.returns", label),
		KeepUnknowns:  info.DryRun,
		KeepSecrets:   true,
		KeepResources: true,
	})
	if err != nil {
		return CallResult{}, err
	}

	returnDependencies := map[resource.PropertyKey][]resource.URN{}
	for k, rpcDeps := range resp.GetReturnDependencies() {
		urns := make([]resource.URN, len(rpcDeps.Urns))
		for i, d := range rpcDeps.Urns {
			urns[i] = resource.URN(d)
		}
		returnDependencies[resource.PropertyKey(k)] = urns
	}

	// And now any properties that failed verification.
	var failures []CheckFailure
	for _, failure := range resp.GetFailures() {
		failures = append(failures, CheckFailure{resource.PropertyKey(failure.Property), failure.Reason})
	}

	logging.V(7).Infof("%s success (#ret=%d,#failures=%d) success", label, len(ret), len(failures))
	return CallResult{Return: ret, ReturnDependencies: returnDependencies, Failures: failures}, nil
}

// GetPluginInfo returns this plugin's information.
func (p *provider) GetPluginInfo() (workspace.PluginInfo, error) {
	label := fmt.Sprintf("%s.GetPluginInfo()", p.label())
	logging.V(7).Infof("%s executing", label)

	// Calling GetPluginInfo happens immediately after loading, and does not require configuration to proceed.
	// Thus, we access the clientRaw property, rather than calling getClient.
	resp, err := p.clientRaw.GetPluginInfo(p.requestContext(), &pbempty.Empty{})
	if err != nil {
		rpcError := rpcerror.Convert(err)
		logging.V(7).Infof("%s failed: err=%v", label, rpcError.Message())
		return workspace.PluginInfo{}, rpcError
	}

	var version *semver.Version
	if v := resp.Version; v != "" {
		sv, err := semver.ParseTolerant(v)
		if err != nil {
			return workspace.PluginInfo{}, err
		}
		version = &sv
	}

	path := ""
	if p.plug != nil {
		path = p.plug.Bin
	}

	return workspace.PluginInfo{
		Name:    string(p.pkg),
		Path:    path,
		Kind:    workspace.ResourcePlugin,
		Version: version,
	}, nil
}

// Attach attaches this plugin to the engine
func (p *provider) Attach(address string) error {
	label := fmt.Sprintf("%s.Attach()", p.label())
	logging.V(7).Infof("%s executing", label)

	// Calling Attach happens immediately after loading, and does not require configuration to proceed.
	// Thus, we access the clientRaw property, rather than calling getClient.
	_, err := p.clientRaw.Attach(p.requestContext(), &pulumirpc.PluginAttach{Address: address})
	if err != nil {
		rpcError := rpcerror.Convert(err)
		logging.V(7).Infof("%s failed: err=%v", label, rpcError.Message())
		return rpcError
	}

	return nil
}

func (p *provider) SignalCancellation() error {
	_, err := p.clientRaw.Cancel(p.requestContext(), &pbempty.Empty{})
	if err != nil {
		rpcError := rpcerror.Convert(err)
		logging.V(8).Infof("provider received rpc error `%s`: `%s`", rpcError.Code(),
			rpcError.Message())
		switch rpcError.Code() {
		case codes.Unimplemented:
			// For backwards compatibility, do nothing if it's not implemented.
			return nil
		}
	}

	return err
}

// Close tears down the underlying plugin RPC connection and process.
func (p *provider) Close() error {
	if p.plug == nil {
		return nil
	}
	return p.plug.Close()
}

// createConfigureError creates a nice error message from an RPC error that
// originated from `Configure`.
//
// If we requested that a resource configure itself but omitted required configuration
// variables, resource providers will respond with a list of missing variables and their descriptions.
// If that is what occurred, we'll use that information here to construct a nice error message.
func createConfigureError(rpcerr *rpcerror.Error) error {
	var err error
	for _, detail := range rpcerr.Details() {
		if missingKeys, ok := detail.(*pulumirpc.ConfigureErrorMissingKeys); ok {
			for _, missingKey := range missingKeys.MissingKeys {
				singleError := fmt.Errorf("missing required configuration key \"%s\": %s\n"+
					"Set a value using the command `pulumi config set %s <value>`.",
					missingKey.Name, missingKey.Description, missingKey.Name)
				err = multierror.Append(err, singleError)
			}
		}
	}

	if err != nil {
		return err
	}

	return rpcerr
}

// resourceStateAndError interprets an error obtained from a gRPC endpoint.
//
// gRPC gives us a `status.Status` structure as an `error` whenever our
// gRPC servers serve up an error. Each `status.Status` contains a code
// and a message. Based on the error code given to us, we can understand
// the state of our system and if our resource status is truly unknown.
//
// In general, our resource state is only really unknown if the server
// had an internal error, in which case it will serve one of `codes.Internal`,
// `codes.DataLoss`, or `codes.Unknown` to us.
func resourceStateAndError(err error) (resource.Status, *rpcerror.Error) {
	rpcError := rpcerror.Convert(err)
	logging.V(8).Infof("provider received rpc error `%s`: `%s`", rpcError.Code(), rpcError.Message())
	switch rpcError.Code() {
	case codes.Internal, codes.DataLoss, codes.Unknown:
		logging.V(8).Infof("rpc error kind `%s` may not be recoverable", rpcError.Code())
		return resource.StatusUnknown, rpcError
	}

	logging.V(8).Infof("rpc error kind `%s` is well-understood and recoverable", rpcError.Code())
	return resource.StatusOK, rpcError
}

// parseError parses a gRPC error into a set of values that represent the state of a resource. They
// are: (1) the `resourceStatus`, indicating the last known state (e.g., `StatusOK`, representing
// success, `StatusUnknown`, representing internal failure); (2) the `*rpcerror.Error`, our internal
// representation for RPC errors; and optionally (3) `liveObject`, containing the last known live
// version of the object that has successfully created but failed to initialize (e.g., because the
// object was created, but app code is continually crashing and the resource never achieves
// liveness).
func parseError(err error) (
	resourceStatus resource.Status, id resource.ID, liveInputs, liveObject *_struct.Struct, resourceErr error,
) {

	var responseErr *rpcerror.Error
	resourceStatus, responseErr = resourceStateAndError(err)
	contract.Assert(responseErr != nil)

	// If resource was successfully created but failed to initialize, the error will be packed
	// with the live properties of the object.
	resourceErr = responseErr
	for _, detail := range responseErr.Details() {
		if initErr, ok := detail.(*pulumirpc.ErrorResourceInitFailed); ok {
			id = resource.ID(initErr.GetId())
			liveObject = initErr.GetProperties()
			liveInputs = initErr.GetInputs()
			resourceStatus = resource.StatusPartialFailure
			resourceErr = &InitError{Reasons: initErr.Reasons}
			break
		}
	}

	return resourceStatus, id, liveObject, liveInputs, resourceErr
}

// InitError represents a failure to initialize a resource, i.e., the resource has been successfully
// created, but it has failed to initialize.
type InitError struct {
	Reasons []string
}

var _ error = (*InitError)(nil)

func (ie *InitError) Error() string {
	var err error
	for _, reason := range ie.Reasons {
		err = multierror.Append(err, errors.New(reason))
	}
	return err.Error()
}

func decorateSpanWithType(span opentracing.Span, urn string) {
	if urn := resource.URN(urn); urn.IsValid() {
		span.SetTag("pulumi-decorator", urn.Type())
	}
}

func decorateProviderSpans(span opentracing.Span, method string, req, resp interface{}, grpcError error) {
	if req == nil {
		return
	}

	switch method {
	case "/pulumirpc.ResourceProvider/Check", "/pulumirpc.ResourceProvider/CheckConfig":
		decorateSpanWithType(span, req.(*pulumirpc.CheckRequest).Urn)
	case "/pulumirpc.ResourceProvider/Diff", "/pulumirpc.ResourceProvider/DiffConfig":
		decorateSpanWithType(span, req.(*pulumirpc.DiffRequest).Urn)
	case "/pulumirpc.ResourceProvider/Create":
		decorateSpanWithType(span, req.(*pulumirpc.CreateRequest).Urn)
	case "/pulumirpc.ResourceProvider/Update":
		decorateSpanWithType(span, req.(*pulumirpc.UpdateRequest).Urn)
	case "/pulumirpc.ResourceProvider/Delete":
		decorateSpanWithType(span, req.(*pulumirpc.DeleteRequest).Urn)
	case "/pulumirpc.ResourceProvider/Invoke":
		span.SetTag("pulumi-decorator", req.(*pulumirpc.InvokeRequest).Tok)
	}
}<|MERGE_RESOLUTION|>--- conflicted
+++ resolved
@@ -107,14 +107,9 @@
 		}
 	} else {
 		// Load the plugin's path by using the standard workspace logic.
-<<<<<<< HEAD
-		_, path, err := workspace.GetPluginPath(
+		path, err := workspace.GetPluginPath(
 			workspace.ResourcePlugin, strings.Replace(string(pkg), tokens.QNameDelimiter, "_", -1),
 			version, host.GetProjectPlugins())
-=======
-		path, err := workspace.GetPluginPath(
-			workspace.ResourcePlugin, strings.Replace(string(pkg), tokens.QNameDelimiter, "_", -1), version)
->>>>>>> fd857fb8
 		if err != nil {
 			return nil, err
 		}
