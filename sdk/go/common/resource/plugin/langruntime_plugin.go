// Copyright 2016-2018, Pulumi Corporation.
//
// Licensed under the Apache License, Version 2.0 (the "License");
// you may not use this file except in compliance with the License.
// You may obtain a copy of the License at
//
//     http://www.apache.org/licenses/LICENSE-2.0
//
// Unless required by applicable law or agreed to in writing, software
// distributed under the License is distributed on an "AS IS" BASIS,
// WITHOUT WARRANTIES OR CONDITIONS OF ANY KIND, either express or implied.
// See the License for the specific language governing permissions and
// limitations under the License.

package plugin

import (
	"fmt"
	"io"
	"os"
	"path/filepath"
	"strings"

	"github.com/blang/semver"
	pbempty "github.com/golang/protobuf/ptypes/empty"
	"github.com/pkg/errors"
	"google.golang.org/grpc/codes"

	"github.com/pulumi/pulumi/sdk/v3/go/common/diag/colors"
	"github.com/pulumi/pulumi/sdk/v3/go/common/tokens"
	"github.com/pulumi/pulumi/sdk/v3/go/common/util/cmdutil"
	"github.com/pulumi/pulumi/sdk/v3/go/common/util/contract"
	"github.com/pulumi/pulumi/sdk/v3/go/common/util/logging"
	"github.com/pulumi/pulumi/sdk/v3/go/common/util/rpcutil/rpcerror"
	"github.com/pulumi/pulumi/sdk/v3/go/common/workspace"
	pulumirpc "github.com/pulumi/pulumi/sdk/v3/proto/go"
)

// langhost reflects a language host plugin, loaded dynamically for a single language/runtime pair.
type langhost struct {
	ctx     *Context
	runtime string
	plug    *plugin
	client  pulumirpc.LanguageRuntimeClient
}

// NewLanguageRuntime binds to a language's runtime plugin and then creates a gRPC connection to it.  If the
// plugin could not be found, or an error occurs while creating the child process, an error is returned.
func NewLanguageRuntime(host Host, ctx *Context, runtime string,
	options map[string]interface{}) (LanguageRuntime, error) {

<<<<<<< HEAD
	_, path, err := workspace.GetPluginPath(
		workspace.LanguagePlugin, strings.Replace(runtime, tokens.QNameDelimiter, "_", -1), nil, host.GetProjectPlugins())
=======
	path, err := workspace.GetPluginPath(
		workspace.LanguagePlugin, strings.Replace(runtime, tokens.QNameDelimiter, "_", -1), nil)
>>>>>>> fd857fb8
	if err != nil {
		return nil, err
	}

	contract.Assert(path != "")

	args, err := buildArgsForNewPlugin(host, ctx, options)
	if err != nil {
		return nil, err
	}

	plug, err := newPlugin(ctx, ctx.Pwd, path, runtime, args, nil /*env*/)
	if err != nil {
		return nil, err
	}
	contract.Assertf(plug != nil, "unexpected nil language plugin for %s", runtime)

	return &langhost{
		ctx:     ctx,
		runtime: runtime,
		plug:    plug,
		client:  pulumirpc.NewLanguageRuntimeClient(plug.Conn),
	}, nil
}

func buildArgsForNewPlugin(host Host, ctx *Context, options map[string]interface{}) ([]string, error) {
	root, err := filepath.Abs(ctx.Root)
	if err != nil {
		return nil, err
	}
	var args []string

	for k, v := range options {
		args = append(args, fmt.Sprintf("-%s=%v", k, v))
	}

	args = append(args, fmt.Sprintf("-root=%s", filepath.Clean(root)))

	// NOTE: positional argument for the server addresss must come last
	args = append(args, host.ServerAddr())

	return args, nil
}

func NewLanguageRuntimeClient(ctx *Context, runtime string, client pulumirpc.LanguageRuntimeClient) LanguageRuntime {
	return &langhost{
		ctx:     ctx,
		runtime: runtime,
		client:  client,
	}
}

func (h *langhost) Runtime() string { return h.runtime }

// GetRequiredPlugins computes the complete set of anticipated plugins required by a program.
func (h *langhost) GetRequiredPlugins(info ProgInfo) ([]workspace.PluginInfo, error) {
	proj := string(info.Proj.Name)
	logging.V(7).Infof("langhost[%v].GetRequiredPlugins(proj=%s,pwd=%s,program=%s) executing",
		h.runtime, proj, info.Pwd, info.Program)
	resp, err := h.client.GetRequiredPlugins(h.ctx.Request(), &pulumirpc.GetRequiredPluginsRequest{
		Project: proj,
		Pwd:     info.Pwd,
		Program: info.Program,
	})
	if err != nil {
		rpcError := rpcerror.Convert(err)
		logging.V(7).Infof("langhost[%v].GetRequiredPlugins(proj=%s,pwd=%s,program=%s) failed: err=%v",
			h.runtime, proj, info.Pwd, info.Program, rpcError)

		// It's possible this is just an older language host, prior to the emergence of the GetRequiredPlugins
		// method.  In such cases, we will silently error (with the above log left behind).
		if rpcError.Code() == codes.Unimplemented {
			return nil, nil
		}

		return nil, rpcError
	}

	var results []workspace.PluginInfo
	for _, info := range resp.GetPlugins() {
		var version *semver.Version
		if v := info.GetVersion(); v != "" {
			sv, err := semver.ParseTolerant(v)
			if err != nil {
				return nil, errors.Wrapf(err, "illegal semver returned by language host: %s@%s", info.GetName(), v)
			}
			version = &sv
		}
		if !workspace.IsPluginKind(info.GetKind()) {
			return nil, errors.Errorf("unrecognized plugin kind: %s", info.GetKind())
		}
		results = append(results, workspace.PluginInfo{
			Name:              info.GetName(),
			Kind:              workspace.PluginKind(info.GetKind()),
			Version:           version,
			PluginDownloadURL: info.GetServer(),
		})
	}

	logging.V(7).Infof("langhost[%v].GetRequiredPlugins(proj=%s,pwd=%s,program=%s) success: #versions=%d",
		h.runtime, proj, info.Pwd, info.Program, len(results))
	return results, nil

}

// Run executes a program in the language runtime for planning or deployment purposes.  If
// info.DryRun is true, the code must not assume that side-effects or final values resulting from
// resource deployments are actually available.  If it is false, on the other hand, a real
// deployment is occurring and it may safely depend on these.
func (h *langhost) Run(info RunInfo) (string, bool, error) {
	logging.V(7).Infof("langhost[%v].Run(pwd=%v,program=%v,#args=%v,proj=%s,stack=%v,#config=%v,dryrun=%v) executing",
		h.runtime, info.Pwd, info.Program, len(info.Args), info.Project, info.Stack, len(info.Config), info.DryRun)
	config := make(map[string]string, len(info.Config))
	for k, v := range info.Config {
		config[k.String()] = v
	}
	configSecretKeys := make([]string, len(info.ConfigSecretKeys))
	for i, k := range info.ConfigSecretKeys {
		configSecretKeys[i] = k.String()
	}
	resp, err := h.client.Run(h.ctx.Request(), &pulumirpc.RunRequest{
		MonitorAddress:   info.MonitorAddress,
		Pwd:              info.Pwd,
		Program:          info.Program,
		Args:             info.Args,
		Project:          info.Project,
		Stack:            info.Stack,
		Config:           config,
		ConfigSecretKeys: configSecretKeys,
		DryRun:           info.DryRun,
		QueryMode:        info.QueryMode,
		Parallel:         int32(info.Parallel),
	})
	if err != nil {
		rpcError := rpcerror.Convert(err)
		logging.V(7).Infof("langhost[%v].Run(pwd=%v,program=%v,...,dryrun=%v) failed: err=%v",
			h.runtime, info.Pwd, info.Program, info.DryRun, rpcError)
		return "", false, rpcError
	}

	progerr := resp.GetError()
	bail := resp.GetBail()
	logging.V(7).Infof("langhost[%v].RunPlan(pwd=%v,program=%v,...,dryrun=%v) success: progerr=%v",
		h.runtime, info.Pwd, info.Program, info.DryRun, progerr)
	return progerr, bail, nil
}

// GetPluginInfo returns this plugin's information.
func (h *langhost) GetPluginInfo() (workspace.PluginInfo, error) {
	logging.V(7).Infof("langhost[%v].GetPluginInfo() executing", h.runtime)

	plugInfo := workspace.PluginInfo{
		Name: h.runtime,
		Kind: workspace.LanguagePlugin,
	}

	plugInfo.Path = h.plug.Bin

	resp, err := h.client.GetPluginInfo(h.ctx.Request(), &pbempty.Empty{})
	if err != nil {
		rpcError := rpcerror.Convert(err)
		logging.V(7).Infof("langhost[%v].GetPluginInfo() failed: err=%v", h.runtime, rpcError)
		return workspace.PluginInfo{}, rpcError
	}
	vers := resp.Version

	if vers != "" {
		sv, err := semver.ParseTolerant(vers)
		if err != nil {
			return workspace.PluginInfo{}, err
		}
		plugInfo.Version = &sv
	}

	return plugInfo, nil
}

// Close tears down the underlying plugin RPC connection and process.
func (h *langhost) Close() error {
	if h.plug != nil {
		return h.plug.Close()
	}
	return nil
}

func (h *langhost) InstallDependencies(directory string) error {
	logging.V(7).Infof("langhost[%v].InstallDependencies(directory=%s) executing",
		h.runtime, directory)
	resp, err := h.client.InstallDependencies(h.ctx.Request(), &pulumirpc.InstallDependenciesRequest{
		Directory:  directory,
		IsTerminal: cmdutil.GetGlobalColorization() != colors.Never,
	})

	if err != nil {
		rpcError := rpcerror.Convert(err)
		logging.V(7).Infof("langhost[%v].InstallDependencies(directory=%s) failed: err=%v",
			h.runtime, directory, rpcError)

		// It's possible this is just an older language host, prior to the emergence of the InstallDependencies
		// method.  In such cases, we will silently error (with the above log left behind).
		if rpcError.Code() == codes.Unimplemented {
			return nil
		}

		return rpcError
	}

	for {
		output, err := resp.Recv()
		if err != nil {
			if err == io.EOF {
				break
			}
			rpcError := rpcerror.Convert(err)
			logging.V(7).Infof("langhost[%v].InstallDependencies(directory=%s) failed: err=%v",
				h.runtime, directory, rpcError)
			return rpcError
		}

		if len(output.Stdout) != 0 {
			os.Stdout.Write(output.Stdout)
		}

		if len(output.Stderr) != 0 {
			os.Stderr.Write(output.Stderr)
		}
	}

	logging.V(7).Infof("langhost[%v].InstallDependencies(directory=%s) success",
		h.runtime, directory)
	return nil

}<|MERGE_RESOLUTION|>--- conflicted
+++ resolved
@@ -49,13 +49,8 @@
 func NewLanguageRuntime(host Host, ctx *Context, runtime string,
 	options map[string]interface{}) (LanguageRuntime, error) {
 
-<<<<<<< HEAD
-	_, path, err := workspace.GetPluginPath(
+	path, err := workspace.GetPluginPath(
 		workspace.LanguagePlugin, strings.Replace(runtime, tokens.QNameDelimiter, "_", -1), nil, host.GetProjectPlugins())
-=======
-	path, err := workspace.GetPluginPath(
-		workspace.LanguagePlugin, strings.Replace(runtime, tokens.QNameDelimiter, "_", -1), nil)
->>>>>>> fd857fb8
 	if err != nil {
 		return nil, err
 	}
