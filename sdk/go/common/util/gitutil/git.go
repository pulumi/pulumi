--- conflicted
+++ resolved
@@ -456,16 +456,12 @@
 	})
 }
 
-<<<<<<< HEAD
 // GitCloneOrPull pulls the repo located at rawurl into the directory specified by path.  If the repo already
 // exists, it will be updated to referenceName, otherwise it will be cloned, and referenceName will be checked
 // out. If shallow is true, a shallow clone will be performed.
-func GitCloneOrPull(rawurl string, referenceName plumbing.ReferenceName, path string, shallow bool) error {
-=======
 func GitCloneOrPull(
 	ctx context.Context, rawurl string, referenceName plumbing.ReferenceName, path string, shallow bool,
 ) error {
->>>>>>> 72123b87
 	logging.V(10).Infof("Attempting to clone from %s at ref %s", rawurl, referenceName)
 
 	// TODO: https://github.com/go-git/go-git/pull/613 should have resolved the issue preventing this from cloning.
