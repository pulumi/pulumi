// Copyright 2016-2018, Pulumi Corporation.
//
// Licensed under the Apache License, Version 2.0 (the "License");
// you may not use this file except in compliance with the License.
// You may obtain a copy of the License at
//
//     http://www.apache.org/licenses/LICENSE-2.0
//
// Unless required by applicable law or agreed to in writing, software
// distributed under the License is distributed on an "AS IS" BASIS,
// WITHOUT WARRANTIES OR CONDITIONS OF ANY KIND, either express or implied.
// See the License for the specific language governing permissions and
// limitations under the License.

package result

import (
	"fmt"

	"github.com/hashicorp/go-multierror"
	"github.com/pkg/errors"
)

// Result represents the result of a computation that can fail. The Result type revolves around two
// notions of failure:
//
// 1. Computations can fail, but they can fail gracefully. Computations that fail gracefully do so
// by logging a diagnostic and returning a non-nil "bail" result.
//
// 2. Computations can fail due to bugs in Pulumi. Computations that fail in this manner do so by
// constructing a Result using the `Error`, `Errorf`, or `FromError` constructor functions.
//
// Result is an interface so that it can be nullable. A function returning a pointer Result has the
// following semantics:
//
//  * If the result is `nil`, the caller should proceed. The callee believes
//  that the overarching plan can still continue, even if it logged
//  diagnostics.
//
//  * If the result is non-nil, the caller should not proceed.  Most often, the
//  caller should return this Result to its caller.
//
// At the highest level, when a function wishes to return only an `error`, the `Error` member
// function can be used to turn a nullable `Result` into an `error`.
type Result interface {
	Error() error
	IsBail() bool
}

type simpleResult struct {
	err error
}

func (r *simpleResult) Error() error { return r.err }
func (r *simpleResult) IsBail() bool { return r.err == nil }
func (r *simpleResult) String() string {
	if r.err == nil {
		return "Bail"
	}
<<<<<<< HEAD
	return fmt.Sprintf("Error: %w", r.err)
=======
	return fmt.Sprintf("Error: %s", r.err)
>>>>>>> 2d26cdd9
}
func (r *simpleResult) GoString() string {
	if r.err == nil {
		return "&simpleResult{}"
	}
	return fmt.Sprintf("&simpleResult{err: %#v}", r.err)
}

// Bail produces a Result that represents a computation that failed to complete
// successfully but is not a bug in Pulumi.
func Bail() Result {
	return &simpleResult{err: nil}
}

// Errorf produces a Result that represents an internal Pulumi error,
// constructed from the given format string and arguments.
func Errorf(msg string, args ...interface{}) Result {
	err := errors.Errorf(msg, args...)
	return FromError(err)
}

// Error produces a Result that represents an internal Pulumi error,
// constructed from the given message.
func Error(msg string) Result {
	err := errors.New(msg)
	return FromError(err)
}

// FromError produces a Result that wraps an internal Pulumi error.  Do not call this with a 'nil'
// error.  A 'nil' error means that there was no problem, and in that case a 'nil' result should be
// used instead.
func FromError(err error) Result {
	if err == nil {
		panic("FromError should not be called with a nil-error.  " +
			"If there is no error, then a nil result should be returned.  " +
			"Caller should check for this first.")
	}

	return &simpleResult{err: err}
}

// WrapIfNonNil returns a non-nil Result if [err] is non-nil.  Otherwise it returns nil.
func WrapIfNonNil(err error) Result {
	if err == nil {
		return nil
	}

	return FromError(err)
}

// TODO returns an error that can be used in places that have not yet been
// adapted to use Results.  Their use is intended to be temporary until Results
// are plumbed throughout the Pulumi codebase.
func TODO() error {
	return errors.New("bailing due to error")
}

// Merge combines two results into one final result.  It properly respects all three forms of Result
// (i.e. nil/bail/error) for both results, and combines all sensibly into a final form that represents
// the information of both.
func Merge(res1 Result, res2 Result) Result {
	switch {
	// If both are nil, then there's no problem.  Return 'nil' to properly convey that outwards.
	case res1 == nil && res2 == nil:
		return nil

	// Otherwise, if one is nil, and the other is not, then the non-nil takes precedence.
	// i.e. an actual error (or bail) takes precedence
	case res1 == nil:
		return res2
	case res2 == nil:
		return res1

	// If both results have asked to bail, then just bail.  That properly respects both requests.
	case res1.IsBail() && res2.IsBail():
		return Bail()

	// We have two non-nil results and one, or both, of the results indicate an error.

	// If we have a request to Bail and a request to error then the request to error takes
	// precedence. The concept of bailing is that we've printed an error already and should just
	// quickly finish the entire pulumi execution.  However, for an error, we are indicating a bug
	// happened, and that we haven't printed it, and that it should print at the end.  So we need
	// to respect the error form here and pass it all the way back.
	case res1.IsBail():
		return res2
	case res2.IsBail():
		return res1

	// Both results are errors.  Combine them into one joint error and return that.
	default:
		return FromError(multierror.Append(res1.Error(), res2.Error()))
	}
}<|MERGE_RESOLUTION|>--- conflicted
+++ resolved
@@ -57,11 +57,7 @@
 	if r.err == nil {
 		return "Bail"
 	}
-<<<<<<< HEAD
-	return fmt.Sprintf("Error: %w", r.err)
-=======
 	return fmt.Sprintf("Error: %s", r.err)
->>>>>>> 2d26cdd9
 }
 func (r *simpleResult) GoString() string {
 	if r.err == nil {
