--- conflicted
+++ resolved
@@ -24,28 +24,6 @@
 	return make([]T, 0, capacity)
 }
 
-<<<<<<< HEAD
-// Map returns a new slice containing the results of applying the given function to each element of the given slice.
-func Map[T, U any](s []T, f func(T) U) []U {
-	result := make([]U, len(s))
-	for i, v := range s {
-		result[i] = f(v)
-	}
-	return result
-}
-
-// MapError returns a new slice containing the results of applying the given function to each element of the given slice.
-func MapError[T, U any](s []T, f func(T) (U, error)) ([]U, error) {
-	result := make([]U, len(s))
-	for i, v := range s {
-		var err error
-		result[i], err = f(v)
-		if err != nil {
-			return nil, err
-		}
-	}
-	return result, nil
-=======
 // Map applies the given function to each element of the given slice and returns a new slice with the results.
 func Map[T, U any](s []T, f func(T) U) []U {
 	r := make([]U, len(s))
@@ -68,5 +46,4 @@
 		r = append(r, u)
 	}
 	return r, nil
->>>>>>> 82c546d8
 }