// Copyright 2016-2024, Pulumi Corporation.
//
// Licensed under the Apache License, Version 2.0 (the "License");
// you may not use this file except in compliance with the License.
// You may obtain a copy of the License at
//
//     http://www.apache.org/licenses/LICENSE-2.0
//
// Unless required by applicable law or agreed to in writing, software
// distributed under the License is distributed on an "AS IS" BASIS,
// WITHOUT WARRANTIES OR CONDITIONS OF ANY KIND, either express or implied.
// See the License for the specific language governing permissions and
// limitations under the License.

package main

import (
	"bufio"
	"context"
	"fmt"
	"io"
	"os"
	"os/exec"
	"sync"
	"testing"

	"github.com/pulumi/pulumi/sdk/v3"
	"github.com/pulumi/pulumi/sdk/v3/go/common/diag"
	pbempty "google.golang.org/protobuf/types/known/emptypb"

	"github.com/pulumi/pulumi/sdk/v3/go/common/util/contract"
	"github.com/pulumi/pulumi/sdk/v3/go/common/util/rpcutil"
	pulumirpc "github.com/pulumi/pulumi/sdk/v3/proto/go"
	testingrpc "github.com/pulumi/pulumi/sdk/v3/proto/go/testing"
	"github.com/stretchr/testify/assert"
	"github.com/stretchr/testify/require"
	"google.golang.org/grpc"
	"google.golang.org/grpc/credentials/insecure"
)

type hostEngine struct {
	pulumirpc.UnimplementedEngineServer
	t *testing.T

	logLock         sync.Mutex
	logRepeat       int
	previousMessage string
}

func (e *hostEngine) Log(_ context.Context, req *pulumirpc.LogRequest) (*pbempty.Empty, error) {
	e.logLock.Lock()
	defer e.logLock.Unlock()

	var sev diag.Severity
	switch req.Severity {
	case pulumirpc.LogSeverity_DEBUG:
		sev = diag.Debug
	case pulumirpc.LogSeverity_INFO:
		sev = diag.Info
	case pulumirpc.LogSeverity_WARNING:
		sev = diag.Warning
	case pulumirpc.LogSeverity_ERROR:
		sev = diag.Error
	default:
		return nil, fmt.Errorf("Unrecognized logging severity: %v", req.Severity)
	}

	message := req.Message
	if os.Getenv("PULUMI_LANGUAGE_TEST_SHOW_FULL_OUTPUT") != "true" {
		// Cut down logs so they don't overwhelm the test output
		if len(message) > 1024 {
			message = message[:1024] + "... (truncated, run with PULUMI_LANGUAGE_TEST_SHOW_FULL_OUTPUT=true to see full logs))"
		}
	}

	if e.previousMessage == message {
		e.logRepeat++
		return &pbempty.Empty{}, nil
	}

	if e.logRepeat > 1 {
		e.t.Logf("Last message repeated %d times", e.logRepeat)
	}
	e.logRepeat = 1
	e.previousMessage = message

	if req.StreamId != 0 {
		e.t.Logf("(%d) %s[%s]: %s", req.StreamId, sev, req.Urn, message)
	} else {
		e.t.Logf("%s[%s]: %s", sev, req.Urn, message)
	}
	return &pbempty.Empty{}, nil
}

func runEngine(t *testing.T) string {
	// Run a gRPC server that implements the Pulumi engine RPC interface. But all we do is forward logs on to T.
	engine := &hostEngine{t: t}
	stop := make(chan bool)
	t.Cleanup(func() {
		close(stop)
	})
	handle, err := rpcutil.ServeWithOptions(rpcutil.ServeOptions{
		Cancel: stop,
		Init: func(srv *grpc.Server) error {
			pulumirpc.RegisterEngineServer(srv, engine)
			return nil
		},
		Options: rpcutil.OpenTracingServerInterceptorOptions(nil),
	})
	require.NoError(t, err)
	return fmt.Sprintf("127.0.0.1:%v", handle.Port)
}

func runTestingHost(t *testing.T) (string, testingrpc.LanguageTestClient) {
	// We can't just go run the pulumi-test-language package because of
	// https://github.com/golang/go/issues/39172, so we build it to a temp file then run that.
	binary := t.TempDir() + "/pulumi-test-language"
	cmd := exec.Command("go", "build", "-C", "../../../cmd/pulumi-test-language", "-o", binary)
	output, err := cmd.CombinedOutput()
	t.Logf("build output: %s", output)
	require.NoError(t, err)

	cmd = exec.Command(binary)
	stdout, err := cmd.StdoutPipe()
	require.NoError(t, err)
	stderr, err := cmd.StderrPipe()
	require.NoError(t, err)
	stderrReader := bufio.NewReader(stderr)

	var wg sync.WaitGroup
	wg.Add(1)
	go func() {
		for {
			text, err := stderrReader.ReadString('\n')
			if err != nil {
				wg.Done()
				return
			}
			t.Logf("engine: %s", text)
		}
	}()

	err = cmd.Start()
	require.NoError(t, err)

	stdoutBytes, err := io.ReadAll(stdout)
	require.NoError(t, err)

	address := string(stdoutBytes)

	conn, err := grpc.Dial(
		address,
		grpc.WithTransportCredentials(insecure.NewCredentials()),
		grpc.WithUnaryInterceptor(rpcutil.OpenTracingClientInterceptor()),
		grpc.WithStreamInterceptor(rpcutil.OpenTracingStreamClientInterceptor()),
		rpcutil.GrpcChannelOptions(),
	)
	require.NoError(t, err)

	client := testingrpc.NewLanguageTestClient(conn)

	t.Cleanup(func() {
		assert.NoError(t, cmd.Process.Kill())
		wg.Wait()
		// We expect this to error because we just killed it.
		contract.IgnoreError(cmd.Wait())
	})

	engineAddress := runEngine(t)
	return engineAddress, client
}

<<<<<<< HEAD
// TODO: These tests are not working yet because of issues in sdkgen and programgen
var expectedFailures = map[string]string{
	"l2-resource-config": "expected no error, got BAIL: unexpected provider request with no version",
	"l2-plain":           "cannot use &plain.DataArgs{…} (value of type *plain.DataArgs) as plain.DataArgs value in struct literal", //nolint:lll
}
=======
// Add test names here that are expected to fail and the reason why they are failing
var expectedFailures = map[string]string{}
>>>>>>> dfad4778

func TestLanguage(t *testing.T) {
	t.Parallel()

	engineAddress, engine := runTestingHost(t)

	tests, err := engine.GetLanguageTests(context.Background(), &testingrpc.GetLanguageTestsRequest{})
	require.NoError(t, err)

	cancel := make(chan bool)

	// Run the language plugin
	handle, err := rpcutil.ServeWithOptions(rpcutil.ServeOptions{
		Init: func(srv *grpc.Server) error {
			host := newLanguageHost(engineAddress, "", "")
			pulumirpc.RegisterLanguageRuntimeServer(srv, host)
			return nil
		},
		Cancel: cancel,
	})
	require.NoError(t, err)

	// Create a temp project dir for the test to run in
	rootDir := t.TempDir()

	snapshotDir := "./testdata/"

	// Prepare to run the tests
	prepare, err := engine.PrepareLanguageTests(context.Background(), &testingrpc.PrepareLanguageTestsRequest{
		LanguagePluginName:   "go",
		LanguagePluginTarget: fmt.Sprintf("127.0.0.1:%d", handle.Port),
		TemporaryDirectory:   rootDir,
		SnapshotDirectory:    snapshotDir,
		CoreSdkDirectory:     "../..",
		CoreSdkVersion:       sdk.Version.String(),
		SnapshotEdits: []*testingrpc.PrepareLanguageTestsRequest_Replacement{
			{
				Path:        "go\\.mod",
				Pattern:     rootDir + "/artifacts",
				Replacement: "/ROOT/artifacts",
			},
		},
	})
	require.NoError(t, err)

	for _, tt := range tests.Tests {
		tt := tt
		t.Run(tt, func(t *testing.T) {
			t.Parallel()

			if expected, ok := expectedFailures[tt]; ok {
				t.Skipf("Skipping known failure: %s", expected)
			}

			result, err := engine.RunLanguageTest(context.Background(), &testingrpc.RunLanguageTestRequest{
				Token: prepare.Token,
				Test:  tt,
			})

			require.NoError(t, err)
			for _, msg := range result.Messages {
				t.Log(msg)
			}
			t.Logf("stdout: %s", result.Stdout)
			t.Logf("stderr: %s", result.Stderr)
			assert.True(t, result.Success)
		})
	}

	t.Cleanup(func() {
		close(cancel)
		assert.NoError(t, <-handle.Done)
	})
}<|MERGE_RESOLUTION|>--- conflicted
+++ resolved
@@ -170,16 +170,10 @@
 	return engineAddress, client
 }
 
-<<<<<<< HEAD
-// TODO: These tests are not working yet because of issues in sdkgen and programgen
-var expectedFailures = map[string]string{
-	"l2-resource-config": "expected no error, got BAIL: unexpected provider request with no version",
+// Add test names here that are expected to fail and the reason why they are failing
+var expectedFailures = map[string]string{ 
 	"l2-plain":           "cannot use &plain.DataArgs{…} (value of type *plain.DataArgs) as plain.DataArgs value in struct literal", //nolint:lll
 }
-=======
-// Add test names here that are expected to fail and the reason why they are failing
-var expectedFailures = map[string]string{}
->>>>>>> dfad4778
 
 func TestLanguage(t *testing.T) {
 	t.Parallel()
