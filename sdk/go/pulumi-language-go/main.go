--- conflicted
+++ resolved
@@ -42,66 +42,12 @@
 	pulumirpc "github.com/pulumi/pulumi/sdk/proto/go"
 )
 
-<<<<<<< HEAD
-const unableToFindProgramTemplate = "unable to find program: %s"
-
-func findProgram(project string) (*exec.Cmd, error) {
-	// The program to execute is simply the name of the project. This ensures good Go toolability, whereby
-	// you can simply run `go install .` to build a Pulumi program prior to running it, among other benefits.
-	// For ease of use, if we don't find a pre-built program, we attempt to invoke via 'go run' on behalf of the user.
-	program, err := executable.FindExecutable(project)
-	if err == nil {
-		return exec.Command(program), nil
-	}
-
-	const message = "problem executing program (could not run language executor)"
-	if err.Error() == fmt.Sprintf(unableToFindProgramTemplate, project) {
-		logging.V(5).Infof("Unable to find program %s in $PATH, attempting invocation via 'go run'", program)
-		program, err = executable.FindExecutable("go")
-	}
-=======
-// findExecutable attempts to find the needed executable in various locations on the
-// filesystem, eventually resorting to searching in $PATH.
-func findExecutable(program string) (string, error) {
-	if runtime.GOOS == "windows" && !strings.HasSuffix(program, ".exe") {
-		program = fmt.Sprintf("%s.exe", program)
-	}
-	// look in the same directory
-	cwd, err := os.Getwd()
-	if err != nil {
-		return "", errors.Wrap(err, "unable to get current working directory")
-	}
-
-	cwdProgram := filepath.Join(cwd, program)
-	if fileInfo, err := os.Stat(cwdProgram); !os.IsNotExist(err) && !fileInfo.Mode().IsDir() {
-		logging.V(5).Infof("program %s found in CWD", program)
-		return cwdProgram, nil
-	}
-
-	// look in $GOPATH/bin
-	if goPath := os.Getenv("GOPATH"); len(goPath) > 0 {
-		goPathProgram := filepath.Join(goPath, "bin", program)
-		if fileInfo, err := os.Stat(goPathProgram); !os.IsNotExist(err) && !fileInfo.Mode().IsDir() {
-			logging.V(5).Infof("program %s found in $GOPATH/bin", program)
-			return goPathProgram, nil
-		}
-	}
-
-	// look in the $PATH somewhere
-	if fullPath, err := exec.LookPath(program); err == nil {
-		logging.V(5).Infof("program %s found in $PATH", program)
-		return fullPath, nil
-	}
-
-	return "", errors.Errorf("unable to find program: %s", program)
-}
-
 func findProgram(binary string) (*exec.Cmd, error) {
 	// we default to execution via `go run`
 	// the user can explicitly opt in to using a binary executable by specifying
 	// runtime.options.binary in the Pulumi.yaml
 	if binary != "" {
-		program, err := findExecutable(binary)
+		program, err := executable.FindExecutable(binary)
 		if err != nil {
 			return nil, errors.Wrap(err, "expected to find prebuilt executable")
 		}
@@ -110,8 +56,7 @@
 
 	// Fall back to 'go run' style executions
 	logging.V(5).Infof("No prebuilt executable specified, attempting invocation via 'go run'")
-	program, err := findExecutable("go")
->>>>>>> 8c065b34
+	program, err := executable.FindExecutable("go")
 	if err != nil {
 		return nil, errors.Wrap(err, "problem executing program (could not run language executor)")
 	}
