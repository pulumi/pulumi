PROJECT_NAME     := Pulumi Python SDK
<<<<<<< HEAD
LANGHOST_PKG     := github.com/mariospas/pulumi/sdk/v3/python/cmd/pulumi-language-python
VERSION          := $(shell cd ../../ && pulumictl get version)
PYPI_VERSION 	 := $(shell cd ../../ && pulumictl get version --language python)
PROJECT_ROOT     := $(realpath ../..)
=======
LANGHOST_PKG     := github.com/pulumi/pulumi/sdk/v3/python/cmd/pulumi-language-python
VERSION          := $(if ${PULUMI_VERSION},${PULUMI_VERSION},$(shell cd ../../ && pulumictl get version))
PYPI_VERSION 	 := $(if ${PULUMI_VERSION},${PULUMI_VERSION},$(shell cd ../../ && pulumictl get version --language python))
>>>>>>> 044aa8ac

PYENV := ./env
PYENVSRC := $(PYENV)/src

BLACK_FLAGS := ./lib/pulumi --exclude lib/pulumi/runtime/proto

PROJECT_PKGS    := $(shell go list ./cmd/...)
TESTPARALLELISM ?= 10

include ../../build/common.mk

# Motivation: running `make TEST_ALL_DEPS= test_all` permits running
# `test_all` without the dependencies.
TEST_ALL_DEPS ?= build

GO_TEST      = $(PYTHON) ../../scripts/go-test.py $(GO_TEST_FLAGS)
GO_TEST_FAST = $(PYTHON) ../../scripts/go-test.py $(GO_TEST_FAST_FLAGS)

ensure:: $(PYTHON).ensure .ensure.phony
.ensure.phony:
	$(PYTHON) -m venv venv
	. venv/*/activate && python -m pip install wheel
	. venv/*/activate && python -m pip install -r requirements.txt
	mkdir -p $(PYENVSRC)
	@touch .ensure.phony

build_package:: ensure
	rm -rf $(PYENVSRC) && cp -R ./lib/. $(PYENVSRC)/
	sed -i.bak "s/\$${VERSION}/$(PYPI_VERSION)/g" $(PYENVSRC)/setup.py && rm $(PYENVSRC)/setup.py.bak
	cp ../../README.md $(PYENVSRC)
	. venv/*/activate && cd $(PYENVSRC) && \
		python setup.py build bdist_wheel --universal
	. venv/*/activate && python -m pip install -e $(PYENVSRC)

build_plugin::
	go install -ldflags "-X github.com/mariospas/pulumi/sdk/v3/go/common/version.Version=${VERSION}" ${LANGHOST_PKG}

build:: build_package build_plugin

lint:: ensure
	. venv/*/activate && \
		python -m black $(BLACK_FLAGS) --check
	. venv/*/activate && \
		MYPYPATH=./stubs python -m mypy ./lib/pulumi --config-file=mypy.ini
	. venv/*/activate && \
		python -m pylint ./lib/pulumi --rcfile=.pylintrc

format:: ensure
	. venv/*/activate && \
		python -m black $(BLACK_FLAGS)

install_package:: build_package
	cp ./cmd/pulumi-language-python-exec "$(PULUMI_BIN)"
	cp ./dist/pulumi-resource-pulumi-python "$(PULUMI_BIN)"
	cp ./dist/pulumi-analyzer-policy-python "$(PULUMI_BIN)"

install_plugin:: build_plugin
	GOBIN=$(PULUMI_BIN) go install \
		  -ldflags "-X github.com/mariospas/pulumi/sdk/v3/go/common/version.Version=${VERSION}" ${LANGHOST_PKG}

install:: install_package install_plugin

test_go:: $(TEST_ALL_DEPS)
	@$(GO_TEST) ${PROJECT_PKGS}

test_fast:: $(TEST_ALL_DEPS)
	. venv/*/activate && ./scripts/test_fast.sh

test_auto:: $(TEST_ALL_DEPS)
	. venv/*/activate && ./scripts/test_auto.sh

test_all:: test_fast test_auto test_go

dist::
	go install -ldflags "-X github.com/mariospas/pulumi/sdk/v3/go/common/version.Version=${VERSION}" ${LANGHOST_PKG}
	cp ./cmd/pulumi-language-python-exec "$$(go env GOPATH)"/bin/
	cp ./dist/pulumi-resource-pulumi-python "$$(go env GOPATH)"/bin/
	cp ./dist/pulumi-analyzer-policy-python "$$(go env GOPATH)"/bin/

brew:: BREW_VERSION := $(shell ../../scripts/get-version HEAD)
brew::
	go install -ldflags "-X github.com/mariospas/pulumi/sdk/v3/go/common/version.Version=${BREW_VERSION}" ${LANGHOST_PKG}
	cp ./cmd/pulumi-language-python-exec "$$(go env GOPATH)"/bin/
	cp ./dist/pulumi-resource-pulumi-python "$$(go env GOPATH)"/bin/
	cp ./dist/pulumi-analyzer-policy-python "$$(go env GOPATH)"/bin/

publish:: build_package
	twine upload \
	-u pulumi -p "${PYPI_PASSWORD}" \
        "env/src/dist"/*.whl \
        --skip-existing \
        --verbose<|MERGE_RESOLUTION|>--- conflicted
+++ resolved
@@ -1,14 +1,7 @@
 PROJECT_NAME     := Pulumi Python SDK
-<<<<<<< HEAD
 LANGHOST_PKG     := github.com/mariospas/pulumi/sdk/v3/python/cmd/pulumi-language-python
-VERSION          := $(shell cd ../../ && pulumictl get version)
-PYPI_VERSION 	 := $(shell cd ../../ && pulumictl get version --language python)
-PROJECT_ROOT     := $(realpath ../..)
-=======
-LANGHOST_PKG     := github.com/pulumi/pulumi/sdk/v3/python/cmd/pulumi-language-python
 VERSION          := $(if ${PULUMI_VERSION},${PULUMI_VERSION},$(shell cd ../../ && pulumictl get version))
 PYPI_VERSION 	 := $(if ${PULUMI_VERSION},${PULUMI_VERSION},$(shell cd ../../ && pulumictl get version --language python))
->>>>>>> 044aa8ac
 
 PYENV := ./env
 PYENVSRC := $(PYENV)/src
