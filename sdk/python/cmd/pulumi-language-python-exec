#!/usr/bin/env python
# Copyright 2016-2018, Pulumi Corporation.  All rights reserved.

import argparse
import asyncio
import logging
import os
import sys
import importlib
import traceback
import runpy

# The user might not have installed Pulumi yet in their environment - provide a high-quality error message in that case.
try:
    import pulumi
    import pulumi.runtime
except ImportError:
    # For whatever reason, sys.stderr.write is not picked up by the engine as a message, but 'print' is. The Python
    # langhost automatically flushes stdout and stderr on shutdown, so we don't need to do it here - just trust that
    # Python does the sane thing when printing to stderr.
    print(traceback.format_exc(), file=sys.stderr)
    print("""
It looks like the Pulumi SDK has not been installed. Have you run pip install?
If you are running in a virtualenv, you must run pip install -r requirements.txt from inside the virtualenv.""", file=sys.stderr)
    sys.exit(1)

# use exit code 32 to signal to the language host that an error message was displayed to the user
PYTHON_PROCESS_EXITED_AFTER_SHOWING_USER_ACTIONABLE_MESSAGE_CODE = 32

if __name__ == "__main__":
    # Parse the arguments, program name, and optional arguments.
    ap = argparse.ArgumentParser(description='Execute a Pulumi Python program')
    ap.add_argument('--project', help='Set the project name')
    ap.add_argument('--stack', help='Set the stack name')
    ap.add_argument('--parallel', help='Run P resource operations in parallel (default=none)')
    ap.add_argument('--dry_run', help='Simulate resource changes, but without making them')
    ap.add_argument('--pwd', help='Change the working directory before running the program')
    ap.add_argument('--monitor', help='An RPC address for the resource monitor to connect to')
    ap.add_argument('--engine', help='An RPC address for the engine to connect to')
    ap.add_argument('--tracing', help='A Zipkin-compatible endpoint to send tracing data to')
    ap.add_argument('PROGRAM', help='The Python program to run')
    ap.add_argument('ARGS', help='Arguments to pass to the program', nargs='*')
    args = ap.parse_args()

    # If any config variables are present, parse and set them, so subsequent accesses are fast.
    config_env = pulumi.runtime.get_config_env()
    if hasattr(pulumi.runtime, "get_config_secret_keys_env") and hasattr(pulumi.runtime, "set_all_config"):
        # If the pulumi SDK has `get_config_secret_keys_env` and `set_all_config`, use them
        # to set the config and secret keys.
        config_secret_keys_env = pulumi.runtime.get_config_secret_keys_env()
        pulumi.runtime.set_all_config(config_env, config_secret_keys_env)
    else:
        # Otherwise, fallback to setting individual config values.
        for k, v in config_env.items():
            pulumi.runtime.set_config(k, v)

    # Configure the runtime so that the user program hooks up to Pulumi as appropriate.
    pulumi.runtime.configure(
        pulumi.runtime.Settings(
            monitor=args.monitor,
            engine=args.engine,
            project=args.project,
            stack=args.stack,
            parallel=int(args.parallel),
            dry_run=args.dry_run == "true"
        )
    )

    # Finally, swap in the args, chdir if needed, and run the program as if it had been executed directly.
    sys.argv = [args.PROGRAM] + args.ARGS
    if args.pwd is not None:
        os.chdir(args.pwd)

    successful = False

    # asyncio.get_running_loop was only added in python 3.7 but we still support python 3.6
    # In python 3.10, asyncio.get_event_loop prints a deprecation warning if no loop is present
    # This code will be cleaned up as part of https://github.com/pulumi/pulumi/issues/8131
    if sys.version_info[0] == 3 and sys.version_info[1] < 7:
        loop = asyncio.get_event_loop()
    else:
        try:
            # The docs for get_running_loop are somewhat misleading because they state:
            # This function can only be called from a coroutine or a callback. However, if the function is
            # called from outside a coroutine or callback (the standard case when running `pulumi up`), the function
            # raises a RuntimeError as expected and falls through to the exception clause below.
            loop = asyncio.get_running_loop()
        except RuntimeError:
            loop = asyncio.new_event_loop()
            asyncio.set_event_loop(loop)

    # We are (unfortunately) suppressing the log output of asyncio to avoid showing to users some of the bad things we
    # do in our programming model.
    #
    # Fundamentally, Pulumi is a way for users to build asynchronous dataflow graphs that, as their deployments
    # progress, resolve naturally and eventually result in the complete resolution of the graph. If one node in the
    # graph fails (i.e. a resource fails to create, there's an exception in an apply, etc.), part of the graph remains
    # unevaluated at the time that we exit.
    #
    # asyncio abhors this. It gets very upset if the process terminates without having observed every future that we
    # have resolved. If we are terminating abnormally, it is highly likely that we are not going to observe every single
    # future that we have created. Furthermore, it's *harmless* to do this - asyncio logs errors because it thinks it
    # needs to tell users that they're doing bad things (which, to their credit, they are), but we are doing this
    # deliberately.
    #
    # In order to paper over this for our users, we simply turn off the logger for asyncio. Users won't see any asyncio
    # error messages, but if they stick to the Pulumi programming model, they wouldn't be seeing any anyway.
    logging.getLogger("asyncio").setLevel(logging.CRITICAL)
    exit_code = 1
    try:
        # NOTE: nice exception printing is coupled to `runpy`, make sure to edit the stacktrace code below
        coro = pulumi.runtime.run_in_stack(lambda: runpy.run_path(args.PROGRAM, run_name='__main__'))
        loop.run_until_complete(coro)
        exit_code = 0
    except pulumi.RunError as e:
        pulumi.log.error(str(e))
    except Exception:
        # provide the user with traceback information for troubleshooting
<<<<<<< HEAD

        def clean_stacktrace() -> str:
            # removes internal pulumi-language-python stack frames from the traceback.
            # inspired by:
            # https://stackoverflow.com/questions/45771299/remove-several-lines-from-the-top-of-a-traceback

            spec = importlib.util.find_spec(runpy.__name__)
            extracts = traceback.extract_tb(sys.exc_info()[2])
            count = len(extracts)

            last_module = None
            # find the first occurrence of the module file name
            runpy_filename = spec.loader.get_filename()
            for extract in extracts:
                cur_module = extract[0]
                if cur_module.endswith('/__main__.py') and last_module == runpy_filename:
                    # if the last module to run was runpy and the current one is a __main__.py
                    break
                count -= 1
                last_module = cur_module
            # keep only the count of last lines
            return traceback.format_exc(limit=-count)

        error_msg = "Program failed with an unhandled exception:\n" + clean_stacktrace()
        pulumi.log.error(error_msg)
        exit_code = 32
=======
        error_msg = "Program failed with an unhandled exception:\n" + traceback.format_exc()
        pulumi.log.error(error_msg)
        exit_code = PYTHON_PROCESS_EXITED_AFTER_SHOWING_USER_ACTIONABLE_MESSAGE_CODE
>>>>>>> 04a1ad40
    finally:
        loop.close()
        sys.stdout.flush()
        sys.stderr.flush()

    sys.exit(exit_code)<|MERGE_RESOLUTION|>--- conflicted
+++ resolved
@@ -116,8 +116,6 @@
         pulumi.log.error(str(e))
     except Exception:
         # provide the user with traceback information for troubleshooting
-<<<<<<< HEAD
-
         def clean_stacktrace() -> str:
             # removes internal pulumi-language-python stack frames from the traceback.
             # inspired by:
@@ -142,12 +140,7 @@
 
         error_msg = "Program failed with an unhandled exception:\n" + clean_stacktrace()
         pulumi.log.error(error_msg)
-        exit_code = 32
-=======
-        error_msg = "Program failed with an unhandled exception:\n" + traceback.format_exc()
-        pulumi.log.error(error_msg)
         exit_code = PYTHON_PROCESS_EXITED_AFTER_SHOWING_USER_ACTIONABLE_MESSAGE_CODE
->>>>>>> 04a1ad40
     finally:
         loop.close()
         sys.stdout.flush()
