--- conflicted
+++ resolved
@@ -102,15 +102,14 @@
     if specified resource is being deleted as well.
     """
 
-<<<<<<< HEAD
+    replace_with_urns: list[str]
+    """
+    URNs of resources whose replacement should trigger a replace of this resource.
+    """
+
     replacement_trigger: Optional[Any]
     """
     If set, the engine will diff this with the last recorded value, and trigger a replace if they are not equal.
-=======
-    replace_with_urns: list[str]
-    """
-    URNs of resources whose replacement should trigger a replace of this resource.
->>>>>>> ee8fc751
     """
 
     supports_alias_specs: bool
@@ -282,11 +281,8 @@
         property_dependencies,
         aliases,
         deleted_with_urn,
-<<<<<<< HEAD
+        replace_with_urns,
         replacement_trigger,
-=======
-        replace_with_urns,
->>>>>>> ee8fc751
         supports_alias_specs,
     )
 
