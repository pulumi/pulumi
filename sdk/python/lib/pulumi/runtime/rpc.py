--- conflicted
+++ resolved
@@ -88,18 +88,16 @@
     of dependent resources in the `deps` list. Serializing properties is inherently async
     because it awaits any futures that are contained transitively within the input bag.
 
-<<<<<<< HEAD
-    Modifies given property_deps dict to collect discovered dependencies by property name.
-
-    :param Inputs inputs: The bag to serialize.
-
-    :param Dict[str, List[Resource]] property_deps: Dependencies are set here.
-
-    :param input_transfomer: Optional name translator.
-=======
     When `typ` is an input type, the metadata from the type is used to translate Python snake_case
     names to Pulumi camelCase names, rather than using the `input_transformer`.
->>>>>>> 9d4d274b
+
+    Modifies given property_deps dict to collect discovered dependencies by property name.
+
+    :param Inputs inputs: The bag to serialize.
+
+    :param Dict[str, List[Resource]] property_deps: Dependencies are set here.
+
+    :param input_transfomer: Optional name translator.
     """
 
     # Default implementation of get_type that always returns None.
