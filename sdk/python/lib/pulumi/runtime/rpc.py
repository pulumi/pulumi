# Copyright 2016-2018, Pulumi Corporation.
#
# Licensed under the Apache License, Version 2.0 (the "License");
# you may not use this file except in compliance with the License.
# You may obtain a copy of the License at
#
#     http://www.apache.org/licenses/LICENSE-2.0
#
# Unless required by applicable law or agreed to in writing, software
# distributed under the License is distributed on an "AS IS" BASIS,
# WITHOUT WARRANTIES OR CONDITIONS OF ANY KIND, either express or implied.
# See the License for the specific language governing permissions and
# limitations under the License.
"""
Support for serializing and deserializing properties going into or flowing
out of RPC calls.
"""
import asyncio
from collections import abc
import functools
import inspect
from abc import ABC, abstractmethod
from typing import List, Any, Callable, Dict, Mapping, Optional, Sequence, Set, TYPE_CHECKING, cast
from enum import Enum

from google.protobuf import struct_pb2
from semver import VersionInfo as Version
import six
from . import known_types, settings
from .. import log
from .. import _types

if TYPE_CHECKING:
    from ..output import Inputs, Input, Output
    from ..resource import CustomResource, Resource, ProviderResource
    from ..asset import FileAsset, RemoteAsset, StringAsset, FileArchive, RemoteArchive, AssetArchive

UNKNOWN = "04da6b54-80e4-46f7-96ec-b56ff0331ba9"
"""If a value is None, we serialize as UNKNOWN, which tells the engine that it may be computed later."""

_special_sig_key = "4dabf18193072939515e22adb298388d"
"""_special_sig_key is sometimes used to encode type identity inside of a map. See pkg/resource/properties.go."""

_special_asset_sig = "c44067f5952c0a294b673a41bacd8c17"
"""special_asset_sig is a randomly assigned hash used to identify assets in maps. See pkg/resource/asset.go."""

_special_archive_sig = "0def7320c3a5731c473e5ecbe6d01bc7"
"""special_archive_sig is a randomly assigned hash used to identify assets in maps. See pkg/resource/asset.go."""

_special_secret_sig = "1b47061264138c4ac30d75fd1eb44270"
"""special_secret_sig is a randomly assigned hash used to identify secrets in maps. See pkg/resource/properties.go"""

_special_resource_sig = "5cf8f73096256a8f31e491e813e4eb8e"
"""special_resource_sig is a randomly assigned hash used to identify resources in maps. See pkg/resource/properties.go"""

_INT_OR_FLOAT = six.integer_types + (float,)


def isLegalProtobufValue(value: Any) -> bool:
    """
    Returns True if the given value is a legal Protobuf value as per the source at
    https://github.com/protocolbuffers/protobuf/blob/master/python/google/protobuf/internal/well_known_types.py#L714-L732
    """
    return value is None or isinstance(value, (bool, six.string_types, _INT_OR_FLOAT, dict, list))


def _get_list_element_type(typ: Optional[type]) -> Optional[type]:
    if typ is None:
        return None

    # If typ is a list, get the type for its values, to pass
    # along for each item.
    origin = _types.get_origin(typ)
    if typ is list or origin in {list, List, Sequence, abc.Sequence}:
        args = _types.get_args(typ)
        if len(args) == 1:
            return args[0]

    raise AssertionError(f"Unexpected type. Expected 'list' got '{typ}'")


async def serialize_properties(inputs: 'Inputs',
                               property_deps: Dict[str, List['Resource']],
                               input_transformer: Optional[Callable[[str], str]] = None,
                               typ: Optional[type] = None) -> struct_pb2.Struct:
    """
    Serializes an arbitrary Input bag into a Protobuf structure, keeping track of the list
    of dependent resources in the `deps` list. Serializing properties is inherently async
    because it awaits any futures that are contained transitively within the input bag.

    When `typ` is an input type, the metadata from the type is used to translate Python snake_case
    names to Pulumi camelCase names, rather than using the `input_transformer`.

    Modifies given property_deps dict to collect discovered dependencies by property name.

    :param Inputs inputs: The bag to serialize.

    :param Dict[str, List[Resource]] property_deps: Dependencies are set here.

    :param input_transfomer: Optional name translator.
    """

    # Default implementation of get_type that always returns None.
    get_type: Callable[[str], Optional[type]] = lambda k: None
    # Key translator.
    translate = input_transformer

    # If we have type information, we'll use it to do name translations rather than using
    # any passed-in input_transformer.
    if typ is not None:
        py_name_to_pulumi_name = _types.input_type_py_to_pulumi_names(typ)
        types = _types.input_type_types(typ)
        translate = lambda k: py_name_to_pulumi_name.get(k) or k
        get_type = lambda k: types.get(translate(k))  # type: ignore

    struct = struct_pb2.Struct()
    # We're deliberately not using `inputs.items()` here in case inputs is a subclass of `dict` that redefines items.
    for k in inputs:
        v = inputs[k]
        deps: List['Resource'] = []
        result = await serialize_property(v, deps, input_transformer, get_type(k))
        # We treat properties that serialize to None as if they don't exist.
        if result is not None:
            # While serializing to a pb struct, we must "translate" all key names to be what the
            # engine is going to expect. Resources provide the "transform" function for doing this.
            translated_name = k
            if translate is not None:
                translated_name = translate(k)
                if settings.excessive_debug_output:
                    log.debug(f"top-level input property translated: {k} -> {translated_name}")
            # pylint: disable=unsupported-assignment-operation
            struct[translated_name] = result
            property_deps[translated_name] = deps

    return struct


# pylint: disable=too-many-return-statements, too-many-branches
async def serialize_property(value: 'Input[Any]',
                             deps: List['Resource'],
                             input_transformer: Optional[Callable[[str], str]] = None,
                             typ: Optional[type] = None) -> Any:
    """
    Serializes a single Input into a form suitable for remoting to the engine, awaiting
    any futures required to do so.

    When `typ` is specified, the metadata from the type is used to translate Python snake_case
    names to Pulumi camelCase names, rather than using the `input_transformer`.
    """

    # Set typ to T if it's Optional[T], Input[T], or InputType[T].
    typ = _types.unwrap_type(typ) if typ else typ

    # If the typ is Any, set it to None to treat it as if we don't have any type information,
    # to avoid raising errors about unexpected types, since it could be any type.
    if typ is Any:
        typ = None

    # Exclude some built-in types that are instances of Sequence that we don't want to treat as sequences here.
    # From: https://github.com/python/cpython/blob/master/Lib/_collections_abc.py
    if isinstance(value, abc.Sequence) and not isinstance(value, (tuple, str, range, memoryview, bytes, bytearray)):
        element_type = _get_list_element_type(typ)
        props = []
        for elem in value:
            props.append(await serialize_property(elem, deps, input_transformer, element_type))

        return props

    if known_types.is_unknown(value):
        return UNKNOWN

    if known_types.is_resource(value):
        resource = cast('Resource', value)

        is_custom = known_types.is_custom_resource(value)
        resource_id = cast('CustomResource', value).id if is_custom else None

        # If we're retaining resources, serialize the resource as a reference.
        if await settings.monitor_supports_resource_references():
            res = {
                _special_sig_key: _special_resource_sig,
                "urn": await serialize_property(resource.urn, deps, input_transformer)
            }
            if is_custom:
                res["id"] = await serialize_property(resource_id, deps, input_transformer)
            return res

        # Otherwise, serialize the resource as either its ID (for custom resources) or its URN (for component resources)
        return await serialize_property(resource_id if is_custom else resource.urn, deps, input_transformer)

    if known_types.is_asset(value):
        # Serializing an asset requires the use of a magical signature key, since otherwise it would
        # look like any old weakly typed object/map when received by the other side of the RPC
        # boundary.
        obj = {
            _special_sig_key: _special_asset_sig
        }

        if hasattr(value, "path"):
            file_asset = cast('FileAsset', value)
            obj["path"] = await serialize_property(file_asset.path, deps, input_transformer)
        elif hasattr(value, "text"):
            str_asset = cast('StringAsset', value)
            obj["text"] = await serialize_property(str_asset.text, deps, input_transformer)
        elif hasattr(value, "uri"):
            remote_asset = cast('RemoteAsset', value)
            obj["uri"] = await serialize_property(remote_asset.uri, deps, input_transformer)
        else:
            raise AssertionError(f"unknown asset type: {value!r}")

        return obj

    if known_types.is_archive(value):
        # Serializing an archive requires the use of a magical signature key, since otherwise it
        # would look like any old weakly typed object/map when received by the other side of the RPC
        # boundary.
        obj = {
            _special_sig_key: _special_archive_sig
        }

        if hasattr(value, "assets"):
            asset_archive = cast('AssetArchive', value)
            obj["assets"] = await serialize_property(asset_archive.assets, deps, input_transformer)
        elif hasattr(value, "path"):
            file_archive = cast('FileArchive', value)
            obj["path"] = await serialize_property(file_archive.path, deps, input_transformer)
        elif hasattr(value, "uri"):
            remote_archive = cast('RemoteArchive', value)
            obj["uri"] = await serialize_property(remote_archive.uri, deps, input_transformer)
        else:
            raise AssertionError(f"unknown archive type: {value!r}")

        return obj

    if inspect.isawaitable(value):
        # Coroutines and Futures are both awaitable. Coroutines need to be scheduled.
        # asyncio.ensure_future returns futures verbatim while converting coroutines into
        # futures by arranging for the execution on the event loop.
        #
        # The returned future can then be awaited to yield a value, which we'll continue
        # serializing.
        awaitable = cast('Any', value)
        future_return = await asyncio.ensure_future(awaitable)
        return await serialize_property(future_return, deps, input_transformer, typ)

    if known_types.is_output(value):
        output = cast('Output', value)
        value_resources = await output.resources()
        deps.extend(value_resources)

        # When serializing an Output, we will either serialize it as its resolved value or the
        # "unknown value" sentinel. We will do the former for all outputs created directly by user
        # code (such outputs always resolve isKnown to true) and for any resource outputs that were
        # resolved with known values.
        is_known = await output._is_known
        is_secret = await output._is_secret
        value = await serialize_property(output.future(), deps, input_transformer, typ)
        if not is_known:
            return UNKNOWN
        if is_secret and await settings.monitor_supports_secrets():
            # Serializing an output with a secret value requires the use of a magical signature key,
            # which the engine detects.
            return {
                _special_sig_key: _special_secret_sig,
                "value": value
            }
        return value

    # If value is an input type, convert it to a dict.
    value_cls = type(value)
    if _types.is_input_type(value_cls):
        value = _types.input_type_to_dict(value)
        types = _types.input_type_types(value_cls)

        return {
            k: await serialize_property(v, deps, input_transformer, types.get(k))
            for k, v in value.items()
        }

    if isinstance(value, abc.Mapping):
        # Default implementation of get_type that always returns None.
        get_type: Callable[[str], Optional[type]] = lambda k: None
        # Key translator.
        translate = input_transformer

        # If we have type information, we'll use it to do name translations rather than using
        # any passed-in input_transformer.
        if typ is not None:
            if _types.is_input_type(typ):
                # If it's intended to be an input type, translate using the type's metadata.
                py_name_to_pulumi_name = _types.input_type_py_to_pulumi_names(typ)
                types = _types.input_type_types(typ)
                translate = lambda k: py_name_to_pulumi_name.get(k) or k
                get_type = types.get
            else:
                # Otherwise, don't do any translation of user-defined dict keys.
                origin = _types.get_origin(typ)
                if typ is dict or origin in {dict, Dict, Mapping, abc.Mapping}:
                    args = _types.get_args(typ)
                    if len(args) == 2 and args[0] is str:
                        get_type = lambda k: args[1]
                        translate = None
                else:
                    translate = None
                    # Note: Alternatively, we could assert here that we expected a dict type but got some other type,
                    # but there are cases where we've historically allowed a user-defined dict value to be passed even
                    # though the type annotation isn't a dict type (e.g. the `aws.s3.BucketPolicy.policy` input property
                    # is currently typed as `pulumi.Input[str]`, but we've allowed a dict to be passed, which will
                    # "magically" work at runtime because the provider will convert the dict value to a JSON string).
                    # Ideally, we'd update the type annotations for such cases to reflect that a dict could be passed,
                    # but we haven't done that yet and want these existing cases to continue to work as they have
                    # before.

        obj = {}
        # Don't use value.items() here, as it will error in the case of outputs with an `items` property.
        for k in value:
            transformed_key = k
            if translate is not None:
                transformed_key = translate(k)
                if settings.excessive_debug_output:
                    log.debug(f"transforming input property: {k} -> {transformed_key}")
            obj[transformed_key] = await serialize_property(value[k], deps, input_transformer, get_type(transformed_key))

        return obj

    # Ensure that we have a value that Protobuf understands.
    if not isLegalProtobufValue(value):
        raise ValueError(f"unexpected input of type {type(value).__name__}")

    return value


# pylint: disable=too-many-return-statements
def deserialize_properties(props_struct: struct_pb2.Struct, keep_unknowns: Optional[bool] = None) -> Any:
    """
    Deserializes a protobuf `struct_pb2.Struct` into a Python dictionary containing normal
    Python types.
    """
    # Check out this link for details on what sort of types Protobuf is going to generate:
    # https://developers.google.com/protocol-buffers/docs/reference/python-generated
    #
    # We assume that we are deserializing properties that we got from a Resource RPC endpoint,
    # which has type `Struct` in our gRPC proto definition.
    if _special_sig_key in props_struct:
        from .. import FileAsset, StringAsset, RemoteAsset, AssetArchive, FileArchive, RemoteArchive  # pylint: disable=import-outside-toplevel
        if props_struct[_special_sig_key] == _special_asset_sig:
            # This is an asset. Re-hydrate this object into an Asset.
            if "path" in props_struct:
                return FileAsset(props_struct["path"])
            if "text" in props_struct:
                return StringAsset(props_struct["text"])
            if "uri" in props_struct:
                return RemoteAsset(props_struct["uri"])
            raise AssertionError("Invalid asset encountered when unmarshalling resource property")
        if props_struct[_special_sig_key] == _special_archive_sig:
            # This is an archive. Re-hydrate this object into an Archive.
            if "assets" in props_struct:
                return AssetArchive(deserialize_property(props_struct["assets"]))
            if "path" in props_struct:
                return FileArchive(props_struct["path"])
            if "uri" in props_struct:
                return RemoteArchive(props_struct["uri"])
            raise AssertionError("Invalid archive encountered when unmarshalling resource property")
        if props_struct[_special_sig_key] == _special_secret_sig:
            return wrap_rpc_secret(deserialize_property(props_struct["value"]))
        if props_struct[_special_sig_key] == _special_resource_sig:
            return deserialize_resource(props_struct, keep_unknowns)
        raise AssertionError("Unrecognized signature when unmarshalling resource property")

    # Struct is duck-typed like a dictionary, so we can iterate over it in the normal ways. Note
    # that if the struct had any secret properties, we push the secretness of the object up to us
    # since we can only set secret outputs on top level properties.
    output = {}
    for k, v in list(props_struct.items()):
        # Unilaterally skip properties considered internal by the Pulumi engine.
        # These don't actually contribute to the exposed shape of the object, do
        # not need to be passed back to the engine, and often will not match the
        # expected type we are deserializing into.
        # Keep "__provider" as it's the property name used by Python dynamic providers.
        if k.startswith("__") and k != "__provider":
            continue

        value = deserialize_property(v, keep_unknowns)
        # We treat values that deserialize to "None" as if they don't exist.
        if value is not None:
            output[k] = value

    return output


def deserialize_resource(ref_struct: struct_pb2.Struct, keep_unknowns: Optional[bool] = None) -> 'Resource':
    urn = ref_struct["urn"]
    version = ref_struct["packageVersion"] if "packageVersion" in ref_struct else ""

    urn_parts = urn.split("::")
    urn_name = urn_parts[3]
    qualified_type = urn_parts[2]
    typ = qualified_type.split("$")[-1]

    typ_parts = typ.split(":")
    pkg_name = typ_parts[0]
    mod_name = typ_parts[1] if len(typ_parts) > 1 else ""
    typ_name = typ_parts[2] if len(typ_parts) > 2 else ""

    is_provider = pkg_name == "pulumi" and mod_name == "providers"
    if is_provider:
        resource_package = get_resource_package(typ_name, version)
        if resource_package is not None:
            return cast('Resource', resource_package.construct_provider(urn_name, typ, urn))
    else:
        resource_module = get_resource_module(pkg_name, mod_name, version)
        if resource_module is not None:
            return cast('Resource', resource_module.construct(urn_name, typ, urn))

    # If we've made it here, deserialize the reference as either a URN or an ID (if present).
    if "id" in ref_struct:
        ref_id = ref_struct["id"]
        return deserialize_property(UNKNOWN if ref_id == "" else ref_id, keep_unknowns)

    return urn


def is_rpc_secret(value: Any) -> bool:
    """
    Returns if a given python value is actually a wrapped secret.
    """
    return isinstance(value, dict) and _special_sig_key in value and value[_special_sig_key] == _special_secret_sig


def wrap_rpc_secret(value: Any) -> Any:
    """
    Given a value, wrap it as a secret value if it isn't already a secret, otherwise return the value unmodified.
    """
    if is_rpc_secret(value):
        return value

    return {
        _special_sig_key: _special_secret_sig,
        "value": value,
    }


def unwrap_rpc_secret(value: Any) -> Any:
    """
    Given a value, if it is a wrapped secret value, return the underlying, otherwise return the value unmodified.
    """
    if is_rpc_secret(value):
        return value["value"]

    return value


def deserialize_property(value: Any, keep_unknowns: Optional[bool] = None) -> Any:
    """
    Deserializes a single protobuf value (either `Struct` or `ListValue`) into idiomatic
    Python values.
    """
    from ..output import Unknown  # pylint: disable=import-outside-toplevel
    if value == UNKNOWN:
        return Unknown() if settings.is_dry_run() or keep_unknowns else None

    # ListValues are projected to lists
    if isinstance(value, struct_pb2.ListValue):
        # values has no __iter__ defined but this works.
        values = [deserialize_property(v, keep_unknowns) for v in value] # type: ignore
        # If there are any secret values in the list, push the secretness "up" a level by returning
        # an array that is marked as a secret with raw values inside.
        if any(is_rpc_secret(v) for v in values):
            return wrap_rpc_secret([unwrap_rpc_secret(v) for v in values])

        return values

    # Structs are projected to dictionaries
    if isinstance(value, struct_pb2.Struct):
        props = deserialize_properties(value, keep_unknowns)
        # If there are any secret values in the dictionary, push the secretness "up" a level by returning
        # a dictionary that is marked as a secret with raw values inside. Note: the isinstance check here is
        # important, since deserialize_properties will return either a dictionary or a concret type (in the case of
        # assets).
        if isinstance(props, dict) and any(is_rpc_secret(v) for v in props.values()):
            return wrap_rpc_secret({k: unwrap_rpc_secret(v) for k, v in props.items()})

        return props

    # Everything else is identity projected.
    return value


Resolver = Callable[[Any, bool, bool, Optional[Set['Resource']], Optional[Exception]], None]
"""
A Resolver is a function that takes four arguments:
    1. A value, which represents the "resolved" value of a particular output (from the engine)
    2. A boolean "is_known", which represents whether or not this value is known to have a particular value at this
       point in time (not always true for previews), and
    3. A boolean "is_secret", which represents whether or not this value is contains secret data, and
    4. An exception, which (if provided) is an exception that occured when attempting to create the resource to whom
       this resolver belongs.

If argument 4 is not none, this output is considered to be abnormally resolved and attempts to await its future will
result in the exception being re-thrown.
"""


def transfer_properties(res: 'Resource', props: 'Inputs') -> Dict[str, Resolver]:
    from .. import Output  # pylint: disable=import-outside-toplevel
    resolvers: Dict[str, Resolver] = {}

    for name in props:
        if name in ["id", "urn"]:
            # these properties are handled specially elsewhere.
            continue

        resolve_value: 'asyncio.Future' = asyncio.Future()
        resolve_is_known: 'asyncio.Future' = asyncio.Future()
        resolve_is_secret: 'asyncio.Future' = asyncio.Future()
        resolve_deps: 'asyncio.Future' = asyncio.Future()

        def do_resolve(r: 'Resource',
                       value_fut: 'asyncio.Future',
                       known_fut: 'asyncio.Future[bool]',
                       secret_fut: 'asyncio.Future[bool]',
                       deps_fut: 'asyncio.Future[Set[Resource]]',
                       value: Any,
                       is_known: bool,
                       is_secret: bool,
                       deps: Set['Resource'],
                       failed: Optional[Exception]):

            # Create a union of deps and the resource.
            deps_union = set(deps) if deps else set()
            deps_union.add(r)
            deps_fut.set_result(deps_union)

            # Was an exception provided? If so, this is an abnormal (exceptional) resolution. Resolve the futures
            # using set_exception so that any attempts to wait for their resolution will also fail.
            if failed is not None:
                value_fut.set_exception(failed)
                known_fut.set_exception(failed)
                secret_fut.set_exception(failed)
            else:
                value_fut.set_result(value)
                known_fut.set_result(is_known)
                secret_fut.set_result(is_secret)

        # Important to note here is that the resolver's future is assigned to the resource object using the
        # name before translation. When properties are returned from the engine, we must first translate the name
        # from the Pulumi name to the Python name and then use *that* name to index into the resolvers table.
        resolvers[name] = functools.partial(do_resolve, res, resolve_value, resolve_is_known, resolve_is_secret, resolve_deps)
        res.__dict__[name] = Output(resolve_deps, resolve_value, resolve_is_known, resolve_is_secret)

    return resolvers


def translate_output_properties(output: Any,
                                output_transformer: Callable[[str], str],
                                typ: Optional[type] = None,
                                transform_using_type_metadata: bool = False,
                                path: Optional['_Path'] = None) -> Any:
    """
    Recursively rewrite keys of objects returned by the engine to conform with a naming
    convention specified by `output_transformer`. If `transform_using_type_metadata` is
    set to True, then the metadata from `typ` is used to do the translation, and `dict`
    values that are intended to be user-defined dicts aren't translated at all.

    Additionally, perform any type conversions as necessary, based on the optional `typ` parameter.

    If output is a `dict`, every key is translated (unless `transform_using_type_metadata is True,
    the dict isn't an output type, and it is intended to be a user-defined dict) while every value is
    transformed by recursing.

    If output is a `list`, every value is recursively transformed.

    If output is a `dict` and `typ` is an output type, instantiate the output type,
    passing the values in the dict to the output type's __init__() method.

    If output is a `float` and `typ` is `int`, the value is cast to `int`.

    If output is in [`str`, `int`, `float`] and `typ` is an enum type, instantiate the enum type.

    Otherwise, if output is a primitive (i.e. not a dict or list), the value is returned without modification.

    :param Any output: The output value.
    :param Callable[[str], str] output_transformer: The function used to translate.
    :param Optional[type] typ: The output's target type.
    :param bool transform_using_type_metadata: Set to True to use the metadata from `typ` to do name translation instead
                                               of using `output_transformer`.

    :param Optional[Any] path: Used internally to track recursive descent and enhance error messages.
    """


    # If it's a secret, unwrap the value so the output is in alignment with the expected type, call
    # translate_output_properties with the unwrapped value, and then rewrap the result as a secret.
    if is_rpc_secret(output):
        unwrapped = unwrap_rpc_secret(output)
        result = translate_output_properties(unwrapped, output_transformer, typ, transform_using_type_metadata)
        return wrap_rpc_secret(result)

    # Unwrap optional types.
    typ = _types.unwrap_optional_type(typ) if typ else typ

    # If the typ is Any, set it to None to treat it as if we don't have any type information,
    # to avoid raising errors about unexpected types, since it could be any type.
    if typ is Any:
        typ = None

    if isinstance(output, dict):
        # Function called to lookup a type for a given key.
        # The default always returns None.
        get_type: Callable[[str], Optional[type]] = lambda k: None
        translate = output_transformer

        if typ is not None:
            # If typ is an output type, instantiate it. We do not translate the top-level keys,
            # as the output type will take care of doing that if it has a _translate_property()
            # method.
            if _types.is_output_type(typ):
                # If typ is an output type, get its types, so we can pass the type along for each property.
                types = _types.output_type_types(typ)
                get_type = types.get

                translated_values = {
                    k: translate_output_properties(v,
                                                   output_transformer,
                                                   get_type(k),
                                                   transform_using_type_metadata,
                                                   path=_Path(k, parent=path))
                    for k, v in output.items()
                }
                return _types.output_type_from_dict(typ, translated_values)

            # If typ is a dict, get the type for its values, to pass along for each key.
            origin = _types.get_origin(typ)
            if typ is dict or origin in {dict, Dict, Mapping, abc.Mapping}:
                args = _types.get_args(typ)
                if len(args) == 2 and args[0] is str:
                    get_type = lambda k: args[1]
                    # If transform_using_type_metadata is True, don't translate its keys because
                    # it is intended to be a user-defined dict.
                    if transform_using_type_metadata:
                        translate = lambda k: k
            else:
                raise AssertionError((f"Unexpected type; expected a value of type `{typ}`"
                                      f" but got a value of type `{dict}`{_Path.format(path)}:"
                                      f" {output}"))

        return {
            translate(k):
                translate_output_properties(v,
                                            output_transformer,
                                            get_type(k),
                                            transform_using_type_metadata,
                                            path=_Path(k, parent=path))
            for k, v in output.items()
        }

    if isinstance(output, list):
        element_type = _get_list_element_type(typ)
        return [
            translate_output_properties(v,
                                        output_transformer,
                                        element_type,
                                        transform_using_type_metadata,
                                        path=_Path(str(i), parent=path))
            for i, v in enumerate(output)
        ]

    if typ and isinstance(output, (int, float, str)) and inspect.isclass(typ) and issubclass(typ, Enum):
        return typ(output)

    if isinstance(output, float) and typ is int:
        return int(output)

    return output


class _Path:
    """Internal helper for `translate_output_properties` error reporting,
    essentially an immutable linked list of prop names with an
    additional context resource name slot.

    """

    prop: str
    resource: Optional[str]
    parent: Optional['_Path']

    def __init__(self, prop: str, parent: Optional['_Path'] = None, resource: Optional[str] = None) -> None:
        self.prop = prop
        self.parent = parent
        self.resource = resource

    @staticmethod
    def format(path: Optional['_Path']) -> str:
        chain: List[str] = []
        p: Optional[_Path] = path
        resource: Optional[str] = None

        while p is not None:
            chain.append(p.prop)
            resource = p.resource or resource
            p = p.parent

        chain.reverse()

        coordinates = []

        if resource is not None:
            coordinates.append(f'resource `{resource}`')

        if chain:
            coordinates.append(f'property `{".".join(chain)}`')

        if coordinates:
            return f' at {", ".join(coordinates)}'

        return ''


def contains_unknowns(val: Any) -> bool:
    def impl(val: Any, stack: List[Any]) -> bool:
        if known_types.is_unknown(val):
            return True

        if not any((x is val for x in stack)):
            stack.append(val)
            if isinstance(val, dict):
                return any((impl(val[k], stack) for k in val))
            if isinstance(val, list):
                return any((impl(x, stack) for x in val))
        return False

    return impl(val, [])


def resolve_outputs(res: 'Resource',
                    serialized_props: struct_pb2.Struct,
                    outputs: struct_pb2.Struct,
                    deps: Mapping[str, Set['Resource']],
                    resolvers: Dict[str, Resolver],
                    transform_using_type_metadata: bool = False):

    # Produce a combined set of property states, starting with inputs and then applying
    # outputs.  If the same property exists in the inputs and outputs states, the output wins.
    all_properties = {}
    # Get the resource's output types, so we can convert dicts from the engine into actual
    # instantiated output types or primitive types into enums as needed.
    resource_cls = type(res)
    types = _types.resource_types(resource_cls)
    translate, translate_to_pass = res.translate_output_property, res.translate_output_property
    if transform_using_type_metadata:
        pulumi_to_py_names = _types.resource_pulumi_to_py_names(resource_cls)
        translate = lambda k: pulumi_to_py_names.get(k) or k
        translate_to_pass = lambda k: k

    for key, value in deserialize_properties(outputs).items():
        # Outputs coming from the provider are NOT translated. Do so here.
        translated_key = translate(key)

        translated_value = translate_output_properties(value, translate_to_pass, types.get(key),
<<<<<<< HEAD
                                                       transform_using_type_metadata,
                                                       path=_Path(translated_key,
                                                                  resource=f'{res._name}'))

        log.debug(f"incoming output property translated: {key} -> {translated_key}")
        log.debug(f"incoming output value translated: {value} -> {translated_value}")
=======
                                                       transform_using_type_metadata)
        if settings.excessive_debug_output:
            log.debug(f"incoming output property translated: {key} -> {translated_key}")
            log.debug(f"incoming output value translated: {value} -> {translated_value}")
>>>>>>> 30e999ff
        all_properties[translated_key] = translated_value

    if not settings.is_dry_run() or settings.is_legacy_apply_enabled():
        for key, value in list(serialized_props.items()):
            translated_key = translate(key)
            if translated_key not in all_properties:
                # input prop the engine didn't give us a final value for.Just use the value passed into the resource by
                # the user.
                all_properties[translated_key] = translate_output_properties(deserialize_property(value),
                                                                             translate_to_pass,
                                                                             types.get(key),
                                                                             transform_using_type_metadata,
                                                                             path=_Path(translated_key,
                                                                                        resource=f'{res._name}'))

    resolve_properties(resolvers, all_properties, deps)


def resolve_properties(resolvers: Dict[str, Resolver], all_properties: Dict[str, Any], deps: Mapping[str, Set['Resource']]):
    for key, value in all_properties.items():
        # Skip "id" and "urn", since we handle those specially.
        if key in ["id", "urn"]:
            continue

        # Otherwise, unmarshal the value, and store it on the resource object.
        if settings.excessive_debug_output:
            log.debug(f"looking for resolver using translated name {key}")
        resolve = resolvers.get(key)
        if resolve is None:
            # engine returned a property that was not in our initial property-map.  This can happen
            # for outputs that were registered through direct calls to 'registerOutputs'. We do
            # *not* want to do anything with these returned properties.  First, the component
            # resources that were calling 'registerOutputs' will have already assigned these fields
            # directly on them themselves.  Second, if we were to try to assign here we would have
            # an incredibly bad race condition for two reasons:
            #
            #  1. This call to 'resolveProperties' happens asynchronously at some point far after
            #     the resource was constructed.  So the user will have been able to observe the
            #     initial value up until we get to this point.
            #
            #  2. The component resource will have often assigned a value of some arbitrary type
            #     (say, a 'string').  If we overwrite this with an `Output<string>` we'll be changing
            #     the type at some non-deterministic point in the future.
            continue

        # If this value is a secret, unwrap its inner value.
        is_secret = is_rpc_secret(value)
        value = unwrap_rpc_secret(value)

        # If either we are performing a real deployment, or this is a stable property value, we
        # can propagate its final value.  Otherwise, it must be undefined, since we don't know
        # if it's final.
        if not settings.is_dry_run():
            # normal 'pulumi up'.  resolve the output with the value we got back
            # from the engine.  That output can always run its .apply calls.
            resolve(value, True, is_secret, deps.get(key), None)
        else:
            # We're previewing. If the engine was able to give us a reasonable value back,
            # then use it. Otherwise, inform the Output that the value isn't known.
            resolve(value, value is not None, is_secret, deps.get(key), None)

    # `allProps` may not have contained a value for every resolver: for example, optional outputs may not be present.
    # We will resolve all of these values as `None`, and will mark the value as known if we are not running a
    # preview.
    for key, resolve in resolvers.items():
        if key not in all_properties:
            resolve(None, not settings.is_dry_run(), False, deps.get(key), None)


def resolve_outputs_due_to_exception(resolvers: Dict[str, Resolver], exn: Exception):
    """
    Resolves all outputs with resolvers exceptionally, using the given exception as the reason why the resolver has
    failed to resolve.

    :param resolvers: Resolvers associated with a resource's outputs.
    :param exn: The exception that occurred when trying (and failing) to create this resource.
    """
    for key, resolve in resolvers.items():
        if settings.excessive_debug_output:
            log.debug(f"sending exception to resolver for {key}")
        resolve(None, False, False, None, exn)


def same_version(a: Optional[Version], b: Optional[Version]) -> bool:
    # We treat None as a wildcard, so it always equals every other version.
    return a is None or b is None or a == b


def check_version(want: Optional[Version], have: Optional[Version]) -> bool:
    if want is None or have is None:
        return True
    return have.major == want.major and have.minor >= want.minor and have.patch >= want.patch


class ResourcePackage(ABC):
    @abstractmethod
    def version(self) -> Optional[Version]:
        pass

    @abstractmethod
    def construct_provider(self, name: str, typ: str, urn: str) -> 'ProviderResource':
        pass


_RESOURCE_PACKAGES: Dict[str, List[ResourcePackage]] = dict()


def register_resource_package(pkg: str, package: ResourcePackage):
    resource_packages = _RESOURCE_PACKAGES.get(pkg, None)
    if resource_packages is not None:
        for existing in resource_packages:
            if same_version(existing.version(), package.version()):
                raise ValueError(f"Cannot re-register package {pkg}@{package.version()}. Previous registration was {existing}, new registration was {package}.")
    else:
        resource_packages = []
        _RESOURCE_PACKAGES[pkg] = resource_packages

    if settings.excessive_debug_output:
        log.debug(f"registering package {pkg}@{package.version()}")
    resource_packages.append(package)


def get_resource_package(pkg: str, version: str) -> Optional[ResourcePackage]:
    ver = None if version == "" else Version.parse(version)

    best_package = None
    for package in _RESOURCE_PACKAGES.get(pkg, []):
        if not check_version(ver, package.version()):
            continue
        if best_package is None or package.version() > best_package.version():
            best_package = package

    return best_package


class ResourceModule(ABC):
    @abstractmethod
    def version(self) -> Optional[Version]:
        pass

    @abstractmethod
    def construct(self, name: str, typ: str, urn: str) -> 'Resource':
        pass


_RESOURCE_MODULES: Dict[str, List[ResourceModule]] = dict()


def _module_key(pkg: str, mod: str) -> str:
    return f"{pkg}:{mod}"


def register_resource_module(pkg: str, mod: str, module: ResourceModule):
    key = _module_key(pkg, mod)

    resource_modules = _RESOURCE_MODULES.get(key, None)
    if resource_modules is not None:
        for existing in resource_modules:
            if same_version(existing.version(), module.version()):
                raise ValueError(f"Cannot re-register module {key}@{module.version()}. Previous registration was {existing}, new registration was {module}.")
    else:
        resource_modules = []
        _RESOURCE_MODULES[key] = resource_modules

    if settings.excessive_debug_output:
        log.debug(f"registering module {key}@{module.version()}")
    resource_modules.append(module)


def get_resource_module(pkg: str, mod: str, version: str) -> Optional[ResourceModule]:
    key = _module_key(pkg, mod)
    ver = None if version == "" else Version.parse(version)

    best_module = None
    for module in _RESOURCE_MODULES.get(key, []):
        if not check_version(ver, module.version()):
            continue
        if best_module is None or module.version() > best_module.version():
            best_module = module

    return best_module<|MERGE_RESOLUTION|>--- conflicted
+++ resolved
@@ -758,19 +758,14 @@
         translated_key = translate(key)
 
         translated_value = translate_output_properties(value, translate_to_pass, types.get(key),
-<<<<<<< HEAD
                                                        transform_using_type_metadata,
                                                        path=_Path(translated_key,
                                                                   resource=f'{res._name}'))
 
-        log.debug(f"incoming output property translated: {key} -> {translated_key}")
-        log.debug(f"incoming output value translated: {value} -> {translated_value}")
-=======
-                                                       transform_using_type_metadata)
         if settings.excessive_debug_output:
             log.debug(f"incoming output property translated: {key} -> {translated_key}")
             log.debug(f"incoming output value translated: {value} -> {translated_value}")
->>>>>>> 30e999ff
+
         all_properties[translated_key] = translated_value
 
     if not settings.is_dry_run() or settings.is_legacy_apply_enabled():
