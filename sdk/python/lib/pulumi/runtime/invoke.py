# Copyright 2016-2018, Pulumi Corporation.
#
# Licensed under the Apache License, Version 2.0 (the "License");
# you may not use this file except in compliance with the License.
# You may obtain a copy of the License at
#
#     http://www.apache.org/licenses/LICENSE-2.0
#
# Unless required by applicable law or agreed to in writing, software
# distributed under the License is distributed on an "AS IS" BASIS,
# WITHOUT WARRANTIES OR CONDITIONS OF ANY KIND, either express or implied.
# See the License for the specific language governing permissions and
# limitations under the License.
import asyncio
import os
import traceback

from typing import Any, Dict, List, NamedTuple, Optional, Set, TYPE_CHECKING
import grpc

from .. import log
from .. import _types
from ..invoke import InvokeOptions
from ..runtime.proto import provider_pb2, resource_pb2
from . import rpc
from .rpc_manager import RPC_MANAGER
from .settings import get_monitor, grpc_error_to_exception, handle_grpc_error
from .sync_await import _sync_await

if TYPE_CHECKING:
    from .. import Resource, Inputs, Output

<<<<<<< HEAD
# This setting overrides a hardcoded maximum protobuf size in the python protobuf bindings. This avoids deserialization
# exceptions on large gRPC payloads, but makes it possible to use enough memory to cause an OOM error instead [1].
# Note: We hit the default maximum protobuf size in practice when processing Kubernetes CRDs [2]. If this setting ends
# up causing problems, it should be possible to work around it with more intelligent resource chunking in the k8s
# provider.
#
# [1] https://github.com/protocolbuffers/protobuf/blob/0a59054c30e4f0ba10f10acfc1d7f3814c63e1a7/python/google/protobuf/pyext/message.cc#L2017-L2024
# [2] https://github.com/mariospas/pulumi-kubernetes/issues/984
#
# This setting requires a platform-specific and python version-specific .so file called
# `_message.cpython-[py-version]-[platform].so`, which is not present in situations when a new python version is
# released but the corresponding dist wheel has not been. So, we wrap the import in a try/except to avoid breaking all
# python programs using a new version.
try:
    from google.protobuf.pyext._message import (
        SetAllowOversizeProtos,
    )  # pylint: disable-msg=E0611

    SetAllowOversizeProtos(True)
except ImportError:
    pass

=======
>>>>>>> 044aa8ac

class InvokeResult:
    """
    InvokeResult is a helper type that wraps a prompt value in an Awaitable.
    """

    def __init__(self, value):
        self.value = value

    # pylint: disable=using-constant-test
    def __await__(self):
        # We need __await__ to be an iterator, but we only want it to return one value. As such, we use
        # `if False: yield` to construct this.
        if False:
            yield self.value
        return self.value

    __iter__ = __await__


def invoke(
    tok: str,
    props: "Inputs",
    opts: Optional[InvokeOptions] = None,
    typ: Optional[type] = None,
) -> InvokeResult:
    """
    invoke dynamically invokes the function, tok, which is offered by a provider plugin.  The inputs
    can be a bag of computed values (Ts or Awaitable[T]s), and the result is a Awaitable[Any] that
    resolves when the invoke finishes.
    """
    log.debug(f"Invoking function: tok={tok}")
    if opts is None:
        opts = InvokeOptions()

    if typ and not _types.is_output_type(typ):
        raise TypeError("Expected typ to be decorated with @output_type")

    async def do_invoke():
        # If a parent was provided, but no provider was provided, use the parent's provider if one was specified.
        if opts.parent is not None and opts.provider is None:
            opts.provider = opts.parent.get_provider(tok)

        # Construct a provider reference from the given provider, if one was provided to us.
        provider_ref = None
        if opts.provider is not None:
            provider_urn = await opts.provider.urn.future()
            provider_id = (await opts.provider.id.future()) or rpc.UNKNOWN
            provider_ref = f"{provider_urn}::{provider_id}"
            log.debug(f"Invoke using provider {provider_ref}")

        monitor = get_monitor()
        inputs = await rpc.serialize_properties(props, {})
        version = opts.version or ""
        plugin_download_url = opts.plugin_download_url or ""
        accept_resources = not (
            os.getenv("PULUMI_DISABLE_RESOURCE_REFERENCES", "").upper() in {"TRUE", "1"}
        )
        log.debug(f"Invoking function prepared: tok={tok}")
        req = resource_pb2.ResourceInvokeRequest(
            tok=tok,
            args=inputs,
            provider=provider_ref,
            version=version,
            acceptResources=accept_resources,
            pluginDownloadURL=plugin_download_url,
        )

        def do_invoke():
            try:
                return monitor.Invoke(req), None
            except grpc.RpcError as exn:
                return None, grpc_error_to_exception(exn)

        resp, error = await asyncio.get_event_loop().run_in_executor(None, do_invoke)
        log.debug(f"Invoking function completed: tok={tok}, error={error}")

        # If the invoke failed, raise an error.
        if error is not None:
            return None, Exception(f"invoke of {tok} failed: {error}")
        if resp.failures:
            return None, Exception(
                f"invoke of {tok} failed: {resp.failures[0].reason} ({resp.failures[0].property})"
            )

        # Otherwise, return the output properties.
        ret_obj = getattr(resp, "return")
        if ret_obj:
            deserialized = rpc.deserialize_properties(ret_obj)
            # If typ is not None, call translate_output_properties to instantiate any output types.
            return (
                rpc.translate_output_properties(deserialized, lambda prop: prop, typ)
                if typ
                else deserialized,
                None,
            )
        return None, None

    async def do_rpc():
        resp, exn = await RPC_MANAGER.do_rpc("invoke", do_invoke)()
        # If there was an RPC level exception, we will raise it. Note that this will also crash the
        # process because it will have been considered "unhandled". For semantic level errors, such
        # as errors from the data source itself, we return that as part of the returned tuple instead.
        if exn is not None:
            raise exn
        return resp

    # Run the RPC callback asynchronously and then immediately await it.
    # If there was a semantic error, raise it now, otherwise return the resulting value.
    invoke_result, invoke_error = _sync_await(asyncio.ensure_future(do_rpc()))
    if invoke_error is not None:
        raise invoke_error
    return InvokeResult(invoke_result)


def call(
    tok: str,
    props: "Inputs",
    res: Optional["Resource"] = None,
    typ: Optional[type] = None,
) -> "Output[Any]":
    """
    call dynamically invokes the function, tok, which is offered by a provider plugin.  The inputs
    can be a bag of computed values (Ts or Awaitable[T]s).
    """
    log.debug(f"Calling function: tok={tok}")

    if typ and not _types.is_output_type(typ):
        raise TypeError("Expected typ to be decorated with @output_type")

    # Setup the futures for the output.
    resolve_value: "asyncio.Future" = asyncio.Future()
    resolve_is_known: "asyncio.Future[bool]" = asyncio.Future()
    resolve_is_secret: "asyncio.Future[bool]" = asyncio.Future()
    resolve_deps: "asyncio.Future[Set[Resource]]" = asyncio.Future()

    from .. import Output  # pylint: disable=import-outside-toplevel

    out = Output(resolve_deps, resolve_value, resolve_is_known, resolve_is_secret)

    async def do_call():
        try:
            # Construct a provider reference from the given provider, if one is available on the resource.
            provider_ref, version, plugin_download_url = None, "", ""
            if res is not None:
                if res._provider is not None:
                    provider_urn = await res._provider.urn.future()
                    provider_id = (await res._provider.id.future()) or rpc.UNKNOWN
                    provider_ref = f"{provider_urn}::{provider_id}"
                    log.debug(f"Call using provider {provider_ref}")
                version = res._version or ""
                plugin_download_url = res._plugin_download_url or ""

            monitor = get_monitor()

            # Serialize out all props to their final values. In doing so, we'll also collect all the Resources pointed to
            # by any Dependency objects we encounter, adding them to 'implicit_dependencies'.
            property_dependencies_resources: Dict[str, List["Resource"]] = {}
            # We keep output values when serializing inputs for call.
            inputs = await rpc.serialize_properties(
                props, property_dependencies_resources, keep_output_values=True
            )

            property_dependencies = {}
            for key, property_deps in property_dependencies_resources.items():
                urns = set()
                for dep in property_deps:
                    urn = await dep.urn.future()
                    urns.add(urn)
                property_dependencies[
                    key
                ] = provider_pb2.CallRequest.ArgumentDependencies(urns=list(urns))

            req = provider_pb2.CallRequest(
                tok=tok,
                args=inputs,
                argDependencies=property_dependencies,
                provider=provider_ref,
                version=version,
                pluginDownloadURL=plugin_download_url,
            )

            def do_rpc_call():
                try:
                    return monitor.Call(req)
                except grpc.RpcError as exn:
                    handle_grpc_error(exn)
                    return None

            resp = await asyncio.get_event_loop().run_in_executor(None, do_rpc_call)
            if resp is None:
                return

            if resp.failures:
                raise Exception(
                    f"call of {tok} failed: {resp.failures[0].reason} ({resp.failures[0].property})"
                )

            log.debug(f"Call successful: tok={tok}")

            value = None
            is_known = True
            is_secret = False
            deps: Set["Resource"] = set()
            ret_obj = getattr(resp, "return")
            if ret_obj:
                deserialized = rpc.deserialize_properties(ret_obj)
                is_known = not rpc.contains_unknowns(deserialized)

                # Keep track of whether we need to mark the resulting output a secret,
                # and unwrap each individual value.
                for k, v in deserialized.items():
                    if rpc.is_rpc_secret(v):
                        is_secret = True
                        deserialized[k] = rpc.unwrap_rpc_secret(v)

                # Combine the individual dependencies into a single set of dependency resources.
                rpc_deps = resp.returnDependencies
                deps_urns: Set[str] = (
                    {urn for v in rpc_deps.values() for urn in v.urns}
                    if rpc_deps
                    else set()
                )
                from ..resource import (  # pylint: disable=import-outside-toplevel
                    DependencyResource,
                )

                deps = set(map(DependencyResource, deps_urns))

                if is_known:
                    # If typ is not None, call translate_output_properties to instantiate any output types.
                    value = (
                        rpc.translate_output_properties(deserialized, lambda p: p, typ)
                        if typ
                        else deserialized
                    )

            resolve_value.set_result(value)
            resolve_is_known.set_result(is_known)
            resolve_is_secret.set_result(is_secret)
            resolve_deps.set_result(deps)

        except Exception as exn:
            log.debug(
                f"exception when preparing or executing rpc: {traceback.format_exc()}"
            )
            resolve_value.set_exception(exn)
            resolve_is_known.set_exception(exn)
            resolve_is_secret.set_exception(exn)
            resolve_deps.set_result(set())
            raise

    asyncio.ensure_future(RPC_MANAGER.do_rpc("call", do_call)())

    return out<|MERGE_RESOLUTION|>--- conflicted
+++ resolved
@@ -30,31 +30,6 @@
 if TYPE_CHECKING:
     from .. import Resource, Inputs, Output
 
-<<<<<<< HEAD
-# This setting overrides a hardcoded maximum protobuf size in the python protobuf bindings. This avoids deserialization
-# exceptions on large gRPC payloads, but makes it possible to use enough memory to cause an OOM error instead [1].
-# Note: We hit the default maximum protobuf size in practice when processing Kubernetes CRDs [2]. If this setting ends
-# up causing problems, it should be possible to work around it with more intelligent resource chunking in the k8s
-# provider.
-#
-# [1] https://github.com/protocolbuffers/protobuf/blob/0a59054c30e4f0ba10f10acfc1d7f3814c63e1a7/python/google/protobuf/pyext/message.cc#L2017-L2024
-# [2] https://github.com/mariospas/pulumi-kubernetes/issues/984
-#
-# This setting requires a platform-specific and python version-specific .so file called
-# `_message.cpython-[py-version]-[platform].so`, which is not present in situations when a new python version is
-# released but the corresponding dist wheel has not been. So, we wrap the import in a try/except to avoid breaking all
-# python programs using a new version.
-try:
-    from google.protobuf.pyext._message import (
-        SetAllowOversizeProtos,
-    )  # pylint: disable-msg=E0611
-
-    SetAllowOversizeProtos(True)
-except ImportError:
-    pass
-
-=======
->>>>>>> 044aa8ac
 
 class InvokeResult:
     """
