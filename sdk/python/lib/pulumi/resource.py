--- conflicted
+++ resolved
@@ -488,27 +488,6 @@
     """
 
     # pylint: disable=redefined-builtin
-<<<<<<< HEAD
-    def __init__(self,
-                 parent: Optional['Resource'] = None,
-                 depends_on: Optional['Input[Union[Sequence[Input[Resource]], Resource]]'] = None,
-                 protect: Optional[bool] = None,
-                 provider: Optional['ProviderResource'] = None,
-                 providers: Optional[Union[Mapping[str, 'ProviderResource'], List['ProviderResource']]] = None,
-                 delete_before_replace: Optional[bool] = None,
-                 ignore_changes: Optional[List[str]] = None,
-                 version: Optional[str] = None,
-                 aliases: Optional[Sequence['Input[Union[str, Alias]]']] = None,
-                 additional_secret_outputs: Optional[List[str]] = None,
-                 id: Optional['Input[str]'] = None,
-                 import_: Optional[str] = None,
-                 custom_timeouts: Optional['CustomTimeouts'] = None,
-                 transformations: Optional[List[ResourceTransformation]] = None,
-                 urn: Optional[str] = None,
-                 replace_on_changes: Optional[List[str]] = None,
-                 plugin_download_url: Optional[str] = None,
-                 delete_behaviour: Optional[str] = None) -> None:
-=======
     def __init__(
         self,
         parent: Optional["Resource"] = None,
@@ -532,8 +511,8 @@
         urn: Optional[str] = None,
         replace_on_changes: Optional[List[str]] = None,
         plugin_download_url: Optional[str] = None,
+        delete_behaviour: Optional[str] = None
     ) -> None:
->>>>>>> d9df7a07
         """
         :param Optional[Resource] parent: If provided, the currently-constructing resource should be the child of
                the provided parent resource.
@@ -572,12 +551,8 @@
         :param Optional[str] plugin_download_url: An optional url. If provided, the engine loads a provider with downloaded
                from the provided url. This url overrides the plugin download url inferred from the current package and should
                rarely be used.
-<<<<<<< HEAD
         :param Optional[str] delete_behaviour: Option to not actually delete resources from providers when the engine calls Delete.
-       """
-=======
-        """
->>>>>>> d9df7a07
+        """
 
         # Expose 'merge' again this this object, but this time as an instance method.
         # TODO[python/mypy#2427]: mypy disallows method assignment
@@ -723,11 +698,8 @@
         dest.id = dest.id if source.id is None else source.id
         dest.import_ = dest.import_ if source.import_ is None else source.import_
         dest.urn = dest.urn if source.urn is None else source.urn
-<<<<<<< HEAD
+        dest.provider = dest.provider if source.provider is None else source.provider
         dest.delete_behaviour = dest.delete_behaviour if source.delete_behaviour is None else source.delete_behaviour
-=======
-        dest.provider = dest.provider if source.provider is None else source.provider
->>>>>>> d9df7a07
 
         # Now, if we are left with a .providers that is just a single key/value pair, then
         # collapse that down into .provider form.
