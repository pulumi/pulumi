--- conflicted
+++ resolved
@@ -8,13 +8,8 @@
 pyyaml~=6.0
 
 # Dev packages only needed during development.
-<<<<<<< HEAD
-pylint==3.0.3
+pylint==3.1.0
 mypy==1.9.0
-=======
-pylint==3.1.0
-mypy==0.991
->>>>>>> 3811441d
 pytest~=7.4.4
 pytest-timeout
 types-six
