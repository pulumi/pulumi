--- conflicted
+++ resolved
@@ -174,15 +174,9 @@
         {
             var engine = new MockEngine();
             var monitor = new MockMonitor(mocks);
-            await CreateRunnerAndRunAsync(() => new Deployment(engine, monitor, options), runner => runner.RunAsync<TStack>()).ConfigureAwait(false);
-            return engine.Errors.Count switch
-            {
-<<<<<<< HEAD
-                1 => throw new RunException(engine.Errors.Single()),
-                int v when v > 1 => throw new AggregateException(engine.Errors.Select(e => new RunException(e))),
-                _ => monitor.Resources.ToImmutableArray()
-            };
-=======
+            Deployment deployment;
+            lock (_instanceLock)
+            {
                 if (_instance != null)
                     throw new NotSupportedException($"Multiple executions of {nameof(TestAsync)} must run serially. Please configure your unit test suite to run tests one-by-one.");
 
@@ -207,7 +201,6 @@
                     _instance = null;
                 }
             }
->>>>>>> d25b7401
         }
 
         // this method *must* remain marked async
