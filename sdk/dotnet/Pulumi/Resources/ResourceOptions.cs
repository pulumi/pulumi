--- conflicted
+++ resolved
@@ -113,17 +113,15 @@
         internal abstract ResourceOptions Clone();
 
         /// <summary>
-<<<<<<< HEAD
-        /// true if this resource should not actually be deleted on delete.
-        /// </summary>
-        public bool? RetainOnDelete { get; set; }
-=======
         /// An optional URL, corresponding to the url from which the provider plugin that should be
         /// used when operating on this resource is downloaded from. This URL overrides the download URL
         /// inferred from the current package and should rarely be used.
         /// </summary>
         public string? PluginDownloadURL { get; set; }
 
->>>>>>> a14cd1c1
+        /// <summary>
+        /// Controls how the engine should behave when deleting this resource.
+        /// </summary>
+        public DeleteBehaviour? DeleteBehaviour { get; set; }
     }
 }