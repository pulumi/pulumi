--- conflicted
+++ resolved
@@ -22,11 +22,8 @@
                 ResourceTransformations = options.ResourceTransformations.ToList(),
                 Urn = options.Urn,
                 Version = options.Version,
-<<<<<<< HEAD
-                RetainOnDelete = options.RetainOnDelete,
-=======
                 PluginDownloadURL = options.PluginDownloadURL,
->>>>>>> a14cd1c1
+                DeleteBehaviour = options.DeleteBehaviour
             };
 
         internal static CustomResourceOptions CreateCustomResourceOptionsCopy(ResourceOptions? options)
