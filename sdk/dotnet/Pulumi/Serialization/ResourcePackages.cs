// Copyright 2016-2020, Pulumi Corporation

using System;
using System.Collections.Generic;
using System.Collections.Immutable;
using System.Diagnostics.CodeAnalysis;
using System.Linq;
using System.Reflection;
using Semver;

namespace Pulumi
{
    internal class ResourcePackages
    {
        private static Lazy<ImmutableDictionary<string, ImmutableList<(string?, Type)>>> CurrentDomainResourceTypes
            = new Lazy<ImmutableDictionary<string, ImmutableList<(string?, Type)>>>(
                () => DiscoverResourceTypes(LoadCurrentDomainReferencedAssemblies()));

        private readonly ImmutableList<Assembly>? _assemblies;
        private readonly Lazy<ImmutableDictionary<string, ImmutableList<(string?, Type)>>> _resourceTypes;

        /// <param name="assemblies">
        /// Assemblies that should be used to discover resource types. If <c>null</c>, than <see cref="AppDomain.CurrentDomain"/>
        /// will be used to find referenced assemblies and discover resource types.
        /// </param>
        public ResourcePackages(IEnumerable<Assembly>? assemblies)
        {
            this._assemblies = assemblies?.ToImmutableList();
            this._resourceTypes = new Lazy<ImmutableDictionary<string, ImmutableList<(string?, Type)>>>(
                () =>
                {
                    if (this._assemblies is null)
                        return CurrentDomainResourceTypes.Value;

                    return DiscoverResourceTypes(this._assemblies);
                });
        }
        
<<<<<<< HEAD
        public Resource Construct(string type, string version, string urn)
=======
        internal static bool TryConstruct(string type, string version, string urn, [NotNullWhen(true)] out Resource? resource)
>>>>>>> 475250f8
        {
            if (!this.TryGetResourceType(type, version, out var resourceType))
            {
                resource = null;
                return false;
            }

            var urnParts = urn.Split("::");
            var urnName = urnParts[3];
            var constructorInfo = resourceType.GetConstructors().Single(c => c.GetParameters().Length == 3);

            var resourceOptions = typeof(CustomResource).IsAssignableFrom(resourceType) ?
                (ResourceOptions)new CustomResourceOptions {Urn = urn} :
                (ResourceOptions)new ComponentResourceOptions {Urn = urn};

            resource = (Resource)constructorInfo.Invoke(new[] {urnName, (object?)null, resourceOptions});
            return true;
        }

        public bool TryGetResourceType(string name, string? version, [NotNullWhen(true)] out Type? type)
        {
            var minimalVersion = !string.IsNullOrEmpty(version) ? SemVersion.Parse(version) : new SemVersion(0);
            var yes = this._resourceTypes.Value.TryGetValue(name, out var types);
            if (!yes)
            {
                type = null;
                return false;
            }
            
            var matches =
                    from vt in types
                    let resourceVersion = !string.IsNullOrEmpty(vt.Item1) ? SemVersion.Parse(vt.Item1) : minimalVersion
                    where resourceVersion >= minimalVersion
                    where (string.IsNullOrEmpty(version) || vt.Item1 == null || minimalVersion.Major == resourceVersion.Major)
                    orderby resourceVersion descending
                    select vt.Item2;
            
            type = matches.FirstOrDefault();
            return type != null;
        }
        
        private static ImmutableDictionary<string, ImmutableList<(string?, Type)>> DiscoverResourceTypes(IEnumerable<Assembly> assemblies)
        {
            var pairs =
                from a in assemblies
                from t in a.GetTypes()
                where typeof(Resource).IsAssignableFrom(t)
                let attr = t.GetCustomAttribute<ResourceTypeAttribute>()
                where attr != null
                let versionType = (attr.Version, t)
                group versionType by attr.Type into g
                select new { g.Key, Items = g};
            return pairs.ToImmutableDictionary(v => v.Key, v => v.Items.ToImmutableList());
        }
        
        // Assemblies are loaded on demand, so it could be that some assemblies aren't yet loaded to the current
        // app domain at the time of discovery. This method iterates through the list of referenced assemblies
        // recursively.
        // Note: If an assembly is referenced but its types are never used anywhere in the program, that reference
        // will be optimized out and won't appear in the result of the enumeration.
        private static IEnumerable<Assembly> LoadCurrentDomainReferencedAssemblies()
        {
            var yieldedAssemblies = new HashSet<string>();
            var assembliesToCheck = new Queue<Assembly>();

            foreach (var assembly in AppDomain.CurrentDomain.GetAssemblies())
            {
                if (PossibleMatch(assembly.GetName()))
                {
                    assembliesToCheck.Enqueue(assembly!);
                }
            }

            while (assembliesToCheck.Any())
            {
                Assembly assemblyToCheck = assembliesToCheck.Dequeue();
                if (yieldedAssemblies.Contains(assemblyToCheck.FullName!))
                    continue;

                yieldedAssemblies.Add(assemblyToCheck.FullName!);
                yield return assemblyToCheck;
                
                foreach (var reference in assemblyToCheck.GetReferencedAssemblies())
                {
                    if (PossibleMatch(reference))
                    {
                        var assembly = Assembly.Load(reference);
                        assembliesToCheck.Enqueue(assembly);
                    }
                }
            }

            static bool PossibleMatch(AssemblyName? assembly)
                => assembly != null
                && !assembly.FullName.StartsWith("System", StringComparison.Ordinal)
                && assembly.ContentType != AssemblyContentType.WindowsRuntime;
        }
    }
}<|MERGE_RESOLUTION|>--- conflicted
+++ resolved
@@ -36,11 +36,7 @@
                 });
         }
         
-<<<<<<< HEAD
-        public Resource Construct(string type, string version, string urn)
-=======
-        internal static bool TryConstruct(string type, string version, string urn, [NotNullWhen(true)] out Resource? resource)
->>>>>>> 475250f8
+        public bool TryConstruct(string type, string version, string urn, [NotNullWhen(true)] out Resource? resource)
         {
             if (!this.TryGetResourceType(type, version, out var resourceType))
             {
@@ -92,7 +88,7 @@
                 where attr != null
                 let versionType = (attr.Version, t)
                 group versionType by attr.Type into g
-                select new { g.Key, Items = g};
+                select new { g.Key, Items = g };
             return pairs.ToImmutableDictionary(v => v.Key, v => v.Items.ToImmutableList());
         }
         
