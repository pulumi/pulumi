--- conflicted
+++ resolved
@@ -26,7 +26,16 @@
             };
     }
 
-<<<<<<< HEAD
+    class Issue8163Mocks : IMocks
+    {
+        public Task<object> CallAsync(MockCallArgs args)
+        {
+            throw new Grpc.Core.RpcException(new Grpc.Core.Status(Grpc.Core.StatusCode.Unknown, "error code 404"));
+        }
+
+        public Task<(string? id, object state)> NewResourceAsync(MockResourceArgs args) => throw new Exception("Not used");
+    }
+
     class MyInvalidMocks : IMocks
     {
         public Task<object> CallAsync(MockCallArgs args)
@@ -41,16 +50,7 @@
                 "pkg:index:MyCustom" => Task.FromResult<(string?, object)>((args.Name + "_id", args.Inputs)),
                 _ => throw new Exception($"Unknown resource {args.Type}")
             };
-=======
-    class Issue8163Mocks : IMocks
-    {
-        public Task<object> CallAsync(MockCallArgs args)
-        {
-            throw new Grpc.Core.RpcException(new Grpc.Core.Status(Grpc.Core.StatusCode.Unknown, "error code 404"));
         }
-
-        public Task<(string? id, object state)> NewResourceAsync(MockResourceArgs args) => throw new Exception("Not used");
->>>>>>> 470893a9
     }
 
     public class MocksTests
@@ -94,20 +94,6 @@
             Assert.Equal("203.0.113.12", ip);
         }
 
-<<<<<<< HEAD
-        [Fact]
-        public async Task TestStackWithInvalidSchema()
-        {
-            var resources = await Deployment.TestAsync<MyStack>(new MyInvalidMocks(), new TestOptions { IsPreview = false });
-
-            var stack = resources.OfType<MyStack>().FirstOrDefault();
-            Assert.NotNull(stack);
-
-            var ip = await stack!.PublicIp.GetValueAsync(whenUnknown: default!);
-            Assert.Null(ip);
-
-            // TODO: It would be good to assert that a warning was logged to the engine but getting hold of warnings requires re-plumbing what TestAsync returns.
-=======
         /// Test for https://github.com/pulumi/pulumi/issues/8163
         [Fact]
         public async Task TestInvokeThrowing()
@@ -138,7 +124,20 @@
             Assert.StartsWith("Running program '", exception!.Message);
             Assert.Contains("' failed with an unhandled exception:", exception!.Message);
             Assert.Contains("Grpc.Core.RpcException: Status(StatusCode=\"Unknown\", Detail=\"error code 404\")", exception!.Message);
->>>>>>> 470893a9
+        }
+
+        [Fact]
+        public async Task TestStackWithInvalidSchema()
+        {
+            var resources = await Deployment.TestAsync<MyStack>(new MyInvalidMocks(), new TestOptions { IsPreview = false });
+
+            var stack = resources.OfType<MyStack>().FirstOrDefault();
+            Assert.NotNull(stack);
+
+            var ip = await stack!.PublicIp.GetValueAsync(whenUnknown: default!);
+            Assert.Null(ip);
+
+            // TODO: It would be good to assert that a warning was logged to the engine but getting hold of warnings requires re-plumbing what TestAsync returns.
         }
     }
 
