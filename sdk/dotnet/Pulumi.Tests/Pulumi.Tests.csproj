﻿<Project Sdk="Microsoft.NET.Sdk">

  <PropertyGroup>
    <TargetFramework>netcoreapp3.1</TargetFramework>
    <Nullable>enable</Nullable>
    <TreatWarningsAsErrors>true</TreatWarningsAsErrors>
  </PropertyGroup>

  <ItemGroup>
    <PackageReference Include="Microsoft.NET.Test.Sdk" Version="16.3.0" />
    <PackageReference Include="Moq" Version="4.13.1" />
    <PackageReference Include="xunit" Version="2.4.1" />
    <PackageReference Include="xunit.runner.visualstudio" Version="2.4.1" />
  </ItemGroup>

  <ItemGroup>
    <ProjectReference Include="..\Pulumi\Pulumi.csproj" />
  </ItemGroup>

  <ItemGroup>
<<<<<<< HEAD
    <Content Include="xunit.runner.json" CopyToOutputDirectory="PreserveNewest" />
=======
    <!-- Unfortunately, we depend on static state. So we configure xUnit's runner to disable parallelization. -->
    <None Update="xunit.runner.json">
      <CopyToOutputDirectory>PreserveNewest</CopyToOutputDirectory>
    </None>
>>>>>>> be34dd68
  </ItemGroup>

</Project><|MERGE_RESOLUTION|>--- conflicted
+++ resolved
@@ -1,31 +1,24 @@
-﻿<Project Sdk="Microsoft.NET.Sdk">
-
-  <PropertyGroup>
-    <TargetFramework>netcoreapp3.1</TargetFramework>
-    <Nullable>enable</Nullable>
-    <TreatWarningsAsErrors>true</TreatWarningsAsErrors>
-  </PropertyGroup>
-
-  <ItemGroup>
-    <PackageReference Include="Microsoft.NET.Test.Sdk" Version="16.3.0" />
-    <PackageReference Include="Moq" Version="4.13.1" />
-    <PackageReference Include="xunit" Version="2.4.1" />
-    <PackageReference Include="xunit.runner.visualstudio" Version="2.4.1" />
-  </ItemGroup>
-
-  <ItemGroup>
-    <ProjectReference Include="..\Pulumi\Pulumi.csproj" />
-  </ItemGroup>
-
-  <ItemGroup>
-<<<<<<< HEAD
-    <Content Include="xunit.runner.json" CopyToOutputDirectory="PreserveNewest" />
-=======
-    <!-- Unfortunately, we depend on static state. So we configure xUnit's runner to disable parallelization. -->
-    <None Update="xunit.runner.json">
-      <CopyToOutputDirectory>PreserveNewest</CopyToOutputDirectory>
-    </None>
->>>>>>> be34dd68
-  </ItemGroup>
-
+﻿<Project Sdk="Microsoft.NET.Sdk">
+
+  <PropertyGroup>
+    <TargetFramework>netcoreapp3.1</TargetFramework>
+    <Nullable>enable</Nullable>
+    <TreatWarningsAsErrors>true</TreatWarningsAsErrors>
+  </PropertyGroup>
+
+  <ItemGroup>
+    <PackageReference Include="Microsoft.NET.Test.Sdk" Version="16.3.0" />
+    <PackageReference Include="Moq" Version="4.13.1" />
+    <PackageReference Include="xunit" Version="2.4.1" />
+    <PackageReference Include="xunit.runner.visualstudio" Version="2.4.1" />
+  </ItemGroup>
+
+  <ItemGroup>
+    <ProjectReference Include="..\Pulumi\Pulumi.csproj" />
+  </ItemGroup>
+
+  <ItemGroup>
+    <Content Include="xunit.runner.json" CopyToOutputDirectory="PreserveNewest" />
+  </ItemGroup>
+
 </Project>