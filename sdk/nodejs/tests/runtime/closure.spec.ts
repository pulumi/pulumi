--- conflicted
+++ resolved
@@ -175,13 +175,8 @@
 
 return (function () { })
 
-<<<<<<< HEAD
-    }).apply(undefined, undefined).apply(this, arguments);
-  }
-=======
-    }
-  }).apply(undefined).apply(this, arguments);
->>>>>>> e0ee663c
+    }
+  }).apply(undefined, undefined).apply(this, arguments);
 }
 
 `,
@@ -204,9 +199,8 @@
 
 return (function () { console.log(this); })
 
-<<<<<<< HEAD
-    }).apply(undefined, undefined).apply(this, arguments);
-  }
+    }
+  }).apply(undefined, undefined).apply(this, arguments);
 }
 
 `,
@@ -225,17 +219,13 @@
         expectText: `exports.handler = __05437ec790248221e1167f1da8e9a9ffbfe11ebf;
 
 function __05437ec790248221e1167f1da8e9a9ffbfe11ebf() {
-  with({  }) {
-    return (function() {
+  return (function() {
+    with({  }) {
 
 return (function () { console.log(this + arguments); })
 
-    }).apply(undefined, undefined).apply(this, arguments);
-  }
-=======
-    }
-  }).apply(undefined).apply(this, arguments);
->>>>>>> e0ee663c
+    }
+  }).apply(undefined, undefined).apply(this, arguments);
 }
 
 `,
@@ -258,13 +248,8 @@
 
 return (() => { })
 
-<<<<<<< HEAD
-    }).apply(undefined, undefined).apply(this, arguments);
-  }
-=======
-    }
-  }).apply(undefined).apply(this, arguments);
->>>>>>> e0ee663c
+    }
+  }).apply(undefined, undefined).apply(this, arguments);
 }
 
 `,
@@ -287,9 +272,8 @@
 
 return (() => { console.log(this); })
 
-<<<<<<< HEAD
-    }).apply(require("./bin/tests/runtime/closure.spec.js"), undefined).apply(this, arguments);
-  }
+    }
+  }).apply(require("./bin/tests/runtime/closure.spec.js"), undefined).apply(this, arguments);
 }
 
 `,
@@ -310,17 +294,13 @@
         expectText: `exports.handler = __20d3571e4247f51f0a3abf93f4a7e4cfb8b2f26a;
 
 function __20d3571e4247f51f0a3abf93f4a7e4cfb8b2f26a() {
-  with({  }) {
-    return (function() {
+  return (function() {
+    with({  }) {
 
 return (() => { console.log(this + arguments); })
 
-    }).apply(require("./bin/tests/runtime/closure.spec.js"), [ 0, 1 ]).apply(this, arguments);
-  }
-=======
-    }
-  }).apply(require("./bin/tests/runtime/closure.spec.js")).apply(this, arguments);
->>>>>>> e0ee663c
+    }
+  }).apply(require("./bin/tests/runtime/closure.spec.js"), [ 0, 1 ]).apply(this, arguments);
 }
 
 `,
@@ -343,9 +323,8 @@
 
 return (function () { () => { console.log(this); }; })
 
-<<<<<<< HEAD
-    }).apply(undefined, undefined).apply(this, arguments);
-  }
+    }
+  }).apply(undefined, undefined).apply(this, arguments);
 }
 
 `,
@@ -363,17 +342,13 @@
         expectText: `exports.handler = __de8ce937834140441c7413a7e97b67bda12d7205;
 
 function __de8ce937834140441c7413a7e97b67bda12d7205() {
-  with({  }) {
-    return (function() {
+  return (function() {
+    with({  }) {
 
 return (function () { () => { console.log(this + arguments); }; })
 
-    }).apply(undefined, undefined).apply(this, arguments);
-  }
-=======
-    }
-  }).apply(undefined).apply(this, arguments);
->>>>>>> e0ee663c
+    }
+  }).apply(undefined, undefined).apply(this, arguments);
 }
 
 `,
