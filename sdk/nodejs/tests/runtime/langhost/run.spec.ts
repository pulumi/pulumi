--- conflicted
+++ resolved
@@ -1644,7 +1644,6 @@
                 }
             },
         },
-<<<<<<< HEAD
         // A program that sends an nested output inside a plain array
         toStringError: {
             pwd: path.join(base, "077.toStringError"),
@@ -1663,7 +1662,8 @@
                         prop: [1, 2],
                     },
                 };
-=======
+            },
+        },
         invoke_output_depends_on_unknown_component: {
             pwd: path.join(base, "077.invoke_output_depends_on_unknown_component"),
             expectResourceCount: 2,
@@ -1725,7 +1725,6 @@
             },
             invoke: (ctx: any, dryrun: boolean, tok: string, args: any, version: string, provider: string) => {
                 return { failures: undefined, ret: args };
->>>>>>> bf3920aa
             },
         },
     };
