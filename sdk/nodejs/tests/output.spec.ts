// Copyright 2016-2018, Pulumi Corporation.
//
// Licensed under the Apache License, Version 2.0 (the "License");
// you may not use this file except in compliance with the License.
// You may obtain a copy of the License at
//
//     http://www.apache.org/licenses/LICENSE-2.0
//
// Unless required by applicable law or agreed to in writing, software
// distributed under the License is distributed on an "AS IS" BASIS,
// WITHOUT WARRANTIES OR CONDITIONS OF ANY KIND, either express or implied.
// See the License for the specific language governing permissions and
// limitations under the License.

// tslint:disable

import * as assert from "assert";
import { Output, concat, interpolate, output } from "../output";
import * as runtime from "../runtime";
import { asyncTest } from "./util";

describe("output", () => {
<<<<<<< HEAD
    // it("throws on toString in string concat", () => {
    //     const output = new Output(new Set(), Promise.resolve("outer"), Promise.resolve(true));
    //     try {
    //         const str = "" + output;
    //     }
    //     catch (e) {
    //         return;
    //     }

    //     throw new Error("Should have gotten error above!");
    // });

    // it("throws on toString in normal interpolation", () => {
    //     const output = new Output(new Set(), Promise.resolve("outer"), Promise.resolve(true));
    //     try {
    //         const str = `${output}`;
    //     }
    //     catch (e) {
    //         return;
    //     }

    //     throw new Error("Should have gotten error above!");
    // });

    // it("throws on JSON.stringify", () => {
    //     const output = new Output(new Set(), Promise.resolve("outer"), Promise.resolve(true));
    //     try {
    //         const str = JSON.stringify(output);
    //     }
    //     catch (e) {
    //         return;
    //     }

    //     throw new Error("Should have gotten error above!");
    // });

    // it("throws on JSON.stringify even when nested", () => {
    //     const output = new Output(new Set(), Promise.resolve("outer"), Promise.resolve(true));
    //     try {
    //         const str = JSON.stringify({ o: output });
    //     }
    //     catch (e) {
    //         return;
    //     }

    //     throw new Error("Should have gotten error above!");
    // });

=======
>>>>>>> 0d2d1eb6
    it("propagates true isKnown bit from inner Output", asyncTest(async () => {
        runtime.setIsDryRun(true);

        const output1 = new Output(new Set(), Promise.resolve("outer"), Promise.resolve(true));
        const output2 = output1.apply(v => new Output(new Set(), Promise.resolve("inner"), Promise.resolve(true)));

        const isKnown = await output2.isKnown;
        assert.equal(isKnown, true);

        const value = await output2.promise();
        assert.equal(value, "inner");
    }));

    it("propagates false isKnown bit from inner Output", asyncTest(async () => {
        runtime.setIsDryRun(true);

        const output1 = new Output(new Set(), Promise.resolve("outer"), Promise.resolve(true));
        const output2 = output1.apply(v => new Output(new Set(), Promise.resolve("inner"), Promise.resolve(false)));

        const isKnown = await output2.isKnown;
        assert.equal(isKnown, false);

        const value = await output2.promise();
        assert.equal(value, "inner");
    }));

    it("can await even when isKnown is a rejected promise.", asyncTest(async () => {
        runtime.setIsDryRun(true);

        const output1 = new Output(new Set(), Promise.resolve("outer"), Promise.resolve(true));
        const output2 = output1.apply(v => new Output(new Set(), Promise.resolve("inner"), Promise.reject(new Error())));

        const isKnown = await output2.isKnown;
        assert.equal(isKnown, false);

        try {
            const value = await output2.promise();
        }
        catch (err) {
            return;
        }

        assert.fail("Should not read here");
    }));

    describe("concat", () => {
        it ("handles no args", asyncTest(async () => {
            const result = concat();
            assert.equal(await result.promise(), "");
        }));

        it ("handles empty string arg", asyncTest(async () => {
            const result = concat("");
            assert.equal(await result.promise(), "");
        }));

        it ("handles non-empty string arg", asyncTest(async () => {
            const result = concat("a");
            assert.equal(await result.promise(), "a");
        }));

        it ("handles promise string arg", asyncTest(async () => {
            const result = concat(Promise.resolve("a"));
            assert.equal(await result.promise(), "a");
        }));

        it ("handles output string arg", asyncTest(async () => {
            const result = concat(output("a"));
            assert.equal(await result.promise(), "a");
        }));

        it ("handles multiple args", asyncTest(async () => {
            const result = concat("http://", output("a"), ":", 80);
            assert.equal(await result.promise(), "http://a:80");
        }));
    });

    describe("interpolate", () => {
        it ("handles empty interpolation", asyncTest(async () => {
            const result = interpolate ``;
            assert.equal(await result.promise(), "");
        }));

        it ("handles no placeholders arg", asyncTest(async () => {
            const result = interpolate `a`;
            assert.equal(await result.promise(), "a");
        }));

        it ("handles string placeholders arg", asyncTest(async () => {
            const result = interpolate `${"a"}`;
            assert.equal(await result.promise(), "a");
        }));

        it ("handles promise placeholders arg", asyncTest(async () => {
            const result = interpolate `${Promise.resolve("a")}`;
            assert.equal(await result.promise(), "a");
        }));

        it ("handles output placeholders arg", asyncTest(async () => {
            const result = interpolate `${output("a")}`;
            assert.equal(await result.promise(), "a");
        }));

        it ("handles multiple args", asyncTest(async () => {
            const result = interpolate `http://${output("a")}:${80}/`;
            assert.equal(await result.promise(), "http://a:80/");
        }));
    });
});<|MERGE_RESOLUTION|>--- conflicted
+++ resolved
@@ -20,57 +20,6 @@
 import { asyncTest } from "./util";
 
 describe("output", () => {
-<<<<<<< HEAD
-    // it("throws on toString in string concat", () => {
-    //     const output = new Output(new Set(), Promise.resolve("outer"), Promise.resolve(true));
-    //     try {
-    //         const str = "" + output;
-    //     }
-    //     catch (e) {
-    //         return;
-    //     }
-
-    //     throw new Error("Should have gotten error above!");
-    // });
-
-    // it("throws on toString in normal interpolation", () => {
-    //     const output = new Output(new Set(), Promise.resolve("outer"), Promise.resolve(true));
-    //     try {
-    //         const str = `${output}`;
-    //     }
-    //     catch (e) {
-    //         return;
-    //     }
-
-    //     throw new Error("Should have gotten error above!");
-    // });
-
-    // it("throws on JSON.stringify", () => {
-    //     const output = new Output(new Set(), Promise.resolve("outer"), Promise.resolve(true));
-    //     try {
-    //         const str = JSON.stringify(output);
-    //     }
-    //     catch (e) {
-    //         return;
-    //     }
-
-    //     throw new Error("Should have gotten error above!");
-    // });
-
-    // it("throws on JSON.stringify even when nested", () => {
-    //     const output = new Output(new Set(), Promise.resolve("outer"), Promise.resolve(true));
-    //     try {
-    //         const str = JSON.stringify({ o: output });
-    //     }
-    //     catch (e) {
-    //         return;
-    //     }
-
-    //     throw new Error("Should have gotten error above!");
-    // });
-
-=======
->>>>>>> 0d2d1eb6
     it("propagates true isKnown bit from inner Output", asyncTest(async () => {
         runtime.setIsDryRun(true);
 
