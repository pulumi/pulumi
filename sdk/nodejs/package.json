--- conflicted
+++ resolved
@@ -16,12 +16,8 @@
         "google-protobuf": "^3.4.0",
         "grpc": "^1.6.0",
         "minimist": "^1.2.0",
-<<<<<<< HEAD
+        "require-from-string": "^2.0.1",
         "source-map-support": "^0.4.16",
         "typescript": "^2.5.2"
-=======
-        "require-from-string": "^2.0.1",
-        "source-map-support": "^0.4.16"
->>>>>>> 997ea702
     }
 }