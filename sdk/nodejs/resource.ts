--- conflicted
+++ resolved
@@ -309,581 +309,4 @@
 /* @internal */
 export const testingOptions = {
     isDryRun: false,
-<<<<<<< HEAD
-};
-
-/**
- * Output helps encode the relationship between Resources in a Pulumi application. Specifically an
- * Output holds onto a piece of Data and the Resource it was generated from. An Output value can
- * then be provided when constructing new Resources, allowing that new Resource to know both the
- * value as well as the Resource the value came from.  This allows for a precise 'Resource
- * dependency graph' to be created, which properly tracks the relationship between resources.
- */
-class OutputImpl<T> implements OutputInstance<T> {
-    /**
-     * A private field to help with RTTI that works in SxS scenarios.
-     *
-     * This is internal instead of being truly private, to support mixins and our serialization model.
-     */
-    // tslint:disable-next-line:variable-name
-    /* @internal */ public readonly __pulumiOutput: boolean = true;
-
-    /**
-     * Whether or not this 'Output' should actually perform .apply calls.  During a preview,
-     * an Output value may not be known (because it would have to actually be computed by doing an
-     * 'update').  In that case, we don't want to perform any .apply calls as the callbacks
-     * may not expect an undefined value.  So, instead, we just transition to another Output
-     * value that itself knows it should not perform .apply calls.
-     */
-    /* @internal */ public readonly isKnown: Promise<boolean>;
-
-    /**
-     * Method that actually produces the concrete value of this output, as well as the total
-     * deployment-time set of resources this output depends on.
-     *
-     * Only callable on the outside.
-     */
-    /* @internal */ public readonly promise: () => Promise<T>;
-
-    /**
-     * The list of resource that this output value depends on.
-     *
-     * Only callable on the outside.
-     */
-    /* @internal */ public readonly resources: () => Set<Resource>;
-
-    public readonly apply: <U>(func: (t: T) => Input<U>) => Output<U>;
-    public readonly get: () => T;
-
-    // Statics
-
-    /**
-     * create takes any Input value and converts it into an Output, deeply unwrapping nested Input
-     * values as necessary.
-     */
-    public static create<T>(val: Input<T>): Output<Unwrap<T>>;
-    public static create<T>(val: Input<T> | undefined): Output<Unwrap<T | undefined>>;
-    public static create<T>(val: Input<T | undefined>): Output<Unwrap<T | undefined>> {
-        return output<T>(<any>val);
-    }
-
-    /**
-     * Returns true if the given object is an instance of Output<T>.  This is designed to work even when
-     * multiple copies of the Pulumi SDK have been loaded into the same process.
-     */
-    public static isInstance<T>(obj: any): obj is Output<T> {
-        return utils.isInstance(obj, "__pulumiOutput");
-    }
-
-    /* @internal */ public constructor(
-            resources: Set<Resource> | Resource[] | Resource, promise: Promise<T>, isKnown: Promise<boolean>) {
-        this.isKnown = isKnown;
-
-        // Always create a copy so that no one accidentally modifies our Resource list.
-        if (Array.isArray(resources)) {
-            this.resources = () => new Set<Resource>(resources);
-        } else if (resources instanceof Set) {
-            this.resources = () => new Set<Resource>(resources);
-        } else {
-            this.resources = () => new Set<Resource>([resources]);
-        }
-
-        this.promise = () => promise;
-
-        this.apply = <any>(<U>(func: (t: T) => Input<U>) => {
-            let innerIsKnownResolve: (val: boolean) => void;
-            const innerIsKnown = new Promise<boolean>(resolve => {
-                innerIsKnownResolve = resolve;
-            });
-
-            // The known state of the output we're returning depends on if we're known as well, and
-            // if a potential lifted inner Output is known.  If we get an inner Output, and it is
-            // not known itself, then the result we return should not be known.
-            const resultIsKnown = Promise.all([isKnown, innerIsKnown]).then(([k1, k2]) => k1 && k2);
-
-            return new Output<U>(resources, promise.then(async v => {
-                try {
-                    if (runtime.isDryRun()) {
-                        // During previews only perform the apply if the engine was able to
-                        // give us an actual value for this Output.
-                        const applyDuringPreview = await isKnown;
-
-                        if (!applyDuringPreview) {
-                            // We didn't actually run the function, our new Output is definitely
-                            // **not** known.
-                            innerIsKnownResolve(false);
-                            return <U><any>undefined;
-                        }
-                    }
-
-                    const transformed = await func(v);
-                    if (Output.isInstance(transformed)) {
-                        // Note: if the func returned a Output, we unwrap that to get the inner value
-                        // returned by that Output.  Note that we are *not* capturing the Resources of
-                        // this inner Output.  That's intentional.  As the Output returned is only
-                        // supposed to be related this *this* Output object, those resources should
-                        // already be in our transitively reachable resource graph.
-
-                        // The callback func has produced an inner Output that may be 'known' or 'unknown'.
-                        // We have to properly forward that along to our outer output.  That way the Outer
-                        // output doesn't consider itself 'known' then the inner Output did not.
-                        innerIsKnownResolve(await transformed.isKnown);
-                        return await transformed.promise();
-                    } else {
-                        // We successfully ran the inner function.  Our new Output should be considered known.
-                        innerIsKnownResolve(true);
-                        return transformed;
-                    }
-                }
-                finally {
-                    // Ensure we always resolve the inner isKnown value no matter what happens
-                    // above. If anything failed along the way, consider this output to be
-                    // not-known. Awaiting this Output's promise() will still throw, but await'ing
-                    // the isKnown bit will just return 'false'.
-                    innerIsKnownResolve(false);
-                }
-            }), resultIsKnown);
-        });
-
-        this.get = () => {
-            throw new Error(`Cannot call '.get' during update or preview.
-To manipulate the value of this Output, use '.apply' instead.`);
-        };
-
-        return new Proxy(this, {
-            get: (obj, prop: keyof T) => {
-                // Recreate the prototype walk to ensure we find any actual members defined directly
-                // on `Output<T>`.
-                for (let o = obj; o; o = Object.getPrototypeOf(o)) {
-                    if (o.hasOwnProperty(prop)) {
-                        return (<any>o)[prop];
-                    }
-                }
-
-                // Always explicitly fail on a member called 'then'.  It is used by other systems to
-                // determine if this is a Promise, and we do not want to indicate that that's what
-                // we are.
-                if (prop === "then") {
-                    return undefined;
-                }
-
-                // Fail out if we are being accessed using a symbol.  Many APIs will access with a
-                // well known symbol (like 'Symbol.toPrimitive') to check for the presence of something.
-                // They will only check for the existence of that member, and we don't want to make it
-                // appear that have those.
-                //
-                // Another way of putting this is that we only forward 'string/number' members to our
-                // underlying value.
-                if (typeof prop === "symbol") {
-                    return undefined;
-                }
-
-                // Else for *any other* property lookup, succeed the lookup and return a lifted
-                // `apply` on the underlying `Output`.
-                return obj.apply(ob => {
-                    if (ob === undefined || ob === null) {
-                        return undefined;
-                    }
-
-                    return ob[prop];
-                });
-            },
-        });
-    }
-}
-
-/**
- * [output] takes any Input value and converts it into an Output, deeply unwrapping nested Input
- * values as necessary.
- *
- * The expected way to use this function is like so:
- *
- * ```ts
- *      var transformed = pulumi.output(someVal).apply(unwrapped => {
- *          // Do whatever you want now.  'unwrapped' will contain no outputs/promises inside
- *          // here, so you can easily do whatever sort of transformation is most convenient.
- *      });
- *
- *      // the result can be passed to another Resource.  The dependency information will be
- *      // properly maintained.
- *      var someResource = new SomeResource(name, { data: transformed ... });
- * ```
- */
-export function output<T>(val: Input<T>): Output<Unwrap<T>>;
-export function output<T>(val: Input<T> | undefined): Output<Unwrap<T | undefined>>;
-export function output<T>(val: Input<T | undefined>): Output<Unwrap<T | undefined>> {
-    if (val === null || typeof val !== "object") {
-        // strings, numbers, booleans, functions, symbols, undefineds, nulls are all returned as
-        // themselves.  They are always 'known' (i.e. we can safely 'apply' off of them even during
-        // preview).
-        return createSimpleOutput(val);
-    }
-    else if (Resource.isInstance(val)) {
-        // Don't unwrap Resources, there are existing codepaths that return Resources through
-        // Outputs and we want to preserve them as is when flattening.
-        return createSimpleOutput(val);
-    }
-    else if (val instanceof Promise) {
-        // For a promise, we can just treat the same as an output that points to that resource. So
-        // we just create an Output around the Promise, and immediately apply the unwrap function on
-        // it to transform the value it points at.
-        return <any>new Output(new Set(), val, /*isKnown*/ Promise.resolve(true)).apply(output);
-    }
-    else if (Output.isInstance(val)) {
-        return <any>val.apply(output);
-    }
-    else if (val instanceof Array) {
-        return <any>all(val.map(output));
-    }
-    else {
-        const unwrappedObject: any = {};
-        Object.keys(val).forEach(k => {
-            unwrappedObject[k] = output((<any>val)[k]);
-        });
-
-        return <any>all(unwrappedObject);
-    }
-}
-
-function createSimpleOutput(val: any) {
-    return new Output(new Set(), Promise.resolve(val), /*isKnown*/ Promise.resolve(true));
-}
-
-/**
- * Allows for multiple Output objects to be combined into a single Output object.  The single Output
- * will depend on the union of Resources that the individual dependencies depend on.
- *
- * This can be used in the following manner:
- *
- * ```ts
- * var d1: Output<string>;
- * var d2: Output<number>;
- *
- * var d3: Output<ResultType> = Output.all([d1, d2]).apply(([s, n]) => ...);
- * ```
- *
- * In this example, taking a dependency on d3 means a resource will depend on all the resources of
- * d1 and d2.
- */
-// tslint:disable:max-line-length
-export function all<T>(val: Record<string, Input<T>>): Output<Record<string, Unwrap<T>>>;
-export function all<T1, T2, T3, T4, T5, T6, T7, T8>(values: [Input<T1> | undefined, Input<T2> | undefined, Input<T3> | undefined, Input<T4> | undefined, Input<T5> | undefined, Input<T6> | undefined, Input<T7> | undefined, Input<T8> | undefined]): Output<[Unwrap<T1>, Unwrap<T2>, Unwrap<T3>, Unwrap<T4>, Unwrap<T5>, Unwrap<T6>, Unwrap<T7>, Unwrap<T8>]>;
-export function all<T1, T2, T3, T4, T5, T6, T7>(values: [Input<T1> | undefined, Input<T2> | undefined, Input<T3> | undefined, Input<T4> | undefined, Input<T5> | undefined, Input<T6> | undefined, Input<T7> | undefined]): Output<[Unwrap<T1>, Unwrap<T2>, Unwrap<T3>, Unwrap<T4>, Unwrap<T5>, Unwrap<T6>, Unwrap<T7>]>;
-export function all<T1, T2, T3, T4, T5, T6>(values: [Input<T1> | undefined, Input<T2> | undefined, Input<T3> | undefined, Input<T4> | undefined, Input<T5> | undefined, Input<T6> | undefined]): Output<[Unwrap<T1>, Unwrap<T2>, Unwrap<T3>, Unwrap<T4>, Unwrap<T5>, Unwrap<T6>]>;
-export function all<T1, T2, T3, T4, T5>(values: [Input<T1> | undefined, Input<T2> | undefined, Input<T3> | undefined, Input<T4> | undefined, Input<T5> | undefined]): Output<[Unwrap<T1>, Unwrap<T2>, Unwrap<T3>, Unwrap<T4>, Unwrap<T5>]>;
-export function all<T1, T2, T3, T4>(values: [Input<T1> | undefined, Input<T2> | undefined, Input<T3> | undefined, Input<T4> | undefined]): Output<[Unwrap<T1>, Unwrap<T2>, Unwrap<T3>, Unwrap<T4>]>;
-export function all<T1, T2, T3>(values: [Input<T1> | undefined, Input<T2> | undefined, Input<T3> | undefined]): Output<[Unwrap<T1>, Unwrap<T2>, Unwrap<T3>]>;
-export function all<T1, T2>(values: [Input<T1> | undefined, Input<T2> | undefined]): Output<[Unwrap<T1>, Unwrap<T2>]>;
-export function all<T>(ds: (Input<T> | undefined)[]): Output<Unwrap<T>[]>;
-export function all<T>(val: Input<T>[] | Record<string, Input<T>>): Output<any> {
-    if (val instanceof Array) {
-        const allOutputs = val.map(v => output(v));
-
-        const [resources, isKnown] = getResourcesAndIsKnown(allOutputs);
-        const promisedArray = Promise.all(allOutputs.map(o => o.promise()));
-
-        return new Output<Unwrap<T>[]>(new Set<Resource>(resources), promisedArray, isKnown);
-    } else {
-        const keysAndOutputs = Object.keys(val).map(key => ({ key, value: output(val[key]) }));
-        const allOutputs = keysAndOutputs.map(kvp => kvp.value);
-
-        const [resources, isKnown] = getResourcesAndIsKnown(allOutputs);
-        const promisedObject = getPromisedObject(keysAndOutputs);
-
-        return new Output<Record<string, Unwrap<T>>>(new Set<Resource>(resources), promisedObject, isKnown);
-    }
-}
-
-async function getPromisedObject<T>(
-        keysAndOutputs: { key: string, value: Output<Unwrap<T>> }[]): Promise<Record<string, Unwrap<T>>> {
-    const result: Record<string, Unwrap<T>> = {};
-    for (const kvp of keysAndOutputs) {
-        result[kvp.key] = await kvp.value.promise();
-    }
-
-    return result;
-}
-
-function getResourcesAndIsKnown<T>(allOutputs: Output<Unwrap<T>>[]): [Resource[], Promise<boolean>] {
-    const allResources = allOutputs.reduce<Resource[]>((arr, o) => (arr.push(...o.resources()), arr), []);
-
-    // A merged output is known if all of its inputs are known.
-    const isKnown = Promise.all(allOutputs.map(o => o.isKnown)).then(ps => ps.every(b => b));
-
-    return [allResources, isKnown];
-}
-
-/**
- * [Input] is a property input for a resource.  It may be a promptly available T, a promise for one,
- * or the output from a existing Resource.
- */
-export type Input<T> = T | Promise<T> | Output<T>;
-
-/**
- * [Inputs] is a map of property name to property input, one for each resource property value.
- */
-export type Inputs = Record<string, Input<any>>;
-
-/**
- * The 'Unwrap' type allows us to express the operation of taking a type, with potentially deeply
- * nested Promises and Outputs and to then get that same type with all the Promises and Outputs
- * replaced with their wrapped type.  Note that this Unwrapping is 'deep'.  So if you had:
- *
- *      `type X = { A: Promise<{ B: Output<{ c: Input<boolean> }> }> }`
- *
- * Then `Unwrap<X>` would be equivalent to:
- *
- *      `...    = { A: { B: { C: boolean } } }`
- *
- * Unwrapping sees through Promises, Outputs, Arrays and Objects.
- *
- * Note: due to TypeScript limitations there are some things that cannot be expressed. Specifically,
- * if you had a `Promise<Output<T>>` then the Unwrap type would not be able to undo both of those
- * wraps. In practice that should be ok.  Values in an object graph should not wrap Outputs in
- * Promises.  Instead, any code that needs to work Outputs and also be async should either create
- * the Output with the Promise (which will collapse into just an Output).  Or, it should start with
- * an Output and call [apply] on it, passing in an async function.  This will also collapse and just
- * produce an Output.
- *
- * In other words, this should not be used as the shape of an object: `{ a: Promise<Output<...>> }`.
- * It should always either be `{ a: Promise<NonOutput> }` or just `{ a: Output<...> }`.
- */
-export type Unwrap<T> =
-    // 1. If we have a promise, just get the type it itself is wrapping and recursively unwrap that.
-    // 2. Otherwise, if we have an output, do the same as a promise and just unwrap the inner type.
-    // 3. Otherwise, we have a basic type.  Just unwrap that.
-    T extends Promise<infer U1> ? UnwrapSimple<U1> :
-    T extends Output<infer U2> ? UnwrapSimple<U2> :
-    UnwrapSimple<T>;
-
-type primitive = Function | string | number | boolean | undefined | null;
-
-/**
- * Handles encountering basic types when unwrapping.
- */
-export type UnwrapSimple<T> =
-    // 1. Any of the primitive types just unwrap to themselves.
-    // 2. An array of some types unwraps to an array of that type itself unwrapped. Note, due to a
-    //    TS limitation we cannot express that as Array<Unwrap<U>> due to how it handles recursive
-    //    types. We work around that by introducing an structurally equivalent interface that then
-    //    helps make typescript defer type-evaluation instead of doing it eagerly.
-    // 3. An object unwraps to an object with properties of the same name, but where the property
-    //    types have been unwrapped.
-    // 4. return 'never' at the end so that if we've missed something we'll discover it.
-    T extends primitive ? T :
-    T extends Resource ? T :
-    T extends Array<infer U> ? UnwrappedArray<U> :
-    T extends object ? UnwrappedObject<T> :
-    never;
-
-export interface UnwrappedArray<T> extends Array<Unwrap<T>> {}
-
-export type UnwrappedObject<T> = {
-    [P in keyof T]: Unwrap<T[P]>;
-};
-
-/**
- * Instance side of the [Output<T>] type.  Exposes the deployment-time and run-time mechanisms
- * for working with the underlying value of an [Output<T>].
- */
-export interface OutputInstance<T> {
-    /* @internal */ readonly isKnown: Promise<boolean>;
-    /* @internal */ promise(): Promise<T>;
-    /* @internal */ resources(): Set<Resource>;
-
-    /**
-     * Transforms the data of the output with the provided func.  The result remains a
-     * Output so that dependent resources can be properly tracked.
-     *
-     * 'func' is not allowed to make resources.
-     *
-     * 'func' can return other Outputs.  This can be handy if you have a Output<SomeVal>
-     * and you want to get a transitive dependency of it.  i.e.
-     *
-     * ```ts
-     * var d1: Output<SomeVal>;
-     * var d2 = d1.apply(v => v.x.y.OtherOutput); // getting an output off of 'v'.
-     * ```
-     *
-     * In this example, taking a dependency on d2 means a resource will depend on all the resources
-     * of d1.  It will *not* depend on the resources of v.x.y.OtherDep.
-     *
-     * Importantly, the Resources that d2 feels like it will depend on are the same resources as d1.
-     * If you need have multiple Outputs and a single Output is needed that combines both
-     * set of resources, then 'pulumi.all' should be used instead.
-     *
-     * This function will only be called execution of a 'pulumi update' request.  It will not run
-     * during 'pulumi preview' (as the values of resources are of course not known then). It is not
-     * available for functions that end up executing in the cloud during runtime.  To get the value
-     * of the Output during cloud runtime execution, use `get()`.
-     */
-    apply<U>(func: (t: T) => Input<U>): Output<U>;
-
-    /**
-     * Retrieves the underlying value of this dependency.
-     *
-     * This function is only callable in code that runs in the cloud post-deployment.  At this
-     * point all Output values will be known and can be safely retrieved. During pulumi deployment
-     * or preview execution this must not be called (and will throw).  This is because doing so
-     * would allow Output values to flow into Resources while losing the data that would allow
-     * the dependency graph to be changed.
-     */
-    get(): T;
-}
-
-/**
- * Static side of the [Output<T>] type.  Can be used to [create] Outputs as well as test
- * arbitrary values to see if they are [Output]s.
- */
-export interface OutputConstructor {
-    create<T>(val: Input<T>): Output<Unwrap<T>>;
-    create<T>(val: Input<T> | undefined): Output<Unwrap<T | undefined>>;
-
-    isInstance<T>(obj: any): obj is Output<T>;
-
-    /* @internal */ new<T>(
-            resources: Set<Resource> | Resource[] | Resource,
-            promise: Promise<T>,
-            isKnown: Promise<boolean>): Output<T>;
-}
-
-/**
- * [Output] helps encode the relationship between Resources in a Pulumi application. Specifically an
- * [Output] holds onto a piece of Data and the Resource it was generated from. An [Output] value can
- * then be provided when constructing new Resources, allowing that new Resource to know both the
- * value as well as the Resource the value came from.  This allows for a precise 'Resource
- * dependency graph' to be created, which properly tracks the relationship between resources.
- *
- * An [Output] is used in a Pulumi program differently depending on if the application is executing
- * at 'deployment time' (i.e. when actually running the 'pulumi' executable), or at 'run time' (i.e.
- * a piece of code running in some Cloud).
- *
- * At 'deployment time', the correct way to work with the underlying value is to call
- * [Output.apply(func)].  This allows the value to be accessed and manipulated, while still
- * resulting in an [Output] that is keeping track of [Resource]s appropriately.  At deployment time
- * the underlying value may or may not exist (for example, if a preview is being performed).  In
- * this case, the 'func' callback will not be executed, and calling [.apply] will immediately return
- * an [Output] that points to the [undefined] value.  During a normal [update] though, the 'func'
- * callbacks should always be executed.
- *
- * At 'run time', the correct way to work with the underlying value is to simply call [Output.get]
- * which will be promptly return the entire value.  This will be a simple JavaScript object that can
- * be manipulated as necessary.
- *
- * To ease with using [Output]s at 'deployment time', pulumi will 'lift' simple data properties of
- * an underlying value to the [Output] itself.  For example:
- *
- * ```ts
- *      const o: Output<{ name: string, age: number, orders: Order[] }> = ...;
- *      const name : Output<string> = o.name;
- *      const age  : Output<number> = o.age;
- *      const first: Output<Order>  = o.orders[0];
- * ```
- *
- * Instead of having to write:
- *
- * ```ts
- *      const o: Output<{ name: string, age: number, orders: Order[] }> = ...;
- *      const name : Output<string> = o.apply(v => v.name);
- *      const age  : Output<number> = o.apply(v => v.age);
- *      const first: Output<Order> = o.apply(v => v.orders[0]);
- * ```
- */
-export type Output<T> = OutputInstance<T> & Lifted<T>;
-// tslint:disable-next-line:variable-name
-export const Output: OutputConstructor = <any>OutputImpl;
-
-/**
- * The [Lifted] type allows us to express the operation of taking a type, with potentially deeply
- * nested objects and arrays and to then get a type with the same properties, except whose property
- * types are now [Output]s of the original property type.
- *
- * For example:
- *
- *
- *      `type X = { A: string, B: { c: boolean } }`
- *
- * Then `Lifted<X>` would be equivalent to:
- *
- *      `...    = { A: Output<string>, B: Output<{ C: Output<boolean> }> }`
- *
- * [Lifted] is somewhat the opposite of [Unwrap].  It's primary purpose is to allow an instance of
- * [Output<SomeType>] to provide simple access to the properties of [SomeType] directly on the instance
- * itself (instead of haveing to use [.apply]).
- *
- * This lifting only happens through simple pojo objects and arrays.  Functions, for example, are not
- * lifted.  So you cannot do:
- *
- * ```ts
- *      const o: Output<string> = ...;
- *      const c: Output<number> = o.charCodeAt(0);
- * ```
- *
- * Instead, you still need to write;
- *
- * ```ts
- *      const o: Output<string> = ...;
- *      const c: Output<number> = o.apply(v => v.charCodeAt(0));
- * ```
- */
-export type Lifted<T> =
-    // Output<T> is an intersection type with 'Lifted<T>'.  So, when we don't want to add any
-    // members to Output<T>, we just return `{}` which will leave it untouched.
-    T extends Function ? {} :
-    T extends primitive ? {} :
-    T extends Resource ? {} :
-    T extends Array<infer U> ? LiftedArray<U> :
-    T extends object ? LiftedObject<T> :
-    never;
-
-export interface LiftedArray<T> extends Array<Output<T>> {}
-
-export type LiftedObject<T> = {
-    [P in keyof T]: Output<T[P]>;
-};
-
-/**
- * [concat] takes a sequence of [Inputs], stringifies each, and concatenates all values into one
- * final string.  Individual inputs can be any sort of [Input] value.  i.e. they can be [Promise]s,
- * [Output]s, or just plain JavaScript values.  This can be used like so:
- *
- * ```ts
- *      // 'server' and 'loadBalancer' are both resources that expose [Output] properties.
- *      let val: Output<string> = pulumi.concat("http://", server.hostname, ":", loadBalancer.port);
- * ```
- *
- */
-export function concat(...params: Input<any>[]): Output<string> {
-    return output(params).apply(array => array.join(""));
-}
-
-/**
- * [interpolate] is similar to [concat] but is designed to be used as a tagged template expression.
- * i.e.:
- *
- * ```ts
- *      // 'server' and 'loadBalancer' are both resources that expose [Output] properties.
- *      let val: Output<string> = pulumi.interpolate `http://${server.hostname}:${loadBalancer.port}`
- * ```
- *
- * As with [concat] the 'placeholders' between `${}` can be any Inputs.  i.e. they can be
- * [Promise]s, [Output]s, or just plain JavaScript values.
- */
-export function interpolate(literals: TemplateStringsArray, ...placeholders: Input<any>[]): Output<string> {
-    return output(placeholders).apply(unwrapped => {
-        let result = "";
-
-        // interleave the literals with the placeholders
-        for (let i = 0; i < unwrapped.length; i++) {
-            result += literals[i];
-            result += unwrapped[i];
-        }
-
-        // add the last literal
-        result += literals[literals.length - 1];
-        return result;
-    });
-}
-=======
-};
->>>>>>> 5211954f
+};