--- conflicted
+++ resolved
@@ -199,16 +199,14 @@
             throw new ResourceError("Missing resource name argument (for URN creation)", opts.parent);
         }
 
-<<<<<<< HEAD
+        this.__name = name;
+
+        // Make a shallow clone of opts to ensure we don't modify the value passed in.
+        opts = Object.assign({}, opts);
+
         if (opts.provider && (<ComponentResourceOptions>opts).providers) {
             throw new ResourceError("Do not supply both 'provider' and 'providers' options to a ComponentResource.", opts.parent);
         }
-=======
-        this.__name = name;
-
-        // Make a shallow clone of opts to ensure we don't modify the value passed in.
-        opts = Object.assign({}, opts);
->>>>>>> 2870518a
 
         // Check the parent type if one exists and fill in any default options.
         this.__providers = {};
@@ -372,8 +370,20 @@
      * When set to true, protect ensures this resource cannot be deleted.
      */
     protect?: boolean;
-<<<<<<< HEAD
-
+    /**
+     * Ignore changes to any of the specified properties.
+     */
+    ignoreChanges?: string[];
+    /**
+     * An optional version, corresponding to the version of the provider plugin that should be used when operating on
+     * this resource. This version overrides the version information inferred from the current package and should
+     * rarely be used.
+     */
+    version?: string;
+    /**
+     * An optional list of aliases to treat this resource as matching.
+     */
+    aliases?: Input<URN | Alias>[];
     /**
      * An optional provider to use for this resource's CRUD operations. If no provider is supplied,
      * the default provider for the resource's package will be used. The default provider is pulled
@@ -382,22 +392,6 @@
      * If this is a [ComponentResourceOptions] do not provide both [provider] and [providers]
      */
     provider?: ProviderResource;
-=======
-    /**
-     * Ignore changes to any of the specified properties.
-     */
-    ignoreChanges?: string[];
-    /**
-     * An optional version, corresponding to the version of the provider plugin that should be used when operating on
-     * this resource. This version overrides the version information inferred from the current package and should
-     * rarely be used.
-     */
-    version?: string;
-    /**
-     * An optional list of aliases to treat this resoruce as matching.
-     */
-    aliases?: Input<URN | Alias>[];
->>>>>>> 2870518a
 }
 
 /**
