--- conflicted
+++ resolved
@@ -346,11 +346,7 @@
             // resource's properties will be resolved asynchronously after the operation completes, so
             // that dependent computations resolve normally.  If we are just planning, on the other
             // hand, values will never resolve.
-<<<<<<< HEAD
-            registerResource(this, t, newname, custom, props, opts);
-=======
-            registerResource(this, t, name, custom, remote, urn => new DependencyResource(urn), props, opts);
->>>>>>> a41ed759
+            registerResource(this, t, newname, custom, remote, urn => new DependencyResource(urn), props, opts);
         }
     }
 }
