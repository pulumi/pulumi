--- conflicted
+++ resolved
@@ -37,7 +37,6 @@
 
 
 const config = new pulumi.Config();
-<<<<<<< HEAD
 const aMap = config.requireObject<Record<string, string>>("aMap");
 export const plainTrySuccess = try_(
     () => aMap.a,
@@ -56,18 +55,9 @@
     () => aSecretMap.b,
     () => "fallback"
 );
-const anObject = config.requireObject("anObject");
+const anObject = config.requireObject<any>("anObject");
 export const dynamicTrySuccess = tryOutput_(
     () => anObject.a,
-=======
-const object = config.requireObject<any>("object");
-export const trySucceed = try_(
-    // @ts-ignore
-    () => str,
-    // @ts-ignore
-    () => object.a,
-    // @ts-ignore
->>>>>>> cc0d6e38
     () => "fallback"
 );
 export const dynamicTryFailure = tryOutput_(
@@ -76,10 +66,10 @@
 );
 const aSecretObject = pulumi.secret(anObject);
 export const outputDynamicTrySuccess = tryOutput_(
-    () => aSecretObject?.a,
+    () => aSecretObject.apply(aSecretObject => aSecretObject.a),
     () => "fallback"
 );
 export const outputDynamicTryFailure = tryOutput_(
-    () => aSecretObject?.b,
+    () => aSecretObject.apply(aSecretObject => aSecretObject.b),
     () => "fallback"
 );