--- conflicted
+++ resolved
@@ -245,18 +245,15 @@
     addAliases(value?: pulumi_alias_pb.Alias, index?: number): pulumi_alias_pb.Alias;
     getDeletedwith(): string;
     setDeletedwith(value: string): RegisterResourceRequest;
-<<<<<<< HEAD
+    clearReplaceWithList(): void;
+    getReplaceWithList(): Array<string>;
+    setReplaceWithList(value: Array<string>): RegisterResourceRequest;
+    addReplaceWith(value: string, index?: number): string;
 
     hasReplacementTrigger(): boolean;
     clearReplacementTrigger(): void;
     getReplacementTrigger(): google_protobuf_struct_pb.Value | undefined;
     setReplacementTrigger(value?: google_protobuf_struct_pb.Value): RegisterResourceRequest;
-=======
-    clearReplaceWithList(): void;
-    getReplaceWithList(): Array<string>;
-    setReplaceWithList(value: Array<string>): RegisterResourceRequest;
-    addReplaceWith(value: string, index?: number): string;
->>>>>>> ee8fc751
     getAliasspecs(): boolean;
     setAliasspecs(value: boolean): RegisterResourceRequest;
 
@@ -332,11 +329,8 @@
         retainondelete?: boolean,
         aliasesList: Array<pulumi_alias_pb.Alias.AsObject>,
         deletedwith: string,
-<<<<<<< HEAD
+        replaceWithList: Array<string>,
         replacementTrigger?: google_protobuf_struct_pb.Value.AsObject,
-=======
-        replaceWithList: Array<string>,
->>>>>>> ee8fc751
         aliasspecs: boolean,
         sourceposition?: pulumi_source_pb.SourcePosition.AsObject,
         stacktrace?: pulumi_source_pb.StackTrace.AsObject,
@@ -797,11 +791,8 @@
         hooks?: RegisterResourceRequest.ResourceHooksBinding.AsObject,
         pb_import: string,
         hideDiffList: Array<string>,
-<<<<<<< HEAD
+        replaceWithList: Array<string>,
         replacementTrigger?: google_protobuf_struct_pb.Value.AsObject,
-=======
-        replaceWithList: Array<string>,
->>>>>>> ee8fc751
     }
 }
 
