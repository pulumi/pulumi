// Copyright 2016-2018, Pulumi Corporation.
//
// Licensed under the Apache License, Version 2.0 (the "License");
// you may not use this file except in compliance with the License.
// You may obtain a copy of the License at
//
//     http://www.apache.org/licenses/LICENSE-2.0
//
// Unless required by applicable law or agreed to in writing, software
// distributed under the License is distributed on an "AS IS" BASIS,
// WITHOUT WARRANTIES OR CONDITIONS OF ANY KIND, either express or implied.
// See the License for the specific language governing permissions and
// limitations under the License.

import * as log from "./log";
import { Resource } from "./resource";
import * as runtime from "./runtime";
import * as utils from "./utils";

/**
 * Output helps encode the relationship between Resources in a Pulumi application. Specifically an
 * Output holds onto a piece of Data and the Resource it was generated from. An Output value can
 * then be provided when constructing new Resources, allowing that new Resource to know both the
 * value as well as the Resource the value came from.  This allows for a precise 'Resource
 * dependency graph' to be created, which properly tracks the relationship between resources.
 */
class OutputImpl<T> implements OutputInstance<T> {
    /**
     * A private field to help with RTTI that works in SxS scenarios.
     *
     * This is internal instead of being truly private, to support mixins and our serialization model.
     */
    // tslint:disable-next-line:variable-name
    /* @internal */ public readonly __pulumiOutput: boolean = true;

    /**
     * Whether or not this 'Output' should actually perform .apply calls.  During a preview,
     * an Output value may not be known (because it would have to actually be computed by doing an
     * 'update').  In that case, we don't want to perform any .apply calls as the callbacks
     * may not expect an undefined value.  So, instead, we just transition to another Output
     * value that itself knows it should not perform .apply calls.
     */
    /* @internal */ public readonly isKnown: Promise<boolean>;

    /**
     * Method that actually produces the concrete value of this output, as well as the total
     * deployment-time set of resources this output depends on.
     *
     * Only callable on the outside.
     */
    /* @internal */ public readonly promise: () => Promise<T>;

    /**
     * The list of resource that this output value depends on.
     *
     * Only callable on the outside.
     */
    /* @internal */ public readonly resources: () => Set<Resource>;

    public readonly apply: <U>(func: (t: T) => Input<U>) => Output<U>;
    public readonly get: () => T;

    /**
     * [toString] on an [Output<T>] is not supported.  This is because the value an [Output] points
     * to is asynchronously computed (and thus, this is akin to calling [toString] on a [Promise]).
     *
     * Calling this will simply return useful text about the issue, and will log a warning. In a
     * future version of `@pulumi/pulumi` this will be changed to throw an error when this occurs.
     *
     * To get the value of an Output<T> as an Output<string> consider either:
     * 1. `o.apply(v => ``prefix${v}suffix``)` or
     * 2. `pulumi.interpolate ``prefix${v}suffix`` `
     *
     * This will return an Output with the inner computed value and all resources still tracked. See
     * https://pulumi.io/help/outputs for more details
     */
    /** @internal */ public toString: () => string;

    /**
     * [toJSON] on an [Output<T>] is not supported.  This is because the value an [Output] points
     * to is asynchronously computed (and thus, this is akin to calling [toJSON] on a [Promise]).
     *
     * Calling this will simply return useful text about the issue, and will log a warning. In a
     * future version of `@pulumi/pulumi` this will be changed to throw an error when this occurs.
     *
     * To get the value of an Output as a JSON value or JSON string consider either:
     * 1. `o.apply(v => v.toJSON())` or
     * 2. `o.apply(v => JSON.stringify(v))`
     *
     * This will return an Output with the inner computed value and all resources still tracked.
     * See https://pulumi.io/help/outputs for more details
     */
    /** @internal */ public toJSON: () => any;

    // Statics

    /**
     * create takes any Input value and converts it into an Output, deeply unwrapping nested Input
     * values as necessary.
     */
    public static create<T>(val: Input<T>): Output<Unwrap<T>>;
    public static create<T>(val: Input<T> | undefined): Output<Unwrap<T | undefined>>;
    public static create<T>(val: Input<T | undefined>): Output<Unwrap<T | undefined>> {
        return output<T>(<any>val);
    }

    /**
     * Returns true if the given object is an instance of Output<T>.  This is designed to work even when
     * multiple copies of the Pulumi SDK have been loaded into the same process.
     */
    public static isInstance<T>(obj: any): obj is Output<T> {
        return utils.isInstance(obj, "__pulumiOutput");
    }

    /* @internal */ public constructor(
            resources: Set<Resource> | Resource[] | Resource, promise: Promise<T>, isKnown: Promise<boolean>) {
        this.isKnown = isKnown;

        let resourcesArray: Resource[];

        // Always create a copy so that no one accidentally modifies our Resource list.
        if (Array.isArray(resources)) {
            resourcesArray = resources;
        } else if (resources instanceof Set) {
            resourcesArray = [...resources];
        } else {
            resourcesArray = [resources];
        }

        this.resources = () => new Set<Resource>(resourcesArray);
        this.promise = () => promise;

<<<<<<< HEAD
        this.apply = <any>(<U>(func: (t: T) => Input<U>) => {
=======
        const firstResource = resourcesArray[0];
        this.toString = () => {
            const message =
`Calling [toString] on an [Output<T>] is not supported.

To get the value of an Output<T> as an Output<string> consider either:
1: o.apply(v => \`prefix\${v}suffix\`)
2: pulumi.interpolate \`prefix\${v}suffix\`

See https://pulumi.io/help/outputs for more details.
This function may throw in a future version of @pulumi/pulumi.`;
            log.warn(message, firstResource);
            return message;
        };

        this.toJSON = () => {
            const message =
`Calling [toJSON] on an [Output<T>] is not supported.

To get the value of an Output as a JSON value or JSON string consider either:
    1: o.apply(v => v.toJSON())
    2: o.apply(v => JSON.stringify(v))

See https://pulumi.io/help/outputs for more details.
This function may throw in a future version of @pulumi/pulumi.`;
            log.warn(message, firstResource);
            return message;
        };

        this.apply = <U>(func: (t: T) => Input<U>) => {
>>>>>>> 3bb8759b
            let innerIsKnownResolve: (val: boolean) => void;
            const innerIsKnown = new Promise<boolean>(resolve => {
                innerIsKnownResolve = resolve;
            });

            // The known state of the output we're returning depends on if we're known as well, and
            // if a potential lifted inner Output is known.  If we get an inner Output, and it is
            // not known itself, then the result we return should not be known.
            const resultIsKnown = Promise.all([isKnown, innerIsKnown]).then(([k1, k2]) => k1 && k2);

            return new Output<U>(resources, promise.then(async v => {
                try {
                    if (runtime.isDryRun()) {
                        // During previews only perform the apply if the engine was able to
                        // give us an actual value for this Output.
                        const applyDuringPreview = await isKnown;

                        if (!applyDuringPreview) {
                            // We didn't actually run the function, our new Output is definitely
                            // **not** known.
                            innerIsKnownResolve(false);
                            return <U><any>undefined;
                        }
                    }

                    const transformed = await func(v);
                    if (Output.isInstance(transformed)) {
                        // Note: if the func returned a Output, we unwrap that to get the inner value
                        // returned by that Output.  Note that we are *not* capturing the Resources of
                        // this inner Output.  That's intentional.  As the Output returned is only
                        // supposed to be related this *this* Output object, those resources should
                        // already be in our transitively reachable resource graph.

                        // The callback func has produced an inner Output that may be 'known' or 'unknown'.
                        // We have to properly forward that along to our outer output.  That way the Outer
                        // output doesn't consider itself 'known' then the inner Output did not.
                        innerIsKnownResolve(await transformed.isKnown);
                        return await transformed.promise();
                    } else {
                        // We successfully ran the inner function.  Our new Output should be considered known.
                        innerIsKnownResolve(true);
                        return transformed;
                    }
                }
                finally {
                    // Ensure we always resolve the inner isKnown value no matter what happens
                    // above. If anything failed along the way, consider this output to be
                    // not-known. Awaiting this Output's promise() will still throw, but await'ing
                    // the isKnown bit will just return 'false'.
                    innerIsKnownResolve(false);
                }
            }), resultIsKnown);
        });

        this.get = () => {
            throw new Error(`Cannot call '.get' during update or preview.
To manipulate the value of this Output, use '.apply' instead.`);
        };

        return new Proxy(this, {
            get: (obj, prop: keyof T) => {
                // Recreate the prototype walk to ensure we find any actual members defined directly
                // on `Output<T>`.
                for (let o = obj; o; o = Object.getPrototypeOf(o)) {
                    if (o.hasOwnProperty(prop)) {
                        return (<any>o)[prop];
                    }
                }

                // Always explicitly fail on a member called 'then'.  It is used by other systems to
                // determine if this is a Promise, and we do not want to indicate that that's what
                // we are.
                if (prop === "then") {
                    return undefined;
                }

                // Do not lift members that start with __.  Technically, if all libraries were
                // using this version of pulumi/pulumi we would not need this.  However, this is
                // so that downstream consumers can use this version of pulumi/pulumi while also
                // passing these new Outputs to older versions of pulumi/pulumi.  The reason this
                // can be a problem is that older versions do an RTTI check that simply asks questions
                // like:
                //
                //      Is there a member on this object called '__pulumiResource'
                //
                // If we automatically lift such a member (even if it eventually points to 'undefined'),
                // then those RTTI checks will succeed.
                //
                // Note: this should be safe to not lift as, in general, properties with this prefix
                // are not at all common (and in general are used to represent private things anyway
                // that likely should not be exposed).
                //
                // Similarly, do not respond to the 'doNotCapture' member name.  It serves a similar
                // RTTI purpose.
                if (typeof prop === "string") {
                    if (prop.startsWith("__") || prop === "doNotCapture") {
                        return undefined;
                    }
                }

                // Fail out if we are being accessed using a symbol.  Many APIs will access with a
                // well known symbol (like 'Symbol.toPrimitive') to check for the presence of something.
                // They will only check for the existence of that member, and we don't want to make it
                // appear that have those.
                //
                // Another way of putting this is that we only forward 'string/number' members to our
                // underlying value.
                if (typeof prop === "symbol") {
                    return undefined;
                }

                // Else for *any other* property lookup, succeed the lookup and return a lifted
                // `apply` on the underlying `Output`.
                return obj.apply(ob => {
                    if (ob === undefined || ob === null) {
                        return undefined;
                    }

                    return ob[prop];
                });
            },
        });
    }
}

/**
 * [output] takes any Input value and converts it into an Output, deeply unwrapping nested Input
 * values as necessary.
 *
 * The expected way to use this function is like so:
 *
 * ```ts
 *      var transformed = pulumi.output(someVal).apply(unwrapped => {
 *          // Do whatever you want now.  'unwrapped' will contain no outputs/promises inside
 *          // here, so you can easily do whatever sort of transformation is most convenient.
 *      });
 *
 *      // the result can be passed to another Resource.  The dependency information will be
 *      // properly maintained.
 *      var someResource = new SomeResource(name, { data: transformed ... });
 * ```
 */
export function output<T>(val: Input<T>): Output<Unwrap<T>>;
export function output<T>(val: Input<T> | undefined): Output<Unwrap<T | undefined>>;
export function output<T>(val: Input<T | undefined>): Output<Unwrap<T | undefined>> {
    if (val === null || typeof val !== "object") {
        // strings, numbers, booleans, functions, symbols, undefineds, nulls are all returned as
        // themselves.  They are always 'known' (i.e. we can safely 'apply' off of them even during
        // preview).
        return createSimpleOutput(val);
    }
    else if (Resource.isInstance(val)) {
        // Don't unwrap Resources, there are existing codepaths that return Resources through
        // Outputs and we want to preserve them as is when flattening.
        return createSimpleOutput(val);
    }
    else if (val instanceof Promise) {
        // For a promise, we can just treat the same as an output that points to that resource. So
        // we just create an Output around the Promise, and immediately apply the unwrap function on
        // it to transform the value it points at.
        return <any>new Output(new Set(), val, /*isKnown*/ Promise.resolve(true)).apply(output);
    }
    else if (Output.isInstance(val)) {
        return <any>val.apply(output);
    }
    else if (val instanceof Array) {
        return <any>all(val.map(output));
    }
    else {
        const unwrappedObject: any = {};
        Object.keys(val).forEach(k => {
            unwrappedObject[k] = output((<any>val)[k]);
        });

        return <any>all(unwrappedObject);
    }
}

function createSimpleOutput(val: any) {
    return new Output(new Set(), Promise.resolve(val), /*isKnown*/ Promise.resolve(true));
}

/**
 * Allows for multiple Output objects to be combined into a single Output object.  The single Output
 * will depend on the union of Resources that the individual dependencies depend on.
 *
 * This can be used in the following manner:
 *
 * ```ts
 * var d1: Output<string>;
 * var d2: Output<number>;
 *
 * var d3: Output<ResultType> = Output.all([d1, d2]).apply(([s, n]) => ...);
 * ```
 *
 * In this example, taking a dependency on d3 means a resource will depend on all the resources of
 * d1 and d2.
 */
// tslint:disable:max-line-length
export function all<T>(val: Record<string, Input<T>>): Output<Record<string, Unwrap<T>>>;
export function all<T1, T2, T3, T4, T5, T6, T7, T8>(values: [Input<T1> | undefined, Input<T2> | undefined, Input<T3> | undefined, Input<T4> | undefined, Input<T5> | undefined, Input<T6> | undefined, Input<T7> | undefined, Input<T8> | undefined]): Output<[Unwrap<T1>, Unwrap<T2>, Unwrap<T3>, Unwrap<T4>, Unwrap<T5>, Unwrap<T6>, Unwrap<T7>, Unwrap<T8>]>;
export function all<T1, T2, T3, T4, T5, T6, T7>(values: [Input<T1> | undefined, Input<T2> | undefined, Input<T3> | undefined, Input<T4> | undefined, Input<T5> | undefined, Input<T6> | undefined, Input<T7> | undefined]): Output<[Unwrap<T1>, Unwrap<T2>, Unwrap<T3>, Unwrap<T4>, Unwrap<T5>, Unwrap<T6>, Unwrap<T7>]>;
export function all<T1, T2, T3, T4, T5, T6>(values: [Input<T1> | undefined, Input<T2> | undefined, Input<T3> | undefined, Input<T4> | undefined, Input<T5> | undefined, Input<T6> | undefined]): Output<[Unwrap<T1>, Unwrap<T2>, Unwrap<T3>, Unwrap<T4>, Unwrap<T5>, Unwrap<T6>]>;
export function all<T1, T2, T3, T4, T5>(values: [Input<T1> | undefined, Input<T2> | undefined, Input<T3> | undefined, Input<T4> | undefined, Input<T5> | undefined]): Output<[Unwrap<T1>, Unwrap<T2>, Unwrap<T3>, Unwrap<T4>, Unwrap<T5>]>;
export function all<T1, T2, T3, T4>(values: [Input<T1> | undefined, Input<T2> | undefined, Input<T3> | undefined, Input<T4> | undefined]): Output<[Unwrap<T1>, Unwrap<T2>, Unwrap<T3>, Unwrap<T4>]>;
export function all<T1, T2, T3>(values: [Input<T1> | undefined, Input<T2> | undefined, Input<T3> | undefined]): Output<[Unwrap<T1>, Unwrap<T2>, Unwrap<T3>]>;
export function all<T1, T2>(values: [Input<T1> | undefined, Input<T2> | undefined]): Output<[Unwrap<T1>, Unwrap<T2>]>;
export function all<T>(ds: (Input<T> | undefined)[]): Output<Unwrap<T>[]>;
export function all<T>(val: Input<T>[] | Record<string, Input<T>>): Output<any> {
    if (val instanceof Array) {
        const allOutputs = val.map(v => output(v));

        const [resources, isKnown] = getResourcesAndIsKnown(allOutputs);
        const promisedArray = Promise.all(allOutputs.map(o => o.promise()));

        return new Output<Unwrap<T>[]>(new Set<Resource>(resources), promisedArray, isKnown);
    } else {
        const keysAndOutputs = Object.keys(val).map(key => ({ key, value: output(val[key]) }));
        const allOutputs = keysAndOutputs.map(kvp => kvp.value);

        const [resources, isKnown] = getResourcesAndIsKnown(allOutputs);
        const promisedObject = getPromisedObject(keysAndOutputs);

        return new Output<Record<string, Unwrap<T>>>(new Set<Resource>(resources), promisedObject, isKnown);
    }
}

async function getPromisedObject<T>(
        keysAndOutputs: { key: string, value: Output<Unwrap<T>> }[]): Promise<Record<string, Unwrap<T>>> {
    const result: Record<string, Unwrap<T>> = {};
    for (const kvp of keysAndOutputs) {
        result[kvp.key] = await kvp.value.promise();
    }

    return result;
}

function getResourcesAndIsKnown<T>(allOutputs: Output<Unwrap<T>>[]): [Resource[], Promise<boolean>] {
    const allResources = allOutputs.reduce<Resource[]>((arr, o) => (arr.push(...o.resources()), arr), []);

    // A merged output is known if all of its inputs are known.
    const isKnown = Promise.all(allOutputs.map(o => o.isKnown)).then(ps => ps.every(b => b));

    return [allResources, isKnown];
}

/**
 * [Input] is a property input for a resource.  It may be a promptly available T, a promise for one,
 * or the output from a existing Resource.
 */
// Note: we accept an OutputInstance (and not an Output) here to be *more* flexible in terms of
// what an Input is.  OutputInstance has *less* members than Output (because it doesn't lift anything).
export type Input<T> = T | Promise<T> | OutputInstance<T>;

/**
 * [Inputs] is a map of property name to property input, one for each resource property value.
 */
export type Inputs = Record<string, Input<any>>;

/**
 * The 'Unwrap' type allows us to express the operation of taking a type, with potentially deeply
 * nested Promises and Outputs and to then get that same type with all the Promises and Outputs
 * replaced with their wrapped type.  Note that this Unwrapping is 'deep'.  So if you had:
 *
 *      `type X = { A: Promise<{ B: Output<{ c: Input<boolean> }> }> }`
 *
 * Then `Unwrap<X>` would be equivalent to:
 *
 *      `...    = { A: { B: { C: boolean } } }`
 *
 * Unwrapping sees through Promises, Outputs, Arrays and Objects.
 *
 * Note: due to TypeScript limitations there are some things that cannot be expressed. Specifically,
 * if you had a `Promise<Output<T>>` then the Unwrap type would not be able to undo both of those
 * wraps. In practice that should be ok.  Values in an object graph should not wrap Outputs in
 * Promises.  Instead, any code that needs to work Outputs and also be async should either create
 * the Output with the Promise (which will collapse into just an Output).  Or, it should start with
 * an Output and call [apply] on it, passing in an async function.  This will also collapse and just
 * produce an Output.
 *
 * In other words, this should not be used as the shape of an object: `{ a: Promise<Output<...>> }`.
 * It should always either be `{ a: Promise<NonOutput> }` or just `{ a: Output<...> }`.
 */
export type Unwrap<T> =
    // 1. If we have a promise, just get the type it itself is wrapping and recursively unwrap that.
    // 2. Otherwise, if we have an output, do the same as a promise and just unwrap the inner type.
    // 3. Otherwise, we have a basic type.  Just unwrap that.
    T extends Promise<infer U1> ? UnwrapSimple<U1> :
    T extends OutputInstance<infer U2> ? UnwrapSimple<U2> :
    UnwrapSimple<T>;

type primitive = Function | string | number | boolean | undefined | null;

/**
 * Handles encountering basic types when unwrapping.
 */
export type UnwrapSimple<T> =
    // 1. Any of the primitive types just unwrap to themselves.
    // 2. An array of some types unwraps to an array of that type itself unwrapped. Note, due to a
    //    TS limitation we cannot express that as Array<Unwrap<U>> due to how it handles recursive
    //    types. We work around that by introducing an structurally equivalent interface that then
    //    helps make typescript defer type-evaluation instead of doing it eagerly.
    // 3. An object unwraps to an object with properties of the same name, but where the property
    //    types have been unwrapped.
    // 4. return 'never' at the end so that if we've missed something we'll discover it.
    T extends primitive ? T :
    T extends Resource ? T :
    T extends Array<infer U> ? UnwrappedArray<U> :
    T extends object ? UnwrappedObject<T> :
    never;

export interface UnwrappedArray<T> extends Array<Unwrap<T>> {}

export type UnwrappedObject<T> = {
    [P in keyof T]: Unwrap<T[P]>;
};

/**
 * Instance side of the [Output<T>] type.  Exposes the deployment-time and run-time mechanisms
 * for working with the underlying value of an [Output<T>].
 */
export interface OutputInstance<T> {
    /* @internal */ readonly isKnown: Promise<boolean>;
    /* @internal */ promise(): Promise<T>;
    /* @internal */ resources(): Set<Resource>;

    /**
     * Transforms the data of the output with the provided func.  The result remains a
     * Output so that dependent resources can be properly tracked.
     *
     * 'func' is not allowed to make resources.
     *
     * 'func' can return other Outputs.  This can be handy if you have a Output<SomeVal>
     * and you want to get a transitive dependency of it.  i.e.
     *
     * ```ts
     * var d1: Output<SomeVal>;
     * var d2 = d1.apply(v => v.x.y.OtherOutput); // getting an output off of 'v'.
     * ```
     *
     * In this example, taking a dependency on d2 means a resource will depend on all the resources
     * of d1.  It will *not* depend on the resources of v.x.y.OtherDep.
     *
     * Importantly, the Resources that d2 feels like it will depend on are the same resources as d1.
     * If you need have multiple Outputs and a single Output is needed that combines both
     * set of resources, then 'pulumi.all' should be used instead.
     *
     * This function will only be called execution of a 'pulumi update' request.  It will not run
     * during 'pulumi preview' (as the values of resources are of course not known then). It is not
     * available for functions that end up executing in the cloud during runtime.  To get the value
     * of the Output during cloud runtime execution, use `get()`.
     */
    apply<U>(func: (t: T) => Input<U>): Output<U>;

    /**
     * Retrieves the underlying value of this dependency.
     *
     * This function is only callable in code that runs in the cloud post-deployment.  At this
     * point all Output values will be known and can be safely retrieved. During pulumi deployment
     * or preview execution this must not be called (and will throw).  This is because doing so
     * would allow Output values to flow into Resources while losing the data that would allow
     * the dependency graph to be changed.
     */
    get(): T;
}

/**
 * Static side of the [Output<T>] type.  Can be used to [create] Outputs as well as test
 * arbitrary values to see if they are [Output]s.
 */
export interface OutputConstructor {
    create<T>(val: Input<T>): Output<Unwrap<T>>;
    create<T>(val: Input<T> | undefined): Output<Unwrap<T | undefined>>;

    isInstance<T>(obj: any): obj is Output<T>;

    /* @internal */ new<T>(
            resources: Set<Resource> | Resource[] | Resource,
            promise: Promise<T>,
            isKnown: Promise<boolean>): Output<T>;
}

/**
 * [Output] helps encode the relationship between Resources in a Pulumi application. Specifically an
 * [Output] holds onto a piece of Data and the Resource it was generated from. An [Output] value can
 * then be provided when constructing new Resources, allowing that new Resource to know both the
 * value as well as the Resource the value came from.  This allows for a precise 'Resource
 * dependency graph' to be created, which properly tracks the relationship between resources.
 *
 * An [Output] is used in a Pulumi program differently depending on if the application is executing
 * at 'deployment time' (i.e. when actually running the 'pulumi' executable), or at 'run time' (i.e.
 * a piece of code running in some Cloud).
 *
 * At 'deployment time', the correct way to work with the underlying value is to call
 * [Output.apply(func)].  This allows the value to be accessed and manipulated, while still
 * resulting in an [Output] that is keeping track of [Resource]s appropriately.  At deployment time
 * the underlying value may or may not exist (for example, if a preview is being performed).  In
 * this case, the 'func' callback will not be executed, and calling [.apply] will immediately return
 * an [Output] that points to the [undefined] value.  During a normal [update] though, the 'func'
 * callbacks should always be executed.
 *
 * At 'run time', the correct way to work with the underlying value is to simply call [Output.get]
 * which will be promptly return the entire value.  This will be a simple JavaScript object that can
 * be manipulated as necessary.
 *
 * To ease with using [Output]s at 'deployment time', pulumi will 'lift' simple data properties of
 * an underlying value to the [Output] itself.  For example:
 *
 * ```ts
 *      const o: Output<{ name: string, age: number, orders: Order[] }> = ...;
 *      const name : Output<string> = o.name;
 *      const age  : Output<number> = o.age;
 *      const first: Output<Order>  = o.orders[0];
 * ```
 *
 * Instead of having to write:
 *
 * ```ts
 *      const o: Output<{ name: string, age: number, orders: Order[] }> = ...;
 *      const name : Output<string> = o.apply(v => v.name);
 *      const age  : Output<number> = o.apply(v => v.age);
 *      const first: Output<Order> = o.apply(v => v.orders[0]);
 * ```
 */
export type Output<T> = OutputInstance<T> & Lifted<T>;
// tslint:disable-next-line:variable-name
export const Output: OutputConstructor = <any>OutputImpl;

/**
 * The [Lifted] type allows us to express the operation of taking a type, with potentially deeply
 * nested objects and arrays and to then get a type with the same properties, except whose property
 * types are now [Output]s of the original property type.
 *
 * For example:
 *
 *
 *      `type X = { A: string, B: { c: boolean } }`
 *
 * Then `Lifted<X>` would be equivalent to:
 *
 *      `...    = { A: Output<string>, B: Output<{ C: Output<boolean> }> }`
 *
 * [Lifted] is somewhat the opposite of [Unwrap].  It's primary purpose is to allow an instance of
 * [Output<SomeType>] to provide simple access to the properties of [SomeType] directly on the instance
 * itself (instead of haveing to use [.apply]).
 *
 * This lifting only happens through simple pojo objects and arrays.  Functions, for example, are not
 * lifted.  So you cannot do:
 *
 * ```ts
 *      const o: Output<string> = ...;
 *      const c: Output<number> = o.charCodeAt(0);
 * ```
 *
 * Instead, you still need to write;
 *
 * ```ts
 *      const o: Output<string> = ...;
 *      const c: Output<number> = o.apply(v => v.charCodeAt(0));
 * ```
 */
export type Lifted<T> =
    // Output<T> is an intersection type with 'Lifted<T>'.  So, when we don't want to add any
    // members to Output<T>, we just return `{}` which will leave it untouched.
    T extends Resource ? {} :
    // Specially handle 'string' since TS doesn't map the 'String.Length' property to it.
    T extends string ? LiftedObject<String> :
    T extends Array<infer U> ? LiftedArray<U> :
    LiftedObject<T>;

// The set of property names in T that are *not* functions.
type NonFunctionPropertyNames<T> = { [K in keyof T]: T[K] extends Function ? never : K }[keyof T];

// Lift up all the non-function properties, and make them non-optional.
export type LiftedObject<T> = {
    [P in NonFunctionPropertyNames<T>]-?: Output<T[P]>;
};

export type LiftedArray<T> = {
    /**
      * Gets the length of the array. This is a number one higher than the highest element defined
      * in an array.
      */
    readonly length: Output<number>;

    readonly [n: number]: Output<T>;
};


/**
 * [concat] takes a sequence of [Inputs], stringifies each, and concatenates all values into one
 * final string.  Individual inputs can be any sort of [Input] value.  i.e. they can be [Promise]s,
 * [Output]s, or just plain JavaScript values.  This can be used like so:
 *
 * ```ts
 *      // 'server' and 'loadBalancer' are both resources that expose [Output] properties.
 *      let val: Output<string> = pulumi.concat("http://", server.hostname, ":", loadBalancer.port);
 * ```
 *
 */
export function concat(...params: Input<any>[]): Output<string> {
    return output(params).apply(array => array.join(""));
}

/**
 * [interpolate] is similar to [concat] but is designed to be used as a tagged template expression.
 * i.e.:
 *
 * ```ts
 *      // 'server' and 'loadBalancer' are both resources that expose [Output] properties.
 *      let val: Output<string> = pulumi.interpolate `http://${server.hostname}:${loadBalancer.port}`
 * ```
 *
 * As with [concat] the 'placeholders' between `${}` can be any Inputs.  i.e. they can be
 * [Promise]s, [Output]s, or just plain JavaScript values.
 */
export function interpolate(literals: TemplateStringsArray, ...placeholders: Input<any>[]): Output<string> {
    return output(placeholders).apply(unwrapped => {
        let result = "";

        // interleave the literals with the placeholders
        for (let i = 0; i < unwrapped.length; i++) {
            result += literals[i];
            result += unwrapped[i];
        }

        // add the last literal
        result += literals[literals.length - 1];
        return result;
    });
}<|MERGE_RESOLUTION|>--- conflicted
+++ resolved
@@ -130,9 +130,6 @@
         this.resources = () => new Set<Resource>(resourcesArray);
         this.promise = () => promise;
 
-<<<<<<< HEAD
-        this.apply = <any>(<U>(func: (t: T) => Input<U>) => {
-=======
         const firstResource = resourcesArray[0];
         this.toString = () => {
             const message =
@@ -162,8 +159,7 @@
             return message;
         };
 
-        this.apply = <U>(func: (t: T) => Input<U>) => {
->>>>>>> 3bb8759b
+        this.apply = <any>(<U>(func: (t: T) => Input<U>) => {
             let innerIsKnownResolve: (val: boolean) => void;
             const innerIsKnown = new Promise<boolean>(resolve => {
                 innerIsKnownResolve = resolve;
