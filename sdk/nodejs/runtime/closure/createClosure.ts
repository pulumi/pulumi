// Copyright 2016-2018, Pulumi Corporation.
//
// Licensed under the Apache License, Version 2.0 (the "License");
// you may not use this file except in compliance with the License.
// You may obtain a copy of the License at
//
//     http://www.apache.org/licenses/LICENSE-2.0
//
// Unless required by applicable law or agreed to in writing, software
// distributed under the License is distributed on an "AS IS" BASIS,
// WITHOUT WARRANTIES OR CONDITIONS OF ANY KIND, either express or implied.
// See the License for the specific language governing permissions and
// limitations under the License.

// tslint:disable:max-line-length

import * as upath from "upath";
import { ResourceError } from "../../errors";
import * as resource from "../../resource";
import { CapturedPropertyChain, CapturedPropertyInfo, CapturedVariableMap, parseFunction } from "./parseFunction";
import { rewriteSuperReferences } from "./rewriteSuper";
<<<<<<< HEAD
import * as utils from "./utils";

import {
    callAccessorOn,
    FunctionMirror,
    getMirrorAsync,
    getMirrorMemberAsync,
    getPromiseMirrorValueAsync,
    getPrototypeOfMirrorAsync,
    isArrayMirror,
    isBooleanMirror,
    isFalsy,
    isFunctionMirror,
    isMirror,
    isNullMirror,
    isNumberMirror,
    isPromiseMirror,
    isRegExpMirror,
    isStringMirror,
    isTruthy,
    isUndefinedMirror,
    isUndefinedOrNullMirror,
    Mirror,
    callFunctionOn } from "./mirrors";
=======
>>>>>>> 34c3878e
import * as v8 from "./v8";

export interface ObjectInfo {
    // information about the prototype of this object/function.  If this is an object, we only store
    // this if the object's prototype is not Object.prototype.  If this is a function, we only store
    // this if the function's prototype is not Function.prototype.
    proto?: Entry;

    // information about the properties of the object.  We store all properties of the object,
    // regardless of whether they have string or symbol names.
    env: PropertyMap;
}

// Information about a javascript function.  Note that this derives from ObjectInfo as all functions
// are objects in JS, and thus can have their own proto and properties.
export interface FunctionInfo extends ObjectInfo {
    // a serialization of the function's source code as text.
    code: string;

    // the captured lexical environment of names to values, if any.
    capturedValues: PropertyMap;

    // Whether or not the real 'this' (i.e. not a lexically captured this) is used in the function.
    usesNonLexicalThis: boolean;

    // name that the function was declared with.  used only for trying to emit a better
    // name into the serialized code for it.
    name: string | undefined;
}

// Similar to PropertyDescriptor.  Helps describe an Entry in the case where it is not
// simple.
export interface PropertyInfo {
    // If the property has a value we should directly provide when calling .defineProperty
    hasValue: boolean;

    // same as PropertyDescriptor
    configurable?: boolean;
    enumerable?: boolean;
    writable?: boolean;

    // The entries we've made for custom getters/setters if the property is defined that
    // way.
    get?: Entry;
    set?: Entry;
}

// Information about a property.  Specifically the actual entry containing the data about it and
// then an optional PropertyInfo in the case that this isn't just a common property.
export interface PropertyInfoAndValue {
    info?: PropertyInfo;
    entry: Entry;
}

// A mapping between the name of a property (symbolic or string) to information about the
// value for that property.
export interface PropertyMap extends Map<Entry, PropertyInfoAndValue> {
}

/**
 * Entry is the environment slot for a named lexically captured variable.
 */
export interface Entry {
    // a value which can be safely json serialized.
    json?: any;

    // An RegExp. Will be serialized as 'new RegExp(re.source, re.flags)'
    regexp?: { source: string, flags: string };

    // a closure we are dependent on.
    function?: FunctionInfo;

    // An object which may contain nested closures.
    // Can include an optional proto if the user is not using the default Object.prototype.
    object?: ObjectInfo;

    // an array which may contain nested closures.
    array?: Entry[];

    // a reference to a requirable module name.
    module?: string;

    // A promise value.  this will be serialized as the underlyign value the promise
    // points to.  And deserialized as Promise.resolve(<underlying_value>)
    promise?: Entry;

    // an Output<T> property.  It will be serialized over as a get() method that
    // returns the raw underlying value.
    output?: Entry;

    // a simple expression to use to represent this instance.  For example "global.Number";
    expr?: string;
}

interface Context {
    // The cache stores a map of objects to the entries we've created for them.  It's used so that
    // we only ever create a single environemnt entry for a single object. i.e. if we hit the same
    // object multiple times while walking the memory graph, we only emit it once.
    cache: Map<Mirror, Entry>;

    // The 'frames' we push/pop as we're walking the object graph serializing things.
    // These frames allow us to present a useful error message to the user in the context
    // of their code as opposed the async callstack we have while serializing.
    frames: ContextFrame[];

    // A mapping from a class method/constructor to the environment entry corresponding to the
    // __super value.  When we emit the code for any class member we will end up adding
    //
    //  with ( { __super: <...> })
    //
    // We will also rewrite usages of "super" in the methods to refer to __super.  This way we can
    // accurately serialize out the class members, while preserving functionality.
    classInstanceMemberToSuperEntry: Map<FunctionMirror, Entry>;
    classStaticMemberToSuperEntry: Map<FunctionMirror, Entry>;

    // // The set of async jobs we have to complete after serializing the object graph. This happens
    // // when we encounter Promises/Outputs while walking the graph.  We'll add that work here and
    // // then process it at the end of the graph.  Note: as we hit those promises we may discover more
    // // work to be done.  So we'll just keep processing this this queue until there is nothing left
    // // in it.
    // asyncWorkQueue: (() => Promise<void>)[];

    // A list of 'simple' functions.  Simple functions do not capture anything, do not have any
    // special properties on them, and do not have a custom prototype.  If we run into multiple
    // functions that are simple, and share the same code, then we can just emit the function once
    // for them.  A good example of this is the __awaiter function.  Normally, there will be one
    // __awaiter per .js file that uses 'async/await'.  Instead of needing to generate serialized
    // functions for each of those, we can just serialize out the function once.
    simpleFunctions: FunctionInfo[];

    /**
     * The resource to log any errors we encounter against.
     */
    logResource: resource.Resource | undefined;
}

interface FunctionLocation {
    mirror: FunctionMirror;
    isArrowFunction?: boolean;
}

interface ContextFrame {
    functionLocation?: FunctionLocation;
    capturedFunctionName?: string;
    capturedVariableName?: string;
    capturedModule?: { name: string, mirror: Mirror };
}

interface ClosurePropertyDescriptor {
    /** name of the property for a normal property. either 'name' or 'symbol' will be present.  but not both. */
    name?: string;
    /** symbol-name of the property.  either 'name' or 'symbol' will be present.  but not both. */
    symbol?: symbol;

    configurable?: boolean;
    enumerable?: boolean;
    value?: any;
    writable?: boolean;
    get?: () => any;
    set?: (v: any)=> void;
}

/*
 * SerializedOutput is the type we convert real deployment time outputs to when we serialize them
 * into the environment for a closure.  The output will go from something you call 'apply' on to
 * transform during deployment, to something you call .get on to get the raw underlying value from
 * inside a cloud callback.
 *
 * IMPORTANT: Do not change the structure of this type.  Closure serialization code takes a
 * dependency on the actual shape (including the names of properties like 'value').
 */
class SerializedOutput<T> implements resource.Output<T> {
    /* @internal */ public isKnown: Promise<boolean>;
    /* @internal */ public readonly promise: () => Promise<T>;
    /* @internal */ public readonly resources: () => Set<resource.Resource>;
    /* @internal */ private readonly value: T;

    public constructor(value: T) {
        this.value = value;
    }

    public apply<U>(func: (t: T) => resource.Input<U>): resource.Output<U> {
        throw new Error(
"'apply' is not allowed from inside a cloud-callback. Use 'get' to retrieve the value of this Output directly.");
    }

    public get(): T {
        return this.value;
    }
}

/**
 * createFunctionInfo serializes a function and its closure environment into a form that is
 * amenable to persistence as simple JSON.  Like toString, it includes the full text of the
 * function's source code, suitable for execution. Unlike toString, it actually includes information
 * about the captured environment.
 */
export async function createFunctionInfoAsync(
    func: Function, serialize: (o: any) => boolean, logResource: resource.Resource | undefined): Promise<FunctionInfo> {

    const context: Context = {
        cache: new Map(),
        classInstanceMemberToSuperEntry: new Map(),
        classStaticMemberToSuperEntry: new Map(),
        frames: [],
        // asyncWorkQueue: [],
        simpleFunctions: [],
        logResource,
    };

    // Pre-populate our context's cache with global well-known values.  These are values for things
    // like global.Number, or Function.prototype.  Actually trying to serialize/deserialize these
    // would be a bad idea as that would mean once deserialized the objects wouldn't point to the
    // well known globals that were expected.  Furthermore, most of these are almost certain to fail
    // to serialize due to hitting things like native-builtins.
    const mirrorToEmitExprMap = await v8.getMirrorToEmitExprMap();
    for (const [mirror, expr] of mirrorToEmitExprMap) {
        context.cache.set(mirror, { expr });
    }

    const funcMirror = await getMirrorAsync(func);

    // Make sure this func is in the cache itself as we may hit it again while recursing.
    const entry: Entry = {};
    context.cache.set(funcMirror, entry);

    entry.function = await analyzeFunctionMirrorAsync(funcMirror, context, serialize);

    // await processAsyncWorkQueue();

    return entry.function;

    // async function processAsyncWorkQueue() {
    //     while (context.asyncWorkQueue.length > 0) {
    //         const queue = context.asyncWorkQueue;
    //         context.asyncWorkQueue = [];

    //         for (const work of queue) {
    //             await work();
    //         }
    //     }
    // }
}

// This function ends up capturing many external modules that cannot themselves be serialized.
// Do not allow it to be captured.
(<any>createFunctionInfoAsync).doNotCapture = true;

/**
 * analyzeFunctionInfoAsync does the work to create an asynchronous dataflow graph that resolves to a
 * final FunctionInfo.
 */
async function analyzeFunctionMirrorAsync(
        funcMirror: FunctionMirror, context: Context,
        serialize: (o: any) => boolean, logInfo?: boolean): Promise<FunctionInfo> {

    if (!isMirror(funcMirror)) {
        throw new Error("Was not passed a mirror to analyzeFunctionMirrorAsync: " + JSON.stringify(funcMirror));
    }
    if (!isFunctionMirror(funcMirror)) {
        throw new Error("Was not passed a function mirror to analyzeFunctionMirrorAsync: " + JSON.stringify(funcMirror));
    }

    // logInfo = logInfo || func.name === "addHandler";

    // const { file, line, column } = await v8.getFunctionLocationAsync(funcMirror);
    const frame = { functionLocation: { mirror: funcMirror, isArrowFunction: false } };

    context.frames.push(frame);
    const result = await serializeWorkerAsync();
    context.frames.pop();

    if (isSimple(result)) {
        const existingSimpleFunction = findSimpleFunction(result);
        if (existingSimpleFunction) {
            return existingSimpleFunction;
        }

        context.simpleFunctions.push(result);
    }

    return result;

    function isSimple(info: FunctionInfo) {
        return info.capturedValues.size === 0 && info.env.size === 0 && !info.proto;
    }

    function findSimpleFunction(info: FunctionInfo) {
        for (const other of context.simpleFunctions) {
            if (other.code === info.code && other.usesNonLexicalThis === info.usesNonLexicalThis) {
                return other;
            }
        }

        return undefined;
    }

    async function serializeWorkerAsync(): Promise<FunctionInfo> {
        const funcEntry = context.cache.get(funcMirror);
        if (!funcEntry) {
            throw new Error("Entry for this this function was not created by caller");
        }

        // First, convert the js func object to a reasonable stringified version that we can operate on.
        // Importantly, this function helps massage all the different forms that V8 can produce to
        // either a "function (...) { ... }" form, or a "(...) => ..." form.  In other words, all
        // 'funky' functions (like classes and whatnot) will be transformed to reasonable forms we can
        // process down the pipeline.
        const [error, parsedFunction] = parseFunction(funcMirror.description);
        if (error) {
            await throwSerializationErrorAsync(funcMirror, context, error);
        }

        const funcExprWithName = parsedFunction.funcExprWithName;
        const functionDeclarationName = parsedFunction.functionDeclarationName;
        frame.functionLocation.isArrowFunction = parsedFunction.isArrowFunction;

        const capturedValues: PropertyMap = new Map();
        await processCapturedVariablesAsync(parsedFunction.capturedVariables.required, /*throwOnFailure:*/ true);
        await processCapturedVariablesAsync(parsedFunction.capturedVariables.optional, /*throwOnFailure:*/ false);

        const functionInfo: FunctionInfo = {
            code: parsedFunction.funcExprWithoutName,
            capturedValues: capturedValues,
            env: new Map(),
            usesNonLexicalThis: parsedFunction.usesNonLexicalThis,
            name: functionDeclarationName,
        };

        const protoMirror = await getPrototypeOfMirrorAsync(funcMirror);
        const isAsyncFunction = await computeIsAsyncFunction(funcMirror);

        // Ensure that the prototype of this function is properly serialized as well. We only need to do
        // this for functions with a custom prototype (like a derived class constructor, or a function
        // that a user has explicit set the prototype for). Normal functions will pick up
        // Function.prototype by default, so we don't need to do anything for them.
        if (protoMirror !== await getMirrorAsync(Function.prototype) &&
            !isAsyncFunction &&
            !await isDerivedNoCaptureConstructorAsync(funcMirror)) {

            const protoEntry = await getOrCreateEntryAsync(protoMirror, undefined, context, serialize, logInfo);
            functionInfo.proto = protoEntry;

            if (funcMirror.description.startsWith("class ")) {
                // This was a class (which is effectively synonymous with a constructor-function).
                // We also know that it's a derived class because of the `proto !==
                // Function.prototype` check above.  (The prototype of a non-derived class points at
                // Function.prototype).
                //
                // they're a bit trickier to serialize than just a straight function. Specifically,
                // we have to keep track of the inheritance relationship between classes.  That way
                // if any of the class members references 'super' we'll be able to rewrite it
                // accordingly (since we emit classes as Functions)
                await processDerivedClassConstructorAsync(protoEntry);

                // Because this was was class constructor function, rewrite any 'super' references
                // in it do its derived type if it has one.
                functionInfo.code = rewriteSuperReferences(funcExprWithName!, /*isStatic*/ false);
            }
        }

        // capture any properties placed on the function itself.  Don't bother with
        // "length/name" as those are not things we can actually change.
        for (const descriptor of await getOwnPropertyDescriptors(func)) {
            if (descriptor.name === "length" || descriptor.name === "name") {
                continue;
            }

            const funcProp = await getOwnPropertyAsync(func, descriptor);

            // We don't need to emit code to serialize this function's .prototype object
            // unless that .prototype object was actually changed.
            //
            // In other words, in general, we will not emit the prototype for a normal
            // 'function foo() {}' declaration.  but we will emit the prototype for the
            // constructor function of a class.
            if (descriptor.name === "prototype" &&
                await isDefaultFunctionPrototypeAsync(func, funcProp)) {

                continue;
            }

            functionInfo.env.set(
                await getOrCreateEntryAsync(getNameOrSymbol(descriptor), undefined, context, serialize, logInfo),
                { entry: await getOrCreateEntryAsync(funcProp, undefined, context, serialize, logInfo) });
        }

        const superEntry = context.classInstanceMemberToSuperEntry.get(funcMirror) ||
                           context.classStaticMemberToSuperEntry.get(funcMirror);
        if (superEntry) {
            // this was a class constructor or method.  We need to put a special __super
            // entry into scope, and then rewrite any calls to super() to refer to it.
            capturedValues.set(
                await getOrCreateNameEntryAsync("__super", undefined, context, serialize, logInfo),
                { entry: superEntry });

            functionInfo.code = rewriteSuperReferences(
                funcExprWithName!, context.classStaticMemberToSuperEntry.has(funcMirror));
        }

        // If this was a named function (literally, only a named function-expr or function-decl), then
        // place an entry in the environment that maps from this function name to the serialized
        // function we're creating.  This ensures that recursive functions will call the right method.
        // i.e if we have "function f() { f(); }" this will get rewritten to:
        //
        //      function __f() {
        //          with ({ f: __f }) {
        //              return function () { f(); }
        //
        // i.e. the inner call to "f();" will actually call the *outer* __f function, and not
        // itself.
        if (functionDeclarationName !== undefined) {
            capturedValues.set(
                await getOrCreateNameEntryAsync(functionDeclarationName, undefined, context, serialize, logInfo),
                { entry: funcEntry });
        }

        return functionInfo;

        async function processCapturedVariablesAsync(
            capturedVariables: CapturedVariableMap, throwOnFailure: boolean): Promise<void> {

            for (const name of capturedVariables.keys()) {
                let valueMirror: Mirror;
                try {
                    valueMirror = await v8.lookupCapturedVariableAsync(funcMirror, name, throwOnFailure);
                }
                catch (err) {
                    return await throwSerializationErrorAsync(funcMirror, context, err.message);
                    // TODO(cyrusn): should be able to remove this.
                    // throw err;
                }

                const moduleName = await findNormalizedModuleNameAsync(valueMirror);
                const frameLength = context.frames.length;
                if (moduleName) {
                    context.frames.push({ capturedModule: { name: moduleName, mirror: valueMirror } });
                }
                else if (isFunctionMirror(valueMirror)) {
                    // Only bother pushing on context frame if the name of the variable
                    // we captured is different from the name of the function.  If the
                    // names are the same, this is a direct reference, and we don't have
                    // to list both the name of the capture and of the function.  if they
                    // are different, it's an indirect reference, and the name should be
                    // included for clarity.
                    const funcNameMirror = await getMirrorMemberAsync(valueMirror, "name");
                    if (isStringMirror(funcNameMirror) && name !== funcNameMirror.value) {
                        context.frames.push({ capturedFunctionName: name });
                    }
                }
                else {
                    context.frames.push({ capturedVariableName: name });
                }

                await processCapturedVariableAsync(capturedVariables, name, valueMirror);

                // Only if we pushed a frame on should we pop it off.
                if (context.frames.length !== frameLength) {
                    context.frames.pop();
                }
            }
        }

        async function processCapturedVariableAsync(
            capturedVariables: CapturedVariableMap, name: string, valueMirror: Mirror) {

            const properties = capturedVariables.get(name);
            const serializedName = await getOrCreateNameEntryAsync(name, undefined, context, serialize, logInfo);

            // try to only serialize out the properties that were used by the user's code.
            const serializedValue = await getOrCreateEntryAsync(valueMirror, properties, context, serialize, logInfo);

            capturedValues.set(serializedName, { entry: serializedValue });
        }
    }

    async function processDerivedClassConstructorAsync(protoEntry: Entry) {
        // Map from derived class' constructor and members, to the entry for the base class (i.e.
        // the base class' constructor function). We'll use this when serializing out those members
        // to rewrite any usages of 'super' appropriately.

        // We're processing the derived class constructor itself.  Just map it directly to the base
        // class function.
        context.classInstanceMemberToSuperEntry.set(funcMirror, protoEntry);

        // Also, make sure our methods can also find this entry so they too can refer to
        // 'super'.
        for (const descriptor of await getOwnPropertyDescriptors(func)) {
            if (descriptor.name !== "length" &&
                descriptor.name !== "name" &&
                descriptor.name !== "prototype") {

                // static method.
                const classProp = await getOwnPropertyAsync(func, descriptor);
                addIfFunction(classProp, /*isStatic*/ true);
            }
        }

        for (const descriptor of await getOwnPropertyDescriptors(func.prototype)) {
            // instance method.
            const classProp = await getOwnPropertyAsync(func.prototype, descriptor);
            addIfFunction(classProp, /*isStatic*/ false);
        }

        return;

        function addIfFunction(prop: any, isStatic: boolean) {
            if (prop instanceof Function) {
                const set = isStatic
                    ? context.classStaticMemberToSuperEntry
                    : context.classInstanceMemberToSuperEntry;
                set.set(prop, protoEntry);
            }
        }
    }
}

async function computeIsAsyncFunction(funcMirror: Mirror): Promise<boolean> {
    // Note, i can't think of a better way to determine this.  This is particularly hard because
    // we can't even necessary refer to async function objects here as this code is rewritten by
    // TS, converting all async functions to non async functions.
    const funcConstructorMirror = await getMirrorMemberAsync(funcMirror, "constructor");
    if (isFalsy(funcConstructorMirror)) {
        return false;
    }

    const constructorNameMirror = await getMirrorMemberAsync(funcConstructorMirror, "name");
    if (!isStringMirror(constructorNameMirror)) {
        return false;
    }

    return constructorNameMirror.value === "AsyncFunction";
}

async function throwSerializationErrorAsync(
    funcMirror: FunctionMirror, context: Context, info: string): Promise<never> {

    let message = "";

    const initialFuncLocation = getFunctionLocation(context.frames[0].functionLocation!);
    message += `Error serializing ${initialFuncLocation}\n\n`;

    let i = 0;
    const n = context.frames.length;
    for (; i < n; i++) {
        const frame = context.frames[i];

        const indentString = "  ".repeat(i);
        message += indentString;

        if (frame.functionLocation) {
            const funcLocation = getFunctionLocation(frame.functionLocation);
            const nextFrameIsFunction = i < n - 1 && context.frames[i + 1].functionLocation !== undefined;

            if (nextFrameIsFunction) {
                if (i === 0) {
                    message += `${funcLocation}: referenced\n`;
                }
                else {
                    message += `${funcLocation}: which referenced\n`;
                }
            }
            else {
                if (i === n - 1) {
                    message += `${funcLocation}: which could not be serialized because\n`;
                }
                else if (i === 0) {
                    message += `${funcLocation}: captured\n`;
                }
                else {
                    message += `${funcLocation}: which captured\n`;
                }
            }
        }
        else if (frame.capturedFunctionName) {
            message += `'${frame.capturedFunctionName}', a function defined at\n`;
        }
        else if (frame.capturedModule) {
            if (i === n - 1) {
                message += `module '${frame.capturedModule.name}'\n`;
            }
            else {
                message += `module '${frame.capturedModule.name}' which indirectly referenced\n`;
            }
        }
        else if (frame.capturedVariableName) {
            message += `variable '${frame.capturedVariableName}' which indirectly referenced\n`;
        }
    }

    message += "  ".repeat(i) + info + "\n\n";
    message += getTrimmedFunctionCode(funcMirror);

    const moduleIndex = context.frames.findIndex(
            f => f.capturedModule !== undefined);

    if (moduleIndex >= 0) {
        const module = context.frames[moduleIndex].capturedModule!;
        const moduleName = module.name;
        message += "\n";

        if (await hasTruthyMemberAsync(module.mirror, "deploymentOnlyModule")) {
            message += `Module '${moduleName}' is a 'deployment only' module. In general these cannot be captured inside a 'run time' function.`;
        }
        else {
            const functionLocation = context.frames[moduleIndex - 1].functionLocation!;
            const location = getFunctionLocation(functionLocation);
            message += `Capturing modules can sometimes cause problems.
Consider using import('${moduleName}') or require('${moduleName}') inside ${location}`;
        }
    }

    // Hide the stack when printing out the closure serialization error.  We don't want both the
    // closure serialization object stack *and* the function execution stack.  Furthermore, there
    // is enough information about the Function printed (both line/col, and a few lines of its
    // text) to give the user the appropriate info for fixing.
    throw new ResourceError(message, context.logResource, /*hideStack:*/true);
}

function getTrimmedFunctionCode(funcMirror: FunctionMirror): string {
    const funcString = funcMirror.description;

    // include up to the first 5 lines of the function to help show what is wrong with it.
    let split = funcString.split(/\r?\n/);
    if (split.length > 5) {
        split = split.slice(0, 5);
        split.push("...");
    }

    let code = "Function code:\n";
    for (const line of split) {
        code += "  " + line + "\n";
    }

    return code;
}

function getFunctionLocation(funcLoc: FunctionLocation): string {
    const loc = funcLoc.mirror.location;
    let name = "'" + getFunctionName(funcLoc) + "'";
    if (loc.file) {
        name += `: ${upath.basename(loc.file)}(${loc.line + 1},${loc.column})`;
    }

    const prefix = funcLoc.isArrowFunction ? "" : "function ";
    return prefix + name;
}

function getFunctionName(loc: FunctionLocation): string {
    if (loc.isArrowFunction) {
        let funcString = loc.mirror.description;

        // If there's a semicolon in the text, only include up to that.  we don't want to pull in
        // the entire lambda if it's lots of statements.
        const semicolonIndex = funcString.indexOf(";");
        if (semicolonIndex >= 0) {
            funcString = funcString.substr(0, semicolonIndex + 1) + " ...";
        }

        // squash all whitespace to single spaces.
        funcString = funcString.replace(/\s\s+/g, " ");

        const lengthLimit = 40;
        if (funcString.length > lengthLimit) {
            // Trim the header if its very long.
            funcString = funcString.substring(0, lengthLimit - " ...".length) + " ...";
        }

        return funcString;
    }

    if (loc.mirror.name) {
        return loc.mirror.name;
    }

    return "<anonymous>";
}

async function isDefaultFunctionPrototypeAsync(func: Function, prototypeProp: any) {
    // The initial value of prototype on any newly-created Function instance is a new instance of
    // Object, but with the own-property 'constructor' set to point back to the new function.
    if (prototypeProp && prototypeProp.constructor === func) {
        const descriptors = await getOwnPropertyDescriptors(prototypeProp);
        return descriptors.length === 1 && descriptors[0].name === "constructor";
    }

    return false;
}

async function getOrCreateNameEntryAsync(
    name: string, capturedObjectProperties: CapturedPropertyChain[] | undefined,
    context: Context,
    serialize: (o: any) => boolean,
    logInfo: boolean | undefined): Promise<Entry> {

    const mirror = await getMirrorAsync(name);
    return await getOrCreateEntryAsync(mirror, capturedObjectProperties, context, serialize, logInfo);
}

/**
 * serializeAsync serializes an object, deeply, into something appropriate for an environment
 * entry.  If propNames is provided, and is non-empty, then only attempt to serialize out those
 * specific properties.  If propNames is not provided, or is empty, serialize out all properties.
 */
async function getOrCreateEntryAsync(
        mirror: Mirror, capturedObjectProperties: CapturedPropertyChain[] | undefined,
        context: Context,
        serialize: (o: any) => boolean,
        logInfo: boolean | undefined): Promise<Entry> {

    if (!isMirror(mirror)) {
        throw new Error("Was not passed a mirror to getOrCreateEntryAsync: " + JSON.stringify(mirror));
    }

    // Check if this is a special number that we cannot json serialize.  Instead, we'll just inject
    // the code necessary to represent the number on the other side.  Note: we have to do this
    // before we do *anything* else.  This is because these special numbers don't even work in maps
    // properly.  So, if we lookup the value in a map, we may get the cached value for something
    // else *entirely*.  For example, 0 and -0 will map to the same entry.
    if (isNumberMirror(mirror)) {
        if (mirror.unserializableValue) {
            return { expr: mirror.unserializableValue };
        }

        // Not special, just use normal json serialization.
        return { json: mirror.value };
    }

    // See if we have a cache hit.  If yes, use the object as-is.
    let entry = context.cache.get(mirror)!;
    if (entry) {
        // Even though we've already serialized out this object, it might be the case
        // that we serialized out a different set of properties than the current set
        // we're being asked to serialize.  So we have to make sure that all these props
        // are actually serialized.
        if (entry.object) {
            await serializeObjectAsync();
        }

        return entry;
    }

    if (isFunctionMirror(mirror) && await hasTruthyMemberAsync(mirror, "doNotCapture")) {
        // If we get a function we're not supposed to capture, then actually just serialize
        // out a function that will throw at runtime so the user can understand the problem
        // better.
        const funcName = mirror.name || "anonymous";
        const funcCode = getTrimmedFunctionCode(mirror);

        const message =
            `Function '${funcName}' cannot be called at runtime. ` +
            `It can only be used at deployment time.\n\n${funcCode}`;
        const errorFunc = () => { throw new Error(message); };

        mirror = await getMirrorAsync(errorFunc);
    }

    // We may be processing recursive objects.  Because of that, we preemptively put a placeholder
    // entry in the cache.  That way, if we encounter this obj again while recursing we can just
    // return that placeholder.
    entry = {};
    context.cache.set(mirror, entry);
    await dispatchAnyAsync();
    return entry;

    async function doNotCaptureAsync(): Promise<boolean> {
        if (!serialize(obj)) {
            // caller explicitly does not want us to capture this value.
            return true;
        }

        if (await hasTruthyMemberAsync(mirror, "doNotCapture")) {
            // object has set itself as something that should not be captured.
            return true;
        }

        if (isFunctionMirror(mirror) &&
            await isDerivedNoCaptureConstructorAsync(mirror)) {

            // this was a constructor that derived from something that should not be captured.
            return true;
        }

        return false;
    }

    async function dispatchAnyAsync(): Promise<void> {
        if (await doNotCaptureAsync()) {
            // We do not want to capture this object.  Explicit set .json to undefined so
            // that we will see that the property is set and we will simply roundtrip this
            // as the 'undefined value.
            entry.json = undefined;
            return;
        }

        if (isUndefinedMirror(mirror) ||
            isNullMirror(mirror) ||
            isBooleanMirror(mirror) ||
            isStringMirror(mirror)) {

                // Serialize primitives as-is.
            entry.json = mirror.value;
            return;
        }
        else if (isRegExpMirror(mirror)) {
            const sourceMirror = await callAccessorOn(mirror, "source");
            const flagsMirror = await callAccessorOn(mirror, "flags");
            if (!isStringMirror(sourceMirror) || !isStringMirror(flagsMirror)) {
                throw new Error("Got a regexp without 'source' or 'flags': " + JSON.stringify(mirror));
            }

            entry.regexp = { source: sourceMirror.value, flags: flagsMirror.value };
            return;
        }

        const normalizedModuleName = await findNormalizedModuleNameAsync(mirror);
        if (normalizedModuleName) {
            await captureModuleAsync(normalizedModuleName);
        }
        else if (isFunctionMirror(mirror)) {
            // Serialize functions recursively, and store them in a closure property.
            entry.function = await analyzeFunctionMirrorAsync(mirror, context, serialize, logInfo);
        }
        else if (await isOutputAsync(mirror)) {
            entry.output = await createOutputEntryAsync(mirror);
        }
        else if (isPromiseMirror(mirror)) {
            const underlyingValueMirror = await getPromiseMirrorValueAsync(mirror);
            entry.promise = await getOrCreateEntryAsync(underlyingValueMirror, undefined, context, serialize, logInfo);
        }
<<<<<<< HEAD
        else if (isArrayMirror(mirror)) {
            // Recursively serialize elements of an array. Note: we use getOwnPropertyNames as the array
            // may be sparse and we want to properly respect that when serializing.
=======
        else if (obj instanceof Array) {
            // Recursively serialize elements of an array. Note: we use getOwnPropertyNames as the
            // array may be sparse and we want to properly respect that when serializing.
>>>>>>> 34c3878e
            entry.array = [];
            for (const descriptor of await getOwnPropertyDescriptors(obj)) {
                if (descriptor.name !== undefined &&
                    descriptor.name !== "length") {

                    entry.array[<any>descriptor.name] = await getOrCreateEntryAsync(
                        await getOwnPropertyAsync(obj, descriptor), undefined, context, serialize, logInfo);
                }
            }

            // TODO(cyrusn): It feels weird that we're not examining any other descriptors of an
            // array.  For example, if someone put on a property with a symbolic name, we'd lose
            // that here. Unlikely, but something we may need to handle in the future.
        }
        else if (Object.prototype.toString.call(obj) === "[object Arguments]") {
            // From: https://stackoverflow.com/questions/7656280/how-do-i-check-whether-an-object-is-an-arguments-object-in-javascript
            entry.array = [];
            for (const elem of obj) {
                entry.array.push(await getOrCreateEntryAsync(elem, undefined, context, serialize, logInfo));
            }
        }
        else {
            // For all other objects, serialize out the properties we've been asked to serialize
            // out.
            await serializeObjectAsync();
        }
    }

    async function serializeObjectAsync() {
        // Serialize the set of property names asked for.  If we discover that any of them
        // use this/super, then go and reserialize all the properties.
        const serializeAll = await serializeObjectWorkerAsync(capturedObjectProperties || []);
        if (serializeAll) {
            await serializeObjectWorkerAsync([]);
        }
    }

    // Returns 'true' if the caller (serializeObjectAsync) should call this again, but without any
    // property filtering.
    async function serializeObjectWorkerAsync(localCapturedPropertyChains: CapturedPropertyChain[]): Promise<boolean> {
        const objectInfo: ObjectInfo = entry.object || { env: new Map() };
        entry.object = objectInfo;
        const environment = entry.object.env;

        if (localCapturedPropertyChains.length === 0) {
            await serializeAllObjectPropertiesAsync(environment);
            return false;
        } else {
            return await serializeSomeObjectPropertiesAsync(environment, localCapturedPropertyChains);
        }
    }

    // Serializes out all the properties of this object.  Used when we can't prove that
    // only a subset of properties are used on this object.
    async function serializeAllObjectPropertiesAsync(environment: PropertyMap) {
        // we wanted to capture everything (including the prototype chain)
        const descriptors = await getOwnPropertyDescriptors(obj);

        for (const descriptor of descriptors) {
            // we're about to recurse inside this object.  In order to prever infinite
            // loops, put a dummy entry in the environment map.  That way, if we hit
            // this object again while recursing we won't try to generate this property.
            const keyEntry = await getOrCreateEntryAsync(getNameOrSymbol(descriptor), undefined, context, serialize, logInfo);
            if (!environment.has(keyEntry)) {
                environment.set(keyEntry, <any>undefined);

                const propertyInfo = await createPropertyInfoAsync(descriptor);
                const prop = await getOwnPropertyAsync(obj, descriptor);
                const valEntry = await getOrCreateEntryAsync(
                    prop, undefined, context, serialize, logInfo);

                // Now, replace the dummy entry with the actual one we want.
                environment.set(keyEntry, { info: propertyInfo, entry: valEntry });
            }
        }

        // If the object's __proto__ is not Object.prototype, then we have to capture what it
        // actually is.  On the other end, we'll use Object.create(deserializedProto) to set
        // things up properly.
        //
        // We don't need to capture the prototype if the user is not capturing 'this' either.
        if (!entry.object!.proto) {
            const mirrorProto = await getPrototypeOfMirrorAsync(mirror);
            if (mirrorProto !== await getMirrorAsync(Object.prototype)) {
                entry.object!.proto = await getOrCreateEntryAsync(
                    mirrorProto, undefined, context, serialize, logInfo);
            }
        }
    }

    // Serializes out only the subset of properties of this object that we have seen used
    // and have recorded in localCapturedPropertyChains
    async function serializeSomeObjectPropertiesAsync(
            environment: PropertyMap, localCapturedPropertyChains: CapturedPropertyChain[]): Promise<boolean> {

        // validate our invariants.
        for (const chain of localCapturedPropertyChains) {
            if (chain.infos.length === 0) {
                throw new Error("Expected a non-empty chain.");
            }
        }

        // we only want to capture a subset of properties.  We can do this as long those
        // properties don't somehow end up involving referencing "this" in an 'invoked'
        // capacity (in which case we need to completely realize the object.
        //
        // this is slightly tricky as it's not obvious if a property is a getter/setter
        // and this is implicitly invoked just by access it.

        // Find the list of property names *directly* accessed off this object.
        const propChainFirstNames = new Set(localCapturedPropertyChains.map(
            chain => chain.infos[0].name));

        // Now process each top level property name accessed off of this object in turn. For
        // example, if we say "foo.bar.baz", "foo.bar.quux", "foo.ztesch", this would "bar" and
        // "ztesch".
        for (const propName of propChainFirstNames) {
            // Get the named chains starting with this prop name.  In the above example, if
            // this was "bar", then we would get "[bar, baz]" and [bar, quux].
            const propChains = localCapturedPropertyChains.filter(chain => chain.infos[0].name === propName);

            // Now, make an entry just for this name.
            const keyEntry = await getOrCreateNameEntryAsync(propName, undefined, context, serialize, logInfo);

            if (environment.has(keyEntry)) {
                continue;
            }

            // we're about to recurse inside this object.  In order to prevent infinite
            // loops, put a dummy entry in the environment map.  That way, if we hit
            // this object again while recursing we won't try to generate this property.
            environment.set(keyEntry, <any>undefined);
            const objPropValue = await getPropertyAsync(obj, propName);

            const propertyInfo = await getPropertyInfoAsync(obj, propName);
            if (!propertyInfo) {
                if (objPropValue !== undefined) {
                    throw new Error("Could not find property info for real property on object: " + propName);
                }

                // User code referenced a property not actually on the object at all.
                // So to properly represent that, we don't place any information about
                // this property on the object.
                environment.delete(keyEntry);
            } else {
                // Determine what chained property names we're accessing off of this sub-property.
                // if we have no sub property name chain, then indicate that with an empty array
                // so that we capture the entire object.
                //
                // i.e.: if we started with a.b.c.d, and we've finally gotten to the point where
                // we're serializing out the 'd' property, then we need to serialize it out fully
                // since there are no more accesses off of it.
                let nestedPropChains = propChains.map(chain => ({ infos: chain.infos.slice(1) }));
                if (nestedPropChains.some(chain => chain.infos.length === 0)) {
                    nestedPropChains = [];
                }

                // Note: objPropValue can be undefined here.  That's the case where the
                // object does have the property, but the property is just set to the
                // undefined value.
                const valEntry = await getOrCreateEntryAsync(
                    objPropValue, nestedPropChains, context, serialize, logInfo);

                const infos = propChains.map(chain => chain.infos[0]);
                if (propInfoUsesNonLexicalThis(infos, propertyInfo, valEntry)) {
                    // the referenced function captured 'this'.  Have to serialize out
                    // this entire object.  Undo the work we did to just serialize out a
                    // few properties.
                    environment.clear();

                    // Signal our caller to serialize the entire object.
                    return true;
                }

                // Now, replace the dummy entry with the actual one we want.
                environment.set(keyEntry, { info: propertyInfo, entry: valEntry });
            }
        }

        return false;
    }

    function propInfoUsesNonLexicalThis(
        capturedInfos: CapturedPropertyInfo[], propertyInfo: PropertyInfo | undefined, valEntry: Entry) {
        if (capturedInfos.some(info => info.invoked)) {
            // If the property was invoked, then we have to check if that property ends
            // up using this/super.  if so, then we actually have to serialize out this
            // object entirely.
            if (usesNonLexicalThis(valEntry)) {
                return true;
            }
        }

        // if we're accessing a getter/setter, and that getter/setter uses
        // 'this', then we need to serialize out this object entirely.

        if (usesNonLexicalThis(propertyInfo ? propertyInfo.get : undefined) ||
            usesNonLexicalThis(propertyInfo ? propertyInfo.set : undefined)) {

            return true;
        }

        return false;
    }

    async function getPropertyInfoAsync(on: any, key: string | symbol): Promise<PropertyInfo | undefined> {
        for (let current = on; current; current = Object.getPrototypeOf(current)) {
            const desc = Object.getOwnPropertyDescriptor(current, key);
            if (desc) {
                const closurePropDescriptor = createClosurePropertyDescriptor(key, desc);
                const propertyInfo = await createPropertyInfoAsync(closurePropDescriptor);
                return propertyInfo;
            }
        }

        return undefined;
    }

    async function createPropertyInfoAsync(descriptor: ClosurePropertyDescriptor): Promise<PropertyInfo> {
        const propertyInfo = <PropertyInfo>{ hasValue: descriptor.value !== undefined };
        propertyInfo.configurable = descriptor.configurable;
        propertyInfo.enumerable = descriptor.enumerable;
        propertyInfo.writable = descriptor.writable;
        if (descriptor.get) {
            propertyInfo.get = await getOrCreateEntryAsync(
                descriptor.get, undefined, context, serialize, logInfo);
        }
        if (descriptor.set) {
            propertyInfo.set = await getOrCreateEntryAsync(
                descriptor.set, undefined, context, serialize, logInfo);
        }

        return propertyInfo;
    }

    function usesNonLexicalThis(localEntry: Entry | undefined) {
        return localEntry && localEntry.function && localEntry.function.usesNonLexicalThis;
    }

    async function captureModuleAsync(normalizedModuleName: string): Promise<void> {
        // Splitting on "/" is safe to do as this module name is already in a normalized form.
        const moduleParts = normalizedModuleName.split("/");

        const nodeModulesSegment = "node_modules";
        const nodeModulesSegmentIndex = moduleParts.findIndex(v => v === nodeModulesSegment);
        const isInNodeModules = nodeModulesSegmentIndex >= 0;

        const isLocalModule = normalizedModuleName.startsWith(".") && !isInNodeModules;

        if (await hasTruthyMemberAsync(mirror, "deploymentOnlyModule") || isLocalModule) {
            // Try to serialize deployment-time and local-modules by-value.
            //
            // A deployment-only modules can't ever be successfully 'required' on the 'inside'. But
            // parts of it may be serializable on the inside (i.e. pulumi.Config).  So just try to
            // capture this as a value.  If it fails, we will give the user a good message.
            // Otherwise, it may succeed if the user is only using a small part of the API that is
            // serializable (like pulumi.Config)
            //
            // Or this is a reference to a local module (i.e. starts with '.', but isn't in
            // /node_modules/ somewhere). Always capture the local module as a value.  We do this
            // because capturing as a reference (i.e. 'require(...)') has the following problems:
            //
            // 1. 'require(...)' will not work at run-time, because the user's code will not be
            //    serialized in a way that can actually be require'd (i.e. it is not ) serialized
            //    into any sort of appropriate file/folder structure for those 'require's to work.
            //
            // 2. if we stop here and capture as a reference, then we won't actually see and walk
            //    the code that exists in those local modules (direct or transitive). So we won't
            //    actually generate the serialized code for the functions or values in that module.
            //    This will also lead to code that simply will not work at run-time.
            await serializeObjectAsync();
        }
        else  {
            // If the path goes into node_modules, strip off the node_modules part. This will help
            // ensure that lookup of those modules will work on the cloud-side even if the module
            // isn't in a relative node_modules directory.  For example, this happens with aws-sdk.
            // It ends up actually being in /var/runtime/node_modules inside aws lambda.
            //
            // This also helps ensure that modules that are 'yarn link'ed are found properly. The
            // module path we have may be on some non-local path due to the linking, however this
            // will ensure that the module-name we load is a simple path that can be found off the
            // node_modules that we actually upload with our serialized functions.
            entry.module = isInNodeModules
                ? upath.join(...moduleParts.slice(nodeModulesSegmentIndex + 1))
                : normalizedModuleName;
        }
    }

    async function createOutputEntryAsync(outputMirror: Mirror): Promise<Entry> {
        // We have an Output<T>.  This is effectively just a wrapped value 'V' at deployment-time.
        // We want to effectively generate a value post serialization effectively equivalent to `new
        // SerializedOutput(V)`.  It is tempting to want to just do the following:
        //
        //      const val = await output.promise();
        //      return await getOrCreateEntryAsync(new SerializedOutput(val), undefined, context, serialize, logInfo);
        //
        // That seems like it would work.  We're instantiating a SerializedOutput that will point at
        // the underlying 'val' instance, and we're then serializing that entire object to be
        // rehydrated on the other side.
        //
        // However, there's a subtlety here that we need to avoid.  Specifically, in a world where
        // we are never actually looking at real values, but are instead looking at 'Mirrors' of
        // values, we never want to serialize something that actually points at a Mirror (like the
        // SerializedOutput instance would).  The reason for this is that if we then go to serialize
        // the SerializedOutput, our Inspector APIs will hit the Mirror value and then get a Mirror
        // for *that* Mirror. I.e. a Mirror<Mirror>.  This is not what we want and will cause us to
        // generate code that actually produces a Mirror object at cloud-runtime time instead of
        // producing the real value.
        //
        // To avoid this, do something tricky.  We first create an 'empty' SerializedObject.  i.e.
        //
        //      new SerializedOutput(undefined)
        //
        // We then serialize that instance (which we know must be an 'Object-Entry').  We then
        // serialize out 'V', getting back the Entry for it.  We then manually jam in that Entry
        // into the Object-Entry for the SerializedOutput instance.

        // First, extract out the inner value this Output wraps.
        const promiseMirror = await callFunctionOn(mirror, "promise");
        if (!isPromiseMirror(promiseMirror)) {
            throw new Error("output.promise() did not return a promise: " + JSON.stringify(promiseMirror));
        }

        // Then, get the underlying value of the out, and create the environment entry for it.
        const valMirror = await getPromiseMirrorValueAsync(promiseMirror);
        const valEntry = await getOrCreateEntryAsync(valMirror, undefined, context, serialize, logInfo);

        // Now, create an empty-serialized output and create an environment entry for it.  It
        // will have a property 'value' that points to an Entry for 'undefined'.
        const emptyOutputMirror = await getMirrorAsync(new SerializedOutput(undefined));
        const emptyOutputEntry = await getOrCreateEntryAsync(emptyOutputMirror, undefined, context, serialize, logInfo);

        // validate that we created the right sort of entry.  It should be an Object-Entry with
        // a single property called 'value' in it.
        if (!emptyOutputEntry.object) {
            throw new Error("Did not get an 'object' in the entry for a serialized output");
        }

        const envEntries = [...emptyOutputEntry.object.env.entries()];
        if (envEntries.length !== 1) {
            throw new Error("Expected SerializedOutput object to only have one property: " + envEntries.length);
        }

        const [envEntry] = envEntries[0];
        if (envEntry.json !== "value") {
            throw new Error("Expected SerializedOutput object sole property to be called 'value': " + envEntry.json);
        }

        // Everything looked good.  Replace the `"value" -> undefined-Entry` mapping in this entry
        // with `"value" -> V-Entry`
        emptyOutputEntry.object.env.set(envEntry, { entry: valEntry });
        return emptyOutputEntry;
    }
}

async function isOutputAsync(mirror: Mirror): Promise<boolean> {
    const outputClassMirror = await getMirrorAsync(resource.Output);
    const isInstanceMirror = await callFunctionOn(outputClassMirror, "isInstance", [mirror]);
    if (!isBooleanMirror(isInstanceMirror)) {
        throw new Error("Calling isInstance did not return a boolean: " + JSON.stringify(isInstanceMirror));
    }

    return isInstanceMirror.value;
}

// Is this a constructor derived from a noCapture constructor.  if so, we don't want to
// emit it.  We would be unable to actually hook up the "super()" call as one of the base
// constructors was set to not be captured.
async function isDerivedNoCaptureConstructorAsync(func: FunctionMirror) {
    for (let current: Mirror = func;
         isTruthy(current);
         current = await getPrototypeOfMirrorAsync(current)) {

        if (await hasTruthyMemberAsync(current, "doNotCapture")) {
            return true;
        }
    }

    return false;
}

// These modules are built-in to Node.js, and are available via `require(...)`
// but are not stored in the `require.cache`.  They are guaranteed to be
// available at the unqualified names listed below. _Note_: This list is derived
// based on Node.js 6.x tree at: https://github.com/nodejs/node/tree/v6.x/lib
const builtInModuleNames = [
    "assert", "buffer", "child_process", "cluster", "console", "constants", "crypto",
    "dgram", "dns", "domain", "events", "fs", "http", "https", "module", "net", "os",
    "path", "process", "punycode", "querystring", "readline", "repl", "stream", "string_decoder",
    /* "sys" deprecated ,*/ "timers", "tls", "tty", "url", "util", "v8", "vm", "zlib",
];
const builtInModules = new Map<any, string>();
for (const name of builtInModuleNames) {
    builtInModules.set(require(name), name);
}

// findNormalizedModuleName attempts to find a global name bound to the object, which can be used as
// a stable reference across serialization.  For built-in modules (i.e. "os", "fs", etc.) this will
// return that exact name of the module.  Otherwise, this will return the relative path to the
// module from the current working directory of the process.  This will normally be something of the
// form ./node_modules/<package_name>...
//
// This function will also always return modules in a normalized form (i.e. all path components will
// be '/').
async function findNormalizedModuleNameAsync(obj: Mirror): Promise<string | undefined> {
    // First, check the built-in modules
    const key = builtInModules.get(obj);
    if (key) {
        return key;
    }

    // Next, check the Node module require cache, which will store cached values
    // of all non-built-in Node modules loaded by the program so far. _Note_: We
    // don't pre-compute this because the require cache will get populated
    // dynamically during execution.
    for (const path of Object.keys(require.cache)) {
        const exportsMirror = await getMirrorAsync(require.cache[path].exports);
        if (exportsMirror === obj) {
            // Rewrite the path to be a local module reference relative to the current working
            // directory.
            const modPath = upath.relative(process.cwd(), path);
            return "./" + modPath;
        }
    }

    // Else, return that no global name is available for this object.
    return undefined;
}

async function hasTruthyMemberAsync(mirror: Mirror, memberName: string): Promise<boolean> {
    if (!isUndefinedOrNullMirror(mirror)) {
        return false;
    }

<<<<<<< HEAD
    return isTruthy(await getMirrorMemberAsync(mirror, memberName));
=======
    return obj[memberName] ? true : false;
}

function createClosurePropertyDescriptor(
    nameOrSymbol: string | symbol, descriptor: PropertyDescriptor): ClosurePropertyDescriptor {

    if (nameOrSymbol === undefined) {
        throw new Error("Was not given a name or symbol");
    }

    const copy: ClosurePropertyDescriptor = { ...descriptor };
    if (typeof nameOrSymbol === "string") {
        copy.name = nameOrSymbol;
    }
    else {
        copy.symbol = nameOrSymbol;
    }

    return copy;
}

async function getOwnPropertyDescriptors(obj: any): Promise<ClosurePropertyDescriptor[]> {
    const result: ClosurePropertyDescriptor[] = [];

    for (const name of Object.getOwnPropertyNames(obj)) {
        if (name === "__proto__") {
            // don't return prototypes here.  If someone wants one, they should call
            // Object.getPrototypeOf. Note: this is the standard behavior of
            // Object.getOwnPropertyNames.  However, the Inspector API returns these, and we want to
            // filter them out.
            continue;
        }

        const descriptor = Object.getOwnPropertyDescriptor(obj, name);
        if (!descriptor) {
            throw new Error(`Could not get descriptor for ${name} on: ${JSON.stringify(obj)}`);
        }

        result.push(createClosurePropertyDescriptor(name, descriptor));
    }

    for (const symbol of Object.getOwnPropertySymbols(obj)) {
        const descriptor = Object.getOwnPropertyDescriptor(obj, symbol);
        if (!descriptor) {
            throw new Error(`Could not get descriptor for symbol ${symbol.toString()} on: ${JSON.stringify(obj)}`);
        }

        result.push(createClosurePropertyDescriptor(symbol, descriptor));
    }

    return result;
}

async function getOwnPropertyAsync(obj: any, descriptor: ClosurePropertyDescriptor): Promise<any> {
    return obj[getNameOrSymbol(descriptor)];
}

async function getPropertyAsync(obj: any, name: string): Promise<any> {
    return obj[name];
}

function getNameOrSymbol(descriptor: ClosurePropertyDescriptor): symbol | string {
    if (descriptor.symbol === undefined && descriptor.name === undefined) {
        throw new Error("Descriptor didn't have symbol or name: " + JSON.stringify(descriptor));
    }

    return descriptor.symbol || descriptor.name!!;
>>>>>>> 34c3878e
}<|MERGE_RESOLUTION|>--- conflicted
+++ resolved
@@ -19,8 +19,6 @@
 import * as resource from "../../resource";
 import { CapturedPropertyChain, CapturedPropertyInfo, CapturedVariableMap, parseFunction } from "./parseFunction";
 import { rewriteSuperReferences } from "./rewriteSuper";
-<<<<<<< HEAD
-import * as utils from "./utils";
 
 import {
     callAccessorOn,
@@ -44,8 +42,6 @@
     isUndefinedOrNullMirror,
     Mirror,
     callFunctionOn } from "./mirrors";
-=======
->>>>>>> 34c3878e
 import * as v8 from "./v8";
 
 export interface ObjectInfo {
@@ -876,15 +872,9 @@
             const underlyingValueMirror = await getPromiseMirrorValueAsync(mirror);
             entry.promise = await getOrCreateEntryAsync(underlyingValueMirror, undefined, context, serialize, logInfo);
         }
-<<<<<<< HEAD
         else if (isArrayMirror(mirror)) {
-            // Recursively serialize elements of an array. Note: we use getOwnPropertyNames as the array
+            // Recursively serialize elements of an array. Note: we use getOwnPropertyDescriptors as the array
             // may be sparse and we want to properly respect that when serializing.
-=======
-        else if (obj instanceof Array) {
-            // Recursively serialize elements of an array. Note: we use getOwnPropertyNames as the
-            // array may be sparse and we want to properly respect that when serializing.
->>>>>>> 34c3878e
             entry.array = [];
             for (const descriptor of await getOwnPropertyDescriptors(obj)) {
                 if (descriptor.name !== undefined &&
@@ -1319,10 +1309,7 @@
         return false;
     }
 
-<<<<<<< HEAD
     return isTruthy(await getMirrorMemberAsync(mirror, memberName));
-=======
-    return obj[memberName] ? true : false;
 }
 
 function createClosurePropertyDescriptor(
@@ -1389,5 +1376,4 @@
     }
 
     return descriptor.symbol || descriptor.name!!;
->>>>>>> 34c3878e
 }