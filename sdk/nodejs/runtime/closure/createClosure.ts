// Copyright 2016-2018, Pulumi Corporation.
//
// Licensed under the Apache License, Version 2.0 (the "License");
// you may not use this file except in compliance with the License.
// You may obtain a copy of the License at
//
//     http://www.apache.org/licenses/LICENSE-2.0
//
// Unless required by applicable law or agreed to in writing, software
// distributed under the License is distributed on an "AS IS" BASIS,
// WITHOUT WARRANTIES OR CONDITIONS OF ANY KIND, either express or implied.
// See the License for the specific language governing permissions and
// limitations under the License.

// tslint:disable:max-line-length

import * as upath from "upath";
import { ResourceError } from "../../errors";
import * as resource from "../../resource";
import { CapturedPropertyChain, CapturedPropertyInfo, CapturedVariableMap, parseFunction } from "./parseFunction";
import { rewriteSuperReferences } from "./rewriteSuper";
import * as utils from "./utils";
<<<<<<< HEAD

import {
    callAccessorOn,
    callFunctionOn,
    FunctionMirror,
    getFunctionMirrorAsync,
    // getMirrorMemberAsync,
    getNameOrSymbol,
    getOwnPropertyAsync,
    getOwnPropertyDescriptorsAsync,
    getPromiseMirrorValueAsync,
    // getPropertyAsync,
    getPrototypeOfMirrorAsync,
    isArrayMirror,
    isBooleanMirror,
    isFalsy,
    isFunctionMirror,
    isMirror,
    isNullMirror,
    isNumberMirror,
    isPromiseMirror,
    isRegExpMirror,
    isStringMirror,
    isStringValue,
    isTruthy,
    isUndefinedMirror,
    isUndefinedOrNullMirror,
    lookupCapturedVariableAsync,
    Mirror,
    MirrorPropertyDescriptor,
} from "./mirrors";

=======
>>>>>>> 91201bc0
import * as v8 from "./v8";

export interface ObjectInfo {
    // information about the prototype of this object/function.  If this is an object, we only store
    // this if the object's prototype is not Object.prototype.  If this is a function, we only store
    // this if the function's prototype is not Function.prototype.
    proto?: Entry;

    // information about the properties of the object.  We store all properties of the object,
    // regardless of whether they have string or symbol names.
    env: PropertyMap;
}

// Information about a javascript function.  Note that this derives from ObjectInfo as all functions
// are objects in JS, and thus can have their own proto and properties.
export interface FunctionInfo extends ObjectInfo {
    // a serialization of the function's source code as text.
    code: string;

    // the captured lexical environment of names to values, if any.
    capturedValues: PropertyMap;

    // Whether or not the real 'this' (i.e. not a lexically captured this) is used in the function.
    usesNonLexicalThis: boolean;

    // name that the function was declared with.  used only for trying to emit a better
    // name into the serialized code for it.
    name: string | undefined;
}

// Similar to PropertyDescriptor.  Helps describe an Entry in the case where it is not
// simple.
export interface PropertyInfo {
    // If the property has a value we should directly provide when calling .defineProperty
    hasValue: boolean;

    // same as PropertyDescriptor
    configurable?: boolean;
    enumerable?: boolean;
    writable?: boolean;

    // The entries we've made for custom getters/setters if the property is defined that
    // way.
    get?: Entry;
    set?: Entry;
}

// Information about a property.  Specifically the actual entry containing the data about it and
// then an optional PropertyInfo in the case that this isn't just a common property.
export interface PropertyInfoAndValue {
    info?: PropertyInfo;
    entry: Entry;
}

// A mapping between the name of a property (symbolic or string) to information about the
// value for that property.
export interface PropertyMap extends Map<Entry, PropertyInfoAndValue> {
}

/**
 * Entry is the environment slot for a named lexically captured variable.
 */
export interface Entry {
    // a value which can be safely json serialized.
    json?: any;

    // An RegExp. Will be serialized as 'new RegExp(re.source, re.flags)'
    regexp?: { source: string, flags: string };

    // a closure we are dependent on.
    function?: FunctionInfo;

    // An object which may contain nested closures.
    // Can include an optional proto if the user is not using the default Object.prototype.
    object?: ObjectInfo;

    // an array which may contain nested closures.
    array?: Entry[];

    // a reference to a requirable module name.
    module?: string;

    // A promise value.  this will be serialized as the underlyign value the promise
    // points to.  And deserialized as Promise.resolve(<underlying_value>)
    promise?: Entry;

    // an Output<T> property.  It will be serialized over as a get() method that
    // returns the raw underlying value.
    output?: Entry;

    // a simple expression to use to represent this instance.  For example "global.Number";
    expr?: string;
}

interface Context {
    // The cache stores a map of objects to the entries we've created for them.  It's used so that
    // we only ever create a single environemnt entry for a single object. i.e. if we hit the same
    // object multiple times while walking the memory graph, we only emit it once.
    cache: Map<Mirror, Entry>;

    // The 'frames' we push/pop as we're walking the object graph serializing things.
    // These frames allow us to present a useful error message to the user in the context
    // of their code as opposed the async callstack we have while serializing.
    frames: ContextFrame[];

    // A mapping from a class method/constructor to the environment entry corresponding to the
    // __super value.  When we emit the code for any class member we will end up adding
    //
    //  with ( { __super: <...> })
    //
    // We will also rewrite usages of "super" in the methods to refer to __super.  This way we can
    // accurately serialize out the class members, while preserving functionality.
    classInstanceMemberToSuperEntry: Map<FunctionMirror, Entry>;
    classStaticMemberToSuperEntry: Map<FunctionMirror, Entry>;

    // // The set of async jobs we have to complete after serializing the object graph. This happens
    // // when we encounter Promises/Outputs while walking the graph.  We'll add that work here and
    // // then process it at the end of the graph.  Note: as we hit those promises we may discover more
    // // work to be done.  So we'll just keep processing this this queue until there is nothing left
    // // in it.
    // asyncWorkQueue: (() => Promise<void>)[];

    // A list of 'simple' functions.  Simple functions do not capture anything, do not have any
    // special properties on them, and do not have a custom prototype.  If we run into multiple
    // functions that are simple, and share the same code, then we can just emit the function once
    // for them.  A good example of this is the __awaiter function.  Normally, there will be one
    // __awaiter per .js file that uses 'async/await'.  Instead of needing to generate serialized
    // functions for each of those, we can just serialize out the function once.
    simpleFunctions: FunctionInfo[];

    /**
     * The resource to log any errors we encounter against.
     */
    logResource: resource.Resource | undefined;
}

interface FunctionLocation {
    mirror: FunctionMirror;
    isArrowFunction?: boolean;
}

interface ContextFrame {
    functionLocation?: FunctionLocation;
    capturedFunctionName?: string;
    capturedVariableName?: string;
    capturedModule?: { name: string, mirror: Mirror };
}

/*
 * SerializedOutput is the type we convert real deployment time outputs to when we serialize them
 * into the environment for a closure.  The output will go from something you call 'apply' on to
 * transform during deployment, to something you call .get on to get the raw underlying value from
 * inside a cloud callback.
 *
 * IMPORTANT: Do not change the structure of this type.  Closure serialization code takes a
 * dependency on the actual shape (including the names of properties like 'value').
 */
class SerializedOutput<T> implements resource.Output<T> {
    /* @internal */ public isKnown: Promise<boolean>;
    /* @internal */ public readonly promise: () => Promise<T>;
    /* @internal */ public readonly resources: () => Set<resource.Resource>;
    /* @internal */ private readonly value: T;

    public constructor(value: T) {
        this.value = value;
    }

    public apply<U>(func: (t: T) => resource.Input<U>): resource.Output<U> {
        throw new Error(
"'apply' is not allowed from inside a cloud-callback. Use 'get' to retrieve the value of this Output directly.");
    }

    public get(): T {
        return this.value;
    }
}

let mirrorToEmitExprMapPromise: Promise<Map<Mirror, string>> | undefined;

export function getMirrorToEmitExprMap(): Promise<Map<Mirror, string>> {
    if (!mirrorToEmitExprMapPromise) {
        mirrorToEmitExprMapPromise = computeMirrorToEmitExprMapAsync();
    }

    return mirrorToEmitExprMapPromise;
}

async function computeMirrorToEmitExprMapAsync(): Promise<Map<Mirror, string>> {
    // // currently not used.  will be used once we actually start using the remote inspector API.
    // const remoteIdToValueMap = new Map<RemoteObjectId, Mirror>();

    // Mapping from well known global value to the emit-expression we should generate for it.
    const mirrorToEmitExprMap = new Map<Mirror, string>();

    // Add well-known javascript global variables into our cache.  This way, if there
    // is any code that references them, we can just emit that as simple expressions
    // (like "new Array"), instead of trying to actually serialize out these core types.

    // Front load these guys so we prefer emitting code that references them directly,
    // instead of in unexpected ways.  i.e. we'd prefer to have Number.prototype vs
    // Object.getPrototypeOf(Infinity) (even though they're the same thing.)

    await addGlobalInfoAsync("Object");
    await addGlobalInfoAsync("Function");
    await addGlobalInfoAsync("Array");
    await addGlobalInfoAsync("Number");
    await addGlobalInfoAsync("String");

    for (let current = global; current; current = Object.getPrototypeOf(current)) {
        for (const key of Object.getOwnPropertyNames(current)) {
            // "GLOBAL" and "root" are deprecated and give warnings if you try to access them.  So
            // just skip them.
            if (key !== "GLOBAL" && key !== "root") {
                await addGlobalInfoAsync(key);
            }
        }
    }

    // Add information so that we can properly serialize over generators/iterators.
    await addGeneratorEntriesAsync();
    await addEntriesAsync(Symbol.iterator, "Symbol.iterator");

    return mirrorToEmitExprMap;

    async function addEntriesAsync(val: any, emitExpr: string) {
        if (val === undefined || val === null) {
            return;
        }

        const mirror = await mirrors.getMirrorAsync(val);

        // No need to add values twice.  Ths can happen as we walk the global namespace and
        // sometimes run into multiple names aliasing to the same value.
        if (mirrorToEmitExprMap.has(mirror)) {
            return;
        }

        mirrorToEmitExprMap.set(mirror, emitExpr);
    }

    async function addGlobalInfoAsync(key: string) {
        const globalObj = (<any>global)[key];
        const text = utils.isLegalMemberName(key) ? `global.${key}` : `global["${key}"]`;

        if (globalObj !== undefined && globalObj !== null) {
            await addEntriesAsync(globalObj, text);
            await addEntriesAsync(Object.getPrototypeOf(globalObj), `Object.getPrototypeOf(${text})`);
            await addEntriesAsync(globalObj.prototype, `${text}.prototype`);
        }
    }

    // A generator function ('f') has ends up creating two interesting objects in the js
    // environment:
    //
    // 1. the generator function itself ('f').  This generator function has an __proto__ that is
    //    shared will all other generator functions.
    //
    // 2. a property 'prototype' on 'f'.  This property's __proto__ will be shared will all other
    //    'prototype' properties of other generator functions.
    //
    // So, to properly serialize a generator, we stash these special objects away so that we can
    // refer to the well known instance on the other side when we desirialize. Otherwise, if we
    // actually tried to deserialize the instances/prototypes we have we would end up failing when
    // we hit native functions.
    //
    // see http://www.ecma-international.org/ecma-262/6.0/#sec-generatorfunction-objects and
    // http://www.ecma-international.org/ecma-262/6.0/figure-2.png
    async function addGeneratorEntriesAsync() {
        // tslint:disable-next-line:no-empty
        const emptyGenerator = function* (): any { };

        await addEntriesAsync(
            Object.getPrototypeOf(emptyGenerator),
            "Object.getPrototypeOf(function*(){})");

        await addEntriesAsync(
            Object.getPrototypeOf(emptyGenerator.prototype),
            "Object.getPrototypeOf((function*(){}).prototype)");
    }
}

/**
 * createFunctionInfo serializes a function and its closure environment into a form that is
 * amenable to persistence as simple JSON.  Like toString, it includes the full text of the
 * function's source code, suitable for execution. Unlike toString, it actually includes information
 * about the captured environment.
 */
export async function createFunctionInfoAsync(
    func: Function, serialize: (o: any) => boolean, logResource: resource.Resource | undefined): Promise<FunctionInfo> {

    // Initialize our Context object.  It is effectively used to keep track of the work we're doing
    // as well as to keep track of the graph as we're walking it so we don't infinitely recurse.
    const context: Context = {
        cache: new Map(),
        classInstanceMemberToSuperEntry: new Map(),
        classStaticMemberToSuperEntry: new Map(),
        frames: [],
        // asyncWorkQueue: [],
        simpleFunctions: [],
        logResource,
    };

    // Pre-populate our context's cache with global well-known values.  These are values for things
    // like global.Number, or Function.prototype.  Actually trying to serialize/deserialize these
    // would be a bad idea as that would mean once deserialized the objects wouldn't point to the
    // well known globals that were expected.  Furthermore, most of these are almost certain to fail
    // to serialize due to hitting things like native-builtins.
<<<<<<< HEAD
    const mirrorToEmitExprMap = await getMirrorToEmitExprMap();
    for (const [mirror, expr] of mirrorToEmitExprMap) {
        context.cache.set(mirror, { expr });
    }
=======
    await addEntriesForWellKnownGlobalObjectsAsync();
>>>>>>> 91201bc0

    const funcMirror = await getFunctionMirrorAsync(func);

    // Make sure this func is in the cache itself as we may hit it again while recursing.
    const entry: Entry = {};
    context.cache.set(funcMirror, entry);

    entry.function = await analyzeFunctionMirrorAsync(funcMirror, context, serialize);

    // await processAsyncWorkQueue();

    return entry.function;

    async function addEntriesForWellKnownGlobalObjectsAsync() {
        const seenGlobalObjects = new Set<any>();

        // Front load these guys so we prefer emitting code that references them directly,
        // instead of in unexpected ways.  i.e. we'd prefer to have Number.prototype vs
        // Object.getPrototypeOf(Infinity) (even though they're the same thing.)

        await addGlobalInfoAsync("Object");
        await addGlobalInfoAsync("Function");
        await addGlobalInfoAsync("Array");
        await addGlobalInfoAsync("Number");
        await addGlobalInfoAsync("String");

        for (let current = global; current; current = Object.getPrototypeOf(current)) {
            for (const key of Object.getOwnPropertyNames(current)) {
                // "GLOBAL" and "root" are deprecated and give warnings if you try to access them.  So
                // just skip them.
                if (key !== "GLOBAL" && key !== "root") {
                    await addGlobalInfoAsync(key);
                }
            }
        }

        // Add information so that we can properly serialize over generators/iterators.
        await addGeneratorEntriesAsync();
        await addEntriesAsync(Symbol.iterator, "Symbol.iterator");

        return;

        async function addEntriesAsync(val: any, emitExpr: string) {
            if (val === undefined || val === null) {
                return;
            }

            // No need to add values twice.  Ths can happen as we walk the global namespace and
            // sometimes run into multiple names aliasing to the same value.
            if (seenGlobalObjects.has(val)) {
                return;
            }

            seenGlobalObjects.add(val);
            context.cache.set(val, { expr: emitExpr });
        }

        async function addGlobalInfoAsync(key: string) {
            const globalObj = (<any>global)[key];
            const text = utils.isLegalMemberName(key) ? `global.${key}` : `global["${key}"]`;

            if (globalObj !== undefined && globalObj !== null) {
                await addEntriesAsync(globalObj, text);
                await addEntriesAsync(Object.getPrototypeOf(globalObj), `Object.getPrototypeOf(${text})`);
                await addEntriesAsync(globalObj.prototype, `${text}.prototype`);
            }
        }

        // A generator function ('f') has ends up creating two interesting objects in the js
        // environment:
        //
        // 1. the generator function itself ('f').  This generator function has an __proto__ that is
        //    shared will all other generator functions.
        //
        // 2. a property 'prototype' on 'f'.  This property's __proto__ will be shared will all other
        //    'prototype' properties of other generator functions.
        //
        // So, to properly serialize a generator, we stash these special objects away so that we can
        // refer to the well known instance on the other side when we desirialize. Otherwise, if we
        // actually tried to deserialize the instances/prototypes we have we would end up failing when
        // we hit native functions.
        //
        // see http://www.ecma-international.org/ecma-262/6.0/#sec-generatorfunction-objects and
        // http://www.ecma-international.org/ecma-262/6.0/figure-2.png
        async function addGeneratorEntriesAsync() {
            // tslint:disable-next-line:no-empty
            const emptyGenerator = function* (): any { };

            await addEntriesAsync(
                Object.getPrototypeOf(emptyGenerator),
                "Object.getPrototypeOf(function*(){})");

            await addEntriesAsync(
                Object.getPrototypeOf(emptyGenerator.prototype),
                "Object.getPrototypeOf((function*(){}).prototype)");
        }
    }
}

// This function ends up capturing many external modules that cannot themselves be serialized.
// Do not allow it to be captured.
(<any>createFunctionInfoAsync).doNotCapture = true;

/**
 * analyzeFunctionInfoAsync does the work to create an asynchronous dataflow graph that resolves to a
 * final FunctionInfo.
 */
async function analyzeFunctionMirrorAsync(
        funcMirror: FunctionMirror, context: Context,
        serialize: (o: any) => boolean, logInfo?: boolean): Promise<FunctionInfo> {

    if (!isMirror(funcMirror)) {
        throw new Error("Was not passed a mirror to analyzeFunctionMirrorAsync: " + JSON.stringify(funcMirror));
    }
    if (!isFunctionMirror(funcMirror)) {
        throw new Error("Was not passed a function mirror to analyzeFunctionMirrorAsync: " + JSON.stringify(funcMirror));
    }

    // logInfo = logInfo || func.name === "addHandler";

    // const { file, line, column } = await v8.getFunctionLocationAsync(funcMirror);
    const frame = { functionLocation: { mirror: funcMirror, isArrowFunction: false } };

    context.frames.push(frame);
    const result = await serializeWorkerAsync();
    context.frames.pop();

    if (isSimple(result)) {
        const existingSimpleFunction = findSimpleFunction(result);
        if (existingSimpleFunction) {
            return existingSimpleFunction;
        }

        context.simpleFunctions.push(result);
    }

    return result;

    function isSimple(info: FunctionInfo) {
        return info.capturedValues.size === 0 && info.env.size === 0 && !info.proto;
    }

    function findSimpleFunction(info: FunctionInfo) {
        for (const other of context.simpleFunctions) {
            if (other.code === info.code && other.usesNonLexicalThis === info.usesNonLexicalThis) {
                return other;
            }
        }

        return undefined;
    }

    async function serializeWorkerAsync(): Promise<FunctionInfo> {
        const funcEntry = context.cache.get(funcMirror);
        if (!funcEntry) {
            throw new Error("Entry for this this function was not created by caller");
        }

        // First, convert the js func object to a reasonable stringified version that we can operate on.
        // Importantly, this function helps massage all the different forms that V8 can produce to
        // either a "function (...) { ... }" form, or a "(...) => ..." form.  In other words, all
        // 'funky' functions (like classes and whatnot) will be transformed to reasonable forms we can
        // process down the pipeline.
        const [error, parsedFunction] = parseFunction(funcMirror.description);
        if (error) {
            await throwSerializationErrorAsync(funcMirror, context, error);
        }

        const funcExprWithName = parsedFunction.funcExprWithName;
        const functionDeclarationName = parsedFunction.functionDeclarationName;
        frame.functionLocation.isArrowFunction = parsedFunction.isArrowFunction;

        const capturedValues: PropertyMap = new Map();
        await processCapturedVariablesAsync(parsedFunction.capturedVariables.required, /*throwOnFailure:*/ true);
        await processCapturedVariablesAsync(parsedFunction.capturedVariables.optional, /*throwOnFailure:*/ false);

        const functionInfo: FunctionInfo = {
            code: parsedFunction.funcExprWithoutName,
            capturedValues: capturedValues,
            env: new Map(),
            usesNonLexicalThis: parsedFunction.usesNonLexicalThis,
            name: functionDeclarationName,
        };

        const protoMirror = await getPrototypeOfMirrorAsync(funcMirror);
        const isAsyncFunction = await computeIsAsyncFunction(funcMirror);

        // Ensure that the prototype of this function is properly serialized as well. We only need to do
        // this for functions with a custom prototype (like a derived class constructor, or a function
        // that a user has explicit set the prototype for). Normal functions will pick up
        // Function.prototype by default, so we don't need to do anything for them.
        if (protoMirror !== await getFunctionMirrorAsync(Function.prototype) &&
            !isAsyncFunction &&
            !await isDerivedNoCaptureConstructorAsync(funcMirror)) {

            const protoEntry = await getOrCreateEntryAsync(protoMirror, undefined, context, serialize, logInfo);
            functionInfo.proto = protoEntry;

            if (funcMirror.description.startsWith("class ")) {
                // console.log("Processing class: " + funcMirror.description);

                // This was a class (which is effectively synonymous with a constructor-function).
                // We also know that it's a derived class because of the `proto !==
                // Function.prototype` check above.  (The prototype of a non-derived class points at
                // Function.prototype).
                //
                // they're a bit trickier to serialize than just a straight function. Specifically,
                // we have to keep track of the inheritance relationship between classes.  That way
                // if any of the class members references 'super' we'll be able to rewrite it
                // accordingly (since we emit classes as Functions)
                await processDerivedClassConstructorAsync(protoEntry);

                // Because this was was class constructor function, rewrite any 'super' references
                // in it do its derived type if it has one.
                functionInfo.code = rewriteSuperReferences(funcExprWithName!, /*isStatic*/ false);
            }
        }

        // capture any properties placed on the function itself.  Don't bother with
        // "length/name" as those are not things we can actually change.
        for (const descriptor of await getOwnPropertyDescriptorsAsync(funcMirror)) {
            if (isStringValue(descriptor.name, "length") || isStringValue(descriptor.name, "name")) {
                continue;
            }

            const funcPropMirror = await getOwnPropertyAsync(funcMirror, descriptor);

            // We don't need to emit code to serialize this function's .prototype object
            // unless that .prototype object was actually changed.
            //
            // In other words, in general, we will not emit the prototype for a normal
            // 'function foo() {}' declaration.  but we will emit the prototype for the
            // constructor function of a class.
            if (isStringValue(descriptor.name, "prototype") &&
                await isDefaultFunctionPrototypeAsync(funcMirror, funcPropMirror)) {

                continue;
            }

            functionInfo.env.set(
                await getOrCreateEntryAsync(getNameOrSymbol(descriptor), undefined, context, serialize, logInfo),
                { entry: await getOrCreateEntryAsync(funcPropMirror, undefined, context, serialize, logInfo) });
        }

        const superEntry = context.classInstanceMemberToSuperEntry.get(funcMirror) ||
                           context.classStaticMemberToSuperEntry.get(funcMirror);
        if (superEntry) {
            // this was a class constructor or method.  We need to put a special __super
            // entry into scope, and then rewrite any calls to super() to refer to it.
            capturedValues.set(
                await getOrCreateNameEntryAsync("__super", undefined, context, serialize, logInfo),
                { entry: superEntry });

            functionInfo.code = rewriteSuperReferences(
                funcExprWithName!, context.classStaticMemberToSuperEntry.has(funcMirror));
        }

        // If this was a named function (literally, only a named function-expr or function-decl), then
        // place an entry in the environment that maps from this function name to the serialized
        // function we're creating.  This ensures that recursive functions will call the right method.
        // i.e if we have "function f() { f(); }" this will get rewritten to:
        //
        //      function __f() {
        //          with ({ f: __f }) {
        //              return function () { f(); }
        //
        // i.e. the inner call to "f();" will actually call the *outer* __f function, and not
        // itself.
        if (functionDeclarationName !== undefined) {
            capturedValues.set(
                await getOrCreateNameEntryAsync(functionDeclarationName, undefined, context, serialize, logInfo),
                { entry: funcEntry });
        }

        return functionInfo;

        async function processCapturedVariablesAsync(
            capturedVariables: CapturedVariableMap, throwOnFailure: boolean): Promise<void> {

            for (const name of capturedVariables.keys()) {
                let valueMirror: Mirror;
                try {
                    valueMirror = await lookupCapturedVariableAsync(funcMirror, name, throwOnFailure);
                }
                catch (err) {
                    return await throwSerializationErrorAsync(funcMirror, context, err.message);
                    // TODO(cyrusn): should be able to remove this.
                    // throw err;
                }

                const moduleName = await findNormalizedModuleNameAsync(valueMirror);
                const frameLength = context.frames.length;
                if (moduleName) {
                    context.frames.push({ capturedModule: { name: moduleName, mirror: valueMirror } });
                }
                else if (isFunctionMirror(valueMirror)) {
                    // Only bother pushing on context frame if the name of the variable
                    // we captured is different from the name of the function.  If the
                    // names are the same, this is a direct reference, and we don't have
                    // to list both the name of the capture and of the function.  if they
                    // are different, it's an indirect reference, and the name should be
                    // included for clarity.
                    const funcNameMirror = await callAccessorOn(valueMirror, "name");
                    if (isStringValue(funcNameMirror, name)) {
                        context.frames.push({ capturedFunctionName: name });
                    }
                }
                else {
                    context.frames.push({ capturedVariableName: name });
                }

                await processCapturedVariableAsync(capturedVariables, name, valueMirror);

                // Only if we pushed a frame on should we pop it off.
                if (context.frames.length !== frameLength) {
                    context.frames.pop();
                }
            }
        }

        async function processCapturedVariableAsync(
            capturedVariables: CapturedVariableMap, name: string, valueMirror: Mirror) {

            const properties = capturedVariables.get(name);
            const serializedName = await getOrCreateNameEntryAsync(name, undefined, context, serialize, logInfo);

            // try to only serialize out the properties that were used by the user's code.
            const serializedValue = await getOrCreateEntryAsync(valueMirror, properties, context, serialize, logInfo);

            capturedValues.set(serializedName, { entry: serializedValue });
        }
    }

    async function processDerivedClassConstructorAsync(protoEntry: Entry) {
        // Map from derived class' constructor and members, to the entry for the base class (i.e.
        // the base class' constructor function). We'll use this when serializing out those members
        // to rewrite any usages of 'super' appropriately.

        // We're processing the derived class constructor itself.  Just map it directly to the base
        // class function.
        context.classInstanceMemberToSuperEntry.set(funcMirror, protoEntry);

        // Also, make sure our methods can also find this entry so they too can refer to
        // 'super'.
        for (const descriptor of await getOwnPropertyDescriptorsAsync(funcMirror)) {
            if (isStringValue(descriptor.name, "length") ||
                isStringValue(descriptor.name, "name") ||
                isStringValue(descriptor.name, "prototype")) {

                continue;
            }

            // static method.
            const classProp = await getOwnPropertyAsync(funcMirror, descriptor);
            addIfFunction(classProp, /*isStatic*/ true);
        }

        const funcPrototypeMirror = await callAccessorOn(funcMirror, "prototype");
        for (const descriptor of await getOwnPropertyDescriptorsAsync(funcPrototypeMirror)) {
            // instance method.
            const classProp = await getOwnPropertyAsync(funcPrototypeMirror, descriptor);
            addIfFunction(classProp, /*isStatic*/ false);
        }

        return;

        function addIfFunction(prop: Mirror, isStatic: boolean) {
            if (isFunctionMirror(prop)) {
                const set = isStatic
                    ? context.classStaticMemberToSuperEntry
                    : context.classInstanceMemberToSuperEntry;
                set.set(prop, protoEntry);
            }
        }
    }
}

async function computeIsAsyncFunction(funcMirror: Mirror): Promise<boolean> {
    // Note, i can't think of a better way to determine this.  This is particularly hard because
    // we can't even necessary refer to async function objects here as this code is rewritten by
    // TS, converting all async functions to non async functions.
    const funcConstructorMirror = await callAccessorOn(funcMirror, "constructor");
    if (isFalsy(funcConstructorMirror)) {
        return false;
    }

    const constructorNameMirror = await callAccessorOn(funcConstructorMirror, "name");
    if (!isStringMirror(constructorNameMirror)) {
        return false;
    }

    return constructorNameMirror.value === "AsyncFunction";
}

async function throwSerializationErrorAsync(
    funcMirror: FunctionMirror, context: Context, info: string): Promise<never> {

    let message = "";

    const initialFuncLocation = getFunctionLocation(context.frames[0].functionLocation!);
    message += `Error serializing ${initialFuncLocation}\n\n`;

    let i = 0;
    const n = context.frames.length;
    for (; i < n; i++) {
        const frame = context.frames[i];

        const indentString = "  ".repeat(i);
        message += indentString;

        if (frame.functionLocation) {
            const funcLocation = getFunctionLocation(frame.functionLocation);
            const nextFrameIsFunction = i < n - 1 && context.frames[i + 1].functionLocation !== undefined;

            if (nextFrameIsFunction) {
                if (i === 0) {
                    message += `${funcLocation}: referenced\n`;
                }
                else {
                    message += `${funcLocation}: which referenced\n`;
                }
            }
            else {
                if (i === n - 1) {
                    message += `${funcLocation}: which could not be serialized because\n`;
                }
                else if (i === 0) {
                    message += `${funcLocation}: captured\n`;
                }
                else {
                    message += `${funcLocation}: which captured\n`;
                }
            }
        }
        else if (frame.capturedFunctionName) {
            message += `'${frame.capturedFunctionName}', a function defined at\n`;
        }
        else if (frame.capturedModule) {
            if (i === n - 1) {
                message += `module '${frame.capturedModule.name}'\n`;
            }
            else {
                message += `module '${frame.capturedModule.name}' which indirectly referenced\n`;
            }
        }
        else if (frame.capturedVariableName) {
            message += `variable '${frame.capturedVariableName}' which indirectly referenced\n`;
        }
    }

    message += "  ".repeat(i) + info + "\n\n";
    message += getTrimmedFunctionCode(funcMirror);

    const moduleIndex = context.frames.findIndex(
            f => f.capturedModule !== undefined);

    if (moduleIndex >= 0) {
        const module = context.frames[moduleIndex].capturedModule!;
        const moduleName = module.name;
        message += "\n";

        if (await hasTruthyMemberAsync(module.mirror, "deploymentOnlyModule")) {
            message += `Module '${moduleName}' is a 'deployment only' module. In general these cannot be captured inside a 'run time' function.`;
        }
        else {
            const functionLocation = context.frames[moduleIndex - 1].functionLocation!;
            const location = getFunctionLocation(functionLocation);
            message += `Capturing modules can sometimes cause problems.
Consider using import('${moduleName}') or require('${moduleName}') inside ${location}`;
        }
    }

    // Hide the stack when printing out the closure serialization error.  We don't want both the
    // closure serialization object stack *and* the function execution stack.  Furthermore, there
    // is enough information about the Function printed (both line/col, and a few lines of its
    // text) to give the user the appropriate info for fixing.
    throw new ResourceError(message, context.logResource, /*hideStack:*/true);
}

function getTrimmedFunctionCode(funcMirror: FunctionMirror): string {
    const funcString = funcMirror.description;

    // include up to the first 5 lines of the function to help show what is wrong with it.
    let split = funcString.split(/\r?\n/);
    if (split.length > 5) {
        split = split.slice(0, 5);
        split.push("...");
    }

    let code = "Function code:\n";
    for (const line of split) {
        code += "  " + line + "\n";
    }

    return code;
}

function getFunctionLocation(funcLoc: FunctionLocation): string {
    const loc = funcLoc.mirror.location;
    let name = "'" + getFunctionName(funcLoc) + "'";
    if (loc.file) {
        name += `: ${upath.basename(loc.file)}(${loc.line + 1},${loc.column})`;
    }

    const prefix = funcLoc.isArrowFunction ? "" : "function ";
    return prefix + name;
}

function getFunctionName(loc: FunctionLocation): string {
    if (loc.isArrowFunction) {
        let funcString = loc.mirror.description;

        // If there's a semicolon in the text, only include up to that.  we don't want to pull in
        // the entire lambda if it's lots of statements.
        const semicolonIndex = funcString.indexOf(";");
        if (semicolonIndex >= 0) {
            funcString = funcString.substr(0, semicolonIndex + 1) + " ...";
        }

        // squash all whitespace to single spaces.
        funcString = funcString.replace(/\s\s+/g, " ");

        const lengthLimit = 40;
        if (funcString.length > lengthLimit) {
            // Trim the header if its very long.
            funcString = funcString.substring(0, lengthLimit - " ...".length) + " ...";
        }

        return funcString;
    }

    if (loc.mirror.name) {
        return loc.mirror.name;
    }

    return "<anonymous>";
}

async function isDefaultFunctionPrototypeAsync(funcMirror: FunctionMirror, prototypePropMirror: Mirror) {
    // The initial value of prototype on any newly-created Function instance is a new instance of
    // Object, but with the own-property 'constructor' set to point back to the new function.
    if (isTruthy(prototypePropMirror) &&
        await callAccessorOn(prototypePropMirror, "constructor") === funcMirror) {

        const descriptors = await getOwnPropertyDescriptorsAsync(prototypePropMirror);
        return descriptors.length === 1 &&
               descriptors[0].name &&
               descriptors[0].name.value === "constructor";
    }

    return false;
}

async function getOrCreateNameEntryAsync(
    name: string, capturedObjectProperties: CapturedPropertyChain[] | undefined,
    context: Context,
    serialize: (o: any) => boolean,
    logInfo: boolean | undefined): Promise<Entry> {

    const mirror = await getMirrorAsync(name);
    return await getOrCreateEntryAsync(mirror, capturedObjectProperties, context, serialize, logInfo);
}

/**
 * serializeAsync serializes an object, deeply, into something appropriate for an environment
 * entry.  If propNames is provided, and is non-empty, then only attempt to serialize out those
 * specific properties.  If propNames is not provided, or is empty, serialize out all properties.
 */
async function getOrCreateEntryAsync(
        mirror: Mirror, capturedObjectProperties: CapturedPropertyChain[] | undefined,
        context: Context,
        serialize: (o: any) => boolean,
        logInfo: boolean | undefined): Promise<Entry> {

    if (!isMirror(mirror)) {
        throw new Error("Was not passed a mirror to getOrCreateEntryAsync: " + JSON.stringify(mirror));
    }

    // Check if this is a special number that we cannot json serialize.  Instead, we'll just inject
    // the code necessary to represent the number on the other side.  Note: we have to do this
    // before we do *anything* else.  This is because these special numbers don't even work in maps
    // properly.  So, if we lookup the value in a map, we may get the cached value for something
    // else *entirely*.  For example, 0 and -0 will map to the same entry.
    if (isNumberMirror(mirror)) {
        if (mirror.unserializableValue) {
            return { expr: mirror.unserializableValue };
        }

        // Not special, just use normal json serialization.
        return { json: mirror.value };
    }

    // See if we have a cache hit.  If yes, use the object as-is.
    let entry = context.cache.get(mirror)!;
    if (entry) {
        // Even though we've already serialized out this object, it might be the case
        // that we serialized out a different set of properties than the current set
        // we're being asked to serialize.  So we have to make sure that all these props
        // are actually serialized.
        if (entry.object) {
            await serializeObjectAsync();
        }

        return entry;
    }

    if (isFunctionMirror(mirror) && await hasTruthyMemberAsync(mirror, "doNotCapture")) {
        // If we get a function we're not supposed to capture, then actually just serialize
        // out a function that will throw at runtime so the user can understand the problem
        // better.
        const funcName = mirror.name || "anonymous";
        const funcCode = getTrimmedFunctionCode(mirror);

        const message =
            `Function '${funcName}' cannot be called at runtime. ` +
            `It can only be used at deployment time.\n\n${funcCode}`;
        const errorFunc = () => { throw new Error(message); };

        mirror = await getFunctionMirrorAsync(errorFunc);
    }

    // We may be processing recursive objects.  Because of that, we preemptively put a placeholder
    // entry in the cache.  That way, if we encounter this obj again while recursing we can just
    // return that placeholder.
    entry = {};
    context.cache.set(mirror, entry);
    await dispatchAnyAsync();
    return entry;

    async function doNotCaptureAsync(): Promise<boolean> {
        if (!serialize(mirror)) {
            // caller explicitly does not want us to capture this value.
            return true;
        }

        if (await hasTruthyMemberAsync(mirror, "doNotCapture")) {
            // object has set itself as something that should not be captured.
            return true;
        }

        if (isFunctionMirror(mirror) &&
            await isDerivedNoCaptureConstructorAsync(mirror)) {

            // this was a constructor that derived from something that should not be captured.
            return true;
        }

        return false;
    }

    async function dispatchAnyAsync(): Promise<void> {
        if (await doNotCaptureAsync()) {
            // We do not want to capture this object.  Explicit set .json to undefined so
            // that we will see that the property is set and we will simply roundtrip this
            // as the 'undefined value.
            entry.json = undefined;
            return;
        }

        if (isUndefinedMirror(mirror) ||
            isNullMirror(mirror) ||
            isBooleanMirror(mirror) ||
            isStringMirror(mirror)) {

                // Serialize primitives as-is.
            entry.json = mirror.value;
            return;
        }
        else if (isRegExpMirror(mirror)) {
            const sourceMirror = await callAccessorOn(mirror, "source");
            const flagsMirror = await callAccessorOn(mirror, "flags");
            if (!isStringMirror(sourceMirror) || !isStringMirror(flagsMirror)) {
                throw new Error("Got a regexp without 'source' or 'flags': " + JSON.stringify(mirror));
            }

            entry.regexp = { source: sourceMirror.value, flags: flagsMirror.value };
            return;
        }

        const normalizedModuleName = await findNormalizedModuleNameAsync(mirror);
        if (normalizedModuleName) {
            await captureModuleAsync(normalizedModuleName);
        }
        else if (isFunctionMirror(mirror)) {
            // Serialize functions recursively, and store them in a closure property.
            entry.function = await analyzeFunctionMirrorAsync(mirror, context, serialize, logInfo);
        }
        else if (await isOutputAsync(mirror)) {
            entry.output = await createOutputEntryAsync(mirror);
        }
        else if (isPromiseMirror(mirror)) {
            const underlyingValueMirror = await getPromiseMirrorValueAsync(mirror);
            entry.promise = await getOrCreateEntryAsync(underlyingValueMirror, undefined, context, serialize, logInfo);
        }
        else if (isArrayMirror(mirror)) {
            // Recursively serialize elements of an array. Note: we use getOwnPropertyDescriptors as the array
            // may be sparse and we want to properly respect that when serializing.
            entry.array = [];
            for (const descriptor of await getOwnPropertyDescriptorsAsync(mirror)) {
                if (descriptor.name !== undefined &&
                    !isStringValue(descriptor.name, "length")) {

                    entry.array[<any>descriptor.name.value] = await getOrCreateEntryAsync(
                        await getOwnPropertyAsync(mirror, descriptor), undefined, context, serialize, logInfo);
                }
            }

            // TODO(cyrusn): It feels weird that we're not examining any other descriptors of an
            // array.  For example, if someone put on a property with a symbolic name, we'd lose
            // that here. Unlikely, but something we may need to handle in the future.
        }
        // TODO(cyrusn): Get 'Arguments' working again.
        // else if (Object.prototype.toString.call(obj) === "[object Arguments]") {
        //     // From: https://stackoverflow.com/questions/7656280/how-do-i-check-whether-an-object-is-an-arguments-object-in-javascript
        //     entry.array = [];
        //     for (const elem of obj) {
        //         entry.array.push(await getOrCreateEntryAsync(elem, undefined, context, serialize, logInfo));
        //     }
        // }
        else {
            // For all other objects, serialize out the properties we've been asked to serialize
            // out.
            await serializeObjectAsync();
        }
    }

    async function serializeObjectAsync() {
        // Serialize the set of property names asked for.  If we discover that any of them
        // use this/super, then go and reserialize all the properties.
        const serializeAll = await serializeObjectWorkerAsync(capturedObjectProperties || []);
        if (serializeAll) {
            await serializeObjectWorkerAsync([]);
        }
    }

    // Returns 'true' if the caller (serializeObjectAsync) should call this again, but without any
    // property filtering.
    async function serializeObjectWorkerAsync(localCapturedPropertyChains: CapturedPropertyChain[]): Promise<boolean> {
        const objectInfo: ObjectInfo = entry.object || { env: new Map() };
        entry.object = objectInfo;
        const environment = entry.object.env;

        if (localCapturedPropertyChains.length === 0) {
            await serializeAllObjectPropertiesAsync(environment);
            return false;
        } else {
            return await serializeSomeObjectPropertiesAsync(environment, localCapturedPropertyChains);
        }
    }

    // Serializes out all the properties of this object.  Used when we can't prove that
    // only a subset of properties are used on this object.
    async function serializeAllObjectPropertiesAsync(environment: PropertyMap) {
        // we wanted to capture everything (including the prototype chain)
        const descriptors = await getOwnPropertyDescriptorsAsync(mirror);

        for (const descriptor of descriptors) {
            // we're about to recurse inside this object.  In order to prever infinite
            // loops, put a dummy entry in the environment map.  That way, if we hit
            // this object again while recursing we won't try to generate this property.
            const keyEntry = await getOrCreateEntryAsync(getNameOrSymbol(descriptor), undefined, context, serialize, logInfo);
            if (!environment.has(keyEntry)) {
                environment.set(keyEntry, <any>undefined);

                const propertyInfo = await createPropertyInfoAsync(descriptor);
                const prop = await getOwnPropertyAsync(mirror, descriptor);
                const valEntry = await getOrCreateEntryAsync(
                    prop, undefined, context, serialize, logInfo);

                // Now, replace the dummy entry with the actual one we want.
                environment.set(keyEntry, { info: propertyInfo, entry: valEntry });
            }
        }

        // If the object's __proto__ is not Object.prototype, then we have to capture what it
        // actually is.  On the other end, we'll use Object.create(deserializedProto) to set
        // things up properly.
        //
        // We don't need to capture the prototype if the user is not capturing 'this' either.
        if (!entry.object!.proto) {
            const mirrorProto = await getPrototypeOfMirrorAsync(mirror);
            if (mirrorProto !== await getMirrorAsync(Object.prototype)) {
                entry.object!.proto = await getOrCreateEntryAsync(
                    mirrorProto, undefined, context, serialize, logInfo);
            }
        }
    }

    // Serializes out only the subset of properties of this object that we have seen used
    // and have recorded in localCapturedPropertyChains
    async function serializeSomeObjectPropertiesAsync(
            environment: PropertyMap, localCapturedPropertyChains: CapturedPropertyChain[]): Promise<boolean> {

        // validate our invariants.
        for (const chain of localCapturedPropertyChains) {
            if (chain.infos.length === 0) {
                throw new Error("Expected a non-empty chain.");
            }
        }

        // we only want to capture a subset of properties.  We can do this as long those
        // properties don't somehow end up involving referencing "this" in an 'invoked'
        // capacity (in which case we need to completely realize the object.
        //
        // this is slightly tricky as it's not obvious if a property is a getter/setter
        // and this is implicitly invoked just by access it.

        // Find the list of property names *directly* accessed off this object.
        const propChainFirstNames = new Set(localCapturedPropertyChains.map(
            chain => chain.infos[0].name));

        // Now process each top level property name accessed off of this object in turn. For
        // example, if we say "foo.bar.baz", "foo.bar.quux", "foo.ztesch", this would "bar" and
        // "ztesch".
        for (const propName of propChainFirstNames) {
            // Get the named chains starting with this prop name.  In the above example, if
            // this was "bar", then we would get "[bar, baz]" and [bar, quux].
            const propChains = localCapturedPropertyChains.filter(chain => chain.infos[0].name === propName);

            // Now, make an entry just for this name.
            const keyEntry = await getOrCreateNameEntryAsync(propName, undefined, context, serialize, logInfo);

            if (environment.has(keyEntry)) {
                continue;
            }

            // we're about to recurse inside this object.  In order to prevent infinite
            // loops, put a dummy entry in the environment map.  That way, if we hit
            // this object again while recursing we won't try to generate this property.
            environment.set(keyEntry, <any>undefined);
            const objPropValue = await callAccessorOn(mirror, propName);

            const propertyInfo = await getPropertyInfoAsync(mirror, propName);
            if (!propertyInfo) {
                if (!isUndefinedMirror(objPropValue)) {
                    throw new Error("Could not find property info for real property on object: " + propName);
                }

                // User code referenced a property not actually on the object at all.
                // So to properly represent that, we don't place any information about
                // this property on the object.
                environment.delete(keyEntry);
            } else {
                // Determine what chained property names we're accessing off of this sub-property.
                // if we have no sub property name chain, then indicate that with an empty array
                // so that we capture the entire object.
                //
                // i.e.: if we started with a.b.c.d, and we've finally gotten to the point where
                // we're serializing out the 'd' property, then we need to serialize it out fully
                // since there are no more accesses off of it.
                let nestedPropChains = propChains.map(chain => ({ infos: chain.infos.slice(1) }));
                if (nestedPropChains.some(chain => chain.infos.length === 0)) {
                    nestedPropChains = [];
                }

                // Note: objPropValue can be undefined here.  That's the case where the
                // object does have the property, but the property is just set to the
                // undefined value.
                const valEntry = await getOrCreateEntryAsync(
                    objPropValue, nestedPropChains, context, serialize, logInfo);

                const infos = propChains.map(chain => chain.infos[0]);
                if (propInfoUsesNonLexicalThis(infos, propertyInfo, valEntry)) {
                    // the referenced function captured 'this'.  Have to serialize out
                    // this entire object.  Undo the work we did to just serialize out a
                    // few properties.
                    environment.clear();

                    // Signal our caller to serialize the entire object.
                    return true;
                }

                // Now, replace the dummy entry with the actual one we want.
                environment.set(keyEntry, { info: propertyInfo, entry: valEntry });
            }
        }

        return false;
    }

    function propInfoUsesNonLexicalThis(
        capturedInfos: CapturedPropertyInfo[], propertyInfo: PropertyInfo | undefined, valEntry: Entry) {
        if (capturedInfos.some(info => info.invoked)) {
            // If the property was invoked, then we have to check if that property ends
            // up using this/super.  if so, then we actually have to serialize out this
            // object entirely.
            if (usesNonLexicalThis(valEntry)) {
                return true;
            }
        }

        // if we're accessing a getter/setter, and that getter/setter uses
        // 'this', then we need to serialize out this object entirely.

        if (usesNonLexicalThis(propertyInfo ? propertyInfo.get : undefined) ||
            usesNonLexicalThis(propertyInfo ? propertyInfo.set : undefined)) {

            return true;
        }

        return false;
    }

    async function getPropertyInfoAsync(on: Mirror, key: string): Promise<PropertyInfo | undefined> {
        for (let current = on; isTruthy(current); current = await getPrototypeOfMirrorAsync(current)) {
            const descriptors = await getOwnPropertyDescriptorsAsync(current);
            const descriptor = descriptors.find(d => d.name !== undefined && d.name.value === key);
            if (descriptor) {
                const propertyInfo = await createPropertyInfoAsync(descriptor);
                return propertyInfo;
            }
        }

        return undefined;
    }

    async function createPropertyInfoAsync(descriptor: MirrorPropertyDescriptor): Promise<PropertyInfo> {
        const propertyInfo = <PropertyInfo>{ hasValue: descriptor.value !== undefined };
        propertyInfo.configurable = descriptor.configurable;
        propertyInfo.enumerable = descriptor.enumerable;
        propertyInfo.writable = descriptor.writable;
        if (descriptor.get) {
            propertyInfo.get = await getOrCreateEntryAsync(
                descriptor.get, undefined, context, serialize, logInfo);
        }
        if (descriptor.set) {
            propertyInfo.set = await getOrCreateEntryAsync(
                descriptor.set, undefined, context, serialize, logInfo);
        }

        return propertyInfo;
    }

    function usesNonLexicalThis(localEntry: Entry | undefined) {
        return localEntry && localEntry.function && localEntry.function.usesNonLexicalThis;
    }

    async function captureModuleAsync(normalizedModuleName: string): Promise<void> {
        // Splitting on "/" is safe to do as this module name is already in a normalized form.
        const moduleParts = normalizedModuleName.split("/");

        const nodeModulesSegment = "node_modules";
        const nodeModulesSegmentIndex = moduleParts.findIndex(v => v === nodeModulesSegment);
        const isInNodeModules = nodeModulesSegmentIndex >= 0;

        const isLocalModule = normalizedModuleName.startsWith(".") && !isInNodeModules;

        if (await hasTruthyMemberAsync(mirror, "deploymentOnlyModule") || isLocalModule) {
            // Try to serialize deployment-time and local-modules by-value.
            //
            // A deployment-only modules can't ever be successfully 'required' on the 'inside'. But
            // parts of it may be serializable on the inside (i.e. pulumi.Config).  So just try to
            // capture this as a value.  If it fails, we will give the user a good message.
            // Otherwise, it may succeed if the user is only using a small part of the API that is
            // serializable (like pulumi.Config)
            //
            // Or this is a reference to a local module (i.e. starts with '.', but isn't in
            // /node_modules/ somewhere). Always capture the local module as a value.  We do this
            // because capturing as a reference (i.e. 'require(...)') has the following problems:
            //
            // 1. 'require(...)' will not work at run-time, because the user's code will not be
            //    serialized in a way that can actually be require'd (i.e. it is not ) serialized
            //    into any sort of appropriate file/folder structure for those 'require's to work.
            //
            // 2. if we stop here and capture as a reference, then we won't actually see and walk
            //    the code that exists in those local modules (direct or transitive). So we won't
            //    actually generate the serialized code for the functions or values in that module.
            //    This will also lead to code that simply will not work at run-time.
            await serializeObjectAsync();
        }
        else  {
            // If the path goes into node_modules, strip off the node_modules part. This will help
            // ensure that lookup of those modules will work on the cloud-side even if the module
            // isn't in a relative node_modules directory.  For example, this happens with aws-sdk.
            // It ends up actually being in /var/runtime/node_modules inside aws lambda.
            //
            // This also helps ensure that modules that are 'yarn link'ed are found properly. The
            // module path we have may be on some non-local path due to the linking, however this
            // will ensure that the module-name we load is a simple path that can be found off the
            // node_modules that we actually upload with our serialized functions.
            entry.module = isInNodeModules
                ? upath.join(...moduleParts.slice(nodeModulesSegmentIndex + 1))
                : normalizedModuleName;
        }
    }

    async function createOutputEntryAsync(outputMirror: Mirror): Promise<Entry> {
        // We have an Output<T>.  This is effectively just a wrapped value 'V' at deployment-time.
        // We want to effectively generate a value post serialization effectively equivalent to `new
        // SerializedOutput(V)`.  It is tempting to want to just do the following:
        //
        //      const val = await output.promise();
        //      return await getOrCreateEntryAsync(new SerializedOutput(val), undefined, context, serialize, logInfo);
        //
        // That seems like it would work.  We're instantiating a SerializedOutput that will point at
        // the underlying 'val' instance, and we're then serializing that entire object to be
        // rehydrated on the other side.
        //
        // However, there's a subtlety here that we need to avoid.  Specifically, in a world where
        // we are never actually looking at real values, but are instead looking at 'Mirrors' of
        // values, we never want to serialize something that actually points at a Mirror (like the
        // SerializedOutput instance would).  The reason for this is that if we then go to serialize
        // the SerializedOutput, our Inspector APIs will hit the Mirror value and then get a Mirror
        // for *that* Mirror. I.e. a Mirror<Mirror>.  This is not what we want and will cause us to
        // generate code that actually produces a Mirror object at cloud-runtime time instead of
        // producing the real value.
        //
        // To avoid this, do something tricky.  We first create an 'empty' SerializedObject.  i.e.
        //
        //      new SerializedOutput(undefined)
        //
        // We then serialize that instance (which we know must be an 'Object-Entry').  We then
        // serialize out 'V', getting back the Entry for it.  We then manually jam in that Entry
        // into the Object-Entry for the SerializedOutput instance.

        // First, extract out the inner value this Output wraps.
        const promiseMirror = await callAccessorOn(mirror, "promise");
        if (!isPromiseMirror(promiseMirror)) {
            throw new Error("output.promise() did not return a promise: " + JSON.stringify(promiseMirror));
        }

        // Then, get the underlying value of the out, and create the environment entry for it.
        const valMirror = await getPromiseMirrorValueAsync(promiseMirror);
        const valEntry = await getOrCreateEntryAsync(valMirror, undefined, context, serialize, logInfo);

        // Now, create an empty-serialized output and create an environment entry for it.  It
        // will have a property 'value' that points to an Entry for 'undefined'.
        const emptyOutputMirror = await getMirrorAsync(new SerializedOutput(undefined));
        const emptyOutputEntry = await getOrCreateEntryAsync(emptyOutputMirror, undefined, context, serialize, logInfo);

        // validate that we created the right sort of entry.  It should be an Object-Entry with
        // a single property called 'value' in it.
        if (!emptyOutputEntry.object) {
            throw new Error("Did not get an 'object' in the entry for a serialized output");
        }

        const envEntries = [...emptyOutputEntry.object.env.entries()];
        if (envEntries.length !== 1) {
            throw new Error("Expected SerializedOutput object to only have one property: " + envEntries.length);
        }

        const [envEntry] = envEntries[0];
        if (envEntry.json !== "value") {
            throw new Error("Expected SerializedOutput object sole property to be called 'value': " + envEntry.json);
        }

        // Everything looked good.  Replace the `"value" -> undefined-Entry` mapping in this entry
        // with `"value" -> V-Entry`
        emptyOutputEntry.object.env.set(envEntry, { entry: valEntry });
        return emptyOutputEntry;
    }
}

async function isOutputAsync(mirror: Mirror): Promise<boolean> {
    const outputClassMirror = await getFunctionMirrorAsync(resource.Output);
    const isInstanceMirror = await callFunctionOn(outputClassMirror, "isInstance", [mirror]);
    if (!isBooleanMirror(isInstanceMirror)) {
        throw new Error("Calling isInstance did not return a boolean: " + JSON.stringify(isInstanceMirror));
    }

    return isInstanceMirror.value;
}

// Is this a constructor derived from a noCapture constructor.  if so, we don't want to
// emit it.  We would be unable to actually hook up the "super()" call as one of the base
// constructors was set to not be captured.
async function isDerivedNoCaptureConstructorAsync(func: FunctionMirror) {
    for (let current: Mirror = func;
         isTruthy(current);
         current = await getPrototypeOfMirrorAsync(current)) {

        if (await hasTruthyMemberAsync(current, "doNotCapture")) {
            return true;
        }
    }

    return false;
}

let builtInModules: Promise<Map<Mirror, string>> | undefined;
function getBuiltInModules(): Promise<Map<Mirror, string>> {
    if (!builtInModules) {
        builtInModules = computeBuiltInModules();
    }

    return builtInModules;

    async function computeBuiltInModules() {
        // These modules are built-in to Node.js, and are available via `require(...)`
        // but are not stored in the `require.cache`.  They are guaranteed to be
        // available at the unqualified names listed below. _Note_: This list is derived
        // based on Node.js 6.x tree at: https://github.com/nodejs/node/tree/v6.x/lib
        const builtInModuleNames = [
            "assert", "buffer", "child_process", "cluster", "console", "constants", "crypto",
            "dgram", "dns", "domain", "events", "fs", "http", "https", "module", "net", "os",
            "path", "process", "punycode", "querystring", "readline", "repl", "stream", "string_decoder",
            /* "sys" deprecated ,*/ "timers", "tls", "tty", "url", "util", "v8", "vm", "zlib",
        ];

        const map = new Map<Mirror, string>();
        for (const name of builtInModuleNames) {
            map.set(await getMirrorAsync(require(name)), name);
        }

        return map;
    }
}

// findNormalizedModuleName attempts to find a global name bound to the object, which can be used as
// a stable reference across serialization.  For built-in modules (i.e. "os", "fs", etc.) this will
// return that exact name of the module.  Otherwise, this will return the relative path to the
// module from the current working directory of the process.  This will normally be something of the
// form ./node_modules/<package_name>...
//
// This function will also always return modules in a normalized form (i.e. all path components will
// be '/').
async function findNormalizedModuleNameAsync(obj: Mirror): Promise<string | undefined> {
    // First, check the built-in modules
    const modules = await getBuiltInModules();
    const key = modules.get(obj);
    if (key) {
        return key;
    }

    // Next, check the Node module require cache, which will store cached values
    // of all non-built-in Node modules loaded by the program so far. _Note_: We
    // don't pre-compute this because the require cache will get populated
    // dynamically during execution.
    for (const path of Object.keys(require.cache)) {
        const exportsMirror = await getMirrorAsync(require.cache[path].exports);
        if (exportsMirror === obj) {
            // Rewrite the path to be a local module reference relative to the current working
            // directory.
            const modPath = upath.relative(process.cwd(), path);
            return "./" + modPath;
        }
    }

    // Else, return that no global name is available for this object.
    return undefined;
}

async function hasTruthyMemberAsync(mirror: Mirror, memberName: string): Promise<boolean> {
    if (isUndefinedOrNullMirror(mirror)) {
        return false;
    }

    return isTruthy(await callAccessorOn(mirror, memberName));
}<|MERGE_RESOLUTION|>--- conflicted
+++ resolved
@@ -20,19 +20,16 @@
 import { CapturedPropertyChain, CapturedPropertyInfo, CapturedVariableMap, parseFunction } from "./parseFunction";
 import { rewriteSuperReferences } from "./rewriteSuper";
 import * as utils from "./utils";
-<<<<<<< HEAD
 
 import {
     callAccessorOn,
     callFunctionOn,
     FunctionMirror,
-    getFunctionMirrorAsync,
-    // getMirrorMemberAsync,
+    getMirrorAsync,
     getNameOrSymbol,
     getOwnPropertyAsync,
     getOwnPropertyDescriptorsAsync,
     getPromiseMirrorValueAsync,
-    // getPropertyAsync,
     getPrototypeOfMirrorAsync,
     isArrayMirror,
     isBooleanMirror,
@@ -53,8 +50,6 @@
     MirrorPropertyDescriptor,
 } from "./mirrors";
 
-=======
->>>>>>> 91201bc0
 import * as v8 from "./v8";
 
 export interface ObjectInfo {
@@ -232,110 +227,6 @@
     }
 }
 
-let mirrorToEmitExprMapPromise: Promise<Map<Mirror, string>> | undefined;
-
-export function getMirrorToEmitExprMap(): Promise<Map<Mirror, string>> {
-    if (!mirrorToEmitExprMapPromise) {
-        mirrorToEmitExprMapPromise = computeMirrorToEmitExprMapAsync();
-    }
-
-    return mirrorToEmitExprMapPromise;
-}
-
-async function computeMirrorToEmitExprMapAsync(): Promise<Map<Mirror, string>> {
-    // // currently not used.  will be used once we actually start using the remote inspector API.
-    // const remoteIdToValueMap = new Map<RemoteObjectId, Mirror>();
-
-    // Mapping from well known global value to the emit-expression we should generate for it.
-    const mirrorToEmitExprMap = new Map<Mirror, string>();
-
-    // Add well-known javascript global variables into our cache.  This way, if there
-    // is any code that references them, we can just emit that as simple expressions
-    // (like "new Array"), instead of trying to actually serialize out these core types.
-
-    // Front load these guys so we prefer emitting code that references them directly,
-    // instead of in unexpected ways.  i.e. we'd prefer to have Number.prototype vs
-    // Object.getPrototypeOf(Infinity) (even though they're the same thing.)
-
-    await addGlobalInfoAsync("Object");
-    await addGlobalInfoAsync("Function");
-    await addGlobalInfoAsync("Array");
-    await addGlobalInfoAsync("Number");
-    await addGlobalInfoAsync("String");
-
-    for (let current = global; current; current = Object.getPrototypeOf(current)) {
-        for (const key of Object.getOwnPropertyNames(current)) {
-            // "GLOBAL" and "root" are deprecated and give warnings if you try to access them.  So
-            // just skip them.
-            if (key !== "GLOBAL" && key !== "root") {
-                await addGlobalInfoAsync(key);
-            }
-        }
-    }
-
-    // Add information so that we can properly serialize over generators/iterators.
-    await addGeneratorEntriesAsync();
-    await addEntriesAsync(Symbol.iterator, "Symbol.iterator");
-
-    return mirrorToEmitExprMap;
-
-    async function addEntriesAsync(val: any, emitExpr: string) {
-        if (val === undefined || val === null) {
-            return;
-        }
-
-        const mirror = await mirrors.getMirrorAsync(val);
-
-        // No need to add values twice.  Ths can happen as we walk the global namespace and
-        // sometimes run into multiple names aliasing to the same value.
-        if (mirrorToEmitExprMap.has(mirror)) {
-            return;
-        }
-
-        mirrorToEmitExprMap.set(mirror, emitExpr);
-    }
-
-    async function addGlobalInfoAsync(key: string) {
-        const globalObj = (<any>global)[key];
-        const text = utils.isLegalMemberName(key) ? `global.${key}` : `global["${key}"]`;
-
-        if (globalObj !== undefined && globalObj !== null) {
-            await addEntriesAsync(globalObj, text);
-            await addEntriesAsync(Object.getPrototypeOf(globalObj), `Object.getPrototypeOf(${text})`);
-            await addEntriesAsync(globalObj.prototype, `${text}.prototype`);
-        }
-    }
-
-    // A generator function ('f') has ends up creating two interesting objects in the js
-    // environment:
-    //
-    // 1. the generator function itself ('f').  This generator function has an __proto__ that is
-    //    shared will all other generator functions.
-    //
-    // 2. a property 'prototype' on 'f'.  This property's __proto__ will be shared will all other
-    //    'prototype' properties of other generator functions.
-    //
-    // So, to properly serialize a generator, we stash these special objects away so that we can
-    // refer to the well known instance on the other side when we desirialize. Otherwise, if we
-    // actually tried to deserialize the instances/prototypes we have we would end up failing when
-    // we hit native functions.
-    //
-    // see http://www.ecma-international.org/ecma-262/6.0/#sec-generatorfunction-objects and
-    // http://www.ecma-international.org/ecma-262/6.0/figure-2.png
-    async function addGeneratorEntriesAsync() {
-        // tslint:disable-next-line:no-empty
-        const emptyGenerator = function* (): any { };
-
-        await addEntriesAsync(
-            Object.getPrototypeOf(emptyGenerator),
-            "Object.getPrototypeOf(function*(){})");
-
-        await addEntriesAsync(
-            Object.getPrototypeOf(emptyGenerator.prototype),
-            "Object.getPrototypeOf((function*(){}).prototype)");
-    }
-}
-
 /**
  * createFunctionInfo serializes a function and its closure environment into a form that is
  * amenable to persistence as simple JSON.  Like toString, it includes the full text of the
@@ -362,16 +253,9 @@
     // would be a bad idea as that would mean once deserialized the objects wouldn't point to the
     // well known globals that were expected.  Furthermore, most of these are almost certain to fail
     // to serialize due to hitting things like native-builtins.
-<<<<<<< HEAD
-    const mirrorToEmitExprMap = await getMirrorToEmitExprMap();
-    for (const [mirror, expr] of mirrorToEmitExprMap) {
-        context.cache.set(mirror, { expr });
-    }
-=======
     await addEntriesForWellKnownGlobalObjectsAsync();
->>>>>>> 91201bc0
-
-    const funcMirror = await getFunctionMirrorAsync(func);
+
+    const funcMirror = await getMirrorAsync(func);
 
     // Make sure this func is in the cache itself as we may hit it again while recursing.
     const entry: Entry = {};
@@ -424,7 +308,7 @@
             }
 
             seenGlobalObjects.add(val);
-            context.cache.set(val, { expr: emitExpr });
+            context.cache.set(await getMirrorAsync(val), { expr: emitExpr });
         }
 
         async function addGlobalInfoAsync(key: string) {
@@ -561,7 +445,7 @@
         // this for functions with a custom prototype (like a derived class constructor, or a function
         // that a user has explicit set the prototype for). Normal functions will pick up
         // Function.prototype by default, so we don't need to do anything for them.
-        if (protoMirror !== await getFunctionMirrorAsync(Function.prototype) &&
+        if (protoMirror !== await getMirrorAsync(Function.prototype) &&
             !isAsyncFunction &&
             !await isDerivedNoCaptureConstructorAsync(funcMirror)) {
 
@@ -988,7 +872,7 @@
             `It can only be used at deployment time.\n\n${funcCode}`;
         const errorFunc = () => { throw new Error(message); };
 
-        mirror = await getFunctionMirrorAsync(errorFunc);
+        mirror = await getMirrorAsync(errorFunc);
     }
 
     // We may be processing recursive objects.  Because of that, we preemptively put a placeholder
@@ -1424,7 +1308,8 @@
 }
 
 async function isOutputAsync(mirror: Mirror): Promise<boolean> {
-    const outputClassMirror = await getFunctionMirrorAsync(resource.Output);
+    // Equivalent to calling: resource.Output.isInstance(mirror_value)
+    const outputClassMirror = await getMirrorAsync(resource.Output);
     const isInstanceMirror = await callFunctionOn(outputClassMirror, "isInstance", [mirror]);
     if (!isBooleanMirror(isInstanceMirror)) {
         throw new Error("Calling isInstance did not return a boolean: " + JSON.stringify(isInstanceMirror));
