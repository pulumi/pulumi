// Copyright 2016-2018, Pulumi Corporation.
//
// Licensed under the Apache License, Version 2.0 (the "License");
// you may not use this file except in compliance with the License.
// You may obtain a copy of the License at
//
//     http://www.apache.org/licenses/LICENSE-2.0
//
// Unless required by applicable law or agreed to in writing, software
// distributed under the License is distributed on an "AS IS" BASIS,
// WITHOUT WARRANTIES OR CONDITIONS OF ANY KIND, either express or implied.
// See the License for the specific language governing permissions and
// limitations under the License.

// tslint:disable:max-line-length

import * as upath from "upath";
import { ResourceError } from "../../errors";
import * as resource from "../../resource";
import { CapturedPropertyChain, CapturedPropertyInfo, CapturedVariableMap, parseFunction } from "./parseFunction";
import { rewriteSuperReferences } from "./rewriteSuper";
import * as utils from "./utils";

import {
    FunctionMirror,
    getMirrorAsync,
    getMirrorMemberAsync,
    getPromiseMirrorValueAsync,
    getPrototypeOfMirrorAsync,
    isArrayMirror,
    isFalsy,
    isFunctionMirror,
    isPromiseMirror,
    isRegExpMirror,
    isStringMirror,
    isTruthy,
    isUndefinedOrNullMirror,
    Mirror,
    RegExpMirror,
    isUndefinedMirror,
    isNullMirror,
    isNumberMirror,
    isBooleanMirror} from "./mirrors";
import * as v8 from "./v8";

export interface ObjectInfo {
    // information about the prototype of this object/function.  If this is an object, we only store
    // this if the object's prototype is not Object.prototype.  If this is a function, we only store
    // this if the function's prototype is not Function.prototype.
    proto?: Entry;

    // information about the properties of the object.  We store all properties of the object,
    // regardless of whether they have string or symbol names.
    env: PropertyMap;
}

// Information about a javascript function.  Note that this derives from ObjectInfo as all functions
// are objects in JS, and thus can have their own proto and properties.
export interface FunctionInfo extends ObjectInfo {
    // a serialization of the function's source code as text.
    code: string;

    // the captured lexical environment of names to values, if any.
    capturedValues: PropertyMap;

    // Whether or not the real 'this' (i.e. not a lexically captured this) is used in the function.
    usesNonLexicalThis: boolean;

    // name that the function was declared with.  used only for trying to emit a better
    // name into the serialized code for it.
    name: string | undefined;
}

// Similar to PropertyDescriptor.  Helps describe an Entry in the case where it is not
// simple.
export interface PropertyInfo {
    // If the property has a value we should directly provide when calling .defineProperty
    hasValue: boolean;

    // same as PropertyDescriptor
    configurable?: boolean;
    enumerable?: boolean;
    writable?: boolean;

    // The entries we've made for custom getters/setters if the property is defined that
    // way.
    get?: Entry;
    set?: Entry;
}

// Information about a property.  Specifically the actual entry containing the data about it and
// then an optional PropertyInfo in the case that this isn't just a common property.
export interface PropertyInfoAndValue {
    info?: PropertyInfo;
    entry: Entry;
}

// A mapping between the name of a property (symbolic or string) to information about the
// value for that property.
export interface PropertyMap extends Map<Entry, PropertyInfoAndValue> {
}

/**
 * Entry is the environment slot for a named lexically captured variable.
 */
export interface Entry {
    // a value which can be safely json serialized.
    json?: any;

    // An RegExp. Will be serialized as 'new RegExp(re.source, re.flags)'
<<<<<<< HEAD
    regexp?: RegExpMirror;
=======
    regexp?: { source: string, flags: string };
>>>>>>> 78649bbe

    // a closure we are dependent on.
    function?: FunctionInfo;

    // An object which may contain nested closures.
    // Can include an optional proto if the user is not using the default Object.prototype.
    object?: ObjectInfo;

    // an array which may contain nested closures.
    array?: Entry[];

    // a reference to a requirable module name.
    module?: string;

    // A promise value.  this will be serialized as the underlyign value the promise
    // points to.  And deserialized as Promise.resolve(<underlying_value>)
    promise?: Entry;

    // an Output<T> property.  It will be serialized over as a get() method that
    // returns the raw underlying value.
    output?: Entry;

    // a simple expression to use to represent this instance.  For example "global.Number";
    expr?: string;
}

interface Context {
    // The cache stores a map of objects to the entries we've created for them.  It's used so that
    // we only ever create a single environemnt entry for a single object. i.e. if we hit the same
    // object multiple times while walking the memory graph, we only emit it once.
    cache: Map<Mirror, Entry>;

    // The 'frames' we push/pop as we're walking the object graph serializing things.
    // These frames allow us to present a useful error message to the user in the context
    // of their code as opposed the async callstack we have while serializing.
    frames: ContextFrame[];

    // A mapping from a class method/constructor to the environment entry corresponding to the
    // __super value.  When we emit the code for any class member we will end up adding
    //
    //  with ( { __super: <...> })
    //
    // We will also rewrite usages of "super" in the methods to refer to __super.  This way we can
    // accurately serialize out the class members, while preserving functionality.
    classInstanceMemberToSuperEntry: Map<FunctionMirror, Entry>;
    classStaticMemberToSuperEntry: Map<FunctionMirror, Entry>;

    // // The set of async jobs we have to complete after serializing the object graph. This happens
    // // when we encounter Promises/Outputs while walking the graph.  We'll add that work here and
    // // then process it at the end of the graph.  Note: as we hit those promises we may discover more
    // // work to be done.  So we'll just keep processing this this queue until there is nothing left
    // // in it.
    // asyncWorkQueue: (() => Promise<void>)[];

    // A list of 'simple' functions.  Simple functions do not capture anything, do not have any
    // special properties on them, and do not have a custom prototype.  If we run into multiple
    // functions that are simple, and share the same code, then we can just emit the function once
    // for them.  A good example of this is the __awaiter function.  Normally, there will be one
    // __awaiter per .js file that uses 'async/await'.  Instead of needing to generate serialized
    // functions for each of those, we can just serialize out the function once.
    simpleFunctions: FunctionInfo[];

    /**
     * The resource to log any errors we encounter against.
     */
    logResource: resource.Resource | undefined;
}

interface FunctionLocation {
    mirror: FunctionMirror;
    isArrowFunction?: boolean;
}

interface ContextFrame {
    functionLocation?: FunctionLocation;
    capturedFunctionName?: string;
    capturedVariableName?: string;
    capturedModule?: { name: string, mirror: Mirror };
}

/*
 * SerializedOutput is the type we convert real deployment time outputs to when we serialize them
 * into the environment for a closure.  The output will go from something you call 'apply' on to
 * transform during deployment, to something you call .get on to get the raw underlying value from
 * inside a cloud callback.
 */
class SerializedOutput<T> implements resource.Output<T> {
    /* @internal */ public isKnown: Promise<boolean>;
    /* @internal */ public readonly promise: () => Promise<T>;
    /* @internal */ public readonly resources: () => Set<resource.Resource>;
    /* @internal */ private readonly value: T;

    public constructor(value: T) {
        this.value = value;
    }

    public apply<U>(func: (t: T) => resource.Input<U>): resource.Output<U> {
        throw new Error(
"'apply' is not allowed from inside a cloud-callback. Use 'get' to retrieve the value of this Output directly.");
    }

    public get(): T {
        return this.value;
    }
}

/**
 * createFunctionInfo serializes a function and its closure environment into a form that is
 * amenable to persistence as simple JSON.  Like toString, it includes the full text of the
 * function's source code, suitable for execution. Unlike toString, it actually includes information
 * about the captured environment.
 */
export async function createFunctionInfoAsync(
    func: Function, serialize: (o: any) => boolean, logResource: resource.Resource | undefined): Promise<FunctionInfo> {

    const context: Context = {
        cache: new Map(),
        classInstanceMemberToSuperEntry: new Map(),
        classStaticMemberToSuperEntry: new Map(),
        frames: [],
        // asyncWorkQueue: [],
        simpleFunctions: [],
        logResource,
    };

    // Pre-populate our context's cache with global well-known values.  These are values for things
    // like global.Number, or Function.prototype.  Actually trying to serialize/deserialize these
    // would be a bad idea as that would mean once deserialized the objects wouldn't point to the
    // well known globals that were expected.  Furthermore, most of these are almost certain to fail
    // to serialize due to hitting things like native-builtins.
    const mirrorToEmitExprMap = await v8.getMirrorToEmitExprMap();
    for (const [mirror, expr] of mirrorToEmitExprMap) {
        context.cache.set(mirror, { expr });
    }

    const funcMirror = await getMirrorAsync(func);

    // Make sure this func is in the cache itself as we may hit it again while recursing.
    const entry: Entry = {};
    context.cache.set(funcMirror, entry);

    entry.function = await analyzeFunctionMirrorAsync(funcMirror, context, serialize);

    // await processAsyncWorkQueue();

    return entry.function;

    // async function processAsyncWorkQueue() {
    //     while (context.asyncWorkQueue.length > 0) {
    //         const queue = context.asyncWorkQueue;
    //         context.asyncWorkQueue = [];

    //         for (const work of queue) {
    //             await work();
    //         }
    //     }
    // }
}

// This function ends up capturing many external modules that cannot themselves be serialized.
// Do not allow it to be captured.
(<any>createFunctionInfoAsync).doNotCapture = true;

/**
 * analyzeFunctionInfoAsync does the work to create an asynchronous dataflow graph that resolves to a
 * final FunctionInfo.
 */
async function analyzeFunctionMirrorAsync(
        funcMirror: FunctionMirror, context: Context,
        serialize: (o: any) => boolean, logInfo?: boolean): Promise<FunctionInfo> {

    // logInfo = logInfo || func.name === "addHandler";

    // const { file, line, column } = await v8.getFunctionLocationAsync(funcMirror);
    const frame = { functionLocation: { mirror: funcMirror, isArrowFunction: false } };

    context.frames.push(frame);
    const result = await serializeWorkerAsync();
    context.frames.pop();

    if (isSimple(result)) {
        const existingSimpleFunction = findSimpleFunction(result);
        if (existingSimpleFunction) {
            return existingSimpleFunction;
        }

        context.simpleFunctions.push(result);
    }

    return result;

    function isSimple(info: FunctionInfo) {
        return info.capturedValues.size === 0 && info.env.size === 0 && !info.proto;
    }

    function findSimpleFunction(info: FunctionInfo) {
        for (const other of context.simpleFunctions) {
            if (other.code === info.code && other.usesNonLexicalThis === info.usesNonLexicalThis) {
                return other;
            }
        }

        return undefined;
    }

    async function serializeWorkerAsync(): Promise<FunctionInfo> {
        const funcEntry = context.cache.get(funcMirror);
        if (!funcEntry) {
            throw new Error("Entry for this this function was not created by caller");
        }

        // First, convert the js func object to a reasonable stringified version that we can operate on.
        // Importantly, this function helps massage all the different forms that V8 can produce to
        // either a "function (...) { ... }" form, or a "(...) => ..." form.  In other words, all
        // 'funky' functions (like classes and whatnot) will be transformed to reasonable forms we can
        // process down the pipeline.
        const [error, parsedFunction] = parseFunction(funcMirror.description);
        if (error) {
            await throwSerializationErrorAsync(funcMirror, context, error);
        }

        const funcExprWithName = parsedFunction.funcExprWithName;
        const functionDeclarationName = parsedFunction.functionDeclarationName;
        frame.functionLocation.isArrowFunction = parsedFunction.isArrowFunction;

        const capturedValues: PropertyMap = new Map();
        await processCapturedVariablesAsync(parsedFunction.capturedVariables.required, /*throwOnFailure:*/ true);
        await processCapturedVariablesAsync(parsedFunction.capturedVariables.optional, /*throwOnFailure:*/ false);

        const functionInfo: FunctionInfo = {
            code: parsedFunction.funcExprWithoutName,
            capturedValues: capturedValues,
            env: new Map(),
            usesNonLexicalThis: parsedFunction.usesNonLexicalThis,
            name: functionDeclarationName,
        };

        const protoMirror = await getPrototypeOfMirrorAsync(funcMirror);
        const isAsyncFunction = await computeIsAsyncFunction(funcMirror);

        // Ensure that the prototype of this function is properly serialized as well. We only need to do
        // this for functions with a custom prototype (like a derived class constructor, or a function
        // that a user has explicit set the prototype for). Normal functions will pick up
        // Function.prototype by default, so we don't need to do anything for them.
        if (protoMirror !== await getMirrorAsync(Function.prototype) &&
            !isAsyncFunction &&
            !await isDerivedNoCaptureConstructorAsync(funcMirror)) {

            const protoEntry = await getOrCreateEntryAsync(protoMirror, undefined, context, serialize, logInfo);
            functionInfo.proto = protoEntry;

            if (funcMirror.description.startsWith("class ")) {
                // This was a class (which is effectively synonymous with a constructor-function).
                // We also know that it's a derived class because of the `proto !==
                // Function.prototype` check above.  (The prototype of a non-derived class points at
                // Function.prototype).
                //
                // they're a bit trickier to serialize than just a straight function. Specifically,
                // we have to keep track of the inheritance relationship between classes.  That way
                // if any of the class members references 'super' we'll be able to rewrite it
                // accordingly (since we emit classes as Functions)
                processDerivedClassConstructor(protoEntry);

                // Because this was was class constructor function, rewrite any 'super' references
                // in it do its derived type if it has one.
                functionInfo.code = rewriteSuperReferences(funcExprWithName!, /*isStatic*/ false);
            }
        }

        // capture any properties placed on the function itself.  Don't bother with
        // "length/name" as those are not things we can actually change.
        for (const keyOrSymbol of getOwnPropertyNamesAndSymbols(func)) {
            if (keyOrSymbol === "length" || keyOrSymbol === "name") {
                continue;
            }

            const funcProp = (<any>func)[keyOrSymbol];

            // We don't need to emit code to serialize this function's .prototype object
            // unless that .prototype object was actually changed.
            //
            // In other words, in general, we will not emit the prototype for a normal
            // 'function foo() {}' declaration.  but we will emit the prototype for the
            // constructor function of a class.
            if (keyOrSymbol === "prototype" && isDefaultFunctionPrototype(func, funcProp)) {
                continue;
            }

            functionInfo.env.set(
                await getOrCreateEntryAsync(keyOrSymbol, undefined, context, serialize, logInfo),
                { entry: await getOrCreateEntryAsync(funcProp, undefined, context, serialize, logInfo) });
        }

        const superEntry = context.classInstanceMemberToSuperEntry.get(funcMirror) ||
                           context.classStaticMemberToSuperEntry.get(funcMirror);
        if (superEntry) {
            // this was a class constructor or method.  We need to put a special __super
            // entry into scope, and then rewrite any calls to super() to refer to it.
            capturedValues.set(
                await getOrCreateNameEntryAsync("__super", undefined, context, serialize, logInfo),
                { entry: superEntry });

            functionInfo.code = rewriteSuperReferences(
                funcExprWithName!, context.classStaticMemberToSuperEntry.has(funcMirror));
        }

        // If this was a named function (literally, only a named function-expr or function-decl), then
        // place an entry in the environment that maps from this function name to the serialized
        // function we're creating.  This ensures that recursive functions will call the right method.
        // i.e if we have "function f() { f(); }" this will get rewritten to:
        //
        //      function __f() {
        //          with ({ f: __f }) {
        //              return function () { f(); }
        //
        // i.e. the inner call to "f();" will actually call the *outer* __f function, and not
        // itself.
        if (functionDeclarationName !== undefined) {
            capturedValues.set(
                await getOrCreateNameEntryAsync(functionDeclarationName, undefined, context, serialize, logInfo),
                { entry: funcEntry });
        }

        return functionInfo;

        async function processCapturedVariablesAsync(
            capturedVariables: CapturedVariableMap, throwOnFailure: boolean): Promise<void> {

            for (const name of capturedVariables.keys()) {
                let valueMirror: Mirror;
                try {
                    valueMirror = await v8.lookupCapturedVariableAsync(funcMirror, name, throwOnFailure);
                }
                catch (err) {
                    return await throwSerializationErrorAsync(funcMirror, context, err.message);
                    // TODO(cyrusn): should be able to remove this.
                    // throw err;
                }

                const moduleName = await findNormalizedModuleNameAsync(valueMirror);
                const frameLength = context.frames.length;
                if (moduleName) {
                    context.frames.push({ capturedModule: { name: moduleName, mirror: valueMirror } });
                }
                else if (isFunctionMirror(valueMirror)) {
                    // Only bother pushing on context frame if the name of the variable
                    // we captured is different from the name of the function.  If the
                    // names are the same, this is a direct reference, and we don't have
                    // to list both the name of the capture and of the function.  if they
                    // are different, it's an indirect reference, and the name should be
                    // included for clarity.
                    const funcNameMirror = await getMirrorMemberAsync(valueMirror, "name");
                    if (isStringMirror(funcNameMirror) && name !== funcNameMirror.value) {
                        context.frames.push({ capturedFunctionName: name });
                    }
                }
                else {
                    context.frames.push({ capturedVariableName: name });
                }

                await processCapturedVariableAsync(capturedVariables, name, valueMirror);

                // Only if we pushed a frame on should we pop it off.
                if (context.frames.length !== frameLength) {
                    context.frames.pop();
                }
            }
        }

        async function processCapturedVariableAsync(
            capturedVariables: CapturedVariableMap, name: string, valueMirror: Mirror) {

            const properties = capturedVariables.get(name);
            const serializedName = await getOrCreateNameEntryAsync(name, undefined, context, serialize, logInfo);

            // try to only serialize out the properties that were used by the user's code.
            const serializedValue = await getOrCreateEntryAsync(valueMirror, properties, context, serialize, logInfo);

            capturedValues.set(serializedName, { entry: serializedValue });
        }
    }

    function processDerivedClassConstructor(protoEntry: Entry) {
        // Map from derived class' constructor and members, to the entry for the base class (i.e.
        // the base class' constructor function). We'll use this when serializing out those members
        // to rewrite any usages of 'super' appropriately.

        // We're processing the derived class constructor itself.  Just map it directly to the base
        // class function.
        context.classInstanceMemberToSuperEntry.set(funcMirror, protoEntry);

        // Also, make sure our methods can also find this entry so they too can refer to
        // 'super'.
        for (const keyOrSymbol of getOwnPropertyNamesAndSymbols(func)) {
            if (keyOrSymbol !== "length" && keyOrSymbol !== "name" && keyOrSymbol !== "prototype") {
                // static method.
                const classProp = (<any>func)[keyOrSymbol];
                addIfFunction(classProp, /*isStatic*/ true);
            }
        }

        for (const keyOrSymbol of getOwnPropertyNamesAndSymbols(func.prototype)) {
            // instance method.
            const classProp = func.prototype[keyOrSymbol];
            addIfFunction(classProp, /*isStatic*/ false);
        }

        return;

        function addIfFunction(prop: any, isStatic: boolean) {
            if (prop instanceof Function) {
                const set = isStatic
                    ? context.classStaticMemberToSuperEntry
                    : context.classInstanceMemberToSuperEntry;
                set.set(prop, protoEntry);
            }
        }
    }
}

async function computeIsAsyncFunction(funcMirror: Mirror): Promise<boolean> {
    // Note, i can't think of a better way to determine this.  This is particularly hard because
    // we can't even necessary refer to async function objects here as this code is rewritten by
    // TS, converting all async functions to non async functions.
    const funcConstructorMirror = await getMirrorMemberAsync(funcMirror, "constructor");
    if (isFalsy(funcConstructorMirror)) {
        return false;
    }

    const constructorNameMirror = await getMirrorMemberAsync(funcConstructorMirror, "name");
    if (!isStringMirror(constructorNameMirror)) {
        return false;
    }

    return constructorNameMirror.value === "AsyncFunction";
}

function getOwnPropertyNamesAndSymbols(obj: any): (string | symbol)[] {
    const names: (string | symbol)[] = Object.getOwnPropertyNames(obj);
    return names.concat(Object.getOwnPropertySymbols(obj));
}

async function throwSerializationErrorAsync(
    funcMirror: FunctionMirror, context: Context, info: string): Promise<never> {

    let message = "";

    const initialFuncLocation = getFunctionLocation(context.frames[0].functionLocation!);
    message += `Error serializing ${initialFuncLocation}\n\n`;

    let i = 0;
    const n = context.frames.length;
    for (; i < n; i++) {
        const frame = context.frames[i];

        const indentString = "  ".repeat(i);
        message += indentString;

        if (frame.functionLocation) {
            const funcLocation = getFunctionLocation(frame.functionLocation);
            const nextFrameIsFunction = i < n - 1 && context.frames[i + 1].functionLocation !== undefined;

            if (nextFrameIsFunction) {
                if (i === 0) {
                    message += `${funcLocation}: referenced\n`;
                }
                else {
                    message += `${funcLocation}: which referenced\n`;
                }
            }
            else {
                if (i === n - 1) {
                    message += `${funcLocation}: which could not be serialized because\n`;
                }
                else if (i === 0) {
                    message += `${funcLocation}: captured\n`;
                }
                else {
                    message += `${funcLocation}: which captured\n`;
                }
            }
        }
        else if (frame.capturedFunctionName) {
            message += `'${frame.capturedFunctionName}', a function defined at\n`;
        }
        else if (frame.capturedModule) {
            if (i === n - 1) {
                message += `module '${frame.capturedModule.name}'\n`;
            }
            else {
                message += `module '${frame.capturedModule.name}' which indirectly referenced\n`;
            }
        }
        else if (frame.capturedVariableName) {
            message += `variable '${frame.capturedVariableName}' which indirectly referenced\n`;
        }
    }

    message += "  ".repeat(i) + info + "\n\n";
    message += getTrimmedFunctionCode(funcMirror);

    const moduleIndex = context.frames.findIndex(
            f => f.capturedModule !== undefined);

    if (moduleIndex >= 0) {
        const module = context.frames[moduleIndex].capturedModule!;
        const moduleName = module.name;
        message += "\n";

        if (await hasTruthyMemberAsync(module.mirror, "deploymentOnlyModule")) {
            message += `Module '${moduleName}' is a 'deployment only' module. In general these cannot be captured inside a 'run time' function.`;
        }
        else {
            const functionLocation = context.frames[moduleIndex - 1].functionLocation!;
            const location = getFunctionLocation(functionLocation);
            message += `Capturing modules can sometimes cause problems.
Consider using import('${moduleName}') or require('${moduleName}') inside ${location}`;
        }
    }

    // Hide the stack when printing out the closure serialization error.  We don't want both the
    // closure serialization object stack *and* the function execution stack.  Furthermore, there
    // is enough information about the Function printed (both line/col, and a few lines of its
    // text) to give the user the appropriate info for fixing.
    throw new ResourceError(message, context.logResource, /*hideStack:*/true);
}

function getTrimmedFunctionCode(funcMirror: FunctionMirror): string {
    const funcString = funcMirror.description;

    // include up to the first 5 lines of the function to help show what is wrong with it.
    let split = funcString.split(/\r?\n/);
    if (split.length > 5) {
        split = split.slice(0, 5);
        split.push("...");
    }

    let code = "Function code:\n";
    for (const line of split) {
        code += "  " + line + "\n";
    }

    return code;
}

function getFunctionLocation(funcLoc: FunctionLocation): string {
    const loc = funcLoc.mirror.location;
    let name = "'" + getFunctionName(funcLoc) + "'";
    if (loc.file) {
        name += `: ${upath.basename(loc.file)}(${loc.line + 1},${loc.column})`;
    }

    const prefix = funcLoc.isArrowFunction ? "" : "function ";
    return prefix + name;
}

function getFunctionName(loc: FunctionLocation): string {
    if (loc.isArrowFunction) {
        let funcString = loc.mirror.description;

        // If there's a semicolon in the text, only include up to that.  we don't want to pull in
        // the entire lambda if it's lots of statements.
        const semicolonIndex = funcString.indexOf(";");
        if (semicolonIndex >= 0) {
            funcString = funcString.substr(0, semicolonIndex + 1) + " ...";
        }

        // squash all whitespace to single spaces.
        funcString = funcString.replace(/\s\s+/g, " ");

        const lengthLimit = 40;
        if (funcString.length > lengthLimit) {
            // Trim the header if its very long.
            funcString = funcString.substring(0, lengthLimit - " ...".length) + " ...";
        }

        return funcString;
    }

    if (loc.mirror.name) {
        return loc.mirror.name;
    }

    return "<anonymous>";
}

function isDefaultFunctionPrototype(func: Function, prototypeProp: any) {
    // The initial value of prototype on any newly-created Function instance is a new instance of
    // Object, but with the own-property 'constructor' set to point back to the new function.
    if (prototypeProp && prototypeProp.constructor === func) {
        const keysAndSymbols = getOwnPropertyNamesAndSymbols(prototypeProp);
        return keysAndSymbols.length === 1 && keysAndSymbols[0] === "constructor";
    }

    return false;
}

async function getOrCreateNameEntryAsync(
    name: string, capturedObjectProperties: CapturedPropertyChain[] | undefined,
    context: Context,
    serialize: (o: any) => boolean,
    logInfo: boolean | undefined): Promise<Entry> {

    const mirror = await getMirrorAsync(name);
    return await getOrCreateEntryAsync(mirror, capturedObjectProperties, context, serialize, logInfo);
}

/**
 * serializeAsync serializes an object, deeply, into something appropriate for an environment
 * entry.  If propNames is provided, and is non-empty, then only attempt to serialize out those
 * specific properties.  If propNames is not provided, or is empty, serialize out all properties.
 */
async function getOrCreateEntryAsync(
        mirror: Mirror, capturedObjectProperties: CapturedPropertyChain[] | undefined,
        context: Context,
        serialize: (o: any) => boolean,
        logInfo: boolean | undefined): Promise<Entry> {

    // Check if this is a special number that we cannot json serialize.  Instead, we'll just inject
    // the code necessary to represent the number on the other side.  Note: we have to do this
    // before we do *anything* else.  This is because these special numbers don't even work in maps
    // properly.  So, if we lookup the value in a map, we may get the cached value for something
    // else *entirely*.  For example, 0 and -0 will map to the same entry.
    if (isNumberMirror(mirror)) {
        if (mirror.unserializableValue) {
            return { expr: mirror.unserializableValue };
        }

        // Not special, just use normal json serialization.
        return { json: mirror.value };
    }

    // Check if this is a special number that we cannot json serialize.  Instead, we'll just inject
    // the code necessary to represent the number on the other side.  Note: we have to do this
    // before we do *anything* else.  This is because these special numbers don't even work in maps
    // properly.  So, if we lookup the value in a map, we may get the cached value for something
    // else *entirely*.  For example, 0 and -0 will map to the same entry.
    if (typeof obj === "number") {
        if (Object.is(obj, -0)) { return { expr: "-0" }; }
        if (Object.is(obj, Number.NaN)) { return { expr: "Number.NaN" }; }
        if (Object.is(obj, Number.POSITIVE_INFINITY)) { return { expr: "Number.POSITIVE_INFINITY"}; }
        if (Object.is(obj, Number.NEGATIVE_INFINITY)) { return { expr: "Number.NEGATIVE_INFINITY"}; }

        // Not special, just use normal json serialization.
        return { json: obj };
    }

    // See if we have a cache hit.  If yes, use the object as-is.
    let entry = context.cache.get(mirror)!;
    if (entry) {
        // Even though we've already serialized out this object, it might be the case
        // that we serialized out a different set of properties than the current set
        // we're being asked to serialize.  So we have to make sure that all these props
        // are actually serialized.
        if (entry.object) {
            await serializeObjectAsync();
        }

        return entry;
    }

    if (isFunctionMirror(mirror) && await hasTruthyMemberAsync(mirror, "doNotCapture")) {
        // If we get a function we're not supposed to capture, then actually just serialize
        // out a function that will throw at runtime so the user can understand the problem
        // better.
        const funcName = mirror.name || "anonymous";
        const funcCode = getTrimmedFunctionCode(mirror);

        const message =
            `Function '${funcName}' cannot be called at runtime. ` +
            `It can only be used at deployment time.\n\n${funcCode}`;
        const errorFunc = () => { throw new Error(message); };

        mirror = await getMirrorAsync(errorFunc);
    }

    // We may be processing recursive objects.  Because of that, we preemptively put a placeholder
    // entry in the cache.  That way, if we encounter this obj again while recursing we can just
    // return that placeholder.
    entry = {};
    context.cache.set(mirror, entry);
    await dispatchAnyAsync();
    return entry;

    async function doNotCaptureAsync(): Promise<boolean> {
        if (!serialize(obj)) {
            // caller explicitly does not want us to capture this value.
            return true;
        }

        if (await hasTruthyMemberAsync(mirror, "doNotCapture")) {
            // object has set itself as something that should not be captured.
            return true;
        }

        if (isFunctionMirror(mirror) &&
            await isDerivedNoCaptureConstructorAsync(mirror)) {

            // this was a constructor that derived from something that should not be captured.
            return true;
        }

        return false;
    }

    async function dispatchAnyAsync(): Promise<void> {
        if (await doNotCaptureAsync()) {
            // We do not want to capture this object.  Explicit set .json to undefined so
            // that we will see that the property is set and we will simply roundtrip this
            // as the 'undefined value.
            entry.json = undefined;
            return;
        }

        if (isUndefinedMirror(mirror) ||
            isNullMirror(mirror) ||
            isBooleanMirror(mirror) ||
            isStringMirror(mirror)) {

                // Serialize primitives as-is.
            entry.json = mirror.value;
            return;
        }
        else if (isRegExpMirror(mirror)) {
            entry.regexp = mirror;
            return;
        }

        const normalizedModuleName = await findNormalizedModuleNameAsync(mirror);
        if (normalizedModuleName) {
            await captureModuleAsync(normalizedModuleName);
        }
        else if (isFunctionMirror(mirror)) {
            // Serialize functions recursively, and store them in a closure property.
            entry.function = await analyzeFunctionMirrorAsync(mirror, context, serialize, logInfo);
        }
        else if (resource.Output.isInstance(obj)) {
            const val = await obj.promise();
            entry.output = await getOrCreateEntryAsync(new SerializedOutput(val), undefined, context, serialize, logInfo);

            // // captures the frames up to this point. so we can give a good message if we
            // // fail when we resume serializing this promise.
            // const framesCopy = context.frames.slice();

            // // Push handling this output to the async work queue.  It will be processed in batches
            // // after we've walked as much of the graph synchronously as possible.
            // context.asyncWorkQueue.push(async () => {
            //     const val = await obj.promise();
            //     const oldFrames = context.frames;
            //     context.frames = framesCopy;
            //     entry.output = getOrCreateEntry(new SerializedOutput(val), undefined, context, serialize, logInfo);
            //     context.frames = oldFrames;
            // });
        }
        else if (isPromiseMirror(mirror)) {
            // // captures the frames up to this point. so we can give a good message if we
            // // fail when we resume serializing this promise.
            // const framesCopy = context.frames.slice();

            // // Push handling this promise to the async work queue.  It will be processed in batches
            // // after we've walked as much of the graph synchronously as possible.
            // context.asyncWorkQueue.push(async () => {
            //     const val = await obj;
            //     const oldFrames = context.frames;
            //     context.frames = framesCopy;
            //     entry.promise = getOrCreateEntry(val, undefined, context, serialize, logInfo);
            //     context.frames = oldFrames;
            // });

            const underlyingValueMirror = await getPromiseMirrorValueAsync(mirror);
            entry.promise = await getOrCreateEntryAsync(underlyingValueMirror, undefined, context, serialize, logInfo);
        }
        else if (isArrayMirror(mirror)) {
            // Recursively serialize elements of an array. Note: we use getOwnPropertyNames as the array
            // may be sparse and we want to properly respect that when serializing.
            entry.array = [];
            for (const key of Object.getOwnPropertyNames(obj)) {
                if (key !== "length" && obj.hasOwnProperty(key)) {
                    entry.array[<any>key] = await getOrCreateEntryAsync(
                        obj[<any>key], undefined, context, serialize, logInfo);
                }
            }
        }
        else if (Object.prototype.toString.call(obj) === "[object Arguments]") {
            // From: https://stackoverflow.com/questions/7656280/how-do-i-check-whether-an-object-is-an-arguments-object-in-javascript
            entry.array = [];
            for (const elem of obj) {
                entry.array.push(await getOrCreateEntryAsync(elem, undefined, context, serialize, logInfo));
            }
        }
        else {
            // For all other objects, serialize out the properties we've been asked to serialize
            // out.
            await serializeObjectAsync();
        }
    }

    async function serializeObjectAsync() {
        // Serialize the set of property names asked for.  If we discover that any of them
        // use this/super, then go and reserialize all the properties.
        const serializeAll = await serializeObjectWorkerAsync(capturedObjectProperties || []);
        if (serializeAll) {
            await serializeObjectWorkerAsync([]);
        }
    }

    // Returns 'true' if the caller (serializeObjectAsync) should call this again, but without any
    // property filtering.
    async function serializeObjectWorkerAsync(localCapturedPropertyChains: CapturedPropertyChain[]): Promise<boolean> {
        const objectInfo: ObjectInfo = entry.object || { env: new Map() };
        entry.object = objectInfo;
        const environment = entry.object.env;

        if (localCapturedPropertyChains.length === 0) {
            await serializeAllObjectPropertiesAsync(environment);
            return false;
        } else {
            return await serializeSomeObjectPropertiesAsync(environment, localCapturedPropertyChains);
        }
    }

    // Serializes out all the properties of this object.  Used when we can't prove that
    // only a subset of properties are used on this object.
    async function serializeAllObjectPropertiesAsync(environment: PropertyMap) {
        // we wanted to capture everything (including the prototype chain)
        const ownPropertyNamesAndSymbols = getOwnPropertyNamesAndSymbols(obj);

        for (const keyOrSymbol of ownPropertyNamesAndSymbols) {
            // we're about to recurse inside this object.  In order to prever infinite
            // loops, put a dummy entry in the environment map.  That way, if we hit
            // this object again while recursing we won't try to generate this property.
            const keyEntry = await getOrCreateEntryAsync(keyOrSymbol, undefined, context, serialize, logInfo);
            if (!environment.has(keyEntry)) {
                environment.set(keyEntry, <any>undefined);

                const propertyInfo = await getPropertyInfoAsync(obj, keyOrSymbol);
                if (!propertyInfo) {
                    throw new Error("Could not find property info for 'own' property.");
                }

                const valEntry = await getOrCreateEntryAsync(
                    obj[keyOrSymbol], undefined, context, serialize, logInfo);

                // Now, replace the dummy entry with the actual one we want.
                environment.set(keyEntry, { info: propertyInfo, entry: valEntry });
            }
        }

        // If the object's __proto__ is not Object.prototype, then we have to capture what it
        // actually is.  On the other end, we'll use Object.create(deserializedProto) to set
        // things up properly.
        //
        // We don't need to capture the prototype if the user is not capturing 'this' either.
        if (!entry.object!.proto) {
            const mirrorProto = await getPrototypeOfMirrorAsync(mirror);
            if (mirrorProto !== await getMirrorAsync(Object.prototype)) {
                entry.object!.proto = await getOrCreateEntryAsync(
                    mirrorProto, undefined, context, serialize, logInfo);
            }
        }
    }

    // Serializes out only the subset of properties of this object that we have seen used
    // and have recorded in localCapturedPropertyChains
    async function serializeSomeObjectPropertiesAsync(
            environment: PropertyMap, localCapturedPropertyChains: CapturedPropertyChain[]): Promise<boolean> {

        // validate our invariants.
        for (const chain of localCapturedPropertyChains) {
            if (chain.infos.length === 0) {
                throw new Error("Expected a non-empty chain.");
            }
        }

        // we only want to capture a subset of properties.  We can do this as long those
        // properties don't somehow end up involving referencing "this" in an 'invoked'
        // capacity (in which case we need to completely realize the object.
        //
        // this is slightly tricky as it's not obvious if a property is a getter/setter
        // and this is implicitly invoked just by access it.

        // Find the list of property names *directly* accessed off this object.
        const propChainFirstNames = new Set(localCapturedPropertyChains.map(
            chain => chain.infos[0].name));

        // Now process each top level property name accessed off of this object in turn. For
        // example, if we say "foo.bar.baz", "foo.bar.quux", "foo.ztesch", this would "bar" and
        // "ztesch".
        for (const propName of propChainFirstNames) {
            // Get the named chains starting with this prop name.  In the above example, if
            // this was "bar", then we would get "[bar, baz]" and [bar, quux].
            const propChains = localCapturedPropertyChains.filter(chain => chain.infos[0].name === propName);

            // Now, make an entry just for this name.
            const keyEntry = await getOrCreateNameEntryAsync(propName, undefined, context, serialize, logInfo);

            if (environment.has(keyEntry)) {
                continue;
            }

            // we're about to recurse inside this object.  In order to prevent infinite
            // loops, put a dummy entry in the environment map.  That way, if we hit
            // this object again while recursing we won't try to generate this property.
            environment.set(keyEntry, <any>undefined);
            const objPropValue = obj[propName];

            const propertyInfo = await getPropertyInfoAsync(obj, propName);
            if (!propertyInfo) {
                if (objPropValue !== undefined) {
                    throw new Error("Could not find property info for real property on object: " + propName);
                }

                // User code referenced a property not actually on the object at all.
                // So to properly represent that, we don't place any information about
                // this property on the object.
                environment.delete(keyEntry);
            } else {
                // Determine what chained property names we're accessing off of this sub-property.
                // if we have no sub property name chain, then indicate that with an empty array
                // so that we capture the entire object.
                //
                // i.e.: if we started with a.b.c.d, and we've finally gotten to the point where
                // we're serializing out the 'd' property, then we need to serialize it out fully
                // since there are no more accesses off of it.
                let nestedPropChains = propChains.map(chain => ({ infos: chain.infos.slice(1) }));
                if (nestedPropChains.some(chain => chain.infos.length === 0)) {
                    nestedPropChains = [];
                }

                // Note: objPropValue can be undefined here.  That's the case where the
                // object does have the property, but the property is just set to the
                // undefined value.
                const valEntry = await getOrCreateEntryAsync(
                    objPropValue, nestedPropChains, context, serialize, logInfo);

                const infos = propChains.map(chain => chain.infos[0]);
                if (propInfoUsesNonLexicalThis(infos, propertyInfo, valEntry)) {
                    // the referenced function captured 'this'.  Have to serialize out
                    // this entire object.  Undo the work we did to just serialize out a
                    // few properties.
                    environment.clear();

                    // Signal our caller to serialize the entire object.
                    return true;
                }

                // Now, replace the dummy entry with the actual one we want.
                environment.set(keyEntry, { info: propertyInfo, entry: valEntry });
            }
        }

        return false;
    }

    function propInfoUsesNonLexicalThis(
        capturedInfos: CapturedPropertyInfo[], propertyInfo: PropertyInfo | undefined, valEntry: Entry) {
        if (capturedInfos.some(info => info.invoked)) {
            // If the property was invoked, then we have to check if that property ends
            // up using this/super.  if so, then we actually have to serialize out this
            // object entirely.
            if (usesNonLexicalThis(valEntry)) {
                return true;
            }
        }

        // if we're accessing a getter/setter, and that getter/setter uses
        // 'this', then we need to serialize out this object entirely.

        if (usesNonLexicalThis(propertyInfo ? propertyInfo.get : undefined) ||
            usesNonLexicalThis(propertyInfo ? propertyInfo.set : undefined)) {

            return true;
        }

        return false;
    }

    async function getPropertyInfoAsync(on: any, key: PropertyKey): Promise<PropertyInfo | undefined> {
        for (let current = on; current; current = Object.getPrototypeOf(current)) {
            const desc = Object.getOwnPropertyDescriptor(current, key);
            if (desc) {
                const propertyInfo = <PropertyInfo>{ hasValue: desc.value !== undefined };
                propertyInfo.configurable = desc.configurable;
                propertyInfo.enumerable = desc.enumerable;
                propertyInfo.writable = desc.writable;
                if (desc.get) {
                    propertyInfo.get = await getOrCreateEntryAsync(
                        desc.get, undefined, context, serialize, logInfo);
                }
                if (desc.set) {
                    propertyInfo.set = await getOrCreateEntryAsync(
                        desc.set, undefined, context, serialize, logInfo);
                }

                return propertyInfo;
            }
        }

        return undefined;
    }

    function usesNonLexicalThis(localEntry: Entry | undefined) {
        return localEntry && localEntry.function && localEntry.function.usesNonLexicalThis;
    }

    async function captureModuleAsync(normalizedModuleName: string): Promise<void> {
        // Splitting on "/" is safe to do as this module name is already in a normalized form.
        const moduleParts = normalizedModuleName.split("/");

        const nodeModulesSegment = "node_modules";
        const nodeModulesSegmentIndex = moduleParts.findIndex(v => v === nodeModulesSegment);
        const isInNodeModules = nodeModulesSegmentIndex >= 0;

        const isLocalModule = normalizedModuleName.startsWith(".") && !isInNodeModules;

        if (await hasTruthyMemberAsync(mirror, "deploymentOnlyModule") || isLocalModule) {
            // Try to serialize deployment-time and local-modules by-value.
            //
            // A deployment-only modules can't ever be successfully 'required' on the 'inside'. But
            // parts of it may be serializable on the inside (i.e. pulumi.Config).  So just try to
            // capture this as a value.  If it fails, we will give the user a good message.
            // Otherwise, it may succeed if the user is only using a small part of the API that is
            // serializable (like pulumi.Config)
            //
            // Or this is a reference to a local module (i.e. starts with '.', but isn't in
            // /node_modules/ somewhere). Always capture the local module as a value.  We do this
            // because capturing as a reference (i.e. 'require(...)') has the following problems:
            //
            // 1. 'require(...)' will not work at run-time, because the user's code will not be
            //    serialized in a way that can actually be require'd (i.e. it is not ) serialized
            //    into any sort of appropriate file/folder structure for those 'require's to work.
            //
            // 2. if we stop here and capture as a reference, then we won't actually see and walk
            //    the code that exists in those local modules (direct or transitive). So we won't
            //    actually generate the serialized code for the functions or values in that module.
            //    This will also lead to code that simply will not work at run-time.
            await serializeObjectAsync();
        }
        else  {
            // If the path goes into node_modules, strip off the node_modules part. This will help
            // ensure that lookup of those modules will work on the cloud-side even if the module
            // isn't in a relative node_modules directory.  For example, this happens with aws-sdk.
            // It ends up actually being in /var/runtime/node_modules inside aws lambda.
            //
            // This also helps ensure that modules that are 'yarn link'ed are found properly. The
            // module path we have may be on some non-local path due to the linking, however this
            // will ensure that the module-name we load is a simple path that can be found off the
            // node_modules that we actually upload with our serialized functions.
            entry.module = isInNodeModules
                ? upath.join(...moduleParts.slice(nodeModulesSegmentIndex + 1))
                : normalizedModuleName;
        }
    }
}

// Is this a constructor derived from a noCapture constructor.  if so, we don't want to
// emit it.  We would be unable to actually hook up the "super()" call as one of the base
// constructors was set to not be captured.
async function isDerivedNoCaptureConstructorAsync(func: FunctionMirror) {
    for (let current: Mirror = func;
         isTruthy(current);
         current = await getPrototypeOfMirrorAsync(current)) {

        if (await hasTruthyMemberAsync(current, "doNotCapture")) {
            return true;
        }
    }

    return false;
}

// These modules are built-in to Node.js, and are available via `require(...)`
// but are not stored in the `require.cache`.  They are guaranteed to be
// available at the unqualified names listed below. _Note_: This list is derived
// based on Node.js 6.x tree at: https://github.com/nodejs/node/tree/v6.x/lib
const builtInModuleNames = [
    "assert", "buffer", "child_process", "cluster", "console", "constants", "crypto",
    "dgram", "dns", "domain", "events", "fs", "http", "https", "module", "net", "os",
    "path", "process", "punycode", "querystring", "readline", "repl", "stream", "string_decoder",
    /* "sys" deprecated ,*/ "timers", "tls", "tty", "url", "util", "v8", "vm", "zlib",
];
const builtInModules = new Map<any, string>();
for (const name of builtInModuleNames) {
    builtInModules.set(require(name), name);
}

// findNormalizedModuleName attempts to find a global name bound to the object, which can be used as
// a stable reference across serialization.  For built-in modules (i.e. "os", "fs", etc.) this will
// return that exact name of the module.  Otherwise, this will return the relative path to the
// module from the current working directory of the process.  This will normally be something of the
// form ./node_modules/<package_name>...
//
// This function will also always return modules in a normalized form (i.e. all path components will
// be '/').
async function findNormalizedModuleNameAsync(obj: Mirror): Promise<string | undefined> {
    // First, check the built-in modules
    const key = builtInModules.get(obj);
    if (key) {
        return key;
    }

    // Next, check the Node module require cache, which will store cached values
    // of all non-built-in Node modules loaded by the program so far. _Note_: We
    // don't pre-compute this because the require cache will get populated
    // dynamically during execution.
    for (const path of Object.keys(require.cache)) {
        const exportsMirror = await getMirrorAsync(require.cache[path].exports);
        if (exportsMirror === obj) {
            // Rewrite the path to be a local module reference relative to the current working
            // directory.
            const modPath = upath.relative(process.cwd(), path);
            return "./" + modPath;
        }
    }

    // Else, return that no global name is available for this object.
    return undefined;
}

async function hasTruthyMemberAsync(mirror: Mirror, memberName: string): Promise<boolean> {
    if (!isUndefinedOrNullMirror(mirror)) {
        return false;
    }

    return isTruthy(await getMirrorMemberAsync(mirror, memberName));
}<|MERGE_RESOLUTION|>--- conflicted
+++ resolved
@@ -22,6 +22,7 @@
 import * as utils from "./utils";
 
 import {
+    callAccessorOn,
     FunctionMirror,
     getMirrorAsync,
     getMirrorMemberAsync,
@@ -108,11 +109,7 @@
     json?: any;
 
     // An RegExp. Will be serialized as 'new RegExp(re.source, re.flags)'
-<<<<<<< HEAD
-    regexp?: RegExpMirror;
-=======
     regexp?: { source: string, flags: string };
->>>>>>> 78649bbe
 
     // a closure we are dependent on.
     function?: FunctionInfo;
@@ -837,6 +834,8 @@
             return;
         }
         else if (isRegExpMirror(mirror)) {
+            const sourceMirror = await callAccessorOn(mirror, "source");
+            const flagsMirror = await
             entry.regexp = mirror;
             return;
         }
