// Copyright 2016-2018, Pulumi Corporation.
//
// Licensed under the Apache License, Version 2.0 (the "License");
// you may not use this file except in compliance with the License.
// You may obtain a copy of the License at
//
//     http://www.apache.org/licenses/LICENSE-2.0
//
// Unless required by applicable law or agreed to in writing, software
// distributed under the License is distributed on an "AS IS" BASIS,
// WITHOUT WARRANTIES OR CONDITIONS OF ANY KIND, either express or implied.
// See the License for the specific language governing permissions and
// limitations under the License.

// tslint:disable:max-line-length

import * as upath from "upath";
import { ResourceError } from "../../errors";
import * as resource from "../../resource";
import { CapturedPropertyChain, CapturedPropertyInfo, CapturedVariableMap, parseFunction } from "./parseFunction";
import { rewriteSuperReferences } from "./rewriteSuper";
import * as utils from "./utils";

import {
    FunctionMirror,
    getMirrorAsync,
    getMirrorMemberAsync,
    getPromiseMirrorValueAsync,
    getPrototypeOfMirrorAsync,
    isArrayMirror,
    isFalsy,
    isFunctionMirror,
    isPromiseMirror,
    isRegExpMirror,
    isStringMirror,
    isTruthy,
    isUndefinedOrNullMirror,
    Mirror,
    RegExpMirror,
    isUndefinedMirror,
    isNullMirror,
    isNumberMirror,
    isBooleanMirror} from "./mirrors";
import * as v8 from "./v8";

export interface ObjectInfo {
    // information about the prototype of this object/function.  If this is an object, we only store
    // this if the object's prototype is not Object.prototype.  If this is a function, we only store
    // this if the function's prototype is not Function.prototype.
    proto?: Entry;

    // information about the properties of the object.  We store all properties of the object,
    // regardless of whether they have string or symbol names.
    env: PropertyMap;
}

// Information about a javascript function.  Note that this derives from ObjectInfo as all functions
// are objects in JS, and thus can have their own proto and properties.
export interface FunctionInfo extends ObjectInfo {
    // a serialization of the function's source code as text.
    code: string;

    // the captured lexical environment of names to values, if any.
    capturedValues: PropertyMap;

    // Whether or not the real 'this' (i.e. not a lexically captured this) is used in the function.
    usesNonLexicalThis: boolean;

    // name that the function was declared with.  used only for trying to emit a better
    // name into the serialized code for it.
    name: string | undefined;
}

// Similar to PropertyDescriptor.  Helps describe an Entry in the case where it is not
// simple.
export interface PropertyInfo {
    // If the property has a value we should directly provide when calling .defineProperty
    hasValue: boolean;

    // same as PropertyDescriptor
    configurable?: boolean;
    enumerable?: boolean;
    writable?: boolean;

    // The entries we've made for custom getters/setters if the property is defined that
    // way.
    get?: Entry;
    set?: Entry;
}

// Information about a property.  Specifically the actual entry containing the data about it and
// then an optional PropertyInfo in the case that this isn't just a common property.
export interface PropertyInfoAndValue {
    info?: PropertyInfo;
    entry: Entry;
}

// A mapping between the name of a property (symbolic or string) to information about the
// value for that property.
export interface PropertyMap extends Map<Entry, PropertyInfoAndValue> {
}

/**
 * Entry is the environment slot for a named lexically captured variable.
 */
export interface Entry {
    // a value which can be safely json serialized.
    json?: any;

    // An RegExp. Will be serialized as 'new RegExp(re.source, re.flags)'
    regexp?: RegExpMirror;

    // a closure we are dependent on.
    function?: FunctionInfo;

    // An object which may contain nested closures.
    // Can include an optional proto if the user is not using the default Object.prototype.
    object?: ObjectInfo;

    // an array which may contain nested closures.
    array?: Entry[];

    // a reference to a requirable module name.
    module?: string;

    // A promise value.  this will be serialized as the underlyign value the promise
    // points to.  And deserialized as Promise.resolve(<underlying_value>)
    promise?: Entry;

    // an Output<T> property.  It will be serialized over as a get() method that
    // returns the raw underlying value.
    output?: Entry;

    // a simple expression to use to represent this instance.  For example "global.Number";
    expr?: string;
}

interface Context {
    // The cache stores a map of objects to the entries we've created for them.  It's used so that
    // we only ever create a single environemnt entry for a single object. i.e. if we hit the same
    // object multiple times while walking the memory graph, we only emit it once.
    cache: Map<Mirror, Entry>;

    // The 'frames' we push/pop as we're walking the object graph serializing things.
    // These frames allow us to present a useful error message to the user in the context
    // of their code as opposed the async callstack we have while serializing.
    frames: ContextFrame[];

    // A mapping from a class method/constructor to the environment entry corresponding to the
    // __super value.  When we emit the code for any class member we will end up adding
    //
    //  with ( { __super: <...> })
    //
    // We will also rewrite usages of "super" in the methods to refer to __super.  This way we can
    // accurately serialize out the class members, while preserving functionality.
    classInstanceMemberToSuperEntry: Map<FunctionMirror, Entry>;
    classStaticMemberToSuperEntry: Map<FunctionMirror, Entry>;

    // // The set of async jobs we have to complete after serializing the object graph. This happens
    // // when we encounter Promises/Outputs while walking the graph.  We'll add that work here and
    // // then process it at the end of the graph.  Note: as we hit those promises we may discover more
    // // work to be done.  So we'll just keep processing this this queue until there is nothing left
    // // in it.
    // asyncWorkQueue: (() => Promise<void>)[];

    // A list of 'simple' functions.  Simple functions do not capture anything, do not have any
    // special properties on them, and do not have a custom prototype.  If we run into multiple
    // functions that are simple, and share the same code, then we can just emit the function once
    // for them.  A good example of this is the __awaiter function.  Normally, there will be one
    // __awaiter per .js file that uses 'async/await'.  Instead of needing to generate serialized
    // functions for each of those, we can just serialize out the function once.
    simpleFunctions: FunctionInfo[];

    /**
     * The resource to log any errors we encounter against.
     */
    logResource: resource.Resource | undefined;
}

interface FunctionLocation {
    mirror: FunctionMirror;
    isArrowFunction?: boolean;
}

interface ContextFrame {
    functionLocation?: FunctionLocation;
    capturedFunctionName?: string;
    capturedVariableName?: string;
    capturedModule?: { name: string, mirror: Mirror };
}

/*
 * SerializedOutput is the type we convert real deployment time outputs to when we serialize them
 * into the environment for a closure.  The output will go from something you call 'apply' on to
 * transform during deployment, to something you call .get on to get the raw underlying value from
 * inside a cloud callback.
 */
class SerializedOutput<T> implements resource.Output<T> {
    /* @internal */ public isKnown: Promise<boolean>;
    /* @internal */ public readonly promise: () => Promise<T>;
    /* @internal */ public readonly resources: () => Set<resource.Resource>;
    /* @internal */ private readonly value: T;

    public constructor(value: T) {
        this.value = value;
    }

    public apply<U>(func: (t: T) => resource.Input<U>): resource.Output<U> {
        throw new Error(
"'apply' is not allowed from inside a cloud-callback. Use 'get' to retrieve the value of this Output directly.");
    }

    public get(): T {
        return this.value;
    }
}

/**
 * createFunctionInfo serializes a function and its closure environment into a form that is
 * amenable to persistence as simple JSON.  Like toString, it includes the full text of the
 * function's source code, suitable for execution. Unlike toString, it actually includes information
 * about the captured environment.
 */
export async function createFunctionInfoAsync(
    func: Function, serialize: (o: any) => boolean, logResource: resource.Resource | undefined): Promise<FunctionInfo> {

    const context: Context = {
        cache: new Map(),
        classInstanceMemberToSuperEntry: new Map(),
        classStaticMemberToSuperEntry: new Map(),
        frames: [],
        // asyncWorkQueue: [],
        simpleFunctions: [],
        logResource,
    };

    // Pre-populate our context's cache with global well-known values.  These are values for things
    // like global.Number, or Function.prototype.  Actually trying to serialize/deserialize these
    // would be a bad idea as that would mean once deserialized the objects wouldn't point to the
    // well known globals that were expected.  Furthermore, most of these are almost certain to fail
    // to serialize due to hitting things like native-builtins.
    const mirrorToEmitExprMap = await v8.getMirrorToEmitExprMap();
    for (const [mirror, expr] of mirrorToEmitExprMap) {
        context.cache.set(mirror, { expr });
    }

    const funcMirror = await getMirrorAsync(func);

    // Make sure this func is in the cache itself as we may hit it again while recursing.
    const entry: Entry = {};
    context.cache.set(funcMirror, entry);

    entry.function = await analyzeFunctionMirrorAsync(funcMirror, context, serialize);

    // await processAsyncWorkQueue();

    return entry.function;

    // async function processAsyncWorkQueue() {
    //     while (context.asyncWorkQueue.length > 0) {
    //         const queue = context.asyncWorkQueue;
    //         context.asyncWorkQueue = [];

    //         for (const work of queue) {
    //             await work();
    //         }
    //     }
    // }
}

// This function ends up capturing many external modules that cannot themselves be serialized.
// Do not allow it to be captured.
(<any>createFunctionInfoAsync).doNotCapture = true;

/**
 * analyzeFunctionInfoAsync does the work to create an asynchronous dataflow graph that resolves to a
 * final FunctionInfo.
 */
async function analyzeFunctionMirrorAsync(
        funcMirror: FunctionMirror, context: Context,
        serialize: (o: any) => boolean, logInfo?: boolean): Promise<FunctionInfo> {

    // logInfo = logInfo || func.name === "addHandler";

    // const { file, line, column } = await v8.getFunctionLocationAsync(funcMirror);
    const frame = { functionLocation: { mirror: funcMirror, isArrowFunction: false } };

    context.frames.push(frame);
    const result = await serializeWorkerAsync();
    context.frames.pop();

    if (isSimple(result)) {
        const existingSimpleFunction = findSimpleFunction(result);
        if (existingSimpleFunction) {
            return existingSimpleFunction;
        }

        context.simpleFunctions.push(result);
    }

    return result;

    function isSimple(info: FunctionInfo) {
        return info.capturedValues.size === 0 && info.env.size === 0 && !info.proto;
    }

    function findSimpleFunction(info: FunctionInfo) {
        for (const other of context.simpleFunctions) {
            if (other.code === info.code && other.usesNonLexicalThis === info.usesNonLexicalThis) {
                return other;
            }
        }

        return undefined;
    }

    async function serializeWorkerAsync(): Promise<FunctionInfo> {
        const funcEntry = context.cache.get(funcMirror);
        if (!funcEntry) {
            throw new Error("Entry for this this function was not created by caller");
        }

        // First, convert the js func object to a reasonable stringified version that we can operate on.
        // Importantly, this function helps massage all the different forms that V8 can produce to
        // either a "function (...) { ... }" form, or a "(...) => ..." form.  In other words, all
        // 'funky' functions (like classes and whatnot) will be transformed to reasonable forms we can
        // process down the pipeline.
        const [error, parsedFunction] = parseFunction(funcMirror.description);
        if (error) {
            await throwSerializationErrorAsync(funcMirror, context, error);
        }

        const funcExprWithName = parsedFunction.funcExprWithName;
        const functionDeclarationName = parsedFunction.functionDeclarationName;
        frame.functionLocation.isArrowFunction = parsedFunction.isArrowFunction;

        const capturedValues: PropertyMap = new Map();
        await processCapturedVariablesAsync(parsedFunction.capturedVariables.required, /*throwOnFailure:*/ true);
        await processCapturedVariablesAsync(parsedFunction.capturedVariables.optional, /*throwOnFailure:*/ false);

        const functionInfo: FunctionInfo = {
            code: parsedFunction.funcExprWithoutName,
            capturedValues: capturedValues,
            env: new Map(),
            usesNonLexicalThis: parsedFunction.usesNonLexicalThis,
            name: functionDeclarationName,
        };

        const protoMirror = await getPrototypeOfMirrorAsync(funcMirror);
        const isAsyncFunction = await computeIsAsyncFunction(funcMirror);

        // Ensure that the prototype of this function is properly serialized as well. We only need to do
        // this for functions with a custom prototype (like a derived class constructor, or a function
        // that a user has explicit set the prototype for). Normal functions will pick up
        // Function.prototype by default, so we don't need to do anything for them.
        if (protoMirror !== await getMirrorAsync(Function.prototype) &&
            !isAsyncFunction &&
            !await isDerivedNoCaptureConstructorAsync(funcMirror)) {

            const protoEntry = await getOrCreateEntryAsync(protoMirror, undefined, context, serialize, logInfo);
            functionInfo.proto = protoEntry;

            if (funcMirror.description.startsWith("class ")) {
                // This was a class (which is effectively synonymous with a constructor-function).
                // We also know that it's a derived class because of the `proto !==
                // Function.prototype` check above.  (The prototype of a non-derived class points at
                // Function.prototype).
                //
                // they're a bit trickier to serialize than just a straight function. Specifically,
                // we have to keep track of the inheritance relationship between classes.  That way
                // if any of the class members references 'super' we'll be able to rewrite it
                // accordingly (since we emit classes as Functions)
                processDerivedClassConstructor(protoEntry);

                // Because this was was class constructor function, rewrite any 'super' references
                // in it do its derived type if it has one.
                functionInfo.code = rewriteSuperReferences(funcExprWithName!, /*isStatic*/ false);
            }
        }

        // capture any properties placed on the function itself.  Don't bother with
        // "length/name" as those are not things we can actually change.
        for (const keyOrSymbol of getOwnPropertyNamesAndSymbols(func)) {
            if (keyOrSymbol === "length" || keyOrSymbol === "name") {
                continue;
            }

            const funcProp = (<any>func)[keyOrSymbol];

            // We don't need to emit code to serialize this function's .prototype object
            // unless that .prototype object was actually changed.
            //
            // In other words, in general, we will not emit the prototype for a normal
            // 'function foo() {}' declaration.  but we will emit the prototype for the
            // constructor function of a class.
            if (keyOrSymbol === "prototype" && isDefaultFunctionPrototype(func, funcProp)) {
                continue;
            }

            functionInfo.env.set(
                await getOrCreateEntryAsync(keyOrSymbol, undefined, context, serialize, logInfo),
                { entry: await getOrCreateEntryAsync(funcProp, undefined, context, serialize, logInfo) });
        }

        const superEntry = context.classInstanceMemberToSuperEntry.get(funcMirror) ||
                           context.classStaticMemberToSuperEntry.get(funcMirror);
        if (superEntry) {
            // this was a class constructor or method.  We need to put a special __super
            // entry into scope, and then rewrite any calls to super() to refer to it.
            capturedValues.set(
                await getOrCreateNameEntryAsync("__super", undefined, context, serialize, logInfo),
                { entry: superEntry });

            functionInfo.code = rewriteSuperReferences(
                funcExprWithName!, context.classStaticMemberToSuperEntry.has(funcMirror));
        }

        // If this was a named function (literally, only a named function-expr or function-decl), then
        // place an entry in the environment that maps from this function name to the serialized
        // function we're creating.  This ensures that recursive functions will call the right method.
        // i.e if we have "function f() { f(); }" this will get rewritten to:
        //
        //      function __f() {
        //          with ({ f: __f }) {
        //              return function () { f(); }
        //
        // i.e. the inner call to "f();" will actually call the *outer* __f function, and not
        // itself.
        if (functionDeclarationName !== undefined) {
            capturedValues.set(
                await getOrCreateNameEntryAsync(functionDeclarationName, undefined, context, serialize, logInfo),
                { entry: funcEntry });
        }

        return functionInfo;

        async function processCapturedVariablesAsync(
            capturedVariables: CapturedVariableMap, throwOnFailure: boolean): Promise<void> {

            for (const name of capturedVariables.keys()) {
                let valueMirror: Mirror;
                try {
                    valueMirror = await v8.lookupCapturedVariableAsync(funcMirror, name, throwOnFailure);
                }
                catch (err) {
                    return await throwSerializationErrorAsync(funcMirror, context, err.message);
                    // TODO(cyrusn): should be able to remove this.
                    // throw err;
                }

                const moduleName = await findNormalizedModuleNameAsync(valueMirror);
                const frameLength = context.frames.length;
                if (moduleName) {
                    context.frames.push({ capturedModule: { name: moduleName, mirror: valueMirror } });
                }
                else if (isFunctionMirror(valueMirror)) {
                    // Only bother pushing on context frame if the name of the variable
                    // we captured is different from the name of the function.  If the
                    // names are the same, this is a direct reference, and we don't have
                    // to list both the name of the capture and of the function.  if they
                    // are different, it's an indirect reference, and the name should be
                    // included for clarity.
                    const funcNameMirror = await getMirrorMemberAsync(valueMirror, "name");
                    if (isStringMirror(funcNameMirror) && name !== funcNameMirror.value) {
                        context.frames.push({ capturedFunctionName: name });
                    }
                }
                else {
                    context.frames.push({ capturedVariableName: name });
                }

                await processCapturedVariableAsync(capturedVariables, name, valueMirror);

                // Only if we pushed a frame on should we pop it off.
                if (context.frames.length !== frameLength) {
                    context.frames.pop();
                }
            }
        }

        async function processCapturedVariableAsync(
            capturedVariables: CapturedVariableMap, name: string, valueMirror: Mirror) {

            const properties = capturedVariables.get(name);
            const serializedName = await getOrCreateNameEntryAsync(name, undefined, context, serialize, logInfo);

            // try to only serialize out the properties that were used by the user's code.
            const serializedValue = await getOrCreateEntryAsync(valueMirror, properties, context, serialize, logInfo);

            capturedValues.set(serializedName, { entry: serializedValue });
        }
    }

    function processDerivedClassConstructor(protoEntry: Entry) {
        // Map from derived class' constructor and members, to the entry for the base class (i.e.
        // the base class' constructor function). We'll use this when serializing out those members
        // to rewrite any usages of 'super' appropriately.

        // We're processing the derived class constructor itself.  Just map it directly to the base
        // class function.
        context.classInstanceMemberToSuperEntry.set(funcMirror, protoEntry);

        // Also, make sure our methods can also find this entry so they too can refer to
        // 'super'.
        for (const keyOrSymbol of getOwnPropertyNamesAndSymbols(func)) {
            if (keyOrSymbol !== "length" && keyOrSymbol !== "name" && keyOrSymbol !== "prototype") {
                // static method.
                const classProp = (<any>func)[keyOrSymbol];
                addIfFunction(classProp, /*isStatic*/ true);
            }
        }

        for (const keyOrSymbol of getOwnPropertyNamesAndSymbols(func.prototype)) {
            // instance method.
            const classProp = func.prototype[keyOrSymbol];
            addIfFunction(classProp, /*isStatic*/ false);
        }

        return;

        function addIfFunction(prop: any, isStatic: boolean) {
            if (prop instanceof Function) {
                const set = isStatic
                    ? context.classStaticMemberToSuperEntry
                    : context.classInstanceMemberToSuperEntry;
                set.set(prop, protoEntry);
            }
        }
    }
}

async function computeIsAsyncFunction(funcMirror: Mirror): Promise<boolean> {
    // Note, i can't think of a better way to determine this.  This is particularly hard because
    // we can't even necessary refer to async function objects here as this code is rewritten by
    // TS, converting all async functions to non async functions.
    const funcConstructorMirror = await getMirrorMemberAsync(funcMirror, "constructor");
    if (isFalsy(funcConstructorMirror)) {
        return false;
    }

    const constructorNameMirror = await getMirrorMemberAsync(funcConstructorMirror, "name");
    if (!isStringMirror(constructorNameMirror)) {
        return false;
    }

    return constructorNameMirror.value === "AsyncFunction";
}

function getOwnPropertyNamesAndSymbols(obj: any): (string | symbol)[] {
    const names: (string | symbol)[] = Object.getOwnPropertyNames(obj);
    return names.concat(Object.getOwnPropertySymbols(obj));
}

async function throwSerializationErrorAsync(
    funcMirror: FunctionMirror, context: Context, info: string): Promise<never> {

    let message = "";

    const initialFuncLocation = getFunctionLocation(context.frames[0].functionLocation!);
    message += `Error serializing ${initialFuncLocation}\n\n`;

    let i = 0;
    const n = context.frames.length;
    for (; i < n; i++) {
        const frame = context.frames[i];

        const indentString = "  ".repeat(i);
        message += indentString;

        if (frame.functionLocation) {
            const funcLocation = getFunctionLocation(frame.functionLocation);
            const nextFrameIsFunction = i < n - 1 && context.frames[i + 1].functionLocation !== undefined;

            if (nextFrameIsFunction) {
                if (i === 0) {
                    message += `${funcLocation}: referenced\n`;
                }
                else {
                    message += `${funcLocation}: which referenced\n`;
                }
            }
            else {
                if (i === n - 1) {
                    message += `${funcLocation}: which could not be serialized because\n`;
                }
                else if (i === 0) {
                    message += `${funcLocation}: captured\n`;
                }
                else {
                    message += `${funcLocation}: which captured\n`;
                }
            }
        }
        else if (frame.capturedFunctionName) {
            message += `'${frame.capturedFunctionName}', a function defined at\n`;
        }
        else if (frame.capturedModule) {
            if (i === n - 1) {
                message += `module '${frame.capturedModule.name}'\n`;
            }
            else {
                message += `module '${frame.capturedModule.name}' which indirectly referenced\n`;
            }
        }
        else if (frame.capturedVariableName) {
            message += `variable '${frame.capturedVariableName}' which indirectly referenced\n`;
        }
    }

    message += "  ".repeat(i) + info + "\n\n";
    message += getTrimmedFunctionCode(funcMirror);

    const moduleIndex = context.frames.findIndex(
            f => f.capturedModule !== undefined);

    if (moduleIndex >= 0) {
        const module = context.frames[moduleIndex].capturedModule!;
        const moduleName = module.name;
        message += "\n";

        if (await hasTruthyMemberAsync(module.mirror, "deploymentOnlyModule")) {
            message += `Module '${moduleName}' is a 'deployment only' module. In general these cannot be captured inside a 'run time' function.`;
        }
        else {
            const functionLocation = context.frames[moduleIndex - 1].functionLocation!;
            const location = getFunctionLocation(functionLocation);
            message += `Capturing modules can sometimes cause problems.
Consider using import('${moduleName}') or require('${moduleName}') inside ${location}`;
        }
    }

    // Hide the stack when printing out the closure serialization error.  We don't want both the
    // closure serialization object stack *and* the function execution stack.  Furthermore, there
    // is enough information about the Function printed (both line/col, and a few lines of its
    // text) to give the user the appropriate info for fixing.
    throw new ResourceError(message, context.logResource, /*hideStack:*/true);
}

function getTrimmedFunctionCode(funcMirror: FunctionMirror): string {
    const funcString = funcMirror.description;

    // include up to the first 5 lines of the function to help show what is wrong with it.
    let split = funcString.split(/\r?\n/);
    if (split.length > 5) {
        split = split.slice(0, 5);
        split.push("...");
    }

    let code = "Function code:\n";
    for (const line of split) {
        code += "  " + line + "\n";
    }

    return code;
}

function getFunctionLocation(funcLoc: FunctionLocation): string {
    const loc = funcLoc.mirror.location;
    let name = "'" + getFunctionName(funcLoc) + "'";
    if (loc.file) {
        name += `: ${upath.basename(loc.file)}(${loc.line + 1},${loc.column})`;
    }

    const prefix = funcLoc.isArrowFunction ? "" : "function ";
    return prefix + name;
}

function getFunctionName(loc: FunctionLocation): string {
    if (loc.isArrowFunction) {
        let funcString = loc.mirror.description;

        // If there's a semicolon in the text, only include up to that.  we don't want to pull in
        // the entire lambda if it's lots of statements.
        const semicolonIndex = funcString.indexOf(";");
        if (semicolonIndex >= 0) {
            funcString = funcString.substr(0, semicolonIndex + 1) + " ...";
        }

        // squash all whitespace to single spaces.
        funcString = funcString.replace(/\s\s+/g, " ");

        const lengthLimit = 40;
        if (funcString.length > lengthLimit) {
            // Trim the header if its very long.
            funcString = funcString.substring(0, lengthLimit - " ...".length) + " ...";
        }

        return funcString;
    }

    if (loc.mirror.name) {
        return loc.mirror.name;
    }

    return "<anonymous>";
}

function isDefaultFunctionPrototype(func: Function, prototypeProp: any) {
    // The initial value of prototype on any newly-created Function instance is a new instance of
    // Object, but with the own-property 'constructor' set to point back to the new function.
    if (prototypeProp && prototypeProp.constructor === func) {
        const keysAndSymbols = getOwnPropertyNamesAndSymbols(prototypeProp);
        return keysAndSymbols.length === 1 && keysAndSymbols[0] === "constructor";
    }

    return false;
}

async function getOrCreateNameEntryAsync(
    name: string, capturedObjectProperties: CapturedPropertyChain[] | undefined,
    context: Context,
    serialize: (o: any) => boolean,
    logInfo: boolean | undefined): Promise<Entry> {

    const mirror = await getMirrorAsync(name);
    return await getOrCreateEntryAsync(mirror, capturedObjectProperties, context, serialize, logInfo);
}

/**
 * serializeAsync serializes an object, deeply, into something appropriate for an environment
 * entry.  If propNames is provided, and is non-empty, then only attempt to serialize out those
 * specific properties.  If propNames is not provided, or is empty, serialize out all properties.
 */
async function getOrCreateEntryAsync(
        mirror: Mirror, capturedObjectProperties: CapturedPropertyChain[] | undefined,
        context: Context,
        serialize: (o: any) => boolean,
        logInfo: boolean | undefined): Promise<Entry> {

    // Check if this is a special number that we cannot json serialize.  Instead, we'll just inject
    // the code necessary to represent the number on the other side.  Note: we have to do this
    // before we do *anything* else.  This is because these special numbers don't even work in maps
    // properly.  So, if we lookup the value in a map, we may get the cached value for something
    // else *entirely*.  For example, 0 and -0 will map to the same entry.
    if (typeof obj === "number") {
        if (Object.is(obj, -0)) { return { expr: "-0" }; }
        if (Object.is(obj, Number.NaN)) { return { expr: "Number.NaN" }; }
        if (Object.is(obj, Number.POSITIVE_INFINITY)) { return { expr: "Number.POSITIVE_INFINITY"}; }
        if (Object.is(obj, Number.NEGATIVE_INFINITY)) { return { expr: "Number.NEGATIVE_INFINITY"}; }

        // Not special, just use normal json serialization.
        return { json: obj };
    }

    // See if we have a cache hit.  If yes, use the object as-is.
    let entry = context.cache.get(mirror)!;
    if (entry) {
        // Even though we've already serialized out this object, it might be the case
        // that we serialized out a different set of properties than the current set
        // we're being asked to serialize.  So we have to make sure that all these props
        // are actually serialized.
        if (entry.object) {
            await serializeObjectAsync();
        }

        return entry;
    }

    if (isFunctionMirror(mirror) && await hasTruthyMemberAsync(mirror, "doNotCapture")) {
        // If we get a function we're not supposed to capture, then actually just serialize
        // out a function that will throw at runtime so the user can understand the problem
        // better.
        const funcName = mirror.name || "anonymous";
        const funcCode = getTrimmedFunctionCode(mirror);

        const message =
            `Function '${funcName}' cannot be called at runtime. ` +
            `It can only be used at deployment time.\n\n${funcCode}`;
        const errorFunc = () => { throw new Error(message); };

        mirror = await getMirrorAsync(errorFunc);
    }

    // We may be processing recursive objects.  Because of that, we preemptively put a placeholder
    // entry in the cache.  That way, if we encounter this obj again while recursing we can just
    // return that placeholder.
    entry = {};
    context.cache.set(mirror, entry);
    await dispatchAnyAsync();
    return entry;

    async function doNotCaptureAsync(): Promise<boolean> {
        if (!serialize(obj)) {
            // caller explicitly does not want us to capture this value.
            return true;
        }

        if (await hasTruthyMemberAsync(mirror, "doNotCapture")) {
            // object has set itself as something that should not be captured.
            return true;
        }

        if (isFunctionMirror(mirror) &&
            await isDerivedNoCaptureConstructorAsync(mirror)) {

            // this was a constructor that derived from something that should not be captured.
            return true;
        }

        return false;
    }

    async function dispatchAnyAsync(): Promise<void> {
        if (await doNotCaptureAsync()) {
            // We do not want to capture this object.  Explicit set .json to undefined so
            // that we will see that the property is set and we will simply roundtrip this
            // as the 'undefined value.
            entry.json = undefined;
            return;
        }

<<<<<<< HEAD
        if (isUndefinedMirror(mirror) ||
            isNullMirror(mirror) ||
            isBooleanMirror(mirror) ||
            isNumberMirror(mirror) ||
            isStringMirror(mirror)) {
=======
        if (obj === undefined ||
            obj === null ||
            typeof obj === "boolean" ||
            typeof obj === "string") {
>>>>>>> c349ddeb

                // Serialize primitives as-is.
            entry.json = mirror.value;
            return;
        }
        else if (isRegExpMirror(mirror)) {
            entry.regexp = mirror;
            return;
        }

        const normalizedModuleName = await findNormalizedModuleNameAsync(mirror);
        if (normalizedModuleName) {
            await captureModuleAsync(normalizedModuleName);
        }
        else if (isFunctionMirror(mirror)) {
            // Serialize functions recursively, and store them in a closure property.
            entry.function = await analyzeFunctionMirrorAsync(mirror, context, serialize, logInfo);
        }
        else if (resource.Output.isInstance(obj)) {
            const val = await obj.promise();
            entry.output = await getOrCreateEntryAsync(new SerializedOutput(val), undefined, context, serialize, logInfo);

            // // captures the frames up to this point. so we can give a good message if we
            // // fail when we resume serializing this promise.
            // const framesCopy = context.frames.slice();

            // // Push handling this output to the async work queue.  It will be processed in batches
            // // after we've walked as much of the graph synchronously as possible.
            // context.asyncWorkQueue.push(async () => {
            //     const val = await obj.promise();
            //     const oldFrames = context.frames;
            //     context.frames = framesCopy;
            //     entry.output = getOrCreateEntry(new SerializedOutput(val), undefined, context, serialize, logInfo);
            //     context.frames = oldFrames;
            // });
        }
        else if (isPromiseMirror(mirror)) {
            // // captures the frames up to this point. so we can give a good message if we
            // // fail when we resume serializing this promise.
            // const framesCopy = context.frames.slice();

            // // Push handling this promise to the async work queue.  It will be processed in batches
            // // after we've walked as much of the graph synchronously as possible.
            // context.asyncWorkQueue.push(async () => {
            //     const val = await obj;
            //     const oldFrames = context.frames;
            //     context.frames = framesCopy;
            //     entry.promise = getOrCreateEntry(val, undefined, context, serialize, logInfo);
            //     context.frames = oldFrames;
            // });

            const underlyingValueMirror = await getPromiseMirrorValueAsync(mirror);
            entry.promise = await getOrCreateEntryAsync(underlyingValueMirror, undefined, context, serialize, logInfo);
        }
        else if (isArrayMirror(mirror)) {
            // Recursively serialize elements of an array. Note: we use getOwnPropertyNames as the array
            // may be sparse and we want to properly respect that when serializing.
            entry.array = [];
            for (const key of Object.getOwnPropertyNames(obj)) {
                if (key !== "length" && obj.hasOwnProperty(key)) {
                    entry.array[<any>key] = await getOrCreateEntryAsync(
                        obj[<any>key], undefined, context, serialize, logInfo);
                }
            }
        }
        else if (Object.prototype.toString.call(obj) === "[object Arguments]") {
            // From: https://stackoverflow.com/questions/7656280/how-do-i-check-whether-an-object-is-an-arguments-object-in-javascript
            entry.array = [];
            for (const elem of obj) {
                entry.array.push(await getOrCreateEntryAsync(elem, undefined, context, serialize, logInfo));
            }
        }
        else {
            // For all other objects, serialize out the properties we've been asked to serialize
            // out.
            await serializeObjectAsync();
        }
    }

    async function serializeObjectAsync() {
        // Serialize the set of property names asked for.  If we discover that any of them
        // use this/super, then go and reserialize all the properties.
        const serializeAll = await serializeObjectWorkerAsync(capturedObjectProperties || []);
        if (serializeAll) {
            await serializeObjectWorkerAsync([]);
        }
    }

    // Returns 'true' if the caller (serializeObjectAsync) should call this again, but without any
    // property filtering.
    async function serializeObjectWorkerAsync(localCapturedPropertyChains: CapturedPropertyChain[]): Promise<boolean> {
        const objectInfo: ObjectInfo = entry.object || { env: new Map() };
        entry.object = objectInfo;
        const environment = entry.object.env;

        if (localCapturedPropertyChains.length === 0) {
            await serializeAllObjectPropertiesAsync(environment);
            return false;
        } else {
            return await serializeSomeObjectPropertiesAsync(environment, localCapturedPropertyChains);
        }
    }

    // Serializes out all the properties of this object.  Used when we can't prove that
    // only a subset of properties are used on this object.
    async function serializeAllObjectPropertiesAsync(environment: PropertyMap) {
        // we wanted to capture everything (including the prototype chain)
        const ownPropertyNamesAndSymbols = getOwnPropertyNamesAndSymbols(obj);

        for (const keyOrSymbol of ownPropertyNamesAndSymbols) {
            // we're about to recurse inside this object.  In order to prever infinite
            // loops, put a dummy entry in the environment map.  That way, if we hit
            // this object again while recursing we won't try to generate this property.
            const keyEntry = await getOrCreateEntryAsync(keyOrSymbol, undefined, context, serialize, logInfo);
            if (!environment.has(keyEntry)) {
                environment.set(keyEntry, <any>undefined);

                const propertyInfo = await getPropertyInfoAsync(obj, keyOrSymbol);
                if (!propertyInfo) {
                    throw new Error("Could not find property info for 'own' property.");
                }

                const valEntry = await getOrCreateEntryAsync(
                    obj[keyOrSymbol], undefined, context, serialize, logInfo);

                // Now, replace the dummy entry with the actual one we want.
                environment.set(keyEntry, { info: propertyInfo, entry: valEntry });
            }
        }

        // If the object's __proto__ is not Object.prototype, then we have to capture what it
        // actually is.  On the other end, we'll use Object.create(deserializedProto) to set
        // things up properly.
        //
        // We don't need to capture the prototype if the user is not capturing 'this' either.
        if (!entry.object!.proto) {
            const mirrorProto = await getPrototypeOfMirrorAsync(mirror);
            if (mirrorProto !== await getMirrorAsync(Object.prototype)) {
                entry.object!.proto = await getOrCreateEntryAsync(
                    mirrorProto, undefined, context, serialize, logInfo);
            }
        }
    }

    // Serializes out only the subset of properties of this object that we have seen used
    // and have recorded in localCapturedPropertyChains
    async function serializeSomeObjectPropertiesAsync(
            environment: PropertyMap, localCapturedPropertyChains: CapturedPropertyChain[]): Promise<boolean> {

        // validate our invariants.
        for (const chain of localCapturedPropertyChains) {
            if (chain.infos.length === 0) {
                throw new Error("Expected a non-empty chain.");
            }
        }

        // we only want to capture a subset of properties.  We can do this as long those
        // properties don't somehow end up involving referencing "this" in an 'invoked'
        // capacity (in which case we need to completely realize the object.
        //
        // this is slightly tricky as it's not obvious if a property is a getter/setter
        // and this is implicitly invoked just by access it.

        // Find the list of property names *directly* accessed off this object.
        const propChainFirstNames = new Set(localCapturedPropertyChains.map(
            chain => chain.infos[0].name));

        // Now process each top level property name accessed off of this object in turn. For
        // example, if we say "foo.bar.baz", "foo.bar.quux", "foo.ztesch", this would "bar" and
        // "ztesch".
        for (const propName of propChainFirstNames) {
            // Get the named chains starting with this prop name.  In the above example, if
            // this was "bar", then we would get "[bar, baz]" and [bar, quux].
            const propChains = localCapturedPropertyChains.filter(chain => chain.infos[0].name === propName);

            // Now, make an entry just for this name.
            const keyEntry = await getOrCreateNameEntryAsync(propName, undefined, context, serialize, logInfo);

            if (environment.has(keyEntry)) {
                continue;
            }

            // we're about to recurse inside this object.  In order to prevent infinite
            // loops, put a dummy entry in the environment map.  That way, if we hit
            // this object again while recursing we won't try to generate this property.
            environment.set(keyEntry, <any>undefined);
            const objPropValue = obj[propName];

            const propertyInfo = await getPropertyInfoAsync(obj, propName);
            if (!propertyInfo) {
                if (objPropValue !== undefined) {
                    throw new Error("Could not find property info for real property on object: " + propName);
                }

                // User code referenced a property not actually on the object at all.
                // So to properly represent that, we don't place any information about
                // this property on the object.
                environment.delete(keyEntry);
            } else {
                // Determine what chained property names we're accessing off of this sub-property.
                // if we have no sub property name chain, then indicate that with an empty array
                // so that we capture the entire object.
                //
                // i.e.: if we started with a.b.c.d, and we've finally gotten to the point where
                // we're serializing out the 'd' property, then we need to serialize it out fully
                // since there are no more accesses off of it.
                let nestedPropChains = propChains.map(chain => ({ infos: chain.infos.slice(1) }));
                if (nestedPropChains.some(chain => chain.infos.length === 0)) {
                    nestedPropChains = [];
                }

                // Note: objPropValue can be undefined here.  That's the case where the
                // object does have the property, but the property is just set to the
                // undefined value.
                const valEntry = await getOrCreateEntryAsync(
                    objPropValue, nestedPropChains, context, serialize, logInfo);

                const infos = propChains.map(chain => chain.infos[0]);
                if (propInfoUsesNonLexicalThis(infos, propertyInfo, valEntry)) {
                    // the referenced function captured 'this'.  Have to serialize out
                    // this entire object.  Undo the work we did to just serialize out a
                    // few properties.
                    environment.clear();

                    // Signal our caller to serialize the entire object.
                    return true;
                }

                // Now, replace the dummy entry with the actual one we want.
                environment.set(keyEntry, { info: propertyInfo, entry: valEntry });
            }
        }

        return false;
    }

    function propInfoUsesNonLexicalThis(
        capturedInfos: CapturedPropertyInfo[], propertyInfo: PropertyInfo | undefined, valEntry: Entry) {
        if (capturedInfos.some(info => info.invoked)) {
            // If the property was invoked, then we have to check if that property ends
            // up using this/super.  if so, then we actually have to serialize out this
            // object entirely.
            if (usesNonLexicalThis(valEntry)) {
                return true;
            }
        }

        // if we're accessing a getter/setter, and that getter/setter uses
        // 'this', then we need to serialize out this object entirely.

        if (usesNonLexicalThis(propertyInfo ? propertyInfo.get : undefined) ||
            usesNonLexicalThis(propertyInfo ? propertyInfo.set : undefined)) {

            return true;
        }

        return false;
    }

    async function getPropertyInfoAsync(on: any, key: PropertyKey): Promise<PropertyInfo | undefined> {
        for (let current = on; current; current = Object.getPrototypeOf(current)) {
            const desc = Object.getOwnPropertyDescriptor(current, key);
            if (desc) {
                const propertyInfo = <PropertyInfo>{ hasValue: desc.value !== undefined };
                propertyInfo.configurable = desc.configurable;
                propertyInfo.enumerable = desc.enumerable;
                propertyInfo.writable = desc.writable;
                if (desc.get) {
                    propertyInfo.get = await getOrCreateEntryAsync(
                        desc.get, undefined, context, serialize, logInfo);
                }
                if (desc.set) {
                    propertyInfo.set = await getOrCreateEntryAsync(
                        desc.set, undefined, context, serialize, logInfo);
                }

                return propertyInfo;
            }
        }

        return undefined;
    }

    function usesNonLexicalThis(localEntry: Entry | undefined) {
        return localEntry && localEntry.function && localEntry.function.usesNonLexicalThis;
    }

    async function captureModuleAsync(normalizedModuleName: string): Promise<void> {
        // Splitting on "/" is safe to do as this module name is already in a normalized form.
        const moduleParts = normalizedModuleName.split("/");

        const nodeModulesSegment = "node_modules";
        const nodeModulesSegmentIndex = moduleParts.findIndex(v => v === nodeModulesSegment);
        const isInNodeModules = nodeModulesSegmentIndex >= 0;

        const isLocalModule = normalizedModuleName.startsWith(".") && !isInNodeModules;

        if (await hasTruthyMemberAsync(mirror, "deploymentOnlyModule") || isLocalModule) {
            // Try to serialize deployment-time and local-modules by-value.
            //
            // A deployment-only modules can't ever be successfully 'required' on the 'inside'. But
            // parts of it may be serializable on the inside (i.e. pulumi.Config).  So just try to
            // capture this as a value.  If it fails, we will give the user a good message.
            // Otherwise, it may succeed if the user is only using a small part of the API that is
            // serializable (like pulumi.Config)
            //
            // Or this is a reference to a local module (i.e. starts with '.', but isn't in
            // /node_modules/ somewhere). Always capture the local module as a value.  We do this
            // because capturing as a reference (i.e. 'require(...)') has the following problems:
            //
            // 1. 'require(...)' will not work at run-time, because the user's code will not be
            //    serialized in a way that can actually be require'd (i.e. it is not ) serialized
            //    into any sort of appropriate file/folder structure for those 'require's to work.
            //
            // 2. if we stop here and capture as a reference, then we won't actually see and walk
            //    the code that exists in those local modules (direct or transitive). So we won't
            //    actually generate the serialized code for the functions or values in that module.
            //    This will also lead to code that simply will not work at run-time.
            await serializeObjectAsync();
        }
        else  {
            // If the path goes into node_modules, strip off the node_modules part. This will help
            // ensure that lookup of those modules will work on the cloud-side even if the module
            // isn't in a relative node_modules directory.  For example, this happens with aws-sdk.
            // It ends up actually being in /var/runtime/node_modules inside aws lambda.
            //
            // This also helps ensure that modules that are 'yarn link'ed are found properly. The
            // module path we have may be on some non-local path due to the linking, however this
            // will ensure that the module-name we load is a simple path that can be found off the
            // node_modules that we actually upload with our serialized functions.
            entry.module = isInNodeModules
                ? upath.join(...moduleParts.slice(nodeModulesSegmentIndex + 1))
                : normalizedModuleName;
        }
    }
}

// Is this a constructor derived from a noCapture constructor.  if so, we don't want to
// emit it.  We would be unable to actually hook up the "super()" call as one of the base
// constructors was set to not be captured.
async function isDerivedNoCaptureConstructorAsync(func: FunctionMirror) {
    for (let current: Mirror = func;
         isTruthy(current);
         current = await getPrototypeOfMirrorAsync(current)) {

        if (await hasTruthyMemberAsync(current, "doNotCapture")) {
            return true;
        }
    }

    return false;
}

// These modules are built-in to Node.js, and are available via `require(...)`
// but are not stored in the `require.cache`.  They are guaranteed to be
// available at the unqualified names listed below. _Note_: This list is derived
// based on Node.js 6.x tree at: https://github.com/nodejs/node/tree/v6.x/lib
const builtInModuleNames = [
    "assert", "buffer", "child_process", "cluster", "console", "constants", "crypto",
    "dgram", "dns", "domain", "events", "fs", "http", "https", "module", "net", "os",
    "path", "process", "punycode", "querystring", "readline", "repl", "stream", "string_decoder",
    /* "sys" deprecated ,*/ "timers", "tls", "tty", "url", "util", "v8", "vm", "zlib",
];
const builtInModules = new Map<any, string>();
for (const name of builtInModuleNames) {
    builtInModules.set(require(name), name);
}

// findNormalizedModuleName attempts to find a global name bound to the object, which can be used as
// a stable reference across serialization.  For built-in modules (i.e. "os", "fs", etc.) this will
// return that exact name of the module.  Otherwise, this will return the relative path to the
// module from the current working directory of the process.  This will normally be something of the
// form ./node_modules/<package_name>...
//
// This function will also always return modules in a normalized form (i.e. all path components will
// be '/').
async function findNormalizedModuleNameAsync(obj: Mirror): Promise<string | undefined> {
    // First, check the built-in modules
    const key = builtInModules.get(obj);
    if (key) {
        return key;
    }

    // Next, check the Node module require cache, which will store cached values
    // of all non-built-in Node modules loaded by the program so far. _Note_: We
    // don't pre-compute this because the require cache will get populated
    // dynamically during execution.
    for (const path of Object.keys(require.cache)) {
        const exportsMirror = await getMirrorAsync(require.cache[path].exports);
        if (exportsMirror === obj) {
            // Rewrite the path to be a local module reference relative to the current working
            // directory.
            const modPath = upath.relative(process.cwd(), path);
            return "./" + modPath;
        }
    }

    // Else, return that no global name is available for this object.
    return undefined;
}

async function hasTruthyMemberAsync(mirror: Mirror, memberName: string): Promise<boolean> {
    if (!isUndefinedOrNullMirror(mirror)) {
        return false;
    }

    return isTruthy(await getMirrorMemberAsync(mirror, memberName));
}<|MERGE_RESOLUTION|>--- conflicted
+++ resolved
@@ -732,14 +732,13 @@
     // before we do *anything* else.  This is because these special numbers don't even work in maps
     // properly.  So, if we lookup the value in a map, we may get the cached value for something
     // else *entirely*.  For example, 0 and -0 will map to the same entry.
-    if (typeof obj === "number") {
-        if (Object.is(obj, -0)) { return { expr: "-0" }; }
-        if (Object.is(obj, Number.NaN)) { return { expr: "Number.NaN" }; }
-        if (Object.is(obj, Number.POSITIVE_INFINITY)) { return { expr: "Number.POSITIVE_INFINITY"}; }
-        if (Object.is(obj, Number.NEGATIVE_INFINITY)) { return { expr: "Number.NEGATIVE_INFINITY"}; }
+    if (isNumberMirror(mirror)) {
+        if (mirror.unserializableValue) {
+            return { expr: mirror.unserializableValue };
+        }
 
         // Not special, just use normal json serialization.
-        return { json: obj };
+        return { json: mirror.value };
     }
 
     // See if we have a cache hit.  If yes, use the object as-is.
@@ -809,18 +808,10 @@
             return;
         }
 
-<<<<<<< HEAD
         if (isUndefinedMirror(mirror) ||
             isNullMirror(mirror) ||
             isBooleanMirror(mirror) ||
-            isNumberMirror(mirror) ||
             isStringMirror(mirror)) {
-=======
-        if (obj === undefined ||
-            obj === null ||
-            typeof obj === "boolean" ||
-            typeof obj === "string") {
->>>>>>> c349ddeb
 
                 // Serialize primitives as-is.
             entry.json = mirror.value;
