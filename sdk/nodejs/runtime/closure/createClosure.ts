// Copyright 2016-2018, Pulumi Corporation.
//
// Licensed under the Apache License, Version 2.0 (the "License");
// you may not use this file except in compliance with the License.
// You may obtain a copy of the License at
//
//     http://www.apache.org/licenses/LICENSE-2.0
//
// Unless required by applicable law or agreed to in writing, software
// distributed under the License is distributed on an "AS IS" BASIS,
// WITHOUT WARRANTIES OR CONDITIONS OF ANY KIND, either express or implied.
// See the License for the specific language governing permissions and
// limitations under the License.

// tslint:disable:max-line-length

import * as upath from "upath";
import { ResourceError } from "../../errors";
import * as resource from "../../resource";
import { CapturedPropertyChain, CapturedPropertyInfo, CapturedVariableMap, parseFunction } from "./parseFunction";
import { rewriteSuperReferences } from "./rewriteSuper";
import * as utils from "./utils";

import {
    FunctionMirror,
    getMirrorAsync,
    getMirrorMemberAsync,
    getPrototypeOfMirror,
    isStringMirror,
    isUndefinedOrNullMirror,
    isTruthy,
    isFalsy,
    Mirror,
    isFunctionMirror} from "./mirrors";
import * as v8 from "./v8";

export interface ObjectInfo {
    // information about the prototype of this object/function.  If this is an object, we only store
    // this if the object's prototype is not Object.prototype.  If this is a function, we only store
    // this if the function's prototype is not Function.prototype.
    proto?: Entry;

    // information about the properties of the object.  We store all properties of the object,
    // regardless of whether they have string or symbol names.
    env: PropertyMap;
}

// Information about a javascript function.  Note that this derives from ObjectInfo as all functions
// are objects in JS, and thus can have their own proto and properties.
export interface FunctionInfo extends ObjectInfo {
    // a serialization of the function's source code as text.
    code: string;

    // the captured lexical environment of names to values, if any.
    capturedValues: PropertyMap;

    // Whether or not the real 'this' (i.e. not a lexically captured this) is used in the function.
    usesNonLexicalThis: boolean;

    // name that the function was declared with.  used only for trying to emit a better
    // name into the serialized code for it.
    name: string | undefined;
}

// Similar to PropertyDescriptor.  Helps describe an Entry in the case where it is not
// simple.
export interface PropertyInfo {
    // If the property has a value we should directly provide when calling .defineProperty
    hasValue: boolean;

    // same as PropertyDescriptor
    configurable?: boolean;
    enumerable?: boolean;
    writable?: boolean;

    // The entries we've made for custom getters/setters if the property is defined that
    // way.
    get?: Entry;
    set?: Entry;
}

// Information about a property.  Specifically the actual entry containing the data about it and
// then an optional PropertyInfo in the case that this isn't just a common property.
export interface PropertyInfoAndValue {
    info?: PropertyInfo;
    entry: Entry;
}

// A mapping between the name of a property (symbolic or string) to information about the
// value for that property.
export interface PropertyMap extends Map<Entry, PropertyInfoAndValue> {
}

/**
 * Entry is the environment slot for a named lexically captured variable.
 */
export interface Entry {
    // a value which can be safely json serialized.
    json?: any;

    // An RegExp. Will be serialized as 'new RegExp(re.source, re.flags)'
    regexp?: RegExp;

    // a closure we are dependent on.
    function?: FunctionInfo;

    // An object which may contain nested closures.
    // Can include an optional proto if the user is not using the default Object.prototype.
    object?: ObjectInfo;

    // an array which may contain nested closures.
    array?: Entry[];

    // a reference to a requirable module name.
    module?: string;

    // A promise value.  this will be serialized as the underlyign value the promise
    // points to.  And deserialized as Promise.resolve(<underlying_value>)
    promise?: Entry;

    // an Output<T> property.  It will be serialized over as a get() method that
    // returns the raw underlying value.
    output?: Entry;

    // a simple expression to use to represent this instance.  For example "global.Number";
    expr?: string;
}

interface Context {
    // The cache stores a map of objects to the entries we've created for them.  It's used so that
    // we only ever create a single environemnt entry for a single object. i.e. if we hit the same
    // object multiple times while walking the memory graph, we only emit it once.
    cache: Map<Mirror, Entry>;

    // The 'frames' we push/pop as we're walking the object graph serializing things.
    // These frames allow us to present a useful error message to the user in the context
    // of their code as opposed the async callstack we have while serializing.
    frames: ContextFrame[];

    // A mapping from a class method/constructor to the environment entry corresponding to the
    // __super value.  When we emit the code for any class member we will end up adding
    //
    //  with ( { __super: <...> })
    //
    // We will also rewrite usages of "super" in the methods to refer to __super.  This way we can
    // accurately serialize out the class members, while preserving functionality.
    classInstanceMemberToSuperEntry: Map<FunctionMirror, Entry>;
    classStaticMemberToSuperEntry: Map<FunctionMirror, Entry>;

    // // The set of async jobs we have to complete after serializing the object graph. This happens
    // // when we encounter Promises/Outputs while walking the graph.  We'll add that work here and
    // // then process it at the end of the graph.  Note: as we hit those promises we may discover more
    // // work to be done.  So we'll just keep processing this this queue until there is nothing left
    // // in it.
    // asyncWorkQueue: (() => Promise<void>)[];

    // A list of 'simple' functions.  Simple functions do not capture anything, do not have any
    // special properties on them, and do not have a custom prototype.  If we run into multiple
    // functions that are simple, and share the same code, then we can just emit the function once
    // for them.  A good example of this is the __awaiter function.  Normally, there will be one
    // __awaiter per .js file that uses 'async/await'.  Instead of needing to generate serialized
    // functions for each of those, we can just serialize out the function once.
    simpleFunctions: FunctionInfo[];

    /**
     * The resource to log any errors we encounter against.
     */
    logResource: resource.Resource | undefined;
}

interface FunctionLocation {
    mirror: FunctionMirror;
    isArrowFunction?: boolean;
}

interface ContextFrame {
    functionLocation?: FunctionLocation;
    capturedFunctionName?: string;
    capturedVariableName?: string;
    capturedModule?: { name: string, mirror: Mirror };
}

/*
 * SerializedOutput is the type we convert real deployment time outputs to when we serialize them
 * into the environment for a closure.  The output will go from something you call 'apply' on to
 * transform during deployment, to something you call .get on to get the raw underlying value from
 * inside a cloud callback.
 */
class SerializedOutput<T> implements resource.Output<T> {
    /* @internal */ public isKnown: Promise<boolean>;
    /* @internal */ public readonly promise: () => Promise<T>;
    /* @internal */ public readonly resources: () => Set<resource.Resource>;
    /* @internal */ private readonly value: T;

    public constructor(value: T) {
        this.value = value;
    }

    public apply<U>(func: (t: T) => resource.Input<U>): resource.Output<U> {
        throw new Error(
"'apply' is not allowed from inside a cloud-callback. Use 'get' to retrieve the value of this Output directly.");
    }

    public get(): T {
        return this.value;
    }
}

/**
 * createFunctionInfo serializes a function and its closure environment into a form that is
 * amenable to persistence as simple JSON.  Like toString, it includes the full text of the
 * function's source code, suitable for execution. Unlike toString, it actually includes information
 * about the captured environment.
 */
export async function createFunctionInfoAsync(
    func: Function, serialize: (o: any) => boolean, logResource: resource.Resource | undefined): Promise<FunctionInfo> {

    const context: Context = {
        cache: new Map(),
        classInstanceMemberToSuperEntry: new Map(),
        classStaticMemberToSuperEntry: new Map(),
        frames: [],
        // asyncWorkQueue: [],
        simpleFunctions: [],
        logResource,
    };

    // Pre-populate our context's cache with global well-known values.  These are values for things
    // like global.Number, or Function.prototype.  Actually trying to serialize/deserialize these
    // would be a bad idea as that would mean once deserialized the objects wouldn't point to the
    // well known globals that were expected.  Furthermore, most of these are almost certain to fail
    // to serialize due to hitting things like native-builtins.
    const mirrorToEmitExprMap = await v8.getMirrorToEmitExprMap();
    for (const [mirror, expr] of mirrorToEmitExprMap) {
        context.cache.set(mirror, { expr });
    }

    const funcMirror = await getMirrorAsync(func);

    // Make sure this func is in the cache itself as we may hit it again while recursing.
    const entry: Entry = {};
    context.cache.set(funcMirror, entry);

    entry.function = await analyzeFunctionMirrorAsync(funcMirror, context, serialize);

    // await processAsyncWorkQueue();

    return entry.function;

    // async function processAsyncWorkQueue() {
    //     while (context.asyncWorkQueue.length > 0) {
    //         const queue = context.asyncWorkQueue;
    //         context.asyncWorkQueue = [];

    //         for (const work of queue) {
    //             await work();
    //         }
    //     }
    // }
}

// This function ends up capturing many external modules that cannot themselves be serialized.
// Do not allow it to be captured.
(<any>createFunctionInfoAsync).doNotCapture = true;

/**
 * analyzeFunctionInfoAsync does the work to create an asynchronous dataflow graph that resolves to a
 * final FunctionInfo.
 */
async function analyzeFunctionMirrorAsync(
        funcMirror: FunctionMirror, context: Context,
        serialize: (o: any) => boolean, logInfo?: boolean): Promise<FunctionInfo> {

    // logInfo = logInfo || func.name === "addHandler";

    // const { file, line, column } = await v8.getFunctionLocationAsync(funcMirror);
    const frame = { functionLocation: { mirror: funcMirror, isArrowFunction: false } };

    context.frames.push(frame);
    const result = await serializeWorkerAsync();
    context.frames.pop();

    if (isSimple(result)) {
        const existingSimpleFunction = findSimpleFunction(result);
        if (existingSimpleFunction) {
            return existingSimpleFunction;
        }

        context.simpleFunctions.push(result);
    }

    return result;

    function isSimple(info: FunctionInfo) {
        return info.capturedValues.size === 0 && info.env.size === 0 && !info.proto;
    }

    function findSimpleFunction(info: FunctionInfo) {
        for (const other of context.simpleFunctions) {
            if (other.code === info.code && other.usesNonLexicalThis === info.usesNonLexicalThis) {
                return other;
            }
        }

        return undefined;
    }

    async function serializeWorkerAsync(): Promise<FunctionInfo> {
        const funcEntry = context.cache.get(funcMirror);
        if (!funcEntry) {
            throw new Error("Entry for this this function was not created by caller");
        }

        // First, convert the js func object to a reasonable stringified version that we can operate on.
        // Importantly, this function helps massage all the different forms that V8 can produce to
        // either a "function (...) { ... }" form, or a "(...) => ..." form.  In other words, all
        // 'funky' functions (like classes and whatnot) will be transformed to reasonable forms we can
        // process down the pipeline.
        const [error, parsedFunction] = parseFunction(funcMirror.description);
        if (error) {
<<<<<<< HEAD
            await throwSerializationErrorAsync(funcMirror, context, error);
=======
            await throwSerializationErrorAsync(func, context, error);
>>>>>>> a914e319
        }

        const funcExprWithName = parsedFunction.funcExprWithName;
        const functionDeclarationName = parsedFunction.functionDeclarationName;
        frame.functionLocation.isArrowFunction = parsedFunction.isArrowFunction;

        const capturedValues: PropertyMap = new Map();
        await processCapturedVariablesAsync(parsedFunction.capturedVariables.required, /*throwOnFailure:*/ true);
        await processCapturedVariablesAsync(parsedFunction.capturedVariables.optional, /*throwOnFailure:*/ false);

        const functionInfo: FunctionInfo = {
            code: parsedFunction.funcExprWithoutName,
            capturedValues: capturedValues,
            env: new Map(),
            usesNonLexicalThis: parsedFunction.usesNonLexicalThis,
            name: functionDeclarationName,
        };

        const protoMirror = await getPrototypeOfMirror(funcMirror);
        const isAsyncFunction = await computeIsAsyncFunction(funcMirror);

        // Ensure that the prototype of this function is properly serialized as well. We only need to do
        // this for functions with a custom prototype (like a derived class constructor, or a function
        // that a user has explicit set the prototype for). Normal functions will pick up
        // Function.prototype by default, so we don't need to do anything for them.
        if (protoMirror !== await getMirrorAsync(Function.prototype) &&
            !isAsyncFunction &&
            !await isDerivedNoCaptureConstructorAsync(funcMirror)) {

            const protoEntry = await getOrCreateEntryAsync(protoMirror, undefined, context, serialize, logInfo);
            functionInfo.proto = protoEntry;

            if (funcMirror.description.startsWith("class ")) {
                // This was a class (which is effectively synonymous with a constructor-function).
                // We also know that it's a derived class because of the `proto !==
                // Function.prototype` check above.  (The prototype of a non-derived class points at
                // Function.prototype).
                //
                // they're a bit trickier to serialize than just a straight function. Specifically,
                // we have to keep track of the inheritance relationship between classes.  That way
                // if any of the class members references 'super' we'll be able to rewrite it
                // accordingly (since we emit classes as Functions)
                processDerivedClassConstructor(protoEntry);

                // Because this was was class constructor function, rewrite any 'super' references
                // in it do its derived type if it has one.
                functionInfo.code = rewriteSuperReferences(funcExprWithName!, /*isStatic*/ false);
            }
        }

        // capture any properties placed on the function itself.  Don't bother with
        // "length/name" as those are not things we can actually change.
        for (const keyOrSymbol of getOwnPropertyNamesAndSymbols(func)) {
            if (keyOrSymbol === "length" || keyOrSymbol === "name") {
                continue;
            }

            const funcProp = (<any>func)[keyOrSymbol];

            // We don't need to emit code to serialize this function's .prototype object
            // unless that .prototype object was actually changed.
            //
            // In other words, in general, we will not emit the prototype for a normal
            // 'function foo() {}' declaration.  but we will emit the prototype for the
            // constructor function of a class.
            if (keyOrSymbol === "prototype" && isDefaultFunctionPrototype(func, funcProp)) {
                continue;
            }

            functionInfo.env.set(
                await getOrCreateEntryAsync(keyOrSymbol, undefined, context, serialize, logInfo),
                { entry: await getOrCreateEntryAsync(funcProp, undefined, context, serialize, logInfo) });
        }

        const superEntry = context.classInstanceMemberToSuperEntry.get(funcMirror) ||
                           context.classStaticMemberToSuperEntry.get(funcMirror);
        if (superEntry) {
            // this was a class constructor or method.  We need to put a special __super
            // entry into scope, and then rewrite any calls to super() to refer to it.
            capturedValues.set(
                await getOrCreateNameEntryAsync("__super", undefined, context, serialize, logInfo),
                { entry: superEntry });

            functionInfo.code = rewriteSuperReferences(
                funcExprWithName!, context.classStaticMemberToSuperEntry.has(funcMirror));
        }

        // If this was a named function (literally, only a named function-expr or function-decl), then
        // place an entry in the environment that maps from this function name to the serialized
        // function we're creating.  This ensures that recursive functions will call the right method.
        // i.e if we have "function f() { f(); }" this will get rewritten to:
        //
        //      function __f() {
        //          with ({ f: __f }) {
        //              return function () { f(); }
        //
        // i.e. the inner call to "f();" will actually call the *outer* __f function, and not
        // itself.
        if (functionDeclarationName !== undefined) {
            capturedValues.set(
                await getOrCreateNameEntryAsync(functionDeclarationName, undefined, context, serialize, logInfo),
                { entry: funcEntry });
        }

        return functionInfo;

        async function processCapturedVariablesAsync(
            capturedVariables: CapturedVariableMap, throwOnFailure: boolean): Promise<void> {

            for (const name of capturedVariables.keys()) {
                let valueMirror: Mirror;
                try {
                    valueMirror = await v8.lookupCapturedVariableAsync(funcMirror, name, throwOnFailure);
                }
                catch (err) {
<<<<<<< HEAD
                    return await throwSerializationErrorAsync(funcMirror, context, err.message);
                    // TODO(cyrusn): should be able to remove this.
                    // throw err;
                }

                const moduleName = await findNormalizedModuleNameAsync(valueMirror);
=======
                    await throwSerializationErrorAsync(func, context, err.message);
                }

                const moduleName = await findNormalizedModuleNameAsync(value);
>>>>>>> a914e319
                const frameLength = context.frames.length;
                if (moduleName) {
                    context.frames.push({ capturedModule: { name: moduleName, mirror: valueMirror } });
                }
                else if (isFunctionMirror(valueMirror)) {
                    // Only bother pushing on context frame if the name of the variable
                    // we captured is different from the name of the function.  If the
                    // names are the same, this is a direct reference, and we don't have
                    // to list both the name of the capture and of the function.  if they
                    // are different, it's an indirect reference, and the name should be
                    // included for clarity.
                    if (name !== value.name) {
                        context.frames.push({ capturedFunctionName: name });
                    }
                }
                else {
                    context.frames.push({ capturedVariableName: name });
                }

                await processCapturedVariableAsync(capturedVariables, name, valueMirror);

                // Only if we pushed a frame on should we pop it off.
                if (context.frames.length !== frameLength) {
                    context.frames.pop();
                }
            }
        }

        async function processCapturedVariableAsync(
            capturedVariables: CapturedVariableMap, name: string, valueMirror: Mirror) {

            const properties = capturedVariables.get(name);
            const serializedName = await getOrCreateNameEntryAsync(name, undefined, context, serialize, logInfo);

            // try to only serialize out the properties that were used by the user's code.
            const serializedValue = await getOrCreateEntryAsync(valueMirror, properties, context, serialize, logInfo);

            capturedValues.set(serializedName, { entry: serializedValue });
        }
    }

    function processDerivedClassConstructor(protoEntry: Entry) {
        // Map from derived class' constructor and members, to the entry for the base class (i.e.
        // the base class' constructor function). We'll use this when serializing out those members
        // to rewrite any usages of 'super' appropriately.

        // We're processing the derived class constructor itself.  Just map it directly to the base
        // class function.
        context.classInstanceMemberToSuperEntry.set(funcMirror, protoEntry);

        // Also, make sure our methods can also find this entry so they too can refer to
        // 'super'.
        for (const keyOrSymbol of getOwnPropertyNamesAndSymbols(func)) {
            if (keyOrSymbol !== "length" && keyOrSymbol !== "name" && keyOrSymbol !== "prototype") {
                // static method.
                const classProp = (<any>func)[keyOrSymbol];
                addIfFunction(classProp, /*isStatic*/ true);
            }
        }

        for (const keyOrSymbol of getOwnPropertyNamesAndSymbols(func.prototype)) {
            // instance method.
            const classProp = func.prototype[keyOrSymbol];
            addIfFunction(classProp, /*isStatic*/ false);
        }

        return;

        function addIfFunction(prop: any, isStatic: boolean) {
            if (prop instanceof Function) {
                const set = isStatic
                    ? context.classStaticMemberToSuperEntry
                    : context.classInstanceMemberToSuperEntry;
                set.set(prop, protoEntry);
            }
        }
    }
}

async function computeIsAsyncFunction(funcMirror: Mirror): Promise<boolean> {
    // Note, i can't think of a better way to determine this.  This is particularly hard because
    // we can't even necessary refer to async function objects here as this code is rewritten by
    // TS, converting all async functions to non async functions.
    const funcConstructorMirror = await getMirrorMemberAsync(funcMirror, "constructor");
    if (isFalsy(funcConstructorMirror)) {
        return false;
    }

    const constructorNameMirror = await getMirrorMemberAsync(funcConstructorMirror, "name");
    if (!isStringMirror(constructorNameMirror)) {
        return false;
    }

    return constructorNameMirror.value === "AsyncFunction";
}

function getOwnPropertyNamesAndSymbols(obj: any): (string | symbol)[] {
    const names: (string | symbol)[] = Object.getOwnPropertyNames(obj);
    return names.concat(Object.getOwnPropertySymbols(obj));
}

async function throwSerializationErrorAsync(
<<<<<<< HEAD
    funcMirror: FunctionMirror, context: Context, info: string): Promise<never> {
=======
    func: Function, context: Context, info: string): Promise<never> {
>>>>>>> a914e319

    let message = "";

    const initialFuncLocation = getFunctionLocation(context.frames[0].functionLocation!);
    message += `Error serializing ${initialFuncLocation}\n\n`;

    let i = 0;
    const n = context.frames.length;
    for (; i < n; i++) {
        const frame = context.frames[i];

        const indentString = "  ".repeat(i);
        message += indentString;

        if (frame.functionLocation) {
            const funcLocation = getFunctionLocation(frame.functionLocation);
            const nextFrameIsFunction = i < n - 1 && context.frames[i + 1].functionLocation !== undefined;

            if (nextFrameIsFunction) {
                if (i === 0) {
                    message += `${funcLocation}: referenced\n`;
                }
                else {
                    message += `${funcLocation}: which referenced\n`;
                }
            }
            else {
                if (i === n - 1) {
                    message += `${funcLocation}: which could not be serialized because\n`;
                }
                else if (i === 0) {
                    message += `${funcLocation}: captured\n`;
                }
                else {
                    message += `${funcLocation}: which captured\n`;
                }
            }
        }
        else if (frame.capturedFunctionName) {
            message += `'${frame.capturedFunctionName}', a function defined at\n`;
        }
        else if (frame.capturedModule) {
            if (i === n - 1) {
                message += `module '${frame.capturedModule.name}'\n`;
            }
            else {
                message += `module '${frame.capturedModule.name}' which indirectly referenced\n`;
            }
        }
        else if (frame.capturedVariableName) {
            message += `variable '${frame.capturedVariableName}' which indirectly referenced\n`;
        }
    }

    message += "  ".repeat(i) + info + "\n\n";
    message += getTrimmedFunctionCode(funcMirror);

    const moduleIndex = context.frames.findIndex(
            f => f.capturedModule !== undefined);

    if (moduleIndex >= 0) {
        const module = context.frames[moduleIndex].capturedModule!;
        const moduleName = module.name;
        message += "\n";

        if (isTruthy(await getMirrorMemberAsync(module.mirror, "deploymentOnlyModule"))) {
            message += `Module '${moduleName}' is a 'deployment only' module. In general these cannot be captured inside a 'run time' function.`;
        }
        else {
            const functionLocation = context.frames[moduleIndex - 1].functionLocation!;
            const location = getFunctionLocation(functionLocation);
            message += `Capturing modules can sometimes cause problems.
Consider using import('${moduleName}') or require('${moduleName}') inside ${location}`;
        }
    }

    // Hide the stack when printing out the closure serialization error.  We don't want both the
    // closure serialization object stack *and* the function execution stack.  Furthermore, there
    // is enough information about the Function printed (both line/col, and a few lines of its
    // text) to give the user the appropriate info for fixing.
    throw new ResourceError(message, context.logResource, /*hideStack:*/true);
}

function getTrimmedFunctionCode(funcMirror: FunctionMirror): string {
    const funcString = funcMirror.description;

    // include up to the first 5 lines of the function to help show what is wrong with it.
    let split = funcString.split(/\r?\n/);
    if (split.length > 5) {
        split = split.slice(0, 5);
        split.push("...");
    }

    let code = "Function code:\n";
    for (const line of split) {
        code += "  " + line + "\n";
    }

    return code;
}

function getFunctionLocation(loc: FunctionLocation): string {
    let name = "'" + getFunctionName(loc) + "'";
    if (loc.file) {
        name += `: ${upath.basename(loc.file)}(${loc.line + 1},${loc.column})`;
    }

    const prefix = loc.isArrowFunction ? "" : "function ";
    return prefix + name;
}

function getFunctionName(loc: FunctionLocation): string {
    if (loc.isArrowFunction) {
        let funcString = loc.functionString;

        // If there's a semicolon in the text, only include up to that.  we don't want to pull in
        // the entire lambda if it's lots of statements.
        const semicolonIndex = funcString.indexOf(";");
        if (semicolonIndex >= 0) {
            funcString = funcString.substr(0, semicolonIndex + 1) + " ...";
        }

        // squash all whitespace to single spaces.
        funcString = funcString.replace(/\s\s+/g, " ");

        const lengthLimit = 40;
        if (funcString.length > lengthLimit) {
            // Trim the header if its very long.
            funcString = funcString.substring(0, lengthLimit - " ...".length) + " ...";
        }

        return funcString;
    }

    if (loc.funcMirror.name) {
        return loc.funcMirror.name;
    }

    return "<anonymous>";
}

function isDefaultFunctionPrototype(func: Function, prototypeProp: any) {
    // The initial value of prototype on any newly-created Function instance is a new instance of
    // Object, but with the own-property 'constructor' set to point back to the new function.
    if (prototypeProp && prototypeProp.constructor === func) {
        const keysAndSymbols = getOwnPropertyNamesAndSymbols(prototypeProp);
        return keysAndSymbols.length === 1 && keysAndSymbols[0] === "constructor";
    }

    return false;
}

<<<<<<< HEAD
async function getOrCreateNameEntryAsync(
=======
function getOrCreateNameEntryAsync(
>>>>>>> a914e319
    name: string, capturedObjectProperties: CapturedPropertyChain[] | undefined,
    context: Context,
    serialize: (o: any) => boolean,
    logInfo: boolean | undefined): Promise<Entry> {

<<<<<<< HEAD
    const mirror = await getMirrorAsync(name);
    return await getOrCreateEntryAsync(mirror, capturedObjectProperties, context, serialize, logInfo);
=======
    return getOrCreateEntryAsync(name, capturedObjectProperties, context, serialize, logInfo);
>>>>>>> a914e319
}

/**
 * serializeAsync serializes an object, deeply, into something appropriate for an environment
 * entry.  If propNames is provided, and is non-empty, then only attempt to serialize out those
 * specific properties.  If propNames is not provided, or is empty, serialize out all properties.
 */
async function getOrCreateEntryAsync(
        mirror: Mirror, capturedObjectProperties: CapturedPropertyChain[] | undefined,
        context: Context,
        serialize: (o: any) => boolean,
        logInfo: boolean | undefined): Promise<Entry> {

    // See if we have a cache hit.  If yes, use the object as-is.
    let entry = context.cache.get(mirror)!;
    if (entry) {
        // Even though we've already serialized out this object, it might be the case
        // that we serialized out a different set of properties than the current set
        // we're being asked to serialize.  So we have to make sure that all these props
        // are actually serialized.
        if (entry.object) {
            await serializeObjectAsync();
        }

        return entry;
    }

    if (obj instanceof Function && obj.doNotCapture) {
        // If we get a function we're not supposed to capture, then actually just serialize
        // out a function that will throw at runtime so the user can understand the problem
        // better.
        const funcName = obj.name || "anonymous";
        const funcCode = getTrimmedFunctionCode(obj);

        const message =
            `Function '${funcName}' cannot be called at runtime. ` +
            `It can only be used at deployment time.\n\n${funcCode}`;
        const errorFunc = () => { throw new Error(message); };

        obj = errorFunc;
    }

    // We may be processing recursive objects.  Because of that, we preemptively put a placeholder
    // entry in the cache.  That way, if we encounter this obj again while recursing we can just
    // return that placeholder.
    entry = {};
    context.cache.set(mirror, entry);
    await dispatchAnyAsync();
    return entry;

    function doNotCapture() {
        if (!serialize(obj)) {
            // caller explicitly does not want us to capture this value.
            return true;
        }

        if (obj && obj.doNotCapture) {
            // object has set itself as something that should not be captured.
            return true;
        }

        if (isDerivedNoCaptureConstructor(obj)) {
            // this was a constructor that derived from something that should not be captured.
            return true;
        }

        return false;
    }

    async function dispatchAnyAsync(): Promise<void> {
        if (doNotCapture()) {
            // We do not want to capture this object.  Explicit set .json to undefined so
            // that we will see that the property is set and we will simply roundtrip this
            // as the 'undefined value.
            entry.json = undefined;
            return;
        }

        if (obj === undefined || obj === null ||
            typeof obj === "boolean" || typeof obj === "number" || typeof obj === "string") {
            // Serialize primitives as-is.
            entry.json = obj;
            return;
        }
        else if (obj instanceof RegExp) {
            entry.regexp = obj;
            return;
        }

        const normalizedModuleName = await findNormalizedModuleNameAsync(obj);
        if (normalizedModuleName) {
            await captureModuleAsync(normalizedModuleName);
        }
        else if (obj instanceof Function) {
            // Serialize functions recursively, and store them in a closure property.
            entry.function = await analyzeFunctionInfoAsync(obj, context, serialize, logInfo);
        }
        else if (resource.Output.isInstance(obj)) {
            const val = await obj.promise();
            entry.output = await getOrCreateEntryAsync(new SerializedOutput(val), undefined, context, serialize, logInfo);

            // // captures the frames up to this point. so we can give a good message if we
            // // fail when we resume serializing this promise.
            // const framesCopy = context.frames.slice();

            // // Push handling this output to the async work queue.  It will be processed in batches
            // // after we've walked as much of the graph synchronously as possible.
            // context.asyncWorkQueue.push(async () => {
            //     const val = await obj.promise();
            //     const oldFrames = context.frames;
            //     context.frames = framesCopy;
            //     entry.output = getOrCreateEntry(new SerializedOutput(val), undefined, context, serialize, logInfo);
            //     context.frames = oldFrames;
            // });
        }
        else if (obj instanceof Promise) {
            // // captures the frames up to this point. so we can give a good message if we
            // // fail when we resume serializing this promise.
            // const framesCopy = context.frames.slice();

            // // Push handling this promise to the async work queue.  It will be processed in batches
            // // after we've walked as much of the graph synchronously as possible.
            // context.asyncWorkQueue.push(async () => {
            //     const val = await obj;
            //     const oldFrames = context.frames;
            //     context.frames = framesCopy;
            //     entry.promise = getOrCreateEntry(val, undefined, context, serialize, logInfo);
            //     context.frames = oldFrames;
            // });

            const val = await obj;
            entry.promise = await getOrCreateEntryAsync(val, undefined, context, serialize, logInfo);
        }
        else if (obj instanceof Array) {
            // Recursively serialize elements of an array. Note: we use getOwnPropertyNames as the array
            // may be sparse and we want to properly respect that when serializing.
            entry.array = [];
            for (const key of Object.getOwnPropertyNames(obj)) {
                if (key !== "length" && obj.hasOwnProperty(key)) {
                    entry.array[<any>key] = await getOrCreateEntryAsync(
                        obj[<any>key], undefined, context, serialize, logInfo);
                }
            }
        }
        else if (Object.prototype.toString.call(obj) === "[object Arguments]") {
            // From: https://stackoverflow.com/questions/7656280/how-do-i-check-whether-an-object-is-an-arguments-object-in-javascript
            entry.array = [];
            for (const elem of obj) {
                entry.array.push(await getOrCreateEntryAsync(elem, undefined, context, serialize, logInfo));
            }
        }
        else {
            // For all other objects, serialize out the properties we've been asked to serialize
            // out.
            await serializeObjectAsync();
        }
    }

    async function serializeObjectAsync() {
        // Serialize the set of property names asked for.  If we discover that any of them
        // use this/super, then go and reserialize all the properties.
        const serializeAll = await serializeObjectWorkerAsync(capturedObjectProperties || []);
        if (serializeAll) {
            await serializeObjectWorkerAsync([]);
        }
    }

    // Returns 'true' if the caller (serializeObjectAsync) should call this again, but without any
    // property filtering.
    async function serializeObjectWorkerAsync(localCapturedPropertyChains: CapturedPropertyChain[]): Promise<boolean> {
        const objectInfo: ObjectInfo = entry.object || { env: new Map() };
        entry.object = objectInfo;
        const environment = entry.object.env;

        if (localCapturedPropertyChains.length === 0) {
            await serializeAllObjectPropertiesAsync(environment);
            return false;
        } else {
            return await serializeSomeObjectPropertiesAsync(environment, localCapturedPropertyChains);
        }
    }

    // Serializes out all the properties of this object.  Used when we can't prove that
    // only a subset of properties are used on this object.
    async function serializeAllObjectPropertiesAsync(environment: PropertyMap) {
        // we wanted to capture everything (including the prototype chain)
        const ownPropertyNamesAndSymbols = getOwnPropertyNamesAndSymbols(obj);

        for (const keyOrSymbol of ownPropertyNamesAndSymbols) {
            // we're about to recurse inside this object.  In order to prever infinite
            // loops, put a dummy entry in the environment map.  That way, if we hit
            // this object again while recursing we won't try to generate this property.
            const keyEntry = await getOrCreateEntryAsync(keyOrSymbol, undefined, context, serialize, logInfo);
            if (!environment.has(keyEntry)) {
                environment.set(keyEntry, <any>undefined);

                const propertyInfo = await getPropertyInfoAsync(obj, keyOrSymbol);
                if (!propertyInfo) {
                    throw new Error("Could not find property info for 'own' property.");
                }

                const valEntry = await getOrCreateEntryAsync(
                    obj[keyOrSymbol], undefined, context, serialize, logInfo);

                // Now, replace the dummy entry with the actual one we want.
                environment.set(keyEntry, { info: propertyInfo, entry: valEntry });
            }
        }

        // If the object's __proto__ is not Object.prototype, then we have to capture what it
        // actually is.  On the other end, we'll use Object.create(deserializedProto) to set
        // things up properly.
        //
        // We don't need to capture the prototype if the user is not capturing 'this' either.
        if (!entry.object!.proto) {
            const proto = Object.getPrototypeOf(obj);
            if (proto !== Object.prototype) {
                entry.object!.proto = await getOrCreateEntryAsync(
                    proto, undefined, context, serialize, logInfo);
            }
        }
    }

    // Serializes out only the subset of properties of this object that we have seen used
    // and have recorded in localCapturedPropertyChains
    async function serializeSomeObjectPropertiesAsync(
            environment: PropertyMap, localCapturedPropertyChains: CapturedPropertyChain[]): Promise<boolean> {

        // validate our invariants.
        for (const chain of localCapturedPropertyChains) {
            if (chain.infos.length === 0) {
                throw new Error("Expected a non-empty chain.");
            }
        }

        // we only want to capture a subset of properties.  We can do this as long those
        // properties don't somehow end up involving referencing "this" in an 'invoked'
        // capacity (in which case we need to completely realize the object.
        //
        // this is slightly tricky as it's not obvious if a property is a getter/setter
        // and this is implicitly invoked just by access it.

        // Find the list of property names *directly* accessed off this object.
        const propChainFirstNames = new Set(localCapturedPropertyChains.map(
            chain => chain.infos[0].name));

        // Now process each top level property name accessed off of this object in turn. For
        // example, if we say "foo.bar.baz", "foo.bar.quux", "foo.ztesch", this would "bar" and
        // "ztesch".
        for (const propName of propChainFirstNames) {
            // Get the named chains starting with this prop name.  In the above example, if
            // this was "bar", then we would get "[bar, baz]" and [bar, quux].
            const propChains = localCapturedPropertyChains.filter(chain => chain.infos[0].name === propName);

            // Now, make an entry just for this name.
            const keyEntry = await getOrCreateNameEntryAsync(propName, undefined, context, serialize, logInfo);

            if (environment.has(keyEntry)) {
                continue;
            }

            // we're about to recurse inside this object.  In order to prevent infinite
            // loops, put a dummy entry in the environment map.  That way, if we hit
            // this object again while recursing we won't try to generate this property.
            environment.set(keyEntry, <any>undefined);
            const objPropValue = obj[propName];

            const propertyInfo = await getPropertyInfoAsync(obj, propName);
            if (!propertyInfo) {
                if (objPropValue !== undefined) {
                    throw new Error("Could not find property info for real property on object: " + propName);
                }

                // User code referenced a property not actually on the object at all.
                // So to properly represent that, we don't place any information about
                // this property on the object.
                environment.delete(keyEntry);
            } else {
                // Determine what chained property names we're accessing off of this sub-property.
                // if we have no sub property name chain, then indicate that with an empty array
                // so that we capture the entire object.
                //
                // i.e.: if we started with a.b.c.d, and we've finally gotten to the point where
                // we're serializing out the 'd' property, then we need to serialize it out fully
                // since there are no more accesses off of it.
                let nestedPropChains = propChains.map(chain => ({ infos: chain.infos.slice(1) }));
                if (nestedPropChains.some(chain => chain.infos.length === 0)) {
                    nestedPropChains = [];
                }

                // Note: objPropValue can be undefined here.  That's the case where the
                // object does have the property, but the property is just set to the
                // undefined value.
                const valEntry = await getOrCreateEntryAsync(
                    objPropValue, nestedPropChains, context, serialize, logInfo);

                const infos = propChains.map(chain => chain.infos[0]);
                if (propInfoUsesNonLexicalThis(infos, propertyInfo, valEntry)) {
                    // the referenced function captured 'this'.  Have to serialize out
                    // this entire object.  Undo the work we did to just serialize out a
                    // few properties.
                    environment.clear();

                    // Signal our caller to serialize the entire object.
                    return true;
                }

                // Now, replace the dummy entry with the actual one we want.
                environment.set(keyEntry, { info: propertyInfo, entry: valEntry });
            }
        }

        return false;
    }

    function propInfoUsesNonLexicalThis(
        capturedInfos: CapturedPropertyInfo[], propertyInfo: PropertyInfo | undefined, valEntry: Entry) {
        if (capturedInfos.some(info => info.invoked)) {
            // If the property was invoked, then we have to check if that property ends
            // up using this/super.  if so, then we actually have to serialize out this
            // object entirely.
            if (usesNonLexicalThis(valEntry)) {
                return true;
            }
        }

        // if we're accessing a getter/setter, and that getter/setter uses
        // 'this', then we need to serialize out this object entirely.

        if (usesNonLexicalThis(propertyInfo ? propertyInfo.get : undefined) ||
            usesNonLexicalThis(propertyInfo ? propertyInfo.set : undefined)) {

            return true;
        }

        return false;
    }

    async function getPropertyInfoAsync(on: any, key: PropertyKey): Promise<PropertyInfo | undefined> {
        for (let current = on; current; current = Object.getPrototypeOf(current)) {
            const desc = Object.getOwnPropertyDescriptor(current, key);
            if (desc) {
                const propertyInfo = <PropertyInfo>{ hasValue: desc.value !== undefined };
                propertyInfo.configurable = desc.configurable;
                propertyInfo.enumerable = desc.enumerable;
                propertyInfo.writable = desc.writable;
                if (desc.get) {
                    propertyInfo.get = await getOrCreateEntryAsync(
                        desc.get, undefined, context, serialize, logInfo);
                }
                if (desc.set) {
                    propertyInfo.set = await getOrCreateEntryAsync(
                        desc.set, undefined, context, serialize, logInfo);
                }

                return propertyInfo;
            }
        }

        return undefined;
    }

    function usesNonLexicalThis(localEntry: Entry | undefined) {
        return localEntry && localEntry.function && localEntry.function.usesNonLexicalThis;
    }

    async function captureModuleAsync(normalizedModuleName: string): Promise<void> {
        // Splitting on "/" is safe to do as this module name is already in a normalized form.
        const moduleParts = normalizedModuleName.split("/");

        const nodeModulesSegment = "node_modules";
        const nodeModulesSegmentIndex = moduleParts.findIndex(v => v === nodeModulesSegment);
        const isInNodeModules = nodeModulesSegmentIndex >= 0;

        const isLocalModule = normalizedModuleName.startsWith(".") && !isInNodeModules;

        if (obj.deploymentOnlyModule || isLocalModule) {
            // Try to serialize deployment-time and local-modules by-value.
            //
            // A deployment-only modules can't ever be successfully 'required' on the 'inside'. But
            // parts of it may be serializable on the inside (i.e. pulumi.Config).  So just try to
            // capture this as a value.  If it fails, we will give the user a good message.
            // Otherwise, it may succeed if the user is only using a small part of the API that is
            // serializable (like pulumi.Config)
            //
            // Or this is a reference to a local module (i.e. starts with '.', but isn't in
            // /node_modules/ somewhere). Always capture the local module as a value.  We do this
            // because capturing as a reference (i.e. 'require(...)') has the following problems:
            //
            // 1. 'require(...)' will not work at run-time, because the user's code will not be
            //    serialized in a way that can actually be require'd (i.e. it is not ) serialized
            //    into any sort of appropriate file/folder structure for those 'require's to work.
            //
            // 2. if we stop here and capture as a reference, then we won't actually see and walk
            //    the code that exists in those local modules (direct or transitive). So we won't
            //    actually generate the serialized code for the functions or values in that module.
            //    This will also lead to code that simply will not work at run-time.
            await serializeObjectAsync();
        }
        else  {
            // If the path goes into node_modules, strip off the node_modules part. This will help
            // ensure that lookup of those modules will work on the cloud-side even if the module
            // isn't in a relative node_modules directory.  For example, this happens with aws-sdk.
            // It ends up actually being in /var/runtime/node_modules inside aws lambda.
            //
            // This also helps ensure that modules that are 'yarn link'ed are found properly. The
            // module path we have may be on some non-local path due to the linking, however this
            // will ensure that the module-name we load is a simple path that can be found off the
            // node_modules that we actually upload with our serialized functions.
            entry.module = isInNodeModules
                ? upath.join(...moduleParts.slice(nodeModulesSegmentIndex + 1))
                : normalizedModuleName;
        }
    }
}

// Is this a constructor derived from a noCapture constructor.  if so, we don't want to
// emit it.  We would be unable to actually hook up the "super()" call as one of the base
// constructors was set to not be captured.
async function isDerivedNoCaptureConstructorAsync(func: FunctionMirror) {
    for (let current: Mirror = func; isTruthy(current); current = await getPrototypeOfMirror(current)) {
        if (isTruthy(await getMirrorMemberAsync(current, "doNotCapture"))) {
            return true;
        }
    }

    return false;
}

// These modules are built-in to Node.js, and are available via `require(...)`
// but are not stored in the `require.cache`.  They are guaranteed to be
// available at the unqualified names listed below. _Note_: This list is derived
// based on Node.js 6.x tree at: https://github.com/nodejs/node/tree/v6.x/lib
const builtInModuleNames = [
    "assert", "buffer", "child_process", "cluster", "console", "constants", "crypto",
    "dgram", "dns", "domain", "events", "fs", "http", "https", "module", "net", "os",
    "path", "process", "punycode", "querystring", "readline", "repl", "stream", "string_decoder",
    /* "sys" deprecated ,*/ "timers", "tls", "tty", "url", "util", "v8", "vm", "zlib",
];
const builtInModules = new Map<any, string>();
for (const name of builtInModuleNames) {
    builtInModules.set(require(name), name);
}

// findNormalizedModuleName attempts to find a global name bound to the object, which can be used as
// a stable reference across serialization.  For built-in modules (i.e. "os", "fs", etc.) this will
// return that exact name of the module.  Otherwise, this will return the relative path to the
// module from the current working directory of the process.  This will normally be something of the
// form ./node_modules/<package_name>...
//
// This function will also always return modules in a normalized form (i.e. all path components will
// be '/').
<<<<<<< HEAD
async function findNormalizedModuleNameAsync(obj: Mirror): Promise<string | undefined> {
=======
async function findNormalizedModuleNameAsync(obj: any): Promise<string | undefined> {
>>>>>>> a914e319
    // First, check the built-in modules
    const key = builtInModules.get(obj);
    if (key) {
        return key;
    }

    // Next, check the Node module require cache, which will store cached values
    // of all non-built-in Node modules loaded by the program so far. _Note_: We
    // don't pre-compute this because the require cache will get populated
    // dynamically during execution.
    for (const path of Object.keys(require.cache)) {
        const exportsMirror = await getMirrorAsync(require.cache[path].exports);
        if (exportsMirror === obj) {
            // Rewrite the path to be a local module reference relative to the current working
            // directory.
            const modPath = upath.relative(process.cwd(), path);
            return "./" + modPath;
        }
    }

    // Else, return that no global name is available for this object.
    return undefined;
}<|MERGE_RESOLUTION|>--- conflicted
+++ resolved
@@ -318,11 +318,7 @@
         // process down the pipeline.
         const [error, parsedFunction] = parseFunction(funcMirror.description);
         if (error) {
-<<<<<<< HEAD
             await throwSerializationErrorAsync(funcMirror, context, error);
-=======
-            await throwSerializationErrorAsync(func, context, error);
->>>>>>> a914e319
         }
 
         const funcExprWithName = parsedFunction.funcExprWithName;
@@ -438,19 +434,12 @@
                     valueMirror = await v8.lookupCapturedVariableAsync(funcMirror, name, throwOnFailure);
                 }
                 catch (err) {
-<<<<<<< HEAD
                     return await throwSerializationErrorAsync(funcMirror, context, err.message);
                     // TODO(cyrusn): should be able to remove this.
                     // throw err;
                 }
 
                 const moduleName = await findNormalizedModuleNameAsync(valueMirror);
-=======
-                    await throwSerializationErrorAsync(func, context, err.message);
-                }
-
-                const moduleName = await findNormalizedModuleNameAsync(value);
->>>>>>> a914e319
                 const frameLength = context.frames.length;
                 if (moduleName) {
                     context.frames.push({ capturedModule: { name: moduleName, mirror: valueMirror } });
@@ -553,11 +542,7 @@
 }
 
 async function throwSerializationErrorAsync(
-<<<<<<< HEAD
     funcMirror: FunctionMirror, context: Context, info: string): Promise<never> {
-=======
-    func: Function, context: Context, info: string): Promise<never> {
->>>>>>> a914e319
 
     let message = "";
 
@@ -710,22 +695,14 @@
     return false;
 }
 
-<<<<<<< HEAD
 async function getOrCreateNameEntryAsync(
-=======
-function getOrCreateNameEntryAsync(
->>>>>>> a914e319
     name: string, capturedObjectProperties: CapturedPropertyChain[] | undefined,
     context: Context,
     serialize: (o: any) => boolean,
     logInfo: boolean | undefined): Promise<Entry> {
 
-<<<<<<< HEAD
     const mirror = await getMirrorAsync(name);
     return await getOrCreateEntryAsync(mirror, capturedObjectProperties, context, serialize, logInfo);
-=======
-    return getOrCreateEntryAsync(name, capturedObjectProperties, context, serialize, logInfo);
->>>>>>> a914e319
 }
 
 /**
@@ -1178,11 +1155,7 @@
 //
 // This function will also always return modules in a normalized form (i.e. all path components will
 // be '/').
-<<<<<<< HEAD
 async function findNormalizedModuleNameAsync(obj: Mirror): Promise<string | undefined> {
-=======
-async function findNormalizedModuleNameAsync(obj: any): Promise<string | undefined> {
->>>>>>> a914e319
     // First, check the built-in modules
     const key = builtInModules.get(obj);
     if (key) {
