// Copyright 2016-2018, Pulumi Corporation.
//
// Licensed under the Apache License, Version 2.0 (the "License");
// you may not use this file except in compliance with the License.
// You may obtain a copy of the License at
//
//     http://www.apache.org/licenses/LICENSE-2.0
//
// Unless required by applicable law or agreed to in writing, software
// distributed under the License is distributed on an "AS IS" BASIS,
// WITHOUT WARRANTIES OR CONDITIONS OF ANY KIND, either express or implied.
// See the License for the specific language governing permissions and
// limitations under the License.

// tslint:disable:max-line-length

import * as upath from "upath";
import { ResourceError } from "../../errors";
import * as resource from "../../resource";
import { CapturedPropertyChain, CapturedPropertyInfo, CapturedVariableMap, parseFunction } from "./parseFunction";
import { rewriteSuperReferences } from "./rewriteSuper";

import {
    callAccessorOn,
    callFunctionOn,
    FunctionMirror,
    getMirrorAsync,
    getMirrorMemberAsync,
    getNameOrSymbol,
    getOwnPropertyAsync,
    getOwnPropertyDescriptorsAsync,
    getPromiseMirrorValueAsync,
    getPropertyAsync,
    getPrototypeOfMirrorAsync,
    isArrayMirror,
    isBooleanMirror,
    isFalsy,
    isFunctionMirror,
    isMirror,
    isNullMirror,
    isNumberMirror,
    isPromiseMirror,
    isRegExpMirror,
    isStringMirror,
    isStringValue,
    isTruthy,
    isUndefinedMirror,
    isUndefinedOrNullMirror,
    Mirror,
    MirrorPropertyDescriptor } from "./mirrors";
import * as v8 from "./v8";

export interface ObjectInfo {
    // information about the prototype of this object/function.  If this is an object, we only store
    // this if the object's prototype is not Object.prototype.  If this is a function, we only store
    // this if the function's prototype is not Function.prototype.
    proto?: Entry;

    // information about the properties of the object.  We store all properties of the object,
    // regardless of whether they have string or symbol names.
    env: PropertyMap;
}

// Information about a javascript function.  Note that this derives from ObjectInfo as all functions
// are objects in JS, and thus can have their own proto and properties.
export interface FunctionInfo extends ObjectInfo {
    // a serialization of the function's source code as text.
    code: string;

    // the captured lexical environment of names to values, if any.
    capturedValues: PropertyMap;

    // Whether or not the real 'this' (i.e. not a lexically captured this) is used in the function.
    usesNonLexicalThis: boolean;

    // name that the function was declared with.  used only for trying to emit a better
    // name into the serialized code for it.
    name: string | undefined;
}

// Similar to PropertyDescriptor.  Helps describe an Entry in the case where it is not
// simple.
export interface PropertyInfo {
    // If the property has a value we should directly provide when calling .defineProperty
    hasValue: boolean;

    // same as PropertyDescriptor
    configurable?: boolean;
    enumerable?: boolean;
    writable?: boolean;

    // The entries we've made for custom getters/setters if the property is defined that
    // way.
    get?: Entry;
    set?: Entry;
}

// Information about a property.  Specifically the actual entry containing the data about it and
// then an optional PropertyInfo in the case that this isn't just a common property.
export interface PropertyInfoAndValue {
    info?: PropertyInfo;
    entry: Entry;
}

// A mapping between the name of a property (symbolic or string) to information about the
// value for that property.
export interface PropertyMap extends Map<Entry, PropertyInfoAndValue> {
}

/**
 * Entry is the environment slot for a named lexically captured variable.
 */
export interface Entry {
    // a value which can be safely json serialized.
    json?: any;

    // An RegExp. Will be serialized as 'new RegExp(re.source, re.flags)'
    regexp?: { source: string, flags: string };

    // a closure we are dependent on.
    function?: FunctionInfo;

    // An object which may contain nested closures.
    // Can include an optional proto if the user is not using the default Object.prototype.
    object?: ObjectInfo;

    // an array which may contain nested closures.
    array?: Entry[];

    // a reference to a requirable module name.
    module?: string;

    // A promise value.  this will be serialized as the underlyign value the promise
    // points to.  And deserialized as Promise.resolve(<underlying_value>)
    promise?: Entry;

    // an Output<T> property.  It will be serialized over as a get() method that
    // returns the raw underlying value.
    output?: Entry;

    // a simple expression to use to represent this instance.  For example "global.Number";
    expr?: string;
}

interface Context {
    // The cache stores a map of objects to the entries we've created for them.  It's used so that
    // we only ever create a single environemnt entry for a single object. i.e. if we hit the same
    // object multiple times while walking the memory graph, we only emit it once.
    cache: Map<Mirror, Entry>;

    // The 'frames' we push/pop as we're walking the object graph serializing things.
    // These frames allow us to present a useful error message to the user in the context
    // of their code as opposed the async callstack we have while serializing.
    frames: ContextFrame[];

    // A mapping from a class method/constructor to the environment entry corresponding to the
    // __super value.  When we emit the code for any class member we will end up adding
    //
    //  with ( { __super: <...> })
    //
    // We will also rewrite usages of "super" in the methods to refer to __super.  This way we can
    // accurately serialize out the class members, while preserving functionality.
    classInstanceMemberToSuperEntry: Map<FunctionMirror, Entry>;
    classStaticMemberToSuperEntry: Map<FunctionMirror, Entry>;

    // // The set of async jobs we have to complete after serializing the object graph. This happens
    // // when we encounter Promises/Outputs while walking the graph.  We'll add that work here and
    // // then process it at the end of the graph.  Note: as we hit those promises we may discover more
    // // work to be done.  So we'll just keep processing this this queue until there is nothing left
    // // in it.
    // asyncWorkQueue: (() => Promise<void>)[];

    // A list of 'simple' functions.  Simple functions do not capture anything, do not have any
    // special properties on them, and do not have a custom prototype.  If we run into multiple
    // functions that are simple, and share the same code, then we can just emit the function once
    // for them.  A good example of this is the __awaiter function.  Normally, there will be one
    // __awaiter per .js file that uses 'async/await'.  Instead of needing to generate serialized
    // functions for each of those, we can just serialize out the function once.
    simpleFunctions: FunctionInfo[];

    /**
     * The resource to log any errors we encounter against.
     */
    logResource: resource.Resource | undefined;
}

interface FunctionLocation {
    mirror: FunctionMirror;
    isArrowFunction?: boolean;
}

interface ContextFrame {
    functionLocation?: FunctionLocation;
    capturedFunctionName?: string;
    capturedVariableName?: string;
    capturedModule?: { name: string, mirror: Mirror };
}

/*
 * SerializedOutput is the type we convert real deployment time outputs to when we serialize them
 * into the environment for a closure.  The output will go from something you call 'apply' on to
 * transform during deployment, to something you call .get on to get the raw underlying value from
 * inside a cloud callback.
 *
 * IMPORTANT: Do not change the structure of this type.  Closure serialization code takes a
 * dependency on the actual shape (including the names of properties like 'value').
 */
class SerializedOutput<T> implements resource.Output<T> {
    /* @internal */ public isKnown: Promise<boolean>;
    /* @internal */ public readonly promise: () => Promise<T>;
    /* @internal */ public readonly resources: () => Set<resource.Resource>;
    /* @internal */ private readonly value: T;

    public constructor(value: T) {
        this.value = value;
    }

    public apply<U>(func: (t: T) => resource.Input<U>): resource.Output<U> {
        throw new Error(
"'apply' is not allowed from inside a cloud-callback. Use 'get' to retrieve the value of this Output directly.");
    }

    public get(): T {
        return this.value;
    }
}

/**
 * createFunctionInfo serializes a function and its closure environment into a form that is
 * amenable to persistence as simple JSON.  Like toString, it includes the full text of the
 * function's source code, suitable for execution. Unlike toString, it actually includes information
 * about the captured environment.
 */
export async function createFunctionInfoAsync(
    func: Function, serialize: (o: any) => boolean, logResource: resource.Resource | undefined): Promise<FunctionInfo> {

    const context: Context = {
        cache: new Map(),
        classInstanceMemberToSuperEntry: new Map(),
        classStaticMemberToSuperEntry: new Map(),
        frames: [],
        // asyncWorkQueue: [],
        simpleFunctions: [],
        logResource,
    };

    // Pre-populate our context's cache with global well-known values.  These are values for things
    // like global.Number, or Function.prototype.  Actually trying to serialize/deserialize these
    // would be a bad idea as that would mean once deserialized the objects wouldn't point to the
    // well known globals that were expected.  Furthermore, most of these are almost certain to fail
    // to serialize due to hitting things like native-builtins.
    const mirrorToEmitExprMap = await v8.getMirrorToEmitExprMap();
    for (const [mirror, expr] of mirrorToEmitExprMap) {
        context.cache.set(mirror, { expr });
    }

    const funcMirror = await getMirrorAsync(func);

    // Make sure this func is in the cache itself as we may hit it again while recursing.
    const entry: Entry = {};
    context.cache.set(funcMirror, entry);

    entry.function = await analyzeFunctionMirrorAsync(funcMirror, context, serialize);

    // await processAsyncWorkQueue();

    return entry.function;

    // async function processAsyncWorkQueue() {
    //     while (context.asyncWorkQueue.length > 0) {
    //         const queue = context.asyncWorkQueue;
    //         context.asyncWorkQueue = [];

    //         for (const work of queue) {
    //             await work();
    //         }
    //     }
    // }
}

// This function ends up capturing many external modules that cannot themselves be serialized.
// Do not allow it to be captured.
(<any>createFunctionInfoAsync).doNotCapture = true;

/**
 * analyzeFunctionInfoAsync does the work to create an asynchronous dataflow graph that resolves to a
 * final FunctionInfo.
 */
async function analyzeFunctionMirrorAsync(
        funcMirror: FunctionMirror, context: Context,
        serialize: (o: any) => boolean, logInfo?: boolean): Promise<FunctionInfo> {

    if (!isMirror(funcMirror)) {
        throw new Error("Was not passed a mirror to analyzeFunctionMirrorAsync: " + JSON.stringify(funcMirror));
    }
    if (!isFunctionMirror(funcMirror)) {
        throw new Error("Was not passed a function mirror to analyzeFunctionMirrorAsync: " + JSON.stringify(funcMirror));
    }

    // logInfo = logInfo || func.name === "addHandler";

    // const { file, line, column } = await v8.getFunctionLocationAsync(funcMirror);
    const frame = { functionLocation: { mirror: funcMirror, isArrowFunction: false } };

    context.frames.push(frame);
    const result = await serializeWorkerAsync();
    context.frames.pop();

    if (isSimple(result)) {
        const existingSimpleFunction = findSimpleFunction(result);
        if (existingSimpleFunction) {
            return existingSimpleFunction;
        }

        context.simpleFunctions.push(result);
    }

    return result;

    function isSimple(info: FunctionInfo) {
        return info.capturedValues.size === 0 && info.env.size === 0 && !info.proto;
    }

    function findSimpleFunction(info: FunctionInfo) {
        for (const other of context.simpleFunctions) {
            if (other.code === info.code && other.usesNonLexicalThis === info.usesNonLexicalThis) {
                return other;
            }
        }

        return undefined;
    }

    async function serializeWorkerAsync(): Promise<FunctionInfo> {
        const funcEntry = context.cache.get(funcMirror);
        if (!funcEntry) {
            throw new Error("Entry for this this function was not created by caller");
        }

        // First, convert the js func object to a reasonable stringified version that we can operate on.
        // Importantly, this function helps massage all the different forms that V8 can produce to
        // either a "function (...) { ... }" form, or a "(...) => ..." form.  In other words, all
        // 'funky' functions (like classes and whatnot) will be transformed to reasonable forms we can
        // process down the pipeline.
        const [error, parsedFunction] = parseFunction(funcMirror.description);
        if (error) {
            await throwSerializationErrorAsync(funcMirror, context, error);
        }

        const funcExprWithName = parsedFunction.funcExprWithName;
        const functionDeclarationName = parsedFunction.functionDeclarationName;
        frame.functionLocation.isArrowFunction = parsedFunction.isArrowFunction;

        const capturedValues: PropertyMap = new Map();
        await processCapturedVariablesAsync(parsedFunction.capturedVariables.required, /*throwOnFailure:*/ true);
        await processCapturedVariablesAsync(parsedFunction.capturedVariables.optional, /*throwOnFailure:*/ false);

        const functionInfo: FunctionInfo = {
            code: parsedFunction.funcExprWithoutName,
            capturedValues: capturedValues,
            env: new Map(),
            usesNonLexicalThis: parsedFunction.usesNonLexicalThis,
            name: functionDeclarationName,
        };

        const protoMirror = await getPrototypeOfMirrorAsync(funcMirror);
        const isAsyncFunction = await computeIsAsyncFunction(funcMirror);

        // Ensure that the prototype of this function is properly serialized as well. We only need to do
        // this for functions with a custom prototype (like a derived class constructor, or a function
        // that a user has explicit set the prototype for). Normal functions will pick up
        // Function.prototype by default, so we don't need to do anything for them.
        if (protoMirror !== await getMirrorAsync(Function.prototype) &&
            !isAsyncFunction &&
            !await isDerivedNoCaptureConstructorAsync(funcMirror)) {

            const protoEntry = await getOrCreateEntryAsync(protoMirror, undefined, context, serialize, logInfo);
            functionInfo.proto = protoEntry;

            if (funcMirror.description.startsWith("class ")) {
                // This was a class (which is effectively synonymous with a constructor-function).
                // We also know that it's a derived class because of the `proto !==
                // Function.prototype` check above.  (The prototype of a non-derived class points at
                // Function.prototype).
                //
                // they're a bit trickier to serialize than just a straight function. Specifically,
                // we have to keep track of the inheritance relationship between classes.  That way
                // if any of the class members references 'super' we'll be able to rewrite it
                // accordingly (since we emit classes as Functions)
                await processDerivedClassConstructorAsync(protoEntry);

                // Because this was was class constructor function, rewrite any 'super' references
                // in it do its derived type if it has one.
                functionInfo.code = rewriteSuperReferences(funcExprWithName!, /*isStatic*/ false);
            }
        }

        // capture any properties placed on the function itself.  Don't bother with
        // "length/name" as those are not things we can actually change.
        for (const descriptor of await getOwnPropertyDescriptorsAsync(funcMirror)) {
            if (isStringValue(descriptor.name, "length") || isStringValue(descriptor.name, "name")) {
                continue;
            }

            const funcPropMirror = await getOwnPropertyAsync(funcMirror, descriptor);

            // We don't need to emit code to serialize this function's .prototype object
            // unless that .prototype object was actually changed.
            //
            // In other words, in general, we will not emit the prototype for a normal
            // 'function foo() {}' declaration.  but we will emit the prototype for the
            // constructor function of a class.
            if (isStringValue(descriptor.name, "prototype") &&
                await isDefaultFunctionPrototypeAsync(funcMirror, funcPropMirror)) {

                continue;
            }

            functionInfo.env.set(
                await getOrCreateEntryAsync(getNameOrSymbol(descriptor), undefined, context, serialize, logInfo),
                { entry: await getOrCreateEntryAsync(funcPropMirror, undefined, context, serialize, logInfo) });
        }

        const superEntry = context.classInstanceMemberToSuperEntry.get(funcMirror) ||
                           context.classStaticMemberToSuperEntry.get(funcMirror);
        if (superEntry) {
            // this was a class constructor or method.  We need to put a special __super
            // entry into scope, and then rewrite any calls to super() to refer to it.
            capturedValues.set(
                await getOrCreateNameEntryAsync("__super", undefined, context, serialize, logInfo),
                { entry: superEntry });

            functionInfo.code = rewriteSuperReferences(
                funcExprWithName!, context.classStaticMemberToSuperEntry.has(funcMirror));
        }

        // If this was a named function (literally, only a named function-expr or function-decl), then
        // place an entry in the environment that maps from this function name to the serialized
        // function we're creating.  This ensures that recursive functions will call the right method.
        // i.e if we have "function f() { f(); }" this will get rewritten to:
        //
        //      function __f() {
        //          with ({ f: __f }) {
        //              return function () { f(); }
        //
        // i.e. the inner call to "f();" will actually call the *outer* __f function, and not
        // itself.
        if (functionDeclarationName !== undefined) {
            capturedValues.set(
                await getOrCreateNameEntryAsync(functionDeclarationName, undefined, context, serialize, logInfo),
                { entry: funcEntry });
        }

        return functionInfo;

        async function processCapturedVariablesAsync(
            capturedVariables: CapturedVariableMap, throwOnFailure: boolean): Promise<void> {

            for (const name of capturedVariables.keys()) {
                let valueMirror: Mirror;
                try {
                    valueMirror = await v8.lookupCapturedVariableAsync(funcMirror, name, throwOnFailure);
                }
                catch (err) {
                    return await throwSerializationErrorAsync(funcMirror, context, err.message);
                    // TODO(cyrusn): should be able to remove this.
                    // throw err;
                }

                const moduleName = await findNormalizedModuleNameAsync(valueMirror);
                const frameLength = context.frames.length;
                if (moduleName) {
                    context.frames.push({ capturedModule: { name: moduleName, mirror: valueMirror } });
                }
                else if (isFunctionMirror(valueMirror)) {
                    // Only bother pushing on context frame if the name of the variable
                    // we captured is different from the name of the function.  If the
                    // names are the same, this is a direct reference, and we don't have
                    // to list both the name of the capture and of the function.  if they
                    // are different, it's an indirect reference, and the name should be
                    // included for clarity.
                    const funcNameMirror = await getMirrorMemberAsync(valueMirror, "name");
                    if (isStringValue(funcNameMirror, name)) {
                        context.frames.push({ capturedFunctionName: name });
                    }
                }
                else {
                    context.frames.push({ capturedVariableName: name });
                }

                await processCapturedVariableAsync(capturedVariables, name, valueMirror);

                // Only if we pushed a frame on should we pop it off.
                if (context.frames.length !== frameLength) {
                    context.frames.pop();
                }
            }
        }

        async function processCapturedVariableAsync(
            capturedVariables: CapturedVariableMap, name: string, valueMirror: Mirror) {

            const properties = capturedVariables.get(name);
            const serializedName = await getOrCreateNameEntryAsync(name, undefined, context, serialize, logInfo);

            // try to only serialize out the properties that were used by the user's code.
            const serializedValue = await getOrCreateEntryAsync(valueMirror, properties, context, serialize, logInfo);

            capturedValues.set(serializedName, { entry: serializedValue });
        }
    }

    async function processDerivedClassConstructorAsync(protoEntry: Entry) {
        // Map from derived class' constructor and members, to the entry for the base class (i.e.
        // the base class' constructor function). We'll use this when serializing out those members
        // to rewrite any usages of 'super' appropriately.

        // We're processing the derived class constructor itself.  Just map it directly to the base
        // class function.
        context.classInstanceMemberToSuperEntry.set(funcMirror, protoEntry);

        // Also, make sure our methods can also find this entry so they too can refer to
        // 'super'.
        for (const descriptor of await getOwnPropertyDescriptorsAsync(funcMirror)) {
            if (isStringValue(descriptor.name, "length") ||
                isStringValue(descriptor.name, "name") ||
                isStringValue(descriptor.name, "prototype")) {

                continue;
            }

            // static method.
            const classProp = await getOwnPropertyAsync(funcMirror, descriptor);
            addIfFunction(classProp, /*isStatic*/ true);
        }

        const funcPrototypeMirror = await getPropertyAsync(funcMirror, "prototype");
        for (const descriptor of await getOwnPropertyDescriptorsAsync(funcPrototypeMirror)) {
            // instance method.
            const classProp = await getOwnPropertyAsync(funcPrototypeMirror, descriptor);
            addIfFunction(classProp, /*isStatic*/ false);
        }

        return;

        function addIfFunction(prop: any, isStatic: boolean) {
            if (prop instanceof Function) {
                const set = isStatic
                    ? context.classStaticMemberToSuperEntry
                    : context.classInstanceMemberToSuperEntry;
                set.set(prop, protoEntry);
            }
        }
    }
}

async function computeIsAsyncFunction(funcMirror: Mirror): Promise<boolean> {
    // Note, i can't think of a better way to determine this.  This is particularly hard because
    // we can't even necessary refer to async function objects here as this code is rewritten by
    // TS, converting all async functions to non async functions.
    const funcConstructorMirror = await getMirrorMemberAsync(funcMirror, "constructor");
    if (isFalsy(funcConstructorMirror)) {
        return false;
    }

    const constructorNameMirror = await getMirrorMemberAsync(funcConstructorMirror, "name");
    if (!isStringMirror(constructorNameMirror)) {
        return false;
    }

    return constructorNameMirror.value === "AsyncFunction";
}

async function throwSerializationErrorAsync(
    funcMirror: FunctionMirror, context: Context, info: string): Promise<never> {

    let message = "";

    const initialFuncLocation = getFunctionLocation(context.frames[0].functionLocation!);
    message += `Error serializing ${initialFuncLocation}\n\n`;

    let i = 0;
    const n = context.frames.length;
    for (; i < n; i++) {
        const frame = context.frames[i];

        const indentString = "  ".repeat(i);
        message += indentString;

        if (frame.functionLocation) {
            const funcLocation = getFunctionLocation(frame.functionLocation);
            const nextFrameIsFunction = i < n - 1 && context.frames[i + 1].functionLocation !== undefined;

            if (nextFrameIsFunction) {
                if (i === 0) {
                    message += `${funcLocation}: referenced\n`;
                }
                else {
                    message += `${funcLocation}: which referenced\n`;
                }
            }
            else {
                if (i === n - 1) {
                    message += `${funcLocation}: which could not be serialized because\n`;
                }
                else if (i === 0) {
                    message += `${funcLocation}: captured\n`;
                }
                else {
                    message += `${funcLocation}: which captured\n`;
                }
            }
        }
        else if (frame.capturedFunctionName) {
            message += `'${frame.capturedFunctionName}', a function defined at\n`;
        }
        else if (frame.capturedModule) {
            if (i === n - 1) {
                message += `module '${frame.capturedModule.name}'\n`;
            }
            else {
                message += `module '${frame.capturedModule.name}' which indirectly referenced\n`;
            }
        }
        else if (frame.capturedVariableName) {
            message += `variable '${frame.capturedVariableName}' which indirectly referenced\n`;
        }
    }

    message += "  ".repeat(i) + info + "\n\n";
    message += getTrimmedFunctionCode(funcMirror);

    const moduleIndex = context.frames.findIndex(
            f => f.capturedModule !== undefined);

    if (moduleIndex >= 0) {
        const module = context.frames[moduleIndex].capturedModule!;
        const moduleName = module.name;
        message += "\n";

        if (await hasTruthyMemberAsync(module.mirror, "deploymentOnlyModule")) {
            message += `Module '${moduleName}' is a 'deployment only' module. In general these cannot be captured inside a 'run time' function.`;
        }
        else {
            const functionLocation = context.frames[moduleIndex - 1].functionLocation!;
            const location = getFunctionLocation(functionLocation);
            message += `Capturing modules can sometimes cause problems.
Consider using import('${moduleName}') or require('${moduleName}') inside ${location}`;
        }
    }

    // Hide the stack when printing out the closure serialization error.  We don't want both the
    // closure serialization object stack *and* the function execution stack.  Furthermore, there
    // is enough information about the Function printed (both line/col, and a few lines of its
    // text) to give the user the appropriate info for fixing.
    throw new ResourceError(message, context.logResource, /*hideStack:*/true);
}

function getTrimmedFunctionCode(funcMirror: FunctionMirror): string {
    const funcString = funcMirror.description;

    // include up to the first 5 lines of the function to help show what is wrong with it.
    let split = funcString.split(/\r?\n/);
    if (split.length > 5) {
        split = split.slice(0, 5);
        split.push("...");
    }

    let code = "Function code:\n";
    for (const line of split) {
        code += "  " + line + "\n";
    }

    return code;
}

function getFunctionLocation(funcLoc: FunctionLocation): string {
    const loc = funcLoc.mirror.location;
    let name = "'" + getFunctionName(funcLoc) + "'";
    if (loc.file) {
        name += `: ${upath.basename(loc.file)}(${loc.line + 1},${loc.column})`;
    }

    const prefix = funcLoc.isArrowFunction ? "" : "function ";
    return prefix + name;
}

function getFunctionName(loc: FunctionLocation): string {
    if (loc.isArrowFunction) {
        let funcString = loc.mirror.description;

        // If there's a semicolon in the text, only include up to that.  we don't want to pull in
        // the entire lambda if it's lots of statements.
        const semicolonIndex = funcString.indexOf(";");
        if (semicolonIndex >= 0) {
            funcString = funcString.substr(0, semicolonIndex + 1) + " ...";
        }

        // squash all whitespace to single spaces.
        funcString = funcString.replace(/\s\s+/g, " ");

        const lengthLimit = 40;
        if (funcString.length > lengthLimit) {
            // Trim the header if its very long.
            funcString = funcString.substring(0, lengthLimit - " ...".length) + " ...";
        }

        return funcString;
    }

    if (loc.mirror.name) {
        return loc.mirror.name;
    }

    return "<anonymous>";
}

async function isDefaultFunctionPrototypeAsync(funcMirror: FunctionMirror, prototypePropMirror: Mirror) {
    // The initial value of prototype on any newly-created Function instance is a new instance of
    // Object, but with the own-property 'constructor' set to point back to the new function.
    if (isTruthy(prototypePropMirror) &&
        await getPropertyAsync(prototypePropMirror, "constructor") === funcMirror) {

        const descriptors = await getOwnPropertyDescriptorsAsync(prototypePropMirror);
        return descriptors.length === 1 &&
               descriptors[0].name &&
               descriptors[0].name.value === "constructor";
    }

    return false;
}

async function getOrCreateNameEntryAsync(
    name: string, capturedObjectProperties: CapturedPropertyChain[] | undefined,
    context: Context,
    serialize: (o: any) => boolean,
    logInfo: boolean | undefined): Promise<Entry> {

    const mirror = await getMirrorAsync(name);
    return await getOrCreateEntryAsync(mirror, capturedObjectProperties, context, serialize, logInfo);
}

/**
 * serializeAsync serializes an object, deeply, into something appropriate for an environment
 * entry.  If propNames is provided, and is non-empty, then only attempt to serialize out those
 * specific properties.  If propNames is not provided, or is empty, serialize out all properties.
 */
async function getOrCreateEntryAsync(
        mirror: Mirror, capturedObjectProperties: CapturedPropertyChain[] | undefined,
        context: Context,
        serialize: (o: any) => boolean,
        logInfo: boolean | undefined): Promise<Entry> {

    if (!isMirror(mirror)) {
        throw new Error("Was not passed a mirror to getOrCreateEntryAsync: " + JSON.stringify(mirror));
    }

    // Check if this is a special number that we cannot json serialize.  Instead, we'll just inject
    // the code necessary to represent the number on the other side.  Note: we have to do this
    // before we do *anything* else.  This is because these special numbers don't even work in maps
    // properly.  So, if we lookup the value in a map, we may get the cached value for something
    // else *entirely*.  For example, 0 and -0 will map to the same entry.
    if (isNumberMirror(mirror)) {
        if (mirror.unserializableValue) {
            return { expr: mirror.unserializableValue };
        }

        // Not special, just use normal json serialization.
        return { json: mirror.value };
    }

    // See if we have a cache hit.  If yes, use the object as-is.
    let entry = context.cache.get(mirror)!;
    if (entry) {
        // Even though we've already serialized out this object, it might be the case
        // that we serialized out a different set of properties than the current set
        // we're being asked to serialize.  So we have to make sure that all these props
        // are actually serialized.
        if (entry.object) {
            await serializeObjectAsync();
        }

        return entry;
    }

    if (isFunctionMirror(mirror) && await hasTruthyMemberAsync(mirror, "doNotCapture")) {
        // If we get a function we're not supposed to capture, then actually just serialize
        // out a function that will throw at runtime so the user can understand the problem
        // better.
        const funcName = mirror.name || "anonymous";
        const funcCode = getTrimmedFunctionCode(mirror);

        const message =
            `Function '${funcName}' cannot be called at runtime. ` +
            `It can only be used at deployment time.\n\n${funcCode}`;
        const errorFunc = () => { throw new Error(message); };

        mirror = await getMirrorAsync(errorFunc);
    }

    // We may be processing recursive objects.  Because of that, we preemptively put a placeholder
    // entry in the cache.  That way, if we encounter this obj again while recursing we can just
    // return that placeholder.
    entry = {};
    context.cache.set(mirror, entry);
    await dispatchAnyAsync();
    return entry;

    async function doNotCaptureAsync(): Promise<boolean> {
        if (!serialize(mirror)) {
            // caller explicitly does not want us to capture this value.
            return true;
        }

        if (await hasTruthyMemberAsync(mirror, "doNotCapture")) {
            // object has set itself as something that should not be captured.
            return true;
        }

        if (isFunctionMirror(mirror) &&
            await isDerivedNoCaptureConstructorAsync(mirror)) {

            // this was a constructor that derived from something that should not be captured.
            return true;
        }

        return false;
    }

    async function dispatchAnyAsync(): Promise<void> {
        if (await doNotCaptureAsync()) {
            // We do not want to capture this object.  Explicit set .json to undefined so
            // that we will see that the property is set and we will simply roundtrip this
            // as the 'undefined value.
            entry.json = undefined;
            return;
        }

        if (isUndefinedMirror(mirror) ||
            isNullMirror(mirror) ||
            isBooleanMirror(mirror) ||
            isStringMirror(mirror)) {

                // Serialize primitives as-is.
            entry.json = mirror.value;
            return;
        }
        else if (isRegExpMirror(mirror)) {
            const sourceMirror = await callAccessorOn(mirror, "source");
            const flagsMirror = await callAccessorOn(mirror, "flags");
            if (!isStringMirror(sourceMirror) || !isStringMirror(flagsMirror)) {
                throw new Error("Got a regexp without 'source' or 'flags': " + JSON.stringify(mirror));
            }

            entry.regexp = { source: sourceMirror.value, flags: flagsMirror.value };
            return;
        }

        const normalizedModuleName = await findNormalizedModuleNameAsync(mirror);
        if (normalizedModuleName) {
            await captureModuleAsync(normalizedModuleName);
        }
        else if (isFunctionMirror(mirror)) {
            // Serialize functions recursively, and store them in a closure property.
            entry.function = await analyzeFunctionMirrorAsync(mirror, context, serialize, logInfo);
        }
        else if (await isOutputAsync(mirror)) {
            entry.output = await createOutputEntryAsync(mirror);
        }
        else if (isPromiseMirror(mirror)) {
            const underlyingValueMirror = await getPromiseMirrorValueAsync(mirror);
            entry.promise = await getOrCreateEntryAsync(underlyingValueMirror, undefined, context, serialize, logInfo);
        }
        else if (isArrayMirror(mirror)) {
            // Recursively serialize elements of an array. Note: we use getOwnPropertyDescriptors as the array
            // may be sparse and we want to properly respect that when serializing.
            entry.array = [];
            for (const descriptor of await getOwnPropertyDescriptorsAsync(mirror)) {
                if (descriptor.name !== undefined &&
                    !isStringValue(descriptor.name, "length")) {

                    entry.array[<any>descriptor.name.value] = await getOrCreateEntryAsync(
                        await getOwnPropertyAsync(mirror, descriptor), undefined, context, serialize, logInfo);
                }
            }

            // TODO(cyrusn): It feels weird that we're not examining any other descriptors of an
            // array.  For example, if someone put on a property with a symbolic name, we'd lose
            // that here. Unlikely, but something we may need to handle in the future.
        }
        // TODO(cyrusn): Get 'Arguments' working again.
        // else if (Object.prototype.toString.call(obj) === "[object Arguments]") {
        //     // From: https://stackoverflow.com/questions/7656280/how-do-i-check-whether-an-object-is-an-arguments-object-in-javascript
        //     entry.array = [];
        //     for (const elem of obj) {
        //         entry.array.push(await getOrCreateEntryAsync(elem, undefined, context, serialize, logInfo));
        //     }
        // }
        else {
            // For all other objects, serialize out the properties we've been asked to serialize
            // out.
            await serializeObjectAsync();
        }
    }

    async function serializeObjectAsync() {
        // Serialize the set of property names asked for.  If we discover that any of them
        // use this/super, then go and reserialize all the properties.
        const serializeAll = await serializeObjectWorkerAsync(capturedObjectProperties || []);
        if (serializeAll) {
            await serializeObjectWorkerAsync([]);
        }
    }

    // Returns 'true' if the caller (serializeObjectAsync) should call this again, but without any
    // property filtering.
    async function serializeObjectWorkerAsync(localCapturedPropertyChains: CapturedPropertyChain[]): Promise<boolean> {
        const objectInfo: ObjectInfo = entry.object || { env: new Map() };
        entry.object = objectInfo;
        const environment = entry.object.env;

        if (localCapturedPropertyChains.length === 0) {
            await serializeAllObjectPropertiesAsync(environment);
            return false;
        } else {
            return await serializeSomeObjectPropertiesAsync(environment, localCapturedPropertyChains);
        }
    }

    // Serializes out all the properties of this object.  Used when we can't prove that
    // only a subset of properties are used on this object.
    async function serializeAllObjectPropertiesAsync(environment: PropertyMap) {
        // we wanted to capture everything (including the prototype chain)
        const descriptors = await getOwnPropertyDescriptorsAsync(mirror);

        for (const descriptor of descriptors) {
            // we're about to recurse inside this object.  In order to prever infinite
            // loops, put a dummy entry in the environment map.  That way, if we hit
            // this object again while recursing we won't try to generate this property.
            const keyEntry = await getOrCreateEntryAsync(getNameOrSymbol(descriptor), undefined, context, serialize, logInfo);
            if (!environment.has(keyEntry)) {
                environment.set(keyEntry, <any>undefined);

                const propertyInfo = await createPropertyInfoAsync(descriptor);
                const prop = await getOwnPropertyAsync(mirror, descriptor);
                const valEntry = await getOrCreateEntryAsync(
                    prop, undefined, context, serialize, logInfo);

                // Now, replace the dummy entry with the actual one we want.
                environment.set(keyEntry, { info: propertyInfo, entry: valEntry });
            }
        }

        // If the object's __proto__ is not Object.prototype, then we have to capture what it
        // actually is.  On the other end, we'll use Object.create(deserializedProto) to set
        // things up properly.
        //
        // We don't need to capture the prototype if the user is not capturing 'this' either.
        if (!entry.object!.proto) {
            const mirrorProto = await getPrototypeOfMirrorAsync(mirror);
            if (mirrorProto !== await getMirrorAsync(Object.prototype)) {
                entry.object!.proto = await getOrCreateEntryAsync(
                    mirrorProto, undefined, context, serialize, logInfo);
            }
        }
    }

    // Serializes out only the subset of properties of this object that we have seen used
    // and have recorded in localCapturedPropertyChains
    async function serializeSomeObjectPropertiesAsync(
            environment: PropertyMap, localCapturedPropertyChains: CapturedPropertyChain[]): Promise<boolean> {

        // validate our invariants.
        for (const chain of localCapturedPropertyChains) {
            if (chain.infos.length === 0) {
                throw new Error("Expected a non-empty chain.");
            }
        }

        // we only want to capture a subset of properties.  We can do this as long those
        // properties don't somehow end up involving referencing "this" in an 'invoked'
        // capacity (in which case we need to completely realize the object.
        //
        // this is slightly tricky as it's not obvious if a property is a getter/setter
        // and this is implicitly invoked just by access it.

        // Find the list of property names *directly* accessed off this object.
        const propChainFirstNames = new Set(localCapturedPropertyChains.map(
            chain => chain.infos[0].name));

        // Now process each top level property name accessed off of this object in turn. For
        // example, if we say "foo.bar.baz", "foo.bar.quux", "foo.ztesch", this would "bar" and
        // "ztesch".
        for (const propName of propChainFirstNames) {
            // Get the named chains starting with this prop name.  In the above example, if
            // this was "bar", then we would get "[bar, baz]" and [bar, quux].
            const propChains = localCapturedPropertyChains.filter(chain => chain.infos[0].name === propName);

            // Now, make an entry just for this name.
            const keyEntry = await getOrCreateNameEntryAsync(propName, undefined, context, serialize, logInfo);

            if (environment.has(keyEntry)) {
                continue;
            }

            // we're about to recurse inside this object.  In order to prevent infinite
            // loops, put a dummy entry in the environment map.  That way, if we hit
            // this object again while recursing we won't try to generate this property.
            environment.set(keyEntry, <any>undefined);
            const objPropValue = await getPropertyAsync(mirror, propName);

            const propertyInfo = await getPropertyInfoAsync(mirror, propName);
            if (!propertyInfo) {
                if (!isUndefinedMirror(objPropValue)) {
                    throw new Error("Could not find property info for real property on object: " + propName);
                }

                // User code referenced a property not actually on the object at all.
                // So to properly represent that, we don't place any information about
                // this property on the object.
                environment.delete(keyEntry);
            } else {
                // Determine what chained property names we're accessing off of this sub-property.
                // if we have no sub property name chain, then indicate that with an empty array
                // so that we capture the entire object.
                //
                // i.e.: if we started with a.b.c.d, and we've finally gotten to the point where
                // we're serializing out the 'd' property, then we need to serialize it out fully
                // since there are no more accesses off of it.
                let nestedPropChains = propChains.map(chain => ({ infos: chain.infos.slice(1) }));
                if (nestedPropChains.some(chain => chain.infos.length === 0)) {
                    nestedPropChains = [];
                }

                // Note: objPropValue can be undefined here.  That's the case where the
                // object does have the property, but the property is just set to the
                // undefined value.
                const valEntry = await getOrCreateEntryAsync(
                    objPropValue, nestedPropChains, context, serialize, logInfo);

                const infos = propChains.map(chain => chain.infos[0]);
                if (propInfoUsesNonLexicalThis(infos, propertyInfo, valEntry)) {
                    // the referenced function captured 'this'.  Have to serialize out
                    // this entire object.  Undo the work we did to just serialize out a
                    // few properties.
                    environment.clear();

                    // Signal our caller to serialize the entire object.
                    return true;
                }

                // Now, replace the dummy entry with the actual one we want.
                environment.set(keyEntry, { info: propertyInfo, entry: valEntry });
            }
        }

        return false;
    }

    function propInfoUsesNonLexicalThis(
        capturedInfos: CapturedPropertyInfo[], propertyInfo: PropertyInfo | undefined, valEntry: Entry) {
        if (capturedInfos.some(info => info.invoked)) {
            // If the property was invoked, then we have to check if that property ends
            // up using this/super.  if so, then we actually have to serialize out this
            // object entirely.
            if (usesNonLexicalThis(valEntry)) {
                return true;
            }
        }

        // if we're accessing a getter/setter, and that getter/setter uses
        // 'this', then we need to serialize out this object entirely.

        if (usesNonLexicalThis(propertyInfo ? propertyInfo.get : undefined) ||
            usesNonLexicalThis(propertyInfo ? propertyInfo.set : undefined)) {

            return true;
        }

        return false;
    }

    async function getPropertyInfoAsync(on: Mirror, key: string): Promise<PropertyInfo | undefined> {
        for (let current = on; isTruthy(current); current = await getPrototypeOfMirrorAsync(current)) {
            const descriptors = await getOwnPropertyDescriptorsAsync(current);
            const descriptor = descriptors.find(d => d.name !== undefined && d.name.value === key);
            if (descriptor) {
                const propertyInfo = await createPropertyInfoAsync(descriptor);
                return propertyInfo;
            }
        }

        return undefined;
    }

    async function createPropertyInfoAsync(descriptor: MirrorPropertyDescriptor): Promise<PropertyInfo> {
        const propertyInfo = <PropertyInfo>{ hasValue: descriptor.value !== undefined };
        propertyInfo.configurable = descriptor.configurable;
        propertyInfo.enumerable = descriptor.enumerable;
        propertyInfo.writable = descriptor.writable;
        if (descriptor.get) {
            propertyInfo.get = await getOrCreateEntryAsync(
                descriptor.get, undefined, context, serialize, logInfo);
        }
        if (descriptor.set) {
            propertyInfo.set = await getOrCreateEntryAsync(
                descriptor.set, undefined, context, serialize, logInfo);
        }

        return propertyInfo;
    }

    function usesNonLexicalThis(localEntry: Entry | undefined) {
        return localEntry && localEntry.function && localEntry.function.usesNonLexicalThis;
    }

    async function captureModuleAsync(normalizedModuleName: string): Promise<void> {
        // Splitting on "/" is safe to do as this module name is already in a normalized form.
        const moduleParts = normalizedModuleName.split("/");

        const nodeModulesSegment = "node_modules";
        const nodeModulesSegmentIndex = moduleParts.findIndex(v => v === nodeModulesSegment);
        const isInNodeModules = nodeModulesSegmentIndex >= 0;

        const isLocalModule = normalizedModuleName.startsWith(".") && !isInNodeModules;

        if (await hasTruthyMemberAsync(mirror, "deploymentOnlyModule") || isLocalModule) {
            // Try to serialize deployment-time and local-modules by-value.
            //
            // A deployment-only modules can't ever be successfully 'required' on the 'inside'. But
            // parts of it may be serializable on the inside (i.e. pulumi.Config).  So just try to
            // capture this as a value.  If it fails, we will give the user a good message.
            // Otherwise, it may succeed if the user is only using a small part of the API that is
            // serializable (like pulumi.Config)
            //
            // Or this is a reference to a local module (i.e. starts with '.', but isn't in
            // /node_modules/ somewhere). Always capture the local module as a value.  We do this
            // because capturing as a reference (i.e. 'require(...)') has the following problems:
            //
            // 1. 'require(...)' will not work at run-time, because the user's code will not be
            //    serialized in a way that can actually be require'd (i.e. it is not ) serialized
            //    into any sort of appropriate file/folder structure for those 'require's to work.
            //
            // 2. if we stop here and capture as a reference, then we won't actually see and walk
            //    the code that exists in those local modules (direct or transitive). So we won't
            //    actually generate the serialized code for the functions or values in that module.
            //    This will also lead to code that simply will not work at run-time.
            await serializeObjectAsync();
        }
        else  {
            // If the path goes into node_modules, strip off the node_modules part. This will help
            // ensure that lookup of those modules will work on the cloud-side even if the module
            // isn't in a relative node_modules directory.  For example, this happens with aws-sdk.
            // It ends up actually being in /var/runtime/node_modules inside aws lambda.
            //
            // This also helps ensure that modules that are 'yarn link'ed are found properly. The
            // module path we have may be on some non-local path due to the linking, however this
            // will ensure that the module-name we load is a simple path that can be found off the
            // node_modules that we actually upload with our serialized functions.
            entry.module = isInNodeModules
                ? upath.join(...moduleParts.slice(nodeModulesSegmentIndex + 1))
                : normalizedModuleName;
        }
    }

    async function createOutputEntryAsync(outputMirror: Mirror): Promise<Entry> {
        // We have an Output<T>.  This is effectively just a wrapped value 'V' at deployment-time.
        // We want to effectively generate a value post serialization effectively equivalent to `new
        // SerializedOutput(V)`.  It is tempting to want to just do the following:
        //
        //      const val = await output.promise();
        //      return await getOrCreateEntryAsync(new SerializedOutput(val), undefined, context, serialize, logInfo);
        //
        // That seems like it would work.  We're instantiating a SerializedOutput that will point at
        // the underlying 'val' instance, and we're then serializing that entire object to be
        // rehydrated on the other side.
        //
        // However, there's a subtlety here that we need to avoid.  Specifically, in a world where
        // we are never actually looking at real values, but are instead looking at 'Mirrors' of
        // values, we never want to serialize something that actually points at a Mirror (like the
        // SerializedOutput instance would).  The reason for this is that if we then go to serialize
        // the SerializedOutput, our Inspector APIs will hit the Mirror value and then get a Mirror
        // for *that* Mirror. I.e. a Mirror<Mirror>.  This is not what we want and will cause us to
        // generate code that actually produces a Mirror object at cloud-runtime time instead of
        // producing the real value.
        //
        // To avoid this, do something tricky.  We first create an 'empty' SerializedObject.  i.e.
        //
        //      new SerializedOutput(undefined)
        //
        // We then serialize that instance (which we know must be an 'Object-Entry').  We then
        // serialize out 'V', getting back the Entry for it.  We then manually jam in that Entry
        // into the Object-Entry for the SerializedOutput instance.

        // First, extract out the inner value this Output wraps.
        const promiseMirror = await callFunctionOn(mirror, "promise");
        if (!isPromiseMirror(promiseMirror)) {
            throw new Error("output.promise() did not return a promise: " + JSON.stringify(promiseMirror));
        }

        // Then, get the underlying value of the out, and create the environment entry for it.
        const valMirror = await getPromiseMirrorValueAsync(promiseMirror);
        const valEntry = await getOrCreateEntryAsync(valMirror, undefined, context, serialize, logInfo);

        // Now, create an empty-serialized output and create an environment entry for it.  It
        // will have a property 'value' that points to an Entry for 'undefined'.
        const emptyOutputMirror = await getMirrorAsync(new SerializedOutput(undefined));
        const emptyOutputEntry = await getOrCreateEntryAsync(emptyOutputMirror, undefined, context, serialize, logInfo);

        // validate that we created the right sort of entry.  It should be an Object-Entry with
        // a single property called 'value' in it.
        if (!emptyOutputEntry.object) {
            throw new Error("Did not get an 'object' in the entry for a serialized output");
        }

        const envEntries = [...emptyOutputEntry.object.env.entries()];
        if (envEntries.length !== 1) {
            throw new Error("Expected SerializedOutput object to only have one property: " + envEntries.length);
        }

        const [envEntry] = envEntries[0];
        if (envEntry.json !== "value") {
            throw new Error("Expected SerializedOutput object sole property to be called 'value': " + envEntry.json);
        }

        // Everything looked good.  Replace the `"value" -> undefined-Entry` mapping in this entry
        // with `"value" -> V-Entry`
        emptyOutputEntry.object.env.set(envEntry, { entry: valEntry });
        return emptyOutputEntry;
    }
}

async function isOutputAsync(mirror: Mirror): Promise<boolean> {
    const outputClassMirror = await getMirrorAsync(resource.Output);
    const isInstanceMirror = await callFunctionOn(outputClassMirror, "isInstance", [mirror]);
    if (!isBooleanMirror(isInstanceMirror)) {
        throw new Error("Calling isInstance did not return a boolean: " + JSON.stringify(isInstanceMirror));
    }

    return isInstanceMirror.value;
}

// Is this a constructor derived from a noCapture constructor.  if so, we don't want to
// emit it.  We would be unable to actually hook up the "super()" call as one of the base
// constructors was set to not be captured.
async function isDerivedNoCaptureConstructorAsync(func: FunctionMirror) {
    for (let current: Mirror = func;
         isTruthy(current);
         current = await getPrototypeOfMirrorAsync(current)) {

        if (await hasTruthyMemberAsync(current, "doNotCapture")) {
            return true;
        }
    }

    return false;
}

<<<<<<< HEAD
let builtInModules: Promise<Map<Mirror, string>> | undefined;
async function getBuiltInModulesAsync(): Promise<Map<Mirror, string>> {
=======
let builtInModules: Promise<Map<any, string>> | undefined;
function getBuiltInModules(): Promise<Map<any, string>> {
>>>>>>> c8fa3ba3
    if (!builtInModules) {
        builtInModules = computeBuiltInModules();
    }

<<<<<<< HEAD
    return builtInModules();
}

// These modules are built-in to Node.js, and are available via `require(...)`
// but are not stored in the `require.cache`.  They are guaranteed to be
// available at the unqualified names listed below. _Note_: This list is derived
// based on Node.js 6.x tree at: https://github.com/nodejs/node/tree/v6.x/lib
const builtInModuleNames = [
    "assert", "buffer", "child_process", "cluster", "console", "constants", "crypto",
    "dgram", "dns", "domain", "events", "fs", "http", "https", "module", "net", "os",
    "path", "process", "punycode", "querystring", "readline", "repl", "stream", "string_decoder",
    /* "sys" deprecated ,*/ "timers", "tls", "tty", "url", "util", "v8", "vm", "zlib",
];
const builtInModules = new Map<Mirror, string>();
for (const name of builtInModuleNames) {
    builtInModules.set(require(name), name);
=======
    return builtInModules;

    async function computeBuiltInModules() {
        // These modules are built-in to Node.js, and are available via `require(...)`
        // but are not stored in the `require.cache`.  They are guaranteed to be
        // available at the unqualified names listed below. _Note_: This list is derived
        // based on Node.js 6.x tree at: https://github.com/nodejs/node/tree/v6.x/lib
        const builtInModuleNames = [
            "assert", "buffer", "child_process", "cluster", "console", "constants", "crypto",
            "dgram", "dns", "domain", "events", "fs", "http", "https", "module", "net", "os",
            "path", "process", "punycode", "querystring", "readline", "repl", "stream", "string_decoder",
            /* "sys" deprecated ,*/ "timers", "tls", "tty", "url", "util", "v8", "vm", "zlib",
        ];

        const map = new Map<any, string>();
        for (const name of builtInModuleNames) {
            map.set(require(name), name);
        }

        return map;
    }
>>>>>>> c8fa3ba3
}

// findNormalizedModuleName attempts to find a global name bound to the object, which can be used as
// a stable reference across serialization.  For built-in modules (i.e. "os", "fs", etc.) this will
// return that exact name of the module.  Otherwise, this will return the relative path to the
// module from the current working directory of the process.  This will normally be something of the
// form ./node_modules/<package_name>...
//
// This function will also always return modules in a normalized form (i.e. all path components will
// be '/').
async function findNormalizedModuleNameAsync(obj: Mirror): Promise<string | undefined> {
    // First, check the built-in modules
    const modules = await getBuiltInModules();
    const key = modules.get(obj);
    if (key) {
        return key;
    }

    // Next, check the Node module require cache, which will store cached values
    // of all non-built-in Node modules loaded by the program so far. _Note_: We
    // don't pre-compute this because the require cache will get populated
    // dynamically during execution.
    for (const path of Object.keys(require.cache)) {
        const exportsMirror = await getMirrorAsync(require.cache[path].exports);
        if (exportsMirror === obj) {
            // Rewrite the path to be a local module reference relative to the current working
            // directory.
            const modPath = upath.relative(process.cwd(), path);
            return "./" + modPath;
        }
    }

    // Else, return that no global name is available for this object.
    return undefined;
}

async function hasTruthyMemberAsync(mirror: Mirror, memberName: string): Promise<boolean> {
    if (!isUndefinedOrNullMirror(mirror)) {
        return false;
    }

    return isTruthy(await getMirrorMemberAsync(mirror, memberName));
}<|MERGE_RESOLUTION|>--- conflicted
+++ resolved
@@ -1256,35 +1256,12 @@
     return false;
 }
 
-<<<<<<< HEAD
 let builtInModules: Promise<Map<Mirror, string>> | undefined;
-async function getBuiltInModulesAsync(): Promise<Map<Mirror, string>> {
-=======
-let builtInModules: Promise<Map<any, string>> | undefined;
-function getBuiltInModules(): Promise<Map<any, string>> {
->>>>>>> c8fa3ba3
+function getBuiltInModules(): Promise<Map<Mirror, string>> {
     if (!builtInModules) {
         builtInModules = computeBuiltInModules();
     }
 
-<<<<<<< HEAD
-    return builtInModules();
-}
-
-// These modules are built-in to Node.js, and are available via `require(...)`
-// but are not stored in the `require.cache`.  They are guaranteed to be
-// available at the unqualified names listed below. _Note_: This list is derived
-// based on Node.js 6.x tree at: https://github.com/nodejs/node/tree/v6.x/lib
-const builtInModuleNames = [
-    "assert", "buffer", "child_process", "cluster", "console", "constants", "crypto",
-    "dgram", "dns", "domain", "events", "fs", "http", "https", "module", "net", "os",
-    "path", "process", "punycode", "querystring", "readline", "repl", "stream", "string_decoder",
-    /* "sys" deprecated ,*/ "timers", "tls", "tty", "url", "util", "v8", "vm", "zlib",
-];
-const builtInModules = new Map<Mirror, string>();
-for (const name of builtInModuleNames) {
-    builtInModules.set(require(name), name);
-=======
     return builtInModules;
 
     async function computeBuiltInModules() {
@@ -1299,14 +1276,13 @@
             /* "sys" deprecated ,*/ "timers", "tls", "tty", "url", "util", "v8", "vm", "zlib",
         ];
 
-        const map = new Map<any, string>();
+        const map = new Map<Mirror, string>();
         for (const name of builtInModuleNames) {
-            map.set(require(name), name);
+            map.set(await getMirrorAsync(require(name)), name);
         }
 
         return map;
     }
->>>>>>> c8fa3ba3
 }
 
 // findNormalizedModuleName attempts to find a global name bound to the object, which can be used as
