// Copyright 2016-2018, Pulumi Corporation.
//
// Licensed under the Apache License, Version 2.0 (the "License");
// you may not use this file except in compliance with the License.
// You may obtain a copy of the License at
//
//     http://www.apache.org/licenses/LICENSE-2.0
//
// Unless required by applicable law or agreed to in writing, software
// distributed under the License is distributed on an "AS IS" BASIS,
// WITHOUT WARRANTIES OR CONDITIONS OF ANY KIND, either express or implied.
// See the License for the specific language governing permissions and
// limitations under the License.

// This file provides a low-level interface to a few V8 runtime objects.
// We will use this low-level interface when serializing closures to walk the scope
// chain and find the value of free variables captured by closures, as well as getting
// source-level debug information so that we can present high-quality error messages.
//
// As a side-effect of importing this file, we must enable the --allow-natives-syntax V8
// flag. This is because we are using V8 intrinsics in order to implement this module.
import * as inspector from "inspector";

const inspectorSession = new inspector.Session();
inspectorSession.connect();

// First, register to hear about scripts getting parsed.  This is the only supported way
// to map from a scriptId to a file-name with the inspector API.
const scriptIdToUrlMap = new Map<string, string>();
inspectorSession.addListener("Debugger.scriptParsed", m => {
    const { scriptId, url } = m.params;
    console.log("Mapping: " + scriptId + " to " + url);
    scriptIdToUrlMap.set(scriptId, url);
});

import * as semver from "semver";
import * as v8 from "v8";

console.log("Loading v8 module");
v8.setFlagsFromString("--allow-natives-syntax");

import * as utils from "./utils";

// We depend on V8 intrinsics to inspect JavaScript functions and runtime values. These intrinsics
// are unstable and change radically between versions. These two version checks are used by this module
// to determine whether or not it is safe to use particular intrinsincs.
//
// We were broken especially badly by Node 11, which removed most of the intrinsics that we used.
// We will need to find replacements for them.
const isNodeAtLeastV10 = semver.gte(process.version, "10.0.0");
const isNodeAtLeastV11 = semver.gte(process.version, "11.0.0");

function throwUnsupportedNodeVersion(func: string): never {
    throw new Error(
        `Function serialization with Node version ${process.version} is not supported by Pulumi at this time. ` +
        `Please use Node 10 or older. ${func}`);
}
/** Unique object identifier. */
type RemoteObjectId = string;

/**
 * Primitive value which cannot be JSON-stringified. Includes values `-0`, `NaN`, `Infinity`,
 * `-Infinity`, and bigint literals.
 */
type UnserializableValue = string;

interface Mirror {
    /** Object type. */
    type: "function" | "object" | "number";
    /** Object subtype hint. Specified for `object` type values only. */
    subtype?: string;
    /** Object class (constructor) name. Specified for `object` type values only. */
    className?: string;
    /** Remote object value in case of primitive values or JSON values (if it was requested). */
    value?: any;
    /** Primitive value which can not be JSON-stringified does not have `value`, but gets this property. */
    unserializableValue?: UnserializableValue;
    /** Unique object identifier (for non-primitive values). */
    objectId?: RemoteObjectId;
}

interface FunctionMirror extends Mirror {
    type: "function";
    subtype: never;
    className: "Function";
    value: never;
    unserializableValue: never;
    objectId: RemoteObjectId;
}

let currentFunctionId = 0;

async function getFunctionMirrorAsync(func: Function): Promise<FunctionMirror> {
    const currentFunctionName = "__functionToSerialize" + currentFunctionId++;
    (<any>global)[currentFunctionName] = func;

    try {
        const mirror = await runtimeEvaluateAsync(`global.${currentFunctionName}`);
        if (mirror.type !== "function") {
            throw new Error("Mirror was not 'function': " + mirror.type);
        }

        return <FunctionMirror>mirror;
    }
    finally {
        delete (<any>global)[currentFunctionName];
    }
}

async function runtimeGetPropertiesAsync(
        objectId: inspector.Runtime.RemoteObjectId,
        ownProperties: boolean | undefined) {

    const retType = await new Promise<inspector.Runtime.GetPropertiesReturnType>((resolve, reject) => {
        inspectorSession.post(
            "Runtime.getProperties",
            { objectId, ownProperties },
            (err, ret) => err ? reject(err) : resolve(ret));
    });

    if (retType.exceptionDetails) {
        throw new Error(`Error calling "Runtime.getProperties(${objectId}, ${ownProperties})": `
            + retType.exceptionDetails.text);
    }

    return { internalProperties: retType.internalProperties || [], properties: retType.result };
}

async function runtimeEvaluateAsync(expression: string): Promise<Mirror> {
    const retType = await new Promise<inspector.Runtime.EvaluateReturnType>((resolve, reject) => {
        inspectorSession.post(
            "Runtime.evaluate",
            { expression },
            (err, ret) => err ? reject(err) : resolve(ret));
    });

    if (retType.exceptionDetails) {
        throw new Error(`Error calling "Runtime.evaluate(${expression})": ` + retType.exceptionDetails.text);
    }

    console.log(JSON.stringify(retType.result));

    const remoteObj = retType.result;
    checkRemoteObject(remoteObj);
    return <Mirror>remoteObj;
}

function checkRemoteObject(obj: inspector.Runtime.RemoteObject) {
    switch (obj.type) {
        case "function":
            checkRemoteFunction(obj);
            break;
        case "object":
        case "number":
            break;
        default:
            throw new Error("Unexpected type: " + obj.type);
    }

    if (obj.className) {
        switch (obj.className) {
            case "Function":
            case "Array":
                break;
            default:
                throw new Error("Unexpected className: " + obj.className);
        }
    }
}

function checkRemoteFunction(obj: inspector.Runtime.RemoteObject) {
    if (obj.className !== "Function") {
        throw new Error("Function's className was: " + obj.className);
    }

    if (obj.subtype) {
        throw new Error("Function had subtype: " + obj.subtype);
    }

    if (obj.value) {
        throw new Error("Function had value: " + obj.subtype);
    }

    if (obj.unserializableValue) {
        throw new Error("Function had unserializableValue: " + obj.unserializableValue);
    }

    if (!obj.objectId) {
        throw new Error("Function did not have objectId");
    }
}

// We use four V8 intrinsics in this file. The first, `FunctionGetScript`, gets
// a `Script` object given a JavaScript function. The `Script` object contains metadata
// about the function's source definition.
function getScriptPreV11(func: Function): V8Script | undefined {
    if (isNodeAtLeastV11) {
        throwUnsupportedNodeVersion("getScript_pre_v11");
    }

    // The use of the Function constructor here and elsewhere in this file is because
    // because V8 intrinsics are not valid JavaScript identifiers; they all begin with '%',
    // which means that the TypeScript compiler issues errors for them.
    const scriptFunc = new Function("func", "return %FunctionGetScript(func);") as any;
    return scriptFunc(func);
}

// The V8 script object contains the name of the file that defined a function and a function
// that convert a `V8SourcePosition` into a `V8SourceLocation`. (Conceptually - Positions are offsets
// into a resource stream, while locations are objects with line and column information.)
interface V8Script {
    readonly name: string;
    locationFromPosition(pos: V8SourcePosition): V8SourceLocation;
}


// The second intrinsic is `FunctionGetScriptSourcePosition`, which does about what you'd
// expect. It returns a `V8SourcePosition`, which can be passed to `V8Script::locationFromPosition`
// to produce a `V8SourceLocation`.
const getSourcePosition: (func: Function) => V8SourcePosition =
    new Function("func", "return %FunctionGetScriptSourcePosition(func);") as any;

function scriptPositionInfo(script: V8Script, pos: V8SourcePosition): {line: number, column: number} {
    if (isNodeAtLeastV11) {
        throwUnsupportedNodeVersion("scriptPositionInfo");
    }

    if (isNodeAtLeastV10) {
        const scriptPositionInfoFunc =
            new Function("script", "pos", "return %ScriptPositionInfo(script, pos, false);") as any;

        return scriptPositionInfoFunc(script, pos);
    }

    // Should not be called if running on Node<10.0.0.
    return <any>undefined;
}

// V8SourcePosition is an opaque value that should be passed verbatim to `V8Script.locationFromPosition`
// in order to receive a V8SourceLocation.
interface V8SourcePosition { }

// V8SourceLocation contains metadata about a single location within a Script. For a function, it
// refers to the last character of that function's declaration.
interface V8SourceLocation {
    readonly line: number;
    readonly column: number;
}

// The last two intrinsics are `GetFunctionScopeCount` and `GetFunctionScopeDetails`.
// The former function returns the number of scopes in a given function's scope chain, while
// the latter function returns the i'th entry in a function's scope chain, given a function and
// index i.
function getFunctionScopeDetails(func: Function, index: number): any[] {
    if (isNodeAtLeastV11) {
        throwUnsupportedNodeVersion("getFunctionScopeDetails");
    }

    const getFunctionScopeDetailsFunc =
        new Function("func", "index", "return %GetFunctionScopeDetails(func, index);") as any;

    return getFunctionScopeDetailsFunc(func, index);
}

function getFunctionScopeCount(func: Function): number {
    if (isNodeAtLeastV11) {
        throwUnsupportedNodeVersion("getFunctionScopeCount");
    }

    const getFunctionScopeCountFunc = new Function("func", "return %GetFunctionScopeCount(func);") as any;
    return getFunctionScopeCountFunc(func);
}

// All of these functions contain syntax that is not legal TS/JS (i.e. "%Whatever").  As such,
// we cannot serialize them.  In case they somehow get captured, just block them from closure
// serialization entirely.
(<any>getScriptPreV11).doNotCapture = true;
(<any>getSourcePosition).doNotCapture = true;
(<any>getFunctionScopeDetails).doNotCapture = true;
(<any>getFunctionScopeCount).doNotCapture = true;

// `GetFunctionScopeDetails` returns a raw JavaScript array. This enum enumerates the objects that
// are at specific indices of the array. We only care about one of these.
enum V8ScopeDetailsFields {
    kScopeDetailsTypeIndex = 0,
    kScopeDetailsObjectIndex = 1, // <-- this one
    kScopeDetailsNameIndex = 2,
    kScopeDetailsStartPositionIndex = 3,
    kScopeDetailsEndPositionIndex = 4,
    kScopeDetailsFunctionIndex = 5,
}

// V8ScopeDetails contains a lot of information about a particular scope in the scope chain, but the
// only one we care about is `scopeObject`, which is a mapping of strings to values. The strings are variables
// declared within the given scope, and the values are the value of the captured variables.
interface V8ScopeDetails {
    readonly scopeObject: Record<string, any>;
}

// getScopeForFunction extracts a V8ScopeDetails for the index'th element in the scope chain for the
// given function.
function getScopeForFunction(func: Function, index: number): V8ScopeDetails {
    const scopeDetails = getFunctionScopeDetails(func, index);
    return {
        scopeObject: scopeDetails[V8ScopeDetailsFields.kScopeDetailsObjectIndex] as Record<string, any>,
    };
}

/**
 * Given a function and a free variable name, lookupCapturedVariableValue looks up the value of that free variable
 * in the scope chain of the provided function. If the free variable is not found, `throwOnFailure` indicates
 * whether or not this function should throw or return `undefined.
 *
 * @param func The function whose scope chain is to be analyzed
 * @param freeVariable The name of the free variable to inspect
 * @param throwOnFailure If true, throws if the free variable can't be found.
 * @returns The value of the free variable. If `throwOnFailure` is false, returns `undefined` if not found.
 */
export async function lookupCapturedVariableValueAsync(
        func: Function, freeVariable: string, throwOnFailure: boolean): Promise<any> {

    // The implementation of this function is now very straightforward since the intrinsics do all of the
    // difficult work.
    const count = getFunctionScopeCount(func);
    for (let i = 0; i < count; i++) {
        const scope = getScopeForFunction(func, i);
        if (freeVariable in scope.scopeObject) {
            return scope.scopeObject[freeVariable];
        }
    }

    if (throwOnFailure) {
        throw new Error("Unexpected missing variable in closure environment: " + freeVariable);
    }

    return undefined;
}

/**
 * Given a function, returns the file, line and column number in the file where this function was
 * defined. Returns { "", 0, 0 } if the location cannot be found or if the given function has no Script.
 */
export function getFunctionLocationAsync(func: Function) {

    if (isNodeAtLeastV11) {
        return getFunctionLocationPostV11Async(func);
    }
    else {
        return getFunctionLocationPreV11Async(func);
    }
}

async function getFunctionLocationPreV11Async(func: Function) {
    const script = getScriptPreV11(func);
    const { line, column } = getLineColumn(func, script);

    return { file: script ? script.name : "", line, column };
}

export async function getFunctionLocationPostV11Async(func: Function) {
    const functionMirror = await getFunctionMirrorAsync(func);
    const { properties, internalProperties } = await runtimeGetPropertiesAsync(
        functionMirror.objectId, /*ownProperties:*/ false);

    for (const prop of properties) {
        console.log(JSON.stringify(prop));
    }
    for (const prop of internalProperties) {
        console.log(JSON.stringify(prop));
    }

    const functionLocation = internalProperties.find(p => p.name === "[[FunctionLocation]]");
    if (functionLocation && functionLocation.value && functionLocation.value.value) {
        const value = functionLocation.value.value;
        const scriptId = value.scriptId;
        const line = value.lineNumber;
        const column = value.columnNumber;

        const file = scriptIdToUrlMap.get(scriptId) || "";
        return { file, line, column };
    }

    return { file: "", line: 0, column: 0 };
}

function getLineColumn(func: Function, script: V8Script | undefined) {
    if (script) {
        const pos = getSourcePosition(func);

        try {
            if (isNodeAtLeastV10) {
                return scriptPositionInfo(script, pos);
            } else {
                return script.locationFromPosition(pos);
            }
        } catch (err) {
            // Be resilient to native functions not being available. In this case, we just return
            // '0,0'.  That's not great, but it at least lets us run, and it isn't a terrible
            // experience.
            //
            // Specifically, we only need these locations when we're printing out an error about not
            // being able to serialize something.  In that case, we still print out the names of the
            // functions (as well as the call-tree that got us there), *and* we print out the body
            // of the function.  With both of these, it is generally not too difficult to find out
            // where the code actually lives.
        }
    }

    return { line: 0, column: 0 };
}
<<<<<<< HEAD
=======

const wellKnownObjectMaps = computeWellKnownObjectMapsAsync();

// In the future, will return the local well-known in-memory object for the given remote-id
// async function getWellKnownObjectAsync(id: string): Promise<any> {
//     ensureWellKnownObjectMaps();
//     const [idToValueMap] = await wellKnownObjectMaps;
//     return idToValueMap.get(id);
// }

export async function getWellKnownObjectToEmitExprMap(): Promise<Map<any, string>> {
    const [_, valToExprMap] = await wellKnownObjectMaps;
    return valToExprMap;
}

async function computeWellKnownObjectMapsAsync(): Promise<[Map<string, any>, Map<any, string>]> {
    // currently not used.  will be used once we actually start using the remote inspector API.
    const remoteIdToValueMap = new Map<string, any>();

    // Mapping from well known global value to the emit-expression we should generate for it.
    const valueToEmitExprMap = new Map<any, string>();

    // Add well-known javascript global variables into our cache.  This way, if there
    // is any code that references them, we can just emit that as simple expressions
    // (like "new Array"), instead of trying to actually serialize out these core types.

    // Front load these guys so we prefer emitting code that references them directly,
    // instead of in unexpected ways.  i.e. we'd prefer to have Number.prototype vs
    // Object.getPrototypeOf(Infinity) (even though they're the same thing.)

    await addGlobalInfoAsync("Object");
    await addGlobalInfoAsync("Function");
    await addGlobalInfoAsync("Array");
    await addGlobalInfoAsync("Number");
    await addGlobalInfoAsync("String");

    for (let current = global; current; current = Object.getPrototypeOf(current)) {
        for (const key of Object.getOwnPropertyNames(current)) {
            // "GLOBAL" and "root" are deprecated and give warnings if you try to access them.  So
            // just skip them.
            if (key !== "GLOBAL" && key !== "root") {
                await addGlobalInfoAsync(key);
            }
        }
    }

    // Add information so that we can properly serialize over generators/iterators.
    await addGeneratorEntriesAsync();
    await addEntriesAsync(Symbol.iterator, "Symbol.iterator");

    return [remoteIdToValueMap, valueToEmitExprMap];

    async function addEntriesAsync(val: any, emitExpr: string) {
        if (val === undefined || val === null) {
            return;
        }

        // No need to add values twice.  Ths can happen as we walk the global namespace and
        // sometimes run into multiple names aliasing to the same value.
        if (valueToEmitExprMap.has(val)) {
            return;
        }

        valueToEmitExprMap.set(val, emitExpr);
    }

    async function addGlobalInfoAsync(key: string) {
        const globalObj = (<any>global)[key];
        const text = utils.isLegalMemberName(key) ? `global.${key}` : `global["${key}"]`;

        if (globalObj !== undefined && globalObj !== null) {
            await addEntriesAsync(globalObj, text);
            await addEntriesAsync(Object.getPrototypeOf(globalObj), `Object.getPrototypeOf(${text})`);
            await addEntriesAsync(globalObj.prototype, `${text}.prototype`);
        }
    }

    // A generator function ('f') has ends up creating two interesting objects in the js
    // environment:
    //
    // 1. the generator function itself ('f').  This generator function has an __proto__ that is
    //    shared will all other generator functions.
    //
    // 2. a property 'prototype' on 'f'.  This property's __proto__ will be shared will all other
    //    'prototype' properties of other generator functions.
    //
    // So, to properly serialize a generator, we stash these special objects away so that we can
    // refer to the well known instance on the other side when we desirialize. Otherwise, if we
    // actually tried to deserialize the instances/prototypes we have we would end up failing when
    // we hit native functions.
    //
    // see http://www.ecma-international.org/ecma-262/6.0/#sec-generatorfunction-objects and
    // http://www.ecma-international.org/ecma-262/6.0/figure-2.png
    async function addGeneratorEntriesAsync() {
        // tslint:disable-next-line:no-empty
        const emptyGenerator = function* (): any { };

        await addEntriesAsync(
            Object.getPrototypeOf(emptyGenerator),
            "Object.getPrototypeOf(function*(){})");

        await addEntriesAsync(
            Object.getPrototypeOf(emptyGenerator.prototype),
            "Object.getPrototypeOf((function*(){}).prototype)");
    }
}
>>>>>>> 1abe69e7
<|MERGE_RESOLUTION|>--- conflicted
+++ resolved
@@ -408,8 +408,6 @@
 
     return { line: 0, column: 0 };
 }
-<<<<<<< HEAD
-=======
 
 const wellKnownObjectMaps = computeWellKnownObjectMapsAsync();
 
@@ -515,5 +513,4 @@
             Object.getPrototypeOf(emptyGenerator.prototype),
             "Object.getPrototypeOf((function*(){}).prototype)");
     }
-}
->>>>>>> 1abe69e7
+}