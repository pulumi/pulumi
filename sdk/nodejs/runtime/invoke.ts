--- conflicted
+++ resolved
@@ -18,14 +18,7 @@
     log.debug(`Invoking function: tok=${tok}` +
         excessiveDebugOutput ? `, props=${JSON.stringify(props)}` : ``);
 
-    const done = rpcKeepAlive();
     // Wait for all values to be available, and then perform the RPC.
-    try {
-        const obj = gstruct.Struct.fromJavaScript(
-            await serializeProperties(`invoke:${tok}`, props));
-        log.debug(`Invoke RPC prepared: tok=${tok}` + excessiveDebugOutput ? `, obj=${JSON.stringify(obj)}` : ``);
-
-<<<<<<< HEAD
     const done = rpcKeepAlive();
     try {
         const obj = gstruct.Struct.fromJavaScript(
@@ -58,40 +51,6 @@
 
         // Finally propagate any other properties that were given to us as outputs.
         return deserializeProperties(resp.getReturn());
-=======
-        // Fetch the monitor and make an RPC request.
-        const monitor: any = getMonitor();
-        if (monitor) {
-            const req = new resproto.InvokeRequest();
-            req.setTok(tok);
-            req.setArgs(obj);
-            const resp: any = await debuggablePromise(new Promise((innerResolve, innerReject) => {
-                monitor.invoke(req, (err: Error, innerResponse: any) => {
-                    log.debug(`Invoke RPC finished: tok=${tok}; err: ${err}, resp: ${innerResponse}`);
-                    if (err) {
-                        innerReject(err);
-                    }
-                    else {
-                        innerResolve(innerResponse);
-                    }
-                });
-            }));
-
-            // If there were failures, propagate them.
-            const failures: any = resp.getFailuresList();
-            if (failures && failures.length) {
-                throw new Error(`Invoke of '${tok}' failed: ${failures[0].reason} (${failures[0].property})`);
-            }
-
-            // Finally propagate any other properties that were given to us as outputs.
-            return deserializeProperties(resp.getReturn());
-        }
-        else {
-            // If the monitor doesn't exist, still make sure to resolve all properties to undefined.
-            log.debug(`Not sending Invoke RPC to monitor -- it doesn't exist: invoke tok=${tok}`);
-            return undefined;
-        }
->>>>>>> 75d7b044
     }
     finally {
         done();
