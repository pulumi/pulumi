--- conflicted
+++ resolved
@@ -177,16 +177,14 @@
     deletedWithURN: URN | undefined;
 
     /**
-<<<<<<< HEAD
+     * If set, contains the resources whose replacement should trigger a replace of this resource.
+     */
+    replaceWithResources: Resource[] | undefined;
+
+    /**
      * If set, the engine will diff this with the last recorded value, and trigger a replace if they are not equal.
      */
     replacementTrigger: any | undefined;
-=======
-     * If set, contains the resources whose replacement should trigger a replace
-     * of this resource.
-     */
-    replaceWithResources: Resource[] | undefined;
->>>>>>> ee8fc751
 }
 
 /**
@@ -1047,11 +1045,8 @@
         import: importID,
         monitorSupportsStructuredAliases,
         deletedWithURN,
-<<<<<<< HEAD
+        replaceWithResources,
         replacementTrigger,
-=======
-        replaceWithResources,
->>>>>>> ee8fc751
     };
 }
 
