// Copyright 2016-2018, Pulumi Corporation.  All rights reserved.

import * as log from "../log";
import { ID, Input, Inputs, Output, Resource, ResourceOptions, URN } from "../resource";
import { debuggablePromise, errorString } from "./debuggable";
import {
    deserializeProperties,
    OutputResolvers,
    resolveProperties,
    serializeProperties,
    serializeProperty,
    transferProperties,
} from "./rpc";
import { excessiveDebugOutput, getMonitor, rpcKeepAlive, serialize } from "./settings";

const gstruct = require("google-protobuf/google/protobuf/struct_pb.js");
const resproto = require("../proto/resource_pb.js");

interface ResourceResolverOperation {
    // A resolver for a resource's URN.
    resolveURN: (urn: URN) => void;
    // A resolver for a resource's ID (for custom resources only).
    resolveID: ((v: ID, performApply: boolean) => void) | undefined;
    // A collection of resolvers for a resource's properties.
    resolvers: OutputResolvers;
    // A parent URN, fully resolved, if any.
    parentURN: URN | undefined;
    // All serialized properties, fully awaited, serialized, and ready to go.
    serializedProps: Record<string, any>;
    // A set of dependency URNs that this resource is dependent upon (both implicitly and explicitly).
    dependencies: Set<URN>;
}

/**
 * Reads an existing custom resource's state from the resource monitor.  Note that resources read in this way
 * will not be part of the resulting stack's state, as they are presumed to belong to another.
 */
export function readResource(res: Resource, t: string, name: string, props: Inputs, opts: ResourceOptions): void {
    const id: Input<ID> | undefined = opts.id;
    if (!id) {
        throw new Error("Cannot read resource whose options are lacking an ID value");
    }

    const label = `resource:${name}[${t}]#...`;
    log.debug(`Reading resource: id=${id}, t=${t}, name=${name}`);

    const monitor: any = getMonitor();
    const resopAsync = prepareResource(label, res, true, props, opts);
    debuggablePromise(resopAsync.then(async (resop) => {
        const resolvedID = await serializeProperty(label, id, []);
        log.debug(`ReadResource RPC prepared: id=${resolvedID}, t=${t}, name=${name}` +
            (excessiveDebugOutput ? `, obj=${JSON.stringify(resop.serializedProps)}` : ``));

        // Create a resource request and do the RPC.
        const req = new resproto.ReadResourceRequest();
        req.setType(t);
        req.setName(name);
        req.setId(resolvedID);
        req.setParent(resop.parentURN);
        req.setProperties(gstruct.Struct.fromJavaScript(resop.serializedProps));

        // Now run the operation, serializing the invocation if necessary.
        const opLabel = `monitor.readResource(${label})`;
        runAsyncResourceOp(opLabel, async () => {
            const resp: any = await debuggablePromise(new Promise((resolve, reject) =>
                monitor.readResource(req, (err: Error, innerResponse: any) => {
                    log.debug(`ReadResource RPC finished: ${label}; err: ${err}, resp: ${innerResponse}`);
                    if (err) {
                        log.error(`Failed to read resource #${resolvedID} '${name}' [${t}]: ${err.stack}`);
                        reject(err);
                    }
                    else {
                        resolve(innerResponse);
                    }
                })), opLabel);

            // Now resolve everything: the URN, the ID (supplied as input), and the output properties.
            resop.resolveURN(resp.getUrn());
            resop.resolveID!(resolvedID, resolvedID !== undefined);
            await resolveOutputs(res, t, name, props, resp.getProperties(), resop.resolvers);
        });
    }));
}

/**
 * registerResource registers a new resource object with a given type t and name.  It returns the auto-generated
 * URN and the ID that will resolve after the deployment has completed.  All properties will be initialized to property
 * objects that the registration operation will resolve at the right time (or remain unresolved for deployments).
 */
export function registerResource(res: Resource, t: string, name: string, custom: boolean,
                                 props: Inputs, opts: ResourceOptions): void {
    const label = `resource:${name}[${t}]`;
<<<<<<< HEAD
    log.debugX("", `Registering resource: t=${t}, name=${name}, custom=${custom}` +
        (excessiveDebugOutput ? `, inputProps=...` : ``));
=======
    log.debug(`Registering resource: t=${t}, name=${name}, custom=${custom}`);
>>>>>>> 62042cd3

    const monitor: any = getMonitor();
    const resopAsync = prepareResource(label, res, custom, props, opts);
    debuggablePromise(resopAsync.then(async (resop) => {
        log.debug(`RegisterResource RPC prepared: t=${t}, name=${name}` +
            (excessiveDebugOutput ? `, obj=${JSON.stringify(resop.serializedProps)}` : ``));

        const req = new resproto.RegisterResourceRequest();
        req.setType(t);
        req.setName(name);
        req.setParent(resop.parentURN);
        req.setCustom(custom);
        req.setObject(gstruct.Struct.fromJavaScript(resop.serializedProps));
        req.setProtect(opts.protect);
        req.setDependenciesList(Array.from(resop.dependencies));

        // Now run the operation, serializing the invocation if necessary.
        const opLabel = `monitor.registerResource(${label})`;
        runAsyncResourceOp(opLabel, async () => {
            const resp: any = await debuggablePromise(new Promise((resolve, reject) =>
                monitor.registerResource(req, (err: Error, innerResponse: any) => {
                    log.debug(`RegisterResource RPC finished: ${label}; err: ${err}, resp: ${innerResponse}`);
                    if (err) {
                        log.error(`Failed to register new resource '${name}' [${t}]: ${err.stack}`);
                        reject(err);
                    }
                    else {
                        resolve(innerResponse);
                    }
                })), opLabel);

            resop.resolveURN(resp.getUrn());

            // Note: 'id || undefined' is intentional.  We intentionally collapse falsy values to
            // undefined so that later parts of our system don't have to deal with values like 'null'.
            if (resop.resolveID) {
                const id = resp.getId() || undefined;
                resop.resolveID(id, id !== undefined);
            }

            // Now resolve the output properties.
            await resolveOutputs(res, t, name, props, resp.getObject(), resop.resolvers);
        });
    }));
}

/**
 * Prepares for an RPC that will manufacture a resource, and hence deals with input and output properties.
 */
async function prepareResource(label: string, res: Resource, custom: boolean,
                               props: Inputs, opts: ResourceOptions): Promise<ResourceResolverOperation> {
    // Simply initialize the URN property and get prepared to resolve it later on.
    // Note: a resource urn will always get a value, and thus the output property
    // for it can always run .apply calls.
    let resolveURN: (urn: URN) => void;
    (res as any).urn = Output.create(
        res,
        debuggablePromise(
            new Promise<URN>(resolve => resolveURN = resolve),
            `resolveURN(${label})`),
        /*performApply:*/ Promise.resolve(true));

    // If a custom resource, make room for the ID property.
    let resolveID: ((v: any, performApply: boolean) => void) | undefined;
    if (custom) {
        let resolveValue: (v: ID) => void;
        let resolvePerformApply: (v: boolean) => void;
        (res as any).id = Output.create(
            res,
            debuggablePromise(new Promise<ID>(resolve => resolveValue = resolve), `resolveID(${label})`),
            debuggablePromise(new Promise<boolean>(
                resolve => resolvePerformApply = resolve), `resolveIDPerformApply(${label})`));

        resolveID = (v, performApply) => {
            resolveValue(v);
            resolvePerformApply(performApply);
        };
    }

    // Now "transfer" all input properties into unresolved Promises on res.  This way,
    // this resource will look like it has all its output properties to anyone it is
    // passed to.  However, those promises won't actually resolve until the registerResource
    // RPC returns
    const resolvers = transferProperties(res, label, props);

    /** IMPORTANT!  We should never await prior to this line, otherwise the Resource will be partly uninitialized. */

    // Before we can proceed, all our dependencies must be finished.
    const dependsOn = opts.dependsOn || [];
    const explicitURNDeps = await debuggablePromise(
        Promise.all(dependsOn.map(d => d.urn.promise())), `dependsOn(${label})`);

<<<<<<< HEAD
    debuggablePromise(dependsOnResolved.then(async (explicitURNDeps) => {
        // Serialize out all our props to their final values.  In doing so, we'll also collect all
        // the Resources pointed to by any Dependency objects we encounter, adding them to
        // 'propertyDependencies'
        const implicitResourceDependencies: Resource[] = [];
        const flattenedInputProps = await serializeProperties(
            label, inputProps, implicitResourceDependencies);

        log.debugX("", `RegisterResource RPC prepared: t=${t}, name=${name}` +
            (excessiveDebugOutput ? `, obj=${JSON.stringify(flattenedInputProps)}` : ``));

        // Fetch the monitor and make an RPC request.
        const monitor: any = getMonitor();

        let parentURN: URN | undefined;
        if (opts.parent) {
            parentURN = await opts.parent.urn.promise();
        }

        const implicitDeps: Set<URN> = new Set<URN>(explicitURNDeps);
        for (const implicitDep of implicitResourceDependencies) {
            implicitDeps.add(await implicitDep.urn.promise());
        }

        const req = new resproto.RegisterResourceRequest();
        req.setType(t);
        req.setName(name);
        req.setParent(parentURN);
        req.setCustom(custom);
        req.setObject(gstruct.Struct.fromJavaScript(flattenedInputProps));
        req.setProtect(opts.protect);
        req.setDependenciesList(Array.from(implicitDeps));

        // Now run the operation, serializing the invocation if necessary.
        const opLabel = `monitor.registerResource(${label})`;
        runAsyncResourceOp(opLabel, async () => {
            const resp: any = await debuggablePromise(new Promise((resolve, reject) =>
                monitor.registerResource(req, (err: Error, innerResponse: any) => {
                    log.debugX("", `RegisterResource RPC finished: t=${t}, name=${name}; ` +
                        `err: ${err}, resp: ${innerResponse}`);
                    if (err) {
                        log.errorX("", `Failed to register new resource '${name}' [${t}]: ${err.stack}`);
                        reject(err);
                    }
                    else {
                        resolve(innerResponse);
                    }
                })), opLabel);

            const urn = resp.getUrn();
            const id = resp.getId();
            const outputProps = resp.getObject();
=======
    // Serialize out all our props to their final values.  In doing so, we'll also collect all
    // the Resources pointed to by any Dependency objects we encounter, adding them to 'propertyDependencies'.
    const implicitDependencies: Resource[] = [];
    const serializedProps = await serializeProperties(label, props, implicitDependencies);

    let parentURN: URN | undefined;
    if (opts.parent) {
        parentURN = await opts.parent.urn.promise();
    }
>>>>>>> 62042cd3

    const dependencies: Set<URN> = new Set<URN>(explicitURNDeps);
    for (const implicitDep of implicitDependencies) {
        dependencies.add(await implicitDep.urn.promise());
    }

    return {
        resolveURN: resolveURN!,
        resolveID: resolveID,
        resolvers: resolvers,
        serializedProps: serializedProps,
        parentURN: parentURN,
        dependencies: dependencies,
    };
}

/**
 * Finishes a resource creation RPC operation by resolving its outputs to the resulting RPC payload.
 */
async function resolveOutputs(res: Resource, t: string, name: string,
                              props: Inputs, outputs: any, resolvers: OutputResolvers): Promise<void> {
    // Produce a combined set of property states, starting with inputs and then applying
    // outputs.  If the same property exists in the inputs and outputs states, the output wins.
    const allProps: Record<string, any> = {};
    if (outputs) {
        Object.assign(allProps, deserializeProperties(outputs));
    }

    for (const key of Object.keys(props)) {
        if (!allProps.hasOwnProperty(key)) {
            // input prop the engine didn't give us a final value for.  Just use the
            // value passed into the resource.  Note: unwrap dependencies so that we
            // can reparent the value against ourself.  i.e. if resource B is passed
            // resources A.depProp as an input, and the engine doesn't produce an
            // output for it, we want resource B to expose depProp as a DependencyProp
            // pointing to B and not A.
            const inputProp = props[key];
            if (inputProp instanceof Output) {
                allProps[key] = await inputProp.promise();
            } else {
                allProps[key] = inputProp;
            }
        }
    }

    resolveProperties(res, resolvers, t, name, allProps);
}

/**
 * registerResourceOutputs completes the resource registration, attaching an optional set of computed outputs.
 */
export function registerResourceOutputs(res: Resource, outputs: Inputs) {
    // Now run the operation. Note that we explicitly do not serialize output registration with
    // respect to other resource operations, as outputs may depend on properties of other resources
    // that will not resolve until later turns. This would create a circular promise chain that can
    // never resolve.
    const opLabel = `monitor.registerResourceOutputs(...)`;
    runAsyncResourceOp(opLabel, async () => {
        // The registration could very well still be taking place, so we will need to wait for its
        // URN.  Additionally, the output properties might have come from other resources, so we
        // must await those too.
        const urn = await res.urn.promise();
        const outputsObj = gstruct.Struct.fromJavaScript(
            await serializeProperties(`completeResource`, outputs));
        log.debugX("", `RegisterResourceOutputs RPC prepared: urn=${urn}` +
            (excessiveDebugOutput ? `, outputs=${JSON.stringify(outputsObj)}` : ``));

        // Fetch the monitor and make an RPC request.
        const monitor: any = getMonitor();

        const req = new resproto.RegisterResourceOutputsRequest();
        req.setUrn(urn);
        req.setOutputs(outputsObj);

        await debuggablePromise(new Promise((resolve, reject) =>
            monitor.registerResourceOutputs(req, (err: Error, innerResponse: any) => {
                log.debugX("", `RegisterResourceOutputs RPC finished: urn=${urn}; `+
                    `err: ${err}, resp: ${innerResponse}`);
                if (err) {
                    log.errorX("", `Failed to end new resource registration '${urn}': ${err.stack}`);
                    reject(err);
                }
                else {
                    resolve();
                }
            })), opLabel);
    }, false);
}

/**
 * resourceChain is used to serialize all resource requests.  If we don't do this, all resource operations will be
 * entirely asynchronous, meaning the dataflow graph that results will determine ordering of operations.  This
 * causes problems with some resource providers, so for now we will serialize all of them.  The issue
 * pulumi/pulumi#335 tracks coming up with a long-term solution here.
 */
let resourceChain: Promise<void> = Promise.resolve();
let resourceChainLabel: string | undefined = undefined;

// runAsyncResourceOp runs an asynchronous resource operation, possibly serializing it as necessary.
function runAsyncResourceOp(label: string, callback: () => Promise<void>, serial?: boolean): void {
    // Serialize the invocation if necessary.
    if (serial === undefined) {
        serial = serialize();
    }
    const resourceOp: Promise<void> = debuggablePromise(resourceChain.then(async () => {
        if (serial) {
            resourceChainLabel = label;
            log.debugX("", `Resource RPC serialization requested: ${label} is current`);
        }
        return callback();
    }));

    // Ensure the process won't exit until this RPC call finishes and resolve it when appropriate.
    const done: () => void = rpcKeepAlive();
    const finalOp: Promise<void> = debuggablePromise(resourceOp.then(() => { done(); }, () => { done(); }));

    // Set up another promise that propagates the error, if any, so that it triggers unhandled rejection logic.
    resourceOp.catch((err) => Promise.reject(err));

    // If serialization is requested, wait for the prior resource operation to finish before we proceed, serializing
    // them, and make this the current resource operation so that everybody piles up on it.
    if (serial) {
        resourceChain = finalOp;
        if (resourceChainLabel) {
            log.debugX("", `Resource RPC serialization requested: ${label} is behind ${resourceChainLabel}`);
        }
    }
}<|MERGE_RESOLUTION|>--- conflicted
+++ resolved
@@ -42,13 +42,13 @@
     }
 
     const label = `resource:${name}[${t}]#...`;
-    log.debug(`Reading resource: id=${id}, t=${t}, name=${name}`);
+    log.debugX("", `Reading resource: id=${id}, t=${t}, name=${name}`);
 
     const monitor: any = getMonitor();
     const resopAsync = prepareResource(label, res, true, props, opts);
     debuggablePromise(resopAsync.then(async (resop) => {
         const resolvedID = await serializeProperty(label, id, []);
-        log.debug(`ReadResource RPC prepared: id=${resolvedID}, t=${t}, name=${name}` +
+        log.debugX("", `ReadResource RPC prepared: id=${resolvedID}, t=${t}, name=${name}` +
             (excessiveDebugOutput ? `, obj=${JSON.stringify(resop.serializedProps)}` : ``));
 
         // Create a resource request and do the RPC.
@@ -64,9 +64,9 @@
         runAsyncResourceOp(opLabel, async () => {
             const resp: any = await debuggablePromise(new Promise((resolve, reject) =>
                 monitor.readResource(req, (err: Error, innerResponse: any) => {
-                    log.debug(`ReadResource RPC finished: ${label}; err: ${err}, resp: ${innerResponse}`);
+                    log.debugX("", `ReadResource RPC finished: ${label}; err: ${err}, resp: ${innerResponse}`);
                     if (err) {
-                        log.error(`Failed to read resource #${resolvedID} '${name}' [${t}]: ${err.stack}`);
+                        log.errorX("", `Failed to read resource #${resolvedID} '${name}' [${t}]: ${err.stack}`);
                         reject(err);
                     }
                     else {
@@ -90,17 +90,12 @@
 export function registerResource(res: Resource, t: string, name: string, custom: boolean,
                                  props: Inputs, opts: ResourceOptions): void {
     const label = `resource:${name}[${t}]`;
-<<<<<<< HEAD
-    log.debugX("", `Registering resource: t=${t}, name=${name}, custom=${custom}` +
-        (excessiveDebugOutput ? `, inputProps=...` : ``));
-=======
-    log.debug(`Registering resource: t=${t}, name=${name}, custom=${custom}`);
->>>>>>> 62042cd3
+    log.debugX("", `Registering resource: t=${t}, name=${name}, custom=${custom}`);
 
     const monitor: any = getMonitor();
     const resopAsync = prepareResource(label, res, custom, props, opts);
     debuggablePromise(resopAsync.then(async (resop) => {
-        log.debug(`RegisterResource RPC prepared: t=${t}, name=${name}` +
+        log.debugX("", `RegisterResource RPC prepared: t=${t}, name=${name}` +
             (excessiveDebugOutput ? `, obj=${JSON.stringify(resop.serializedProps)}` : ``));
 
         const req = new resproto.RegisterResourceRequest();
@@ -117,9 +112,9 @@
         runAsyncResourceOp(opLabel, async () => {
             const resp: any = await debuggablePromise(new Promise((resolve, reject) =>
                 monitor.registerResource(req, (err: Error, innerResponse: any) => {
-                    log.debug(`RegisterResource RPC finished: ${label}; err: ${err}, resp: ${innerResponse}`);
+                    log.debugX("", `RegisterResource RPC finished: ${label}; err: ${err}, resp: ${innerResponse}`);
                     if (err) {
-                        log.error(`Failed to register new resource '${name}' [${t}]: ${err.stack}`);
+                        log.errorX("", `Failed to register new resource '${name}' [${t}]: ${err.stack}`);
                         reject(err);
                     }
                     else {
@@ -188,60 +183,6 @@
     const explicitURNDeps = await debuggablePromise(
         Promise.all(dependsOn.map(d => d.urn.promise())), `dependsOn(${label})`);
 
-<<<<<<< HEAD
-    debuggablePromise(dependsOnResolved.then(async (explicitURNDeps) => {
-        // Serialize out all our props to their final values.  In doing so, we'll also collect all
-        // the Resources pointed to by any Dependency objects we encounter, adding them to
-        // 'propertyDependencies'
-        const implicitResourceDependencies: Resource[] = [];
-        const flattenedInputProps = await serializeProperties(
-            label, inputProps, implicitResourceDependencies);
-
-        log.debugX("", `RegisterResource RPC prepared: t=${t}, name=${name}` +
-            (excessiveDebugOutput ? `, obj=${JSON.stringify(flattenedInputProps)}` : ``));
-
-        // Fetch the monitor and make an RPC request.
-        const monitor: any = getMonitor();
-
-        let parentURN: URN | undefined;
-        if (opts.parent) {
-            parentURN = await opts.parent.urn.promise();
-        }
-
-        const implicitDeps: Set<URN> = new Set<URN>(explicitURNDeps);
-        for (const implicitDep of implicitResourceDependencies) {
-            implicitDeps.add(await implicitDep.urn.promise());
-        }
-
-        const req = new resproto.RegisterResourceRequest();
-        req.setType(t);
-        req.setName(name);
-        req.setParent(parentURN);
-        req.setCustom(custom);
-        req.setObject(gstruct.Struct.fromJavaScript(flattenedInputProps));
-        req.setProtect(opts.protect);
-        req.setDependenciesList(Array.from(implicitDeps));
-
-        // Now run the operation, serializing the invocation if necessary.
-        const opLabel = `monitor.registerResource(${label})`;
-        runAsyncResourceOp(opLabel, async () => {
-            const resp: any = await debuggablePromise(new Promise((resolve, reject) =>
-                monitor.registerResource(req, (err: Error, innerResponse: any) => {
-                    log.debugX("", `RegisterResource RPC finished: t=${t}, name=${name}; ` +
-                        `err: ${err}, resp: ${innerResponse}`);
-                    if (err) {
-                        log.errorX("", `Failed to register new resource '${name}' [${t}]: ${err.stack}`);
-                        reject(err);
-                    }
-                    else {
-                        resolve(innerResponse);
-                    }
-                })), opLabel);
-
-            const urn = resp.getUrn();
-            const id = resp.getId();
-            const outputProps = resp.getObject();
-=======
     // Serialize out all our props to their final values.  In doing so, we'll also collect all
     // the Resources pointed to by any Dependency objects we encounter, adding them to 'propertyDependencies'.
     const implicitDependencies: Resource[] = [];
@@ -251,7 +192,6 @@
     if (opts.parent) {
         parentURN = await opts.parent.urn.promise();
     }
->>>>>>> 62042cd3
 
     const dependencies: Set<URN> = new Set<URN>(explicitURNDeps);
     for (const implicitDep of implicitDependencies) {
