--- conflicted
+++ resolved
@@ -73,16 +73,11 @@
 ) {
     const store = getStore();
 
-<<<<<<< HEAD
-    store.settings.monitor = monitor;
-    store.settings.engine = engine;
-=======
     monitor = undefined;
     engine = undefined;
 
     store.settings.monitor = undefined;
     store.settings.engine = undefined;
->>>>>>> 95776216
     store.settings.rpcDone = Promise.resolve();
     store.settings.featureSupport = {};
 
@@ -104,11 +99,8 @@
     store.supportsOutputValues = false;
     store.supportsDeletedWith = false;
     store.supportsAliasSpecs = false;
-<<<<<<< HEAD
     store.supportsTransforms = false;
     store.callbacks = undefined;
-=======
->>>>>>> 95776216
 }
 
 export function setMockOptions(
@@ -150,18 +142,10 @@
 /**
  * monitorSupportsFeature returns a promise that when resolved tells you if the resource monitor we are connected
  * to is able to support a particular feature.
-<<<<<<< HEAD
- */
-export async function monitorSupportsFeature(
-    monitorClient: resrpc.IResourceMonitorClient,
-    feature: string,
-): Promise<boolean> {
-=======
  *
  * @internal
  */
 async function monitorSupportsFeature(monitorClient: resrpc.IResourceMonitorClient, feature: string): Promise<boolean> {
->>>>>>> 95776216
     const req = new resproto.SupportsFeatureRequest();
     req.setId(feature);
 
@@ -189,8 +173,6 @@
     });
 
     return result;
-<<<<<<< HEAD
-=======
 }
 
 /**
@@ -207,8 +189,8 @@
         store.supportsOutputValues = await monitorSupportsFeature(monitorRef, "outputValues");
         store.supportsDeletedWith = await monitorSupportsFeature(monitorRef, "deletedWith");
         store.supportsAliasSpecs = await monitorSupportsFeature(monitorRef, "aliasSpecs");
-    }
->>>>>>> 95776216
+        store.supportsTransforms = await monitorSupportsFeature(monitorRef, "transformations");
+    }
 }
 
 /** @internal Used only for testing purposes. */
@@ -514,20 +496,7 @@
  */
 export async function setRootResource(res: ComponentResource): Promise<void> {
     // This is the first async point of program startup where we can query the resource monitor for its capabilities.
-<<<<<<< HEAD
-    const monitorRef = getMonitor();
-    if (monitorRef !== undefined) {
-        const store = getStore();
-        store.supportsSecrets = await monitorSupportsFeature(monitorRef, "secrets");
-        store.supportsResourceReferences = await monitorSupportsFeature(monitorRef, "resourceReferences");
-        store.supportsOutputValues = await monitorSupportsFeature(monitorRef, "outputValues");
-        store.supportsDeletedWith = await monitorSupportsFeature(monitorRef, "deletedWith");
-        store.supportsAliasSpecs = await monitorSupportsFeature(monitorRef, "aliasSpecs");
-        store.supportsTransforms = await monitorSupportsFeature(monitorRef, "transformations");
-    }
-=======
     await awaitFeatureSupport();
->>>>>>> 95776216
 
     const engineRef = getEngine();
     if (!engineRef) {
