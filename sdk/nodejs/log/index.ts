// Copyright 2016-2018, Pulumi Corporation.
//
// Licensed under the Apache License, Version 2.0 (the "License");
// you may not use this file except in compliance with the License.
// You may obtain a copy of the License at
//
//     http://www.apache.org/licenses/LICENSE-2.0
//
// Unless required by applicable law or agreed to in writing, software
// distributed under the License is distributed on an "AS IS" BASIS,
// WITHOUT WARRANTIES OR CONDITIONS OF ANY KIND, either express or implied.
// See the License for the specific language governing permissions and
// limitations under the License.

// The log module logs messages in a way that tightly integrates with the resource engine's interface.

import * as engrpc from "../proto/engine_grpc_pb";
import * as engproto from "../proto/engine_pb";
import * as resourceTypes from "../resource";
import { getEngine, rpcKeepAlive } from "../runtime/settings";
<<<<<<< HEAD
=======
import { getStore } from "../runtime/state";
const engproto = require("../proto/engine_pb.js");
>>>>>>> b353d95e

let lastLog: Promise<any> = Promise.resolve();

const messageLevels = {
    [engproto.LogSeverity.DEBUG]: "debug",
    [engproto.LogSeverity.INFO]: "info",
    [engproto.LogSeverity.WARNING]: "warn",
    [engproto.LogSeverity.ERROR]: "error",
};

/**
 * hasErrors returns true if any errors have occurred in the program.
 */
export function hasErrors(): boolean {
    return getStore().logErrorCount > 0;
}

/**
 * debug logs a debug-level message that is generally hidden from end-users.
 */
export function debug(msg: string, resource?: resourceTypes.Resource, streamId?: number, ephemeral?: boolean) {
    const engine = getEngine();
    if (engine) {
        return log(engine, engproto.LogSeverity.DEBUG, msg, resource, streamId, ephemeral);
    } else {
        return Promise.resolve();
    }
}

/**
 * info logs an informational message that is generally printed to stdout during resource operations.
 */
export function info(msg: string, resource?: resourceTypes.Resource, streamId?: number, ephemeral?: boolean) {
    const engine = getEngine();
    if (engine) {
        return log(engine, engproto.LogSeverity.INFO, msg, resource, streamId, ephemeral);
    } else {
        console.log(`info: [runtime] ${msg}`);
        return Promise.resolve();
    }
}

/**
 * warn logs a warning to indicate that something went wrong, but not catastrophically so.
 */
export function warn(msg: string, resource?: resourceTypes.Resource, streamId?: number, ephemeral?: boolean) {
    const engine = getEngine();
    if (engine) {
        return log(engine, engproto.LogSeverity.WARNING, msg, resource, streamId, ephemeral);
    } else {
        console.warn(`warning: [runtime] ${msg}`);
        return Promise.resolve();
    }
}

/**
 * error logs a fatal condition. Consider raising an exception after calling error to stop the Pulumi program.
 */
export function error(msg: string, resource?: resourceTypes.Resource, streamId?: number, ephemeral?: boolean) {
    getStore().logErrorCount++; // remember the error so we can suppress leaks.

    const engine = getEngine();
    if (engine) {
        return log(engine, engproto.LogSeverity.ERROR, msg, resource, streamId, ephemeral);
    } else {
        console.error(`error: [runtime] ${msg}`);
        return Promise.resolve();
    }
}

function log(
    engine: engrpc.EngineClient,
    sev: engproto.LogSeverity,
    msg: string,
    resource: resourceTypes.Resource | undefined,
    streamId: number | undefined,
    ephemeral: boolean | undefined,
): Promise<void> {
    // Ensure we log everything in serial order.
    const keepAlive: () => void = rpcKeepAlive();

    const urnPromise = resource ? resource.urn.promise() : Promise.resolve("");

    lastLog = Promise.all([lastLog, urnPromise]).then(([_, urn]) => {
        return new Promise<void>((resolve, reject) => {
            try {
                const req = new engproto.LogRequest();
                req.setSeverity(sev);
                req.setMessage(msg);
                req.setUrn(urn);
                req.setStreamid(streamId === undefined ? 0 : streamId);
                req.setEphemeral(ephemeral === true);
                engine.log(req, () => {
                    resolve(); // let the next log through
                    keepAlive(); // permit RPC channel tear-downs
                });
            } catch (err) {
                reject(err);
            }
        });
    });

    return lastLog.catch((err) => {
        // debug messages never go to stdout/err
        if (sev !== engproto.LogSeverity.DEBUG) {
            // if we're unable to deliver the log message, deliver to stderr instead
            console.error(
                `failed to deliver log message. \nerror: ${err} \noriginal message: ${msg}\n message severity: ${messageLevels[sev]}`,
            );
        }
        // we still need to free up the outstanding promise chain, whether or not delivery succeeded.
        keepAlive();
    });
}<|MERGE_RESOLUTION|>--- conflicted
+++ resolved
@@ -18,11 +18,7 @@
 import * as engproto from "../proto/engine_pb";
 import * as resourceTypes from "../resource";
 import { getEngine, rpcKeepAlive } from "../runtime/settings";
-<<<<<<< HEAD
-=======
 import { getStore } from "../runtime/state";
-const engproto = require("../proto/engine_pb.js");
->>>>>>> b353d95e
 
 let lastLog: Promise<any> = Promise.resolve();
 
