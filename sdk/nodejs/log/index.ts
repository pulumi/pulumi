// Copyright 2016-2018, Pulumi Corporation.  All rights reserved.

// The log module logs messages in a way that tightly integrates with the resource engine's interface.

import * as util from "util";
import { getEngine, rpcKeepAlive } from "../runtime/settings";
const engproto = require("../proto/engine_pb.js");

let errcnt = 0;
let lastLog: Promise<any> = Promise.resolve();

/**
 * hasErrors returns true if any errors have occurred in the program.
 */
export function hasErrors(): boolean {
    return errcnt > 0;
}

/**
 * debug logs a debug-level message that is generally hidden from end-users.
 */
export function debugX(urn: string, format: any, ...args: any[]): void {
    const msg: string = util.format(format, ...args);
    const engine: Object | undefined = getEngine();
    if (engine) {
        logX(engine, engproto.LogSeverity.DEBUG, urn, msg);
    }
    else {
        // ignore debug messages when no engine is available.
    }
}

/**
 * info logs an informational message that is generally printed to stdout during resource operations.
 */
export function infoX(urn: string, format: any, ...args: any[]): void {
    const msg: string = util.format(format, ...args);
    const engine: Object | undefined = getEngine();
    if (engine) {
        logX(engine, engproto.LogSeverity.INFO, urn, msg);
    }
    else {
        console.log(`info: [runtime] ${msg}`);
    }
}

/**
 * warn logs a warning to indicate that something went wrong, but not catastrophically so.
 */
export function warnX(urn: string, format: any, ...args: any[]): void {
    const msg: string = util.format(format, ...args);
    const engine: Object | undefined = getEngine();
    if (engine) {
        logX(engine, engproto.LogSeverity.WARNING, urn, msg);
    }
    else {
        console.warn(`warning: [runtime] ${msg}`);
    }
}

/**
 * error logs a fatal error to indicate that the tool should stop processing resource operations immediately.
 */
export function errorX(urn: string, format: any, ...args: any[]): void {
    errcnt++; // remember the error so we can suppress leaks.

    const msg: string = util.format(format, ...args);
    const engine: Object | undefined = getEngine();
    if (engine) {
        logX(engine, engproto.LogSeverity.ERROR, urn, msg);
    }
    else {
        console.error(`error: [runtime] ${msg}`);
    }
}

export function logX(engine: any, sev: any, urn: string, format: any, ...args: any[]): void {
    // Ensure we log everything in serial order.
    const msg: string = util.format(format, ...args);
    const keepAlive: () => void = rpcKeepAlive();
    lastLog = lastLog.then(() => {
<<<<<<< HEAD
        return new Promise((resolve) => {
            const req = new engproto.LogRequest();
            req.setSeverity(sev);
            req.setMessage(msg);
            req.setUrn(urn);
            engine.log(req, () => {
                resolve(); // let the next log through
                keepAlive(); // permit RPC channel tear-downs
            });
=======
        return new Promise((resolve, reject) => {
            try {
                const req = new engproto.LogRequest();
                req.setSeverity(sev);
                req.setMessage(msg);
                engine.log(req, () => {
                    resolve(); // let the next log through
                    keepAlive(); // permit RPC channel tear-downs
                });
            }
            catch (err) {
                reject(err);
            }
>>>>>>> 62042cd3
        });
    });
}
<|MERGE_RESOLUTION|>--- conflicted
+++ resolved
@@ -79,22 +79,12 @@
     const msg: string = util.format(format, ...args);
     const keepAlive: () => void = rpcKeepAlive();
     lastLog = lastLog.then(() => {
-<<<<<<< HEAD
-        return new Promise((resolve) => {
-            const req = new engproto.LogRequest();
-            req.setSeverity(sev);
-            req.setMessage(msg);
-            req.setUrn(urn);
-            engine.log(req, () => {
-                resolve(); // let the next log through
-                keepAlive(); // permit RPC channel tear-downs
-            });
-=======
         return new Promise((resolve, reject) => {
             try {
                 const req = new engproto.LogRequest();
                 req.setSeverity(sev);
                 req.setMessage(msg);
+                req.setUrn(urn);
                 engine.log(req, () => {
                     resolve(); // let the next log through
                     keepAlive(); // permit RPC channel tear-downs
@@ -103,7 +93,6 @@
             catch (err) {
                 reject(err);
             }
->>>>>>> 62042cd3
         });
     });
 }
