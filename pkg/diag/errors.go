// Copyright 2016-2018, Pulumi Corporation.
//
// Licensed under the Apache License, Version 2.0 (the "License");
// you may not use this file except in compliance with the License.
// You may obtain a copy of the License at
//
//     http://www.apache.org/licenses/LICENSE-2.0
//
// Unless required by applicable law or agreed to in writing, software
// distributed under the License is distributed on an "AS IS" BASIS,
// WITHOUT WARRANTIES OR CONDITIONS OF ANY KIND, either express or implied.
// See the License for the specific language governing permissions and
// limitations under the License.

package diag

import (
	"github.com/pulumi/pulumi/pkg/resource"
)

// newError registers a new error message underneath the given id.
func newError(urn resource.URN, id ID, message string) *Diag {
	return &Diag{URN: urn, ID: id, Message: message}
}

// Plan and apply errors are in the [2000,3000) range.

func GetPlanApplyFailedError(urn resource.URN) *Diag {
	return newError(urn, 2000, "Plan apply failed: %v")
}

func GetDuplicateResourceURNError(urn resource.URN) *Diag {
	return newError(urn, 2001, "Duplicate resource URN '%v'; try giving it a unique name")
}

func GetResourceInvalidError(urn resource.URN) *Diag {
	return newError(urn, 2002, "%v resource '%v' has a problem: %v")
}

func GetResourcePropertyInvalidValueError(urn resource.URN) *Diag {
	return newError(urn, 2003, "%v resource '%v's property '%v' value %v has a problem: %v")
}

func GetPreviewFailedError(urn resource.URN) *Diag {
	return newError(urn, 2005, "Preview failed: %v")
}

func GetBadProviderError(urn resource.URN) *Diag {
	return newError(urn, 2006, "bad provider reference '%v' for resource '%v': %v")
}

func GetUnknownProviderError(urn resource.URN) *Diag {
	return newError(urn, 2007, "unknown provider '%v' for resource '%v'")
}

func GetDuplicateResourceAliasError(urn resource.URN) *Diag {
	return newError(urn, 2008,
		"Duplicate resource alias '%v' applied to resource with URN '%v' conflicting with resource with URN '%v'",
	)
}

func GetTargetCouldNotBeFoundError() *Diag {
	return newError("", 2010, "Target '%v' could not be found in the stack.")
}

func GetTargetCouldNotBeFoundDidYouForgetError() *Diag {
	return newError("", 2011, "Target '%v' could not be found in the stack. "+
		"Did you forget to escape $ in your shell?")
}

func GetCannotDeleteParentResourceWithoutAlsoDeletingChildError() *Diag {
<<<<<<< HEAD
	return newError("", 2014, "Cannot delete parent resource '%v' without also deleting child '%v'.")
}

func GetResourceToUpdateCouldNotBeFoundError() *Diag {
	return newError("", 2015, "Resource to update '%v' could not be found in the stack.")
}

func GetResourceToUpdateCouldNotBeFoundDidYouForgetError() *Diag {
	return newError("", 2016, "Resource to update '%v' could not be found in the stack. "+
		"Did you forget to escape $ in your shell?")
=======
	return newError("", 2012, "Cannot delete parent resource '%v' without also deleting child '%v'.")
>>>>>>> 73375323
}<|MERGE_RESOLUTION|>--- conflicted
+++ resolved
@@ -69,8 +69,7 @@
 }
 
 func GetCannotDeleteParentResourceWithoutAlsoDeletingChildError() *Diag {
-<<<<<<< HEAD
-	return newError("", 2014, "Cannot delete parent resource '%v' without also deleting child '%v'.")
+	return newError("", 2012, "Cannot delete parent resource '%v' without also deleting child '%v'.")
 }
 
 func GetResourceToUpdateCouldNotBeFoundError() *Diag {
@@ -80,7 +79,4 @@
 func GetResourceToUpdateCouldNotBeFoundDidYouForgetError() *Diag {
 	return newError("", 2016, "Resource to update '%v' could not be found in the stack. "+
 		"Did you forget to escape $ in your shell?")
-=======
-	return newError("", 2012, "Cannot delete parent resource '%v' without also deleting child '%v'.")
->>>>>>> 73375323
 }