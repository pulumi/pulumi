// Copyright 2016-2018, Pulumi Corporation.
//
// Licensed under the Apache License, Version 2.0 (the "License");
// you may not use this file except in compliance with the License.
// You may obtain a copy of the License at
//
//     http://www.apache.org/licenses/LICENSE-2.0
//
// Unless required by applicable law or agreed to in writing, software
// distributed under the License is distributed on an "AS IS" BASIS,
// WITHOUT WARRANTIES OR CONDITIONS OF ANY KIND, either express or implied.
// See the License for the specific language governing permissions and
// limitations under the License.

package diag

import (
	"github.com/pulumi/pulumi/pkg/resource"
)

// newError registers a new error message underneath the given id.
func newError(urn resource.URN, id ID, message string) *Diag {
	return &Diag{URN: urn, ID: id, Message: message}
}

// Plan and apply errors are in the [2000,3000) range.

func GetPlanApplyFailedError(urn resource.URN) *Diag {
	return newError(urn, 2000, "Plan apply failed: %v")
}

func GetDuplicateResourceURNError(urn resource.URN) *Diag {
	return newError(urn, 2001, "Duplicate resource URN '%v'; try giving it a unique name")
}

func GetResourceInvalidError(urn resource.URN) *Diag {
	return newError(urn, 2002, "%v resource '%v' has a problem: %v")
}

func GetResourcePropertyInvalidValueError(urn resource.URN) *Diag {
	return newError(urn, 2003, "%v resource '%v's property '%v' value %v has a problem: %v")
}

func GetPreviewFailedError(urn resource.URN) *Diag {
	return newError(urn, 2005, "Preview failed: %v")
}

func GetBadProviderError(urn resource.URN) *Diag {
	return newError(urn, 2006, "bad provider reference '%v' for resource '%v': %v")
}

func GetUnknownProviderError(urn resource.URN) *Diag {
	return newError(urn, 2007, "unknown provider '%v' for resource '%v'")
}

func GetDuplicateResourceAliasError(urn resource.URN) *Diag {
	return newError(urn, 2008,
		"Duplicate resource alias '%v' applied to resource with URN '%v' conflicting with resource with URN '%v'",
	)
}

func GetResourceToRefreshCouldNotBeFoundError() *Diag {
	return newError("", 2010, "Resource to refresh '%v' could not be found in the stack.")
}

func GetResourceToRefreshCouldNotBeFoundDidYouForgetError() *Diag {
	return newError("", 2011, "Resource to refresh '%v' could not be found in the stack. "+
		"Did you forget to escape $ in your shell?")
}

func GetResourceToDeleteCouldNotBeFoundError() *Diag {
	return newError("", 2012, "Resource to delete '%v' could not be found in the stack.")
}

func GetResourceToDeleteCouldNotBeFoundDidYouForgetError() *Diag {
	return newError("", 2013, "Resource to delete '%v' could not be found in the stack. "+
		"Did you forget to escape $ in your shell?")
}

func GetCannotDeleteParentResourceWithoutAlsoDeletingChildError() *Diag {
	return newError("", 2014, "Cannot delete parent resource '%v' without also deleting child '%v'.")
<<<<<<< HEAD
}

func GetResourceToUpdateCouldNotBeFoundError() *Diag {
	return newError("", 2015, "Resource to update '%v' could not be found in the stack.")
}

func GetResourceToUpdateCouldNotBeFoundDidYouForgetError() *Diag {
	return newError("", 2016, "Resource to update '%v' could not be found in the stack. "+
		"Did you forget to escape $ in your shell?")
=======
>>>>>>> c1ff9c37
}<|MERGE_RESOLUTION|>--- conflicted
+++ resolved
@@ -79,7 +79,6 @@
 
 func GetCannotDeleteParentResourceWithoutAlsoDeletingChildError() *Diag {
 	return newError("", 2014, "Cannot delete parent resource '%v' without also deleting child '%v'.")
-<<<<<<< HEAD
 }
 
 func GetResourceToUpdateCouldNotBeFoundError() *Diag {
@@ -89,6 +88,4 @@
 func GetResourceToUpdateCouldNotBeFoundDidYouForgetError() *Diag {
 	return newError("", 2016, "Resource to update '%v' could not be found in the stack. "+
 		"Did you forget to escape $ in your shell?")
-=======
->>>>>>> c1ff9c37
 }