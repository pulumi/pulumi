--- conflicted
+++ resolved
@@ -64,8 +64,8 @@
 }
 
 func GetResourceToRefreshCouldNotBeFoundDidYouForgetError() *Diag {
-<<<<<<< HEAD
-	return newError("", 2011, "Resource to refresh '%v' could not be found in the stack. Did you forget to escape $ in your shell?")
+	return newError("", 2011, "Resource to refresh '%v' could not be found in the stack. "+
+		"Did you forget to escape $ in your shell?")
 }
 
 func GetResourceToDeleteCouldNotBeFoundError() *Diag {
@@ -73,9 +73,6 @@
 }
 
 func GetResourceToDeleteCouldNotBeFoundDidYouForgetError() *Diag {
-	return newError("", 2013, "Resource to delete '%v' could not be found in the stack. Did you forget to escape $ in your shell?")
-=======
-	return newError("", 2011, "Resource to refresh '%v' could not be found in the stack. "+
+	return newError("", 2013, "Resource to delete '%v' could not be found in the stack. "+
 		"Did you forget to escape $ in your shell?")
->>>>>>> 6d26c49c
 }