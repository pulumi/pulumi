--- conflicted
+++ resolved
@@ -65,47 +65,6 @@
 	Error   Severity = "error"
 )
 
-<<<<<<< HEAD
-type Color string
-
-const (
-	Always Color = "always"
-	Never  Color = "never"
-	Raw    Color = "raw"
-)
-
-func GetColor(debug bool, color string) (Color, error) {
-	switch color {
-	case "auto":
-		if debug {
-			// we will use color so long as we're not spewing to debug (which is colorless).
-			return Never, nil
-		}
-
-		return Always, nil
-	case string(Always):
-		return Always, nil
-	case string(Never):
-		return Never, nil
-	case string(Raw):
-		return Raw, nil
-	}
-
-	return Never, fmt.Errorf("unsupported color option: '%s'.  Supported values are: auto, always, never, raw", color)
-}
-
-func (c Color) Colorize(v string) string {
-	switch c {
-	case "raw":
-		// Don't touch the string.  Output control sequences as is.
-		return v
-	case "always":
-		// Convert the constrol sequences into appropriate console escapes for the platform we're on.
-		return colors.ColorizeText(v)
-	case "never":
-		// Remove all the colors that any other layers added.
-		return stripColors(v)
-=======
 type Color int
 
 const (
@@ -127,20 +86,11 @@
 	case Never:
 		// Remove all the colors that any other layers added.
 		return tagRegexp.ReplaceAllString(v, "")
->>>>>>> e4946a66
 	default:
 		panic("Unexpected color value: " + string(c))
 	}
 }
 
-<<<<<<< HEAD
-func stripColors(v string) string {
-	r, _ := regexp.Compile(`<\{%(.*?)%\}>`)
-	return r.ReplaceAllString(v, "")
-}
-
-=======
->>>>>>> e4946a66
 // FormatOptions controls the output style and content.
 type FormatOptions struct {
 	Pwd   string // the working directory.
