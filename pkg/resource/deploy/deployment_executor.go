// Copyright 2016-2024, Pulumi Corporation.
//
// Licensed under the Apache License, Version 2.0 (the "License");
// you may not use this file except in compliance with the License.
// You may obtain a copy of the License at
//
//     http://www.apache.org/licenses/LICENSE-2.0
//
// Unless required by applicable law or agreed to in writing, software
// distributed under the License is distributed on an "AS IS" BASIS,
// WITHOUT WARRANTIES OR CONDITIONS OF ANY KIND, either express or implied.
// See the License for the specific language governing permissions and
// limitations under the License.

package deploy

import (
	"context"
	"errors"
	"fmt"
	"strings"

	mapset "github.com/deckarep/golang-set/v2"
	"github.com/pulumi/pulumi/pkg/v3/resource/deploy/providers"
	"github.com/pulumi/pulumi/pkg/v3/resource/graph"
	"github.com/pulumi/pulumi/sdk/v3/go/common/diag"
	"github.com/pulumi/pulumi/sdk/v3/go/common/resource"
	"github.com/pulumi/pulumi/sdk/v3/go/common/resource/urn"
	"github.com/pulumi/pulumi/sdk/v3/go/common/slice"
	"github.com/pulumi/pulumi/sdk/v3/go/common/tokens"
	"github.com/pulumi/pulumi/sdk/v3/go/common/util/contract"
	"github.com/pulumi/pulumi/sdk/v3/go/common/util/logging"
	"github.com/pulumi/pulumi/sdk/v3/go/common/util/result"
)

// deploymentExecutor is responsible for taking a deployment and driving it to completion.
// Its primary responsibility is to own a `stepGenerator` and `stepExecutor`, serving
// as the glue that links the two subsystems together.
type deploymentExecutor struct {
	deployment *Deployment // The deployment that we are executing

	stepGen  *stepGenerator // step generator owned by this deployment
	stepExec *stepExecutor  // step executor owned by this deployment

	skipped mapset.Set[urn.URN] // The set of resources that have failed
}

// checkTargets validates that all the targets passed in refer to existing resources.  Diagnostics
// are generated for any target that cannot be found.  The target must either have existed in the stack
// prior to running the operation, or it must be the urn for a resource that was created.
func (ex *deploymentExecutor) checkTargets(targets UrnTargets) error {
	if !targets.IsConstrained() {
		return nil
	}

	olds := ex.deployment.olds
	var news map[resource.URN]bool
	if ex.stepGen != nil {
		news = ex.stepGen.urns
	}

	hasUnknownTarget := false
	for _, target := range targets.Literals() {
		hasOld := olds != nil && olds[target] != nil
		hasNew := news != nil && news[target]
		if !hasOld && !hasNew {
			hasUnknownTarget = true

			logging.V(7).Infof("Targeted resource could not be found in the stack [urn=%v]", target)
			if strings.Contains(string(target), "$") {
				ex.deployment.Diag().Errorf(diag.GetTargetCouldNotBeFoundError(), target)
			} else {
				ex.deployment.Diag().Errorf(diag.GetTargetCouldNotBeFoundDidYouForgetError(), target)
			}
		}
	}

	if hasUnknownTarget {
		return result.BailErrorf("one or more targets could not be found in the stack")
	}

	return nil
}

func (ex *deploymentExecutor) printPendingOperationsWarning() {
	pendingOperations := ""
	for _, op := range ex.deployment.prev.PendingOperations {
		pendingOperations = pendingOperations + fmt.Sprintf("  * %s, interrupted while %s\n", op.Resource.URN, op.Type)
	}

	resolutionMessage := "" +
		"These resources are in an unknown state because the Pulumi CLI was interrupted while " +
		"waiting for changes to these resources to complete. You should confirm whether or not the " +
		"operations listed completed successfully by checking the state of the appropriate provider. " +
		"For example, if you are using AWS, you can confirm using the AWS Console.\n" +
		"\n" +
		"Once you have confirmed the status of the interrupted operations, you can repair your stack " +
		"using `pulumi refresh` which will refresh the state from the provider you are using and " +
		"clear the pending operations if there are any.\n" +
		"\n" +
		"Note that `pulumi refresh` will need to be run interactively to clear pending CREATE operations."

	warning := "Attempting to deploy or update resources " +
		fmt.Sprintf("with %d pending operations from previous deployment.\n", len(ex.deployment.prev.PendingOperations)) +
		pendingOperations +
		resolutionMessage

	ex.deployment.Diag().Warningf(diag.RawMessage("" /*urn*/, warning))
}

// reportExecResult issues an appropriate diagnostic depending on went wrong.
func (ex *deploymentExecutor) reportExecResult(message string) {
	kind := "update"
	if ex.deployment.opts.DryRun {
		kind = "preview"
	}

	ex.reportError("", errors.New(kind+" "+message))
}

// reportError reports a single error to the executor's diag stream with the indicated URN for context.
func (ex *deploymentExecutor) reportError(urn resource.URN, err error) {
	ex.deployment.Diag().Errorf(diag.RawMessage(urn, err.Error()))
}

// Execute executes a deployment to completion, using the given cancellation context and running a preview
// or update.
func (ex *deploymentExecutor) Execute(callerCtx context.Context) (*Plan, error) {
	// Set up a goroutine that will signal cancellation to the deployment's plugins if the caller context is cancelled.
	// We do not hang this off of the context we create below because we do not want the failure of a single step to
	// cause other steps to fail.
	ex.skipped = mapset.NewSet[urn.URN]()
	done := make(chan bool)
	defer close(done)
	go func() {
		select {
		case <-callerCtx.Done():
			logging.V(4).Infof("deploymentExecutor.Execute(...): signalling cancellation to providers...")
			cancelErr := ex.deployment.ctx.Host.SignalCancellation()
			if cancelErr != nil {
				logging.V(4).Infof("deploymentExecutor.Execute(...): failed to signal cancellation to providers: %v", cancelErr)
			}
		case <-done:
			logging.V(4).Infof("deploymentExecutor.Execute(...): exiting provider canceller")
		}
	}()

	// If this deployment is an import, run the imports and exit.
	if ex.deployment.isImport {
		return ex.importResources(callerCtx)
	}

	// Before doing anything else, optionally refresh each resource in the base checkpoint.
	if ex.deployment.opts.Refresh {
		if ex.deployment.opts.RefreshProgram {
			// Begin iterating the source.
			src, err := ex.deployment.source.Iterate(callerCtx, ex.deployment)
			if err != nil {
				return nil, err
			}

			// Set up a step generator for this deployment.
			ex.stepGen = newStepGenerator(ex.deployment, true, false)

			// Derive a cancellable context for this deployment. We will only cancel this context if some piece of the
			// deployment's execution fails.
			ctx, cancel := context.WithCancel(callerCtx)

			// Set up an executor for this deployment.
			ex.stepExec = newStepExecutor(ctx, cancel, ex.deployment, false)

			// We iterate the source in its own goroutine because iteration is blocking and we want the main loop to be able to
			// respond to cancellation requests promptly.
			type nextEvent struct {
				Event SourceEvent
				Error error
			}
			incomingEvents := make(chan nextEvent)
			go func() {
				for {
					event, err := src.Next()
					select {
					case incomingEvents <- nextEvent{event, err}:
						if event == nil {
							return
						}
					case <-done:
						logging.V(4).Infof("deploymentExecutor.Execute(...): incoming events goroutine exiting")
						return
					}
				}
			}()

			// The main loop. We'll continuously select for incoming events and the cancellation signal. There are
			// a three ways we can exit this loop:
			//  1. The SourceIterator sends us a `nil` event. This means that we're done processing source events and
			//     we should begin processing deletes.
			//  2. The SourceIterator sends us an error. This means some error occurred in the source program and we
			//     should bail.
			//  3. The stepExecCancel cancel context gets canceled. This means some error occurred in the step executor
			//     and we need to bail. This can also happen if the user hits Ctrl-C.
			canceled, err := func() (bool, error) {
				logging.V(4).Infof("deploymentExecutor.Execute(...): waiting for incoming events")
				for {
					select {
					case event := <-incomingEvents:
						logging.V(4).Infof("deploymentExecutor.Execute(...): incoming event (nil? %v, %v)", event.Event == nil,
							event.Error)

						if event.Error != nil {
							if !result.IsBail(event.Error) {
								ex.reportError("", event.Error)
							}
							cancel()

							// We reported any errors above.  So we can just bail now.
							return false, result.BailError(event.Error)
						}

						if event.Event == nil {
							err := ex.refresh(callerCtx)
							if err != nil {
								if !result.IsBail(err) {
									logging.V(4).Infof("deploymentExecutor.Execute(...): error performing refreshes: %v", err)
									ex.reportError("", err)
									return false, result.BailError(err)
								}
							}
							return false, err
						}

						if err := ex.handleSingleEvent(event.Event); err != nil {
							if !result.IsBail(err) {
								logging.V(4).Infof("deploymentExecutor.Execute(...): error handling event: %v", err)
								ex.reportError(ex.deployment.generateEventURN(event.Event), err)
							}
							cancel()
							return false, result.BailError(err)
						}
					case <-ctx.Done():
						logging.V(4).Infof("deploymentExecutor.Execute(...): context finished: %v", ctx.Err())

						// NOTE: we use the presence of an error in the caller context in order to distinguish caller-initiated
						// cancellation from internally-initiated cancellation.
						return callerCtx.Err() != nil, nil
					}
				}
			}()

			ex.stepExec.WaitForCompletion()

			stepExecutorError := ex.stepExec.Errored()

			// Finalize the stack outputs.
			if e := ex.stepExec.stackOutputsEvent; e != nil {
				errored := err != nil || stepExecutorError != nil || ex.stepGen.Errored()
				finalizingStackOutputs := true
				if err := ex.stepExec.executeRegisterResourceOutputs(e, errored, finalizingStackOutputs); err != nil {
					return nil, result.BailError(err)
				}
			}

			logging.V(4).Infof("deploymentExecutor.Execute(...): step executor has completed")

			// Figure out if execution failed and why. Step generation and execution errors trump cancellation.
			if err != nil || stepExecutorError != nil || ex.stepGen.Errored() {
				// TODO(cyrusn): We seem to be losing any information about the original 'res's errors.  Should
				// we be doing a merge here?
				ex.reportExecResult("failed")
				if err != nil {
					return nil, result.BailError(err)
				}
				if stepExecutorError != nil {
					return nil, result.BailErrorf("step executor errored: %w", stepExecutorError)
				}
				return nil, result.BailErrorf("step generator errored")
			} else if canceled {
				ex.reportExecResult("canceled")
				return nil, result.BailErrorf("canceled")
			}

			// Else carry on to the proper deployment
		} else {
			// Fire up a worker pool and issue each refresh in turn.
			ctx, cancel := context.WithCancel(callerCtx)
			ex.stepExec = newStepExecutor(ctx, cancel, ex.deployment, true)

			if err := ex.refresh(callerCtx); err != nil {
				return nil, err
			}
		}
		if ex.deployment.opts.RefreshOnly {
			return nil, nil
		}
	} else if ex.deployment.prev != nil && len(ex.deployment.prev.PendingOperations) > 0 && !ex.deployment.opts.DryRun {
		// Print a warning for users that there are pending operations.
		// Explain that these operations can be cleared using pulumi refresh (except for CREATE operations)
		// since these require user intevention:
		ex.printPendingOperationsWarning()
	}

	if err := ex.checkTargets(ex.deployment.opts.ReplaceTargets); err != nil {
		return nil, err
	}

	// Begin iterating the source.
	src, err := ex.deployment.source.Iterate(callerCtx, ex.deployment)
	if err != nil {
		return nil, err
	}

	// Set up a step generator for this deployment.
<<<<<<< HEAD
	ex.stepGen = newStepGenerator(ex.deployment, false, ex.deployment.opts.DestroyProgram)
=======
	mode := updateMode
	if ex.deployment.opts.DestroyProgram {
		mode = destroyMode
	}
	ex.stepGen = newStepGenerator(ex.deployment, mode)
>>>>>>> 3fa06bfe

	// Derive a cancellable context for this deployment. We will only cancel this context if some piece of the
	// deployment's execution fails.
	ctx, cancel := context.WithCancel(callerCtx)

	// Set up a step generator and executor for this deployment.
	ex.stepExec = newStepExecutor(ctx, cancel, ex.deployment, false)

	// We iterate the source in its own goroutine because iteration is blocking and we want the main loop to be able to
	// respond to cancellation requests promptly.
	type nextEvent struct {
		Event SourceEvent
		Error error
	}
	incomingEvents := make(chan nextEvent)
	go func() {
		for {
			event, err := src.Next()
			select {
			case incomingEvents <- nextEvent{event, err}:
				if event == nil {
					return
				}
			case <-done:
				logging.V(4).Infof("deploymentExecutor.Execute(...): incoming events goroutine exiting")
				return
			}
		}
	}()

	// The main loop. We'll continuously select for incoming events and the cancellation signal. There are
	// a three ways we can exit this loop:
	//  1. The SourceIterator sends us a `nil` event. This means that we're done processing source events and
	//     we should begin processing deletes.
	//  2. The SourceIterator sends us an error. This means some error occurred in the source program and we
	//     should bail.
	//  3. The stepExecCancel cancel context gets canceled. This means some error occurred in the step executor
	//     and we need to bail. This can also happen if the user hits Ctrl-C.
	canceled, err := func() (bool, error) {
		logging.V(4).Infof("deploymentExecutor.Execute(...): waiting for incoming events")
		for {
			select {
			case event := <-incomingEvents:
				logging.V(4).Infof("deploymentExecutor.Execute(...): incoming event (nil? %v, %v)", event.Event == nil,
					event.Error)

				if event.Error != nil {
					if !result.IsBail(event.Error) {
						ex.reportError("", event.Error)
					}
					cancel()

					// We reported any errors above.  So we can just bail now.
					return false, result.BailError(event.Error)
				}

				if event.Event == nil {
					// Check targets before performDeletes mutates the initial Snapshot.
					targetErr := ex.checkTargets(ex.deployment.opts.Targets)

					err := ex.performDeletes(ctx, ex.deployment.opts.Targets)
					if err != nil {
						if !result.IsBail(err) {
							logging.V(4).Infof("deploymentExecutor.Execute(...): error performing deletes: %v", err)
							ex.reportError("", err)
							return false, result.BailError(err)
						}
					}

					if targetErr != nil {
						// Propagate the target error as it hasn't been reported yet.
						return false, targetErr
					}
					return false, nil
				}

				if err := ex.handleSingleEvent(event.Event); err != nil {
					if !result.IsBail(err) {
						logging.V(4).Infof("deploymentExecutor.Execute(...): error handling event: %v", err)
						ex.reportError(ex.deployment.generateEventURN(event.Event), err)
					}
					cancel()
					return false, result.BailError(err)
				}
			case <-ctx.Done():
				logging.V(4).Infof("deploymentExecutor.Execute(...): context finished: %v", ctx.Err())

				// NOTE: we use the presence of an error in the caller context in order to distinguish caller-initiated
				// cancellation from internally-initiated cancellation.
				return callerCtx.Err() != nil, nil
			}
		}
	}()

	ex.stepExec.WaitForCompletion()

	stepExecutorError := ex.stepExec.Errored()

	// Finalize the stack outputs.
	if e := ex.stepExec.stackOutputsEvent; e != nil {
		errored := err != nil || stepExecutorError != nil || ex.stepGen.Errored()
		finalizingStackOutputs := true
		if err := ex.stepExec.executeRegisterResourceOutputs(e, errored, finalizingStackOutputs); err != nil {
			return nil, result.BailError(err)
		}
	}

	logging.V(4).Infof("deploymentExecutor.Execute(...): step executor has completed")

	// Check that we did operations for everything expected in the plan. We mutate ResourcePlan.Ops as we run
	// so by the time we get here everything in the map should have an empty ops list (except for unneeded
	// deletes). We skip this check if we already have an error, chances are if the deployment failed lots of
	// operations wouldn't have got a chance to run so we'll spam errors about all of those failed operations
	// making it less clear to the user what the root cause error was.
	if err == nil && ex.deployment.plan != nil {
		for urn, resourcePlan := range ex.deployment.plan.ResourcePlans {
			if len(resourcePlan.Ops) != 0 {
				if len(resourcePlan.Ops) == 1 && resourcePlan.Ops[0] == OpDelete {
					// We haven't done a delete for this resource check if it was in the snapshot,
					// if it's already gone this wasn't done because it wasn't needed
					found := false
					for i := range ex.deployment.prev.Resources {
						if ex.deployment.prev.Resources[i].URN == urn {
							found = true
							break
						}
					}

					// Didn't find the resource in the old snapshot so this was just an unneeded delete
					if !found {
						continue
					}
				}

				rErr := fmt.Errorf("expected resource operations for %v but none were seen", urn)
				logging.V(4).Infof("deploymentExecutor.Execute(...): error handling event: %v", rErr)
				ex.reportError(urn, rErr)
				err = errors.Join(err, rErr)
			}
		}
		// If we made any errors above wrap it in a bail
		if err != nil {
			err = result.BailError(err)
		}
	}

	if err != nil && result.IsBail(err) {
		return nil, err
	}

	// If the step generator and step executor were both successful, then we send all the resources
	// observed to be analyzed. Otherwise, this step is skipped.
	if err == nil && stepExecutorError == nil {
		err := ex.stepGen.AnalyzeResources()
		if err != nil {
			if !result.IsBail(err) {
				logging.V(4).Infof("deploymentExecutor.Execute(...): error analyzing resources: %v", err)
				ex.reportError("", err)
			}
			return nil, result.BailErrorf("failed to analyze resources: %v", err)
		}
	}

	// Figure out if execution failed and why. Step generation and execution errors trump cancellation.
	if err != nil || stepExecutorError != nil || ex.stepGen.Errored() {
		// TODO(cyrusn): We seem to be losing any information about the original 'res's errors.  Should
		// we be doing a merge here?
		ex.reportExecResult("failed")
		if err != nil {
			return nil, result.BailError(err)
		}
		if stepExecutorError != nil {
			return nil, result.BailErrorf("step executor errored: %w", stepExecutorError)
		}
		return nil, result.BailErrorf("step generator errored")
	} else if canceled {
		ex.reportExecResult("canceled")
		return nil, result.BailErrorf("canceled")
	}

	return ex.deployment.newPlans.plan(), err
}

func (ex *deploymentExecutor) performDeletes(
	ctx context.Context, targetsOpt UrnTargets,
) error {
	defer func() {
		// We're done here - signal completion so that the step executor knows to terminate.
		ex.stepExec.SignalCompletion()
	}()

	prev := ex.deployment.prev
	if prev == nil || len(prev.Resources) == 0 {
		return nil
	}

	logging.V(7).Infof("performDeletes(...): beginning")

	// GenerateDeletes mutates state we need to lock the step executor while we do this.
	ex.stepExec.Lock()

	// At this point we have generated the set of resources above that we would normally want to
	// delete.  However, if the user provided -target's we will only actually delete the specific
	// resources that are in the set explicitly asked for.
	deleteSteps, err := ex.stepGen.GenerateDeletes(targetsOpt)
	// Regardless of if this error'd or not the step executor needs unlocking
	ex.stepExec.Unlock()
	if err != nil {
		logging.V(7).Infof("performDeletes(...): generating deletes produced error result")
		return err
	}

	deleteChains := ex.stepGen.ScheduleDeletes(deleteSteps)

	// ScheduleDeletes gives us a list of lists of steps. Each list of steps can safely be executed
	// in parallel, but each list must execute completes before the next list can safely begin
	// executing.
	//
	// This is not "true" delete parallelism, since there may be resources that could safely begin
	// deleting but we won't until the previous set of deletes fully completes. This approximation
	// is conservative, but correct.
	erroredDeps := mapset.NewSet[*resource.State]()
	seenErrors := mapset.NewSet[Step]()
	for _, antichain := range deleteChains {
		erroredSteps := ex.stepExec.GetErroredSteps()
		for _, step := range erroredSteps {
			// If we've already seen this error or the step isn't in the graph we can skip it.
			//
			// We also skip checking for dependencies of the error if it is not in the dependency graph.
			// This can happen if an earlier create failed, thus the resource wouldn't have been added
			// to the graph.  Since the resource was just tried to be  created it couldn't have any dependencies
			// that should be deleted either.
			if seenErrors.Contains(step) {
				continue
			}
			for _, r := range []*resource.State{step.Res(), step.Old()} {
				if r != nil && ex.deployment.depGraph.Contains(r) {
					deps := ex.deployment.depGraph.TransitiveDependenciesOf(r)
					erroredDeps = erroredDeps.Union(deps)
				}
			}
		}
		seenErrors.Append(erroredSteps...)
		newChain := make([]Step, 0, len(antichain))
		for _, step := range antichain {
			if !erroredDeps.Contains(step.Res()) {
				newChain = append(newChain, step)
			}
		}
		antichain = newChain

		logging.V(4).Infof("deploymentExecutor.Execute(...): beginning delete antichain")
		tok := ex.stepExec.ExecuteParallel(antichain)
		tok.Wait(ctx)
		logging.V(4).Infof("deploymentExecutor.Execute(...): antichain complete")
	}

	return nil
}

func doesStepDependOn(step Step, skipped mapset.Set[urn.URN]) bool {
	_, allDeps := step.Res().GetAllDependencies()
	for _, dep := range allDeps {
		if skipped.Contains(dep.URN) {
			return true
		}
	}

	return false
}

// handleSingleEvent handles a single source event. For all incoming events, it produces a chain that needs
// to be executed and schedules the chain for execution.
func (ex *deploymentExecutor) handleSingleEvent(event SourceEvent) error {
	contract.Requiref(event != nil, "event", "must not be nil")

	var steps []Step
	var err error
	switch e := event.(type) {
	case RegisterResourceEvent:
		logging.V(4).Infof("deploymentExecutor.handleSingleEvent(...): received RegisterResourceEvent")
		steps, err = ex.stepGen.GenerateSteps(e)
	case ReadResourceEvent:
		logging.V(4).Infof("deploymentExecutor.handleSingleEvent(...): received ReadResourceEvent")
		steps, err = ex.stepGen.GenerateReadSteps(e)
	case RegisterResourceOutputsEvent:
		logging.V(4).Infof("deploymentExecutor.handleSingleEvent(...): received register resource outputs")
		return ex.stepExec.ExecuteRegisterResourceOutputs(e)
	}

	if err != nil {
		return err
	}
	// Exclude the steps that depend on errored steps if ContinueOnError is set.
	newSteps := slice.Prealloc[Step](len(steps))
	skipped := false
	for _, errored := range ex.stepExec.GetErroredSteps() {
		ex.skipped.Add(errored.Res().URN)
	}
	for _, step := range steps {
		if doesStepDependOn(step, ex.skipped) {
			step.Skip()
			ex.skipped.Add(step.Res().URN)
			skipped = true
			continue
		}
		newSteps = append(newSteps, step)
	}

	// If we pass an empty chain to the step executors the workers will shut down.  However we don't want that
	// if we just skipped a step because its dependencies errored out.  Return early in that case.
	if skipped && len(newSteps) == 0 {
		return nil
	}

	ex.stepExec.ExecuteSerial(newSteps)
	return nil
}

// import imports a list of resources into a stack.
func (ex *deploymentExecutor) importResources(callerCtx context.Context) (*Plan, error) {
	if len(ex.deployment.imports) == 0 {
		return nil, nil
	}

	// Create an executor for this import.
	ctx, cancel := context.WithCancel(callerCtx)
	stepExec := newStepExecutor(ctx, cancel, ex.deployment, true)

	importer := &importer{
		deployment: ex.deployment,
		executor:   stepExec,
	}
	err := importer.importResources(ctx)
	stepExec.SignalCompletion()
	stepExec.WaitForCompletion()

	// NOTE: we use the presence of an error in the caller context in order to distinguish caller-initiated
	// cancellation from internally-initiated cancellation.
	canceled := callerCtx.Err() != nil

	stepExecutorError := stepExec.Errored()
	if err != nil || stepExecutorError != nil {
		if err != nil && !result.IsBail(err) {
			ex.reportExecResult(fmt.Sprintf("failed: %s", err))
		} else {
			ex.reportExecResult("failed")
		}
		if err != nil {
			return nil, result.BailError(err)
		}
		return nil, result.BailErrorf("step executor errored: %w", stepExecutorError)
	} else if canceled {
		ex.reportExecResult("canceled")
		return nil, result.BailErrorf("canceled")
	}
	return ex.deployment.newPlans.plan(), nil
}

// refresh refreshes the state of the base checkpoint file for the current deployment in memory.
func (ex *deploymentExecutor) refresh(callerCtx context.Context) error {
	waitForStepExec := true
	defer func() {
		// If we exit early out of this function we still need to signal and wait for the step executor
		if waitForStepExec {
			ex.stepExec.SignalCompletion()
			ex.stepExec.WaitForCompletion()
		}
	}()

	prev := ex.deployment.prev
	if prev == nil || len(prev.Resources) == 0 {
		return nil
	}

	// Make sure if there were any targets specified, that they all refer to existing resources.
	if err := ex.checkTargets(ex.deployment.opts.Targets); err != nil {
		return err
	}

	// If the user did not provide any --target's, create a refresh step for each resource in the
	// old snapshot.  If they did provider --target's then only create refresh steps for those
	// specific targets.
	steps := []Step{}
	resourceToStep := map[*resource.State]Step{}
	for _, res := range prev.Resources {
		// If we've already refreshed this resource then skip it
		if ex.stepGen != nil && ex.stepGen.urns[res.URN] {
			if step, ok := ex.stepGen.refreshes[res.URN]; ok {
				// This resource was refreshed
				resourceToStep[res] = step
				continue
			}
		}

		if ex.deployment.opts.Targets.Contains(res.URN) {
			// For each resource we're going to refresh we need to ensure we have a provider for it,
			// for default provider we want to pull the latest config, which may trigger an update.
			if res.Provider != "" {
				providerRef, err := providers.ParseReference(res.Provider)
				if err != nil {
					return fmt.Errorf("invalid provider reference %v: %w", res.Provider, err)
				}

				_, has := ex.deployment.GetProvider(providerRef)
				if !has {
					// We need to create the provider in the registry, find its old state and just "Same" it.
					var providerResource *resource.State
					for _, r := range ex.deployment.prev.Resources {
						if r.URN == providerRef.URN() && r.ID == providerRef.ID() {
							providerResource = r
							break
						}
					}
					if providerResource == nil {
						return fmt.Errorf("could not find provider %v", providerRef)
					}
					// Unless its a default provider, in which case we want to update it's config
					if providers.IsDefaultProvider(providerResource.URN) {
						pkg := tokens.Package(providerResource.Type.Name())
						inputs, err := ex.deployment.target.GetPackageConfig(pkg)
						if err != nil {
							return err
						}

						for k := range inputs {
							providerResource.Inputs[k] = inputs[k]
						}
					}
					// TODO: THIS IS WRONG WE NEED TO SEND TO STEPGEN
					err := ex.deployment.SameProvider(providerResource)
					if err != nil {
						return fmt.Errorf("could not create provider %v: %w", providerRef, err)
					}
				}
			}

			step := NewRefreshStep(ex.deployment, nil, res)
			steps = append(steps, step)
			resourceToStep[res] = step
		}
	}

	ex.stepExec.ExecuteParallel(steps)
	ex.stepExec.SignalCompletion()
	ex.stepExec.WaitForCompletion()
	waitForStepExec = false

	ex.rebuildBaseState(resourceToStep)

	// NOTE: we use the presence of an error in the caller context in order to distinguish caller-initiated
	// cancellation from internally-initiated cancellation.
	canceled := callerCtx.Err() != nil

	stepExecutorError := ex.stepExec.Errored()
	if stepExecutorError != nil {
		ex.reportExecResult("failed")
		return result.BailErrorf("step executor errored: %w", stepExecutorError)
	} else if canceled {
		ex.reportExecResult("canceled")
		return result.BailErrorf("canceled")
	}
	return nil
}

func (ex *deploymentExecutor) rebuildBaseState(
	resourceToStep map[*resource.State]Step,
) {
	// Rebuild this deployment's map of old resources and dependency graph, stripping out any deleted
	// resources and repairing dependency lists as necessary. Note that this updates the base
	// snapshot _in memory_, so it is critical that any components that use the snapshot refer to
	// the same instance and avoid reading it concurrently with this rebuild.
	//
	// The process of repairing dependency lists is a bit subtle. Because multiple physical
	// resources may share a URN, the ability of a particular URN to be referenced in a dependency
	// list can change based on the dependent resource's position in the resource list. For example,
	// consider the following list of resources, where each resource is a (URN, ID, Dependencies)
	// tuple:
	//
	//     [ (A, 0, []), (B, 0, [A]), (A, 1, []), (A, 2, []), (C, 0, [A]) ]
	//
	// Let `(A, 0, [])` and `(A, 2, [])` be deleted by the refresh. This produces the following
	// intermediate list before dependency lists are repaired:
	//
	//     [ (B, 0, [A]), (A, 1, []), (C, 0, [A]) ]
	//
	// In order to repair the dependency lists, we iterate over the intermediate resource list,
	// keeping track of which URNs refer to at least one physical resource at each point in the
	// list, and remove any dependencies that refer to URNs that do not refer to any physical
	// resources. This process produces the following final list:
	//
	//     [ (B, 0, []), (A, 1, []), (C, 0, [A]) ]
	//
	// Note that the correctness of this process depends on the fact that the list of resources is a
	// topological sort of its corresponding dependency graph, so a resource always appears in the
	// list after any resources on which it may depend.
	resources := []*resource.State{}
	referenceable := make(map[resource.URN]bool)
	olds := make(map[resource.URN]*resource.State)
	for _, s := range ex.deployment.prev.Resources {
		var old, new *resource.State
		if step, has := resourceToStep[s]; has {
			// We produced a refresh step for this specific resource.  Use the new information about
			// its dependencies during the update.
			old = step.Old()
			new = step.New()
		} else {
			// We didn't do anything with this resource.  However, we still may want to update its
			// dependencies.  So use this resource itself as the 'new' one to update.
			old = s
			new = s
		}

		if new == nil {
			contract.Assertf(old.Custom, "expected custom resource")
			contract.Assertf(!providers.IsProviderType(old.Type), "expected non-provider resource")
			continue
		}

		newDeps := []resource.URN{}
		newPropDeps := map[resource.PropertyKey][]resource.URN{}

		_, allDeps := new.GetAllDependencies()
		for _, dep := range allDeps {
			switch dep.Type {
			case resource.ResourceParent:
				// We handle parents separately later on (see undangleParentResources),
				// so we'll skip over them here.
				continue
			case resource.ResourceDependency:
				if referenceable[dep.URN] {
					newDeps = append(newDeps, dep.URN)
				}
			case resource.ResourcePropertyDependency:
				if referenceable[dep.URN] {
					newPropDeps[dep.Key] = append(newPropDeps[dep.Key], dep.URN)
				}
			case resource.ResourceDeletedWith:
				if !referenceable[dep.URN] {
					new.DeletedWith = ""
				}
			}
		}

		// Since we can only have shrunk the sets of dependencies and property
		// dependencies, we'll only update them if they were non empty to begin
		// with. This is to avoid e.g. replacing a nil input with an non-nil but
		// empty output, which while equivalent in many cases is not the same and
		// could result in subtly different behaviour in some parts of the engine.
		if len(new.Dependencies) > 0 {
			new.Dependencies = newDeps
		}
		if len(new.PropertyDependencies) > 0 {
			new.PropertyDependencies = newPropDeps
		}

		// Add this resource to the resource list and mark it as referenceable.
		resources = append(resources, new)
		referenceable[new.URN] = true

		// Do not record resources that are pending deletion in the "olds" lookup table.
		if !new.Delete {
			olds[new.URN] = new
		}
	}

	undangleParentResources(olds, resources)

	ex.deployment.prev.Resources = resources
	ex.deployment.olds, ex.deployment.depGraph = olds, graph.NewDependencyGraph(resources)
}

func undangleParentResources(undeleted map[resource.URN]*resource.State, resources []*resource.State) {
	// Since a refresh may delete arbitrary resources, we need to handle the case where
	// the parent of a still existing resource is deleted.
	//
	// Invalid parents need to be fixed since otherwise they leave the state invalid, and
	// the user sees an error:
	// ```
	// snapshot integrity failure; refusing to use it: child resource ${validURN} refers to missing parent ${deletedURN}
	// ```
	// To solve the problem we traverse the topologically sorted list of resources in
	// order, setting newly invalidated parent URNS to the URN of the parent's parent.
	//
	// This can be illustrated by an example. Consider the graph of resource parents:
	//
	//         A            xBx
	//       /   \           |
	//    xCx      D        xEx
	//     |     /   \       |
	//     F    G     xHx    I
	//
	// When a capital letter is marked for deletion, it is bracketed by `x`s.
	// We can obtain a topological sort by reading left to right, top to bottom.
	//
	// A..D -> valid parents, so we do nothing
	// E -> The parent of E is marked for deletion, so set E.Parent to E.Parent.Parent.
	//      Since B (E's parent) has no parent, we set E.Parent to "".
	// F -> The parent of F is marked for deletion, so set F.Parent to F.Parent.Parent.
	//      We set F.Parent to "A"
	// G, H -> valid parents, do nothing
	// I -> The parent of I is marked for deletion, so set I.Parent to I.Parent.Parent.
	//      The parent of I has parent "", (since we addressed the parent of E
	//      previously), so we set I.Parent = "".
	//
	// The new graph looks like this:
	//
	//         A        xBx   xEx   I
	//       / | \
	//     xCx F  D
	//          /   \
	//         G    xHx
	// We observe that it is perfectly valid for deleted nodes to be leaf nodes, but they
	// cannot be intermediary nodes.
	_, hasEmptyValue := undeleted[""]
	contract.Assertf(!hasEmptyValue, "the zero value for an URN is not a valid URN")
	availableParents := map[resource.URN]resource.URN{}
	for _, r := range resources {
		if _, ok := undeleted[r.Parent]; !ok {
			// Since existing must obey a topological sort, we have already addressed
			// p.Parent. Since we know that it doesn't dangle, and that r.Parent no longer
			// exists, we set r.Parent as r.Parent.Parent.
			r.Parent = availableParents[r.Parent]
		}
		availableParents[r.URN] = r.Parent
	}
}<|MERGE_RESOLUTION|>--- conflicted
+++ resolved
@@ -160,7 +160,7 @@
 			}
 
 			// Set up a step generator for this deployment.
-			ex.stepGen = newStepGenerator(ex.deployment, true, false)
+			ex.stepGen = newStepGenerator(ex.deployment, refreshMode)
 
 			// Derive a cancellable context for this deployment. We will only cancel this context if some piece of the
 			// deployment's execution fails.
@@ -310,15 +310,11 @@
 	}
 
 	// Set up a step generator for this deployment.
-<<<<<<< HEAD
-	ex.stepGen = newStepGenerator(ex.deployment, false, ex.deployment.opts.DestroyProgram)
-=======
 	mode := updateMode
 	if ex.deployment.opts.DestroyProgram {
 		mode = destroyMode
 	}
 	ex.stepGen = newStepGenerator(ex.deployment, mode)
->>>>>>> 3fa06bfe
 
 	// Derive a cancellable context for this deployment. We will only cancel this context if some piece of the
 	// deployment's execution fails.
