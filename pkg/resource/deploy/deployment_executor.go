--- conflicted
+++ resolved
@@ -104,17 +104,6 @@
 		pendingOperations = pendingOperations + fmt.Sprintf("  * %s, interrupted while %s\n", op.Resource.URN, op.Type)
 	}
 
-<<<<<<< HEAD
-	resolutionMessage := `These resources are in an unknown state because the Pulumi CLI was interrupted while
-waiting for changes to these resources to complete. You should confirm whether or not the
-operations listed completed successfully by checking the state of the appropriate provider.
-For example, if you are using AWS, you can confirm using the AWS Console.
-	
-Once you have confirmed the status of the interrupted operations, you can repair your stack
-using 'pulumi refresh' which will refresh the state from the provider you are using and 
-clear the pending operations if there are any. For pending CREATE operations 'pulumi refresh'
-will ask you what to do for each operation.`
-=======
 	resolutionMessage := "" +
 		"These resources are in an unknown state because the Pulumi CLI was interrupted while " +
 		"waiting for changes to these resources to complete. You should confirm whether or not the " +
@@ -125,12 +114,7 @@
 		"using `pulumi refresh` which will refresh the state from the provider you are using and " +
 		"clear the pending operations if there are any.\n" +
 		"\n" +
-		"Note that `pulumi refresh` will not clear pending CREATE operations since those could have resulted in resources " +
-		"which are not tracked by pulumi. To repair the stack and remove pending CREATE operation, " +
-		"use `pulumi stack export` which will  export your stack to a file. For each operation that succeeded, " +
-		"remove that operation from the \"pending_operations\" section of the file. Once this is complete, " +
-		"use `pulumi stack import` to import the repaired stack."
->>>>>>> 89b08f3f
+		"Note that `pulumi refresh` will need to be run interactively to clear pending CREATE operations."
 
 	warning := "Attempting to deploy or update resources " +
 		fmt.Sprintf("with %d pending operations from previous deployment.\n", len(ex.deployment.prev.PendingOperations)) +
