--- conflicted
+++ resolved
@@ -602,7 +602,6 @@
 	// specific targets.
 	steps := []Step{}
 	resourceToStep := map[*resource.State]Step{}
-<<<<<<< HEAD
 
 	// We also keep track of dependents as we find them in order to exclude
 	// transitive dependents as well.
@@ -648,37 +647,35 @@
 			}
 		}
 	} else {
+		targetsActual := ex.deployment.opts.Targets
+
 		for _, res := range prev.Resources {
-=======
-	targetsActual := ex.deployment.opts.Targets
-
-	for _, res := range prev.Resources {
-		if targetsActual.Contains(res.URN) {
->>>>>>> 500f6135
-			// For each resource we're going to refresh we need to ensure we have a provider for it
-			err := ex.deployment.EnsureProvider(res.Provider)
-			if err != nil {
-				return fmt.Errorf("could not load provider for resource %v: %w", res.URN, err)
-			}
-
-			step := NewRefreshStep(ex.deployment, res)
-			steps = append(steps, step)
-			resourceToStep[res] = step
-		} else if ex.deployment.opts.TargetDependents {
-			// The provider reference is already ensured.
-			_, allDeps := res.GetAllDependencies()
-
-			// Because we always visit a target before its dependents, these
-			// dependents will all be caught by the check at the start of this
-			// loop.
-			for _, dep := range allDeps {
-				if targetsActual.Contains(dep.URN) {
-					step := NewRefreshStep(ex.deployment, res)
-					steps = append(steps, step)
-					resourceToStep[res] = step
-
-					targetsActual.addLiteral(res.URN)
-					break
+			if targetsActual.Contains(res.URN) {
+				// For each resource we're going to refresh we need to ensure we have a provider for it
+				err := ex.deployment.EnsureProvider(res.Provider)
+				if err != nil {
+					return fmt.Errorf("could not load provider for resource %v: %w", res.URN, err)
+				}
+
+				step := NewRefreshStep(ex.deployment, res)
+				steps = append(steps, step)
+				resourceToStep[res] = step
+			} else if ex.deployment.opts.TargetDependents {
+				// The provider reference is already ensured.
+				_, allDeps := res.GetAllDependencies()
+
+				// Because we always visit a target before its dependents, these
+				// dependents will all be caught by the check at the start of this
+				// loop.
+				for _, dep := range allDeps {
+					if targetsActual.Contains(dep.URN) {
+						step := NewRefreshStep(ex.deployment, res)
+						steps = append(steps, step)
+						resourceToStep[res] = step
+
+						targetsActual.addLiteral(res.URN)
+						break
+					}
 				}
 			}
 		}
