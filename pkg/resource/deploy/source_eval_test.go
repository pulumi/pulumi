// Copyright 2016-2023, Pulumi Corporation.
//
// Licensed under the Apache License, Version 2.0 (the "License");
// you may not use this file except in compliance with the License.
// You may obtain a copy of the License at
//
//     http://www.apache.org/licenses/LICENSE-2.0
//
// Unless required by applicable law or agreed to in writing, software
// distributed under the License is distributed on an "AS IS" BASIS,
// WITHOUT WARRANTIES OR CONDITIONS OF ANY KIND, either express or implied.
// See the License for the specific language governing permissions and
// limitations under the License.

package deploy

import (
	"bytes"
	"context"
	"encoding/json"
	"errors"
	"reflect"
	"strings"
	"sync"
	"sync/atomic"
	"testing"

	"github.com/blang/semver"
	opentracing "github.com/opentracing/opentracing-go"
	"github.com/stretchr/testify/assert"
	"github.com/stretchr/testify/require"
	"google.golang.org/grpc/codes"
	"google.golang.org/grpc/metadata"
	"google.golang.org/grpc/status"
	"google.golang.org/protobuf/types/known/emptypb"

	"github.com/pulumi/pulumi/pkg/v3/resource/deploy/deploytest"
	"github.com/pulumi/pulumi/pkg/v3/resource/deploy/providers"
	"github.com/pulumi/pulumi/sdk/v3/go/common/resource"
	"github.com/pulumi/pulumi/sdk/v3/go/common/resource/config"
	"github.com/pulumi/pulumi/sdk/v3/go/common/resource/plugin"
	"github.com/pulumi/pulumi/sdk/v3/go/common/testing/diagtest"
	"github.com/pulumi/pulumi/sdk/v3/go/common/tokens"
	"github.com/pulumi/pulumi/sdk/v3/go/common/util/contract"
	"github.com/pulumi/pulumi/sdk/v3/go/common/workspace"
	"github.com/pulumi/pulumi/sdk/v3/go/property"
	pulumirpc "github.com/pulumi/pulumi/sdk/v3/proto/go"
)

//
// Mock resource monitor.
//

type mockResmon struct {
	AddressF func() string

	CancelF func() error

	InvokeF func(ctx context.Context,
		req *pulumirpc.ResourceInvokeRequest) (*pulumirpc.InvokeResponse, error)

	CallF func(ctx context.Context,
		req *pulumirpc.ResourceCallRequest) (*pulumirpc.CallResponse, error)

	ReadResourceF func(ctx context.Context,
		req *pulumirpc.ReadResourceRequest) (*pulumirpc.ReadResourceResponse, error)

	RegisterResourceF func(ctx context.Context,
		req *pulumirpc.RegisterResourceRequest) (*pulumirpc.RegisterResourceResponse, error)

	RegisterResourceOutputsF func(ctx context.Context,
		req *pulumirpc.RegisterResourceOutputsRequest) (*emptypb.Empty, error)

	AbortChanF func() <-chan bool
}

var _ SourceResourceMonitor = (*mockResmon)(nil)

func (rm *mockResmon) AbortChan() <-chan bool {
	if rm.AbortChanF != nil {
		return rm.AbortChanF()
	}
	panic("not implemented")
}

func (rm *mockResmon) Address() string {
	if rm.AddressF != nil {
		return rm.AddressF()
	}
	panic("not implemented")
}

func (rm *mockResmon) Cancel() error {
	if rm.CancelF != nil {
		return rm.CancelF()
	}
	panic("not implemented")
}

func (rm *mockResmon) Invoke(ctx context.Context,
	req *pulumirpc.ResourceInvokeRequest,
) (*pulumirpc.InvokeResponse, error) {
	if rm.InvokeF != nil {
		return rm.InvokeF(ctx, req)
	}
	panic("not implemented")
}

func (rm *mockResmon) Call(ctx context.Context,
	req *pulumirpc.ResourceCallRequest,
) (*pulumirpc.CallResponse, error) {
	if rm.CallF != nil {
		return rm.CallF(ctx, req)
	}
	panic("not implemented")
}

func (rm *mockResmon) ReadResource(ctx context.Context,
	req *pulumirpc.ReadResourceRequest,
) (*pulumirpc.ReadResourceResponse, error) {
	if rm.ReadResourceF != nil {
		return rm.ReadResourceF(ctx, req)
	}
	panic("not implemented")
}

func (rm *mockResmon) RegisterResource(ctx context.Context,
	req *pulumirpc.RegisterResourceRequest,
) (*pulumirpc.RegisterResourceResponse, error) {
	if rm.RegisterResourceF != nil {
		return rm.RegisterResourceF(ctx, req)
	}
	panic("not implemented")
}

func (rm *mockResmon) RegisterResourceOutputs(ctx context.Context,
	req *pulumirpc.RegisterResourceOutputsRequest,
) (*emptypb.Empty, error) {
	if rm.RegisterResourceOutputsF != nil {
		return rm.RegisterResourceOutputsF(ctx, req)
	}
	panic("not implemented")
}

type testRegEvent struct {
	goal   *resource.Goal
	result *RegisterResult
}

var _ RegisterResourceEvent = (*testRegEvent)(nil)

func (g *testRegEvent) event() {}

func (g *testRegEvent) Goal() *resource.Goal {
	return g.goal
}

func (g *testRegEvent) Done(result *RegisterResult) {
	contract.Assertf(g.result == nil, "Attempt to invoke testRegEvent.Done more than once")
	g.result = result
}

func fixedProgram(steps []RegisterResourceEvent) deploytest.ProgramFunc {
	return func(_ plugin.RunInfo, resmon *deploytest.ResourceMonitor) error {
		for _, s := range steps {
			g := s.Goal()
			resp, err := resmon.RegisterResource(g.Type, g.Name, g.Custom, deploytest.ResourceOptions{
				Parent:       g.Parent,
				Protect:      g.Protect,
				Dependencies: g.Dependencies,
				Provider:     g.Provider,
				Inputs:       g.Properties,
				PropertyDeps: g.PropertyDependencies,
			})
			if err != nil {
				return err
			}
			var protect bool
			if g.Protect != nil {
				protect = *g.Protect
			}
			s.Done(&RegisterResult{
				State: resource.NewState(g.Type, resp.URN, g.Custom, false, resp.ID, g.Properties, resp.Outputs, g.Parent,
					protect, false, g.Dependencies, nil, g.Provider, g.PropertyDependencies, false, nil, nil, nil,
<<<<<<< HEAD
					"", false, "", nil, nil, "", nil, nil, ""),
=======
					"", false, "", nil, nil, "", nil, nil, false),
>>>>>>> 15cfbb47
			})
		}
		return nil
	}
}

func newTestPluginContext(t testing.TB, program deploytest.ProgramFunc) (*plugin.Context, error) {
	sink := diagtest.LogSink(t)
	statusSink := diagtest.LogSink(t)
	lang := deploytest.NewLanguageRuntime(program)
	host := deploytest.NewPluginHost(sink, statusSink, lang)
	return plugin.NewContext(context.Background(), sink, statusSink, host, nil, "", nil, false, nil)
}

type testProviderSource struct {
	providers map[providers.Reference]plugin.Provider
	m         sync.RWMutex
	// If nil, do not return a default provider. Otherwise, return this default provider
	defaultProvider plugin.Provider
}

func (s *testProviderSource) registerProvider(ref providers.Reference, provider plugin.Provider) {
	s.m.Lock()
	defer s.m.Unlock()

	s.providers[ref] = provider
}

func (s *testProviderSource) GetProvider(ref providers.Reference) (plugin.Provider, bool) {
	s.m.RLock()
	defer s.m.RUnlock()

	provider, ok := s.providers[ref]
	if !ok && s.defaultProvider != nil && providers.IsDefaultProvider(ref.URN()) {
		return s.defaultProvider, true
	}
	return provider, ok
}

func newProviderEvent(pkg, name string, inputs resource.PropertyMap, parent resource.URN) RegisterResourceEvent {
	if inputs == nil {
		inputs = resource.PropertyMap{}
	}
	goal := &resource.Goal{
		Type:       providers.MakeProviderType(tokens.Package(pkg)),
		ID:         "id",
		Name:       name,
		Custom:     true,
		Properties: inputs,
		Parent:     parent,
	}
	return &testRegEvent{goal: goal}
}

func disableDefaultProviders(runInfo *EvalRunInfo, pkgs ...string) {
	if runInfo.Target.Config == nil {
		runInfo.Target.Config = config.Map{}
	}
	c := runInfo.Target.Config
	key := config.MustMakeKey("pulumi", "disable-default-providers")
	if _, ok, err := c.Get(key, false); err != nil {
		panic(err)
	} else if ok {
		panic("disableDefaultProviders cannot be called twice")
	}
	b, err := json.Marshal(pkgs)
	if err != nil {
		panic(err)
	}
	err = c.Set(key, config.NewValue(string(b)), false)
	if err != nil {
		panic(err)
	}
}

func TestRegisterNoDefaultProviders(t *testing.T) {
	t.Parallel()

	runInfo := &EvalRunInfo{
		ProjectRoot: "/",
		Pwd:         "/",
		Program:     ".",
		Proj:        &workspace.Project{Name: "test"},
		Target:      &Target{Name: tokens.MustParseStackName("test")},
	}

	newURN := func(t tokens.Type, name string, parent resource.URN) resource.URN {
		var pt tokens.Type
		if parent != "" {
			pt = parent.Type()
		}
		return resource.NewURN(runInfo.Target.Name.Q(), runInfo.Proj.Name, pt, t, name)
	}

	newProviderURN := func(pkg tokens.Package, name string, parent resource.URN) resource.URN {
		return newURN(providers.MakeProviderType(pkg), name, parent)
	}

	componentURN := newURN("component", "component", "")

	providerARef, err := providers.NewReference(newProviderURN("pkgA", "providerA", ""), "id1")
	assert.NoError(t, err)
	providerBRef, err := providers.NewReference(newProviderURN("pkgA", "providerB", componentURN), "id2")
	assert.NoError(t, err)
	providerCRef, err := providers.NewReference(newProviderURN("pkgC", "providerC", ""), "id1")
	assert.NoError(t, err)

	steps := []RegisterResourceEvent{
		// Register a provider.
		newProviderEvent("pkgA", "providerA", nil, ""),
		// Register a component resource.
		&testRegEvent{
			goal: resource.NewGoal(componentURN.Type(), componentURN.Name(), false, resource.PropertyMap{}, "", nil,
				nil, "", []string{}, nil, nil, nil, nil, nil, "", nil, nil, nil, "", ""),
		},
		// Register a couple resources using provider A.
		&testRegEvent{
			goal: resource.NewGoal("pkgA:index:typA", "res1", true, resource.PropertyMap{}, componentURN, nil, nil,
				providerARef.String(), []string{}, nil, nil, nil, nil, nil, "", nil, nil, nil, "", ""),
		},
		&testRegEvent{
			goal: resource.NewGoal("pkgA:index:typA", "res2", true, resource.PropertyMap{}, componentURN, nil, nil,
				providerARef.String(), []string{}, nil, nil, nil, nil, nil, "", nil, nil, nil, "", ""),
		},
		// Register two more providers.
		newProviderEvent("pkgA", "providerB", nil, ""),
		newProviderEvent("pkgC", "providerC", nil, componentURN),
		// Register a few resources that use the new providers.
		&testRegEvent{
			goal: resource.NewGoal("pkgB:index:typB", "res3", true, resource.PropertyMap{}, "", nil, nil,
				providerBRef.String(), []string{}, nil, nil, nil, nil, nil, "", nil, nil, nil, "", ""),
		},
		&testRegEvent{
			goal: resource.NewGoal("pkgB:index:typC", "res4", true, resource.PropertyMap{}, "", nil, nil,
				providerCRef.String(), []string{}, nil, nil, nil, nil, nil, "", nil, nil, nil, "", ""),
		},
	}

	// Create and iterate an eval source.
	ctx, err := newTestPluginContext(t, fixedProgram(steps))
	assert.NoError(t, err)

	iter, err := NewEvalSource(ctx, runInfo, nil, EvalSourceOptions{}).Iterate(context.Background(), &testProviderSource{})
	assert.NoError(t, err)

	processed := 0
	for {
		event, err := iter.Next()
		assert.NoError(t, err)

		if event == nil {
			break
		}

		reg := event.(RegisterResourceEvent)

		goal := reg.Goal()
		if providers.IsProviderType(goal.Type) {
			assert.NotEqual(t, "default", goal.Name)
		}
		urn := newURN(goal.Type, goal.Name, goal.Parent)
		id := resource.ID("")
		if goal.Custom {
			id = "id"
		}
		var protect bool
		if goal.Protect != nil {
			protect = *goal.Protect
		}
		reg.Done(&RegisterResult{
			State: resource.NewState(goal.Type, urn, goal.Custom, false, id, goal.Properties, resource.PropertyMap{},
				goal.Parent, protect, false, goal.Dependencies, nil, goal.Provider, goal.PropertyDependencies,
<<<<<<< HEAD
				false, nil, nil, nil, "", false, "", nil, nil, "", nil, nil, ""),
=======
				false, nil, nil, nil, "", false, "", nil, nil, "", nil, nil, false),
>>>>>>> 15cfbb47
		})

		processed++
	}

	assert.Equal(t, len(steps), processed)
}

func TestRegisterDefaultProviders(t *testing.T) {
	t.Parallel()

	runInfo := &EvalRunInfo{
		ProjectRoot: "/",
		Pwd:         "/",
		Program:     ".",
		Proj:        &workspace.Project{Name: "test"},
		Target:      &Target{Name: tokens.MustParseStackName("test")},
	}

	newURN := func(t tokens.Type, name string, parent resource.URN) resource.URN {
		var pt tokens.Type
		if parent != "" {
			pt = parent.Type()
		}
		return resource.NewURN(runInfo.Target.Name.Q(), runInfo.Proj.Name, pt, t, name)
	}

	componentURN := newURN("component", "component", "")

	steps := []RegisterResourceEvent{
		// Register a component resource.
		&testRegEvent{
			goal: resource.NewGoal(componentURN.Type(), componentURN.Name(), false, resource.PropertyMap{}, "", nil,
				nil, "", []string{}, nil, nil, nil, nil, nil, "", nil, nil, nil, "", ""),
		},
		// Register a couple resources from package A.
		&testRegEvent{
			goal: resource.NewGoal("pkgA:m:typA", "res1", true, resource.PropertyMap{},
				componentURN, nil, nil, "", []string{}, nil, nil, nil, nil, nil, "", nil, nil, nil, "", ""),
		},
		&testRegEvent{
			goal: resource.NewGoal("pkgA:m:typA", "res2", true, resource.PropertyMap{},
				componentURN, nil, nil, "", []string{}, nil, nil, nil, nil, nil, "", nil, nil, nil, "", ""),
		},
		// Register a few resources from other packages.
		&testRegEvent{
			goal: resource.NewGoal("pkgB:m:typB", "res3", true, resource.PropertyMap{}, "", nil,
				nil, "", []string{}, nil, nil, nil, nil, nil, "", nil, nil, nil, "", ""),
		},
		&testRegEvent{
			goal: resource.NewGoal("pkgB:m:typC", "res4", true, resource.PropertyMap{}, "", nil,
				nil, "", []string{}, nil, nil, nil, nil, nil, "", nil, nil, nil, "", ""),
		},
	}

	// Create and iterate an eval source.
	ctx, err := newTestPluginContext(t, fixedProgram(steps))
	assert.NoError(t, err)

	iter, err := NewEvalSource(ctx, runInfo, nil, EvalSourceOptions{}).Iterate(context.Background(), &testProviderSource{})
	assert.NoError(t, err)

	processed, defaults := 0, make(map[string]struct{})
	for {
		event, err := iter.Next()
		assert.NoError(t, err)

		if event == nil {
			break
		}

		reg := event.(RegisterResourceEvent)

		goal := reg.Goal()
		urn := newURN(goal.Type, goal.Name, goal.Parent)
		id := resource.ID("")
		if goal.Custom {
			id = "id"
		}

		if providers.IsProviderType(goal.Type) {
			assert.Equal(t, "default", goal.Name)
			ref, err := providers.NewReference(urn, id)
			assert.NoError(t, err)
			_, ok := defaults[ref.String()]
			assert.False(t, ok)
			defaults[ref.String()] = struct{}{}
		} else if goal.Custom {
			assert.NotEqual(t, "", goal.Provider)
			_, ok := defaults[goal.Provider]
			assert.True(t, ok)
		}

		var protect bool
		if goal.Protect != nil {
			protect = *goal.Protect
		}
		reg.Done(&RegisterResult{
			State: resource.NewState(goal.Type, urn, goal.Custom, false, id, goal.Properties, resource.PropertyMap{},
				goal.Parent, protect, false, goal.Dependencies, nil, goal.Provider, goal.PropertyDependencies,
<<<<<<< HEAD
				false, nil, nil, nil, "", false, "", nil, nil, "", nil, nil, ""),
=======
				false, nil, nil, nil, "", false, "", nil, nil, "", nil, nil, false),
>>>>>>> 15cfbb47
		})

		processed++
	}

	assert.Equal(t, len(steps)+len(defaults), processed)
}

func TestReadInvokeNoDefaultProviders(t *testing.T) {
	t.Parallel()

	runInfo := &EvalRunInfo{
		ProjectRoot: "/",
		Pwd:         "/",
		Program:     ".",
		Proj:        &workspace.Project{Name: "test"},
		Target:      &Target{Name: tokens.MustParseStackName("test")},
	}

	newURN := func(t tokens.Type, name string, parent resource.URN) resource.URN {
		var pt tokens.Type
		if parent != "" {
			pt = parent.Type()
		}
		return resource.NewURN(runInfo.Target.Name.Q(), runInfo.Proj.Name, pt, t, name)
	}

	newProviderURN := func(pkg tokens.Package, name string, parent resource.URN) resource.URN {
		return newURN(providers.MakeProviderType(pkg), name, parent)
	}

	providerARef, err := providers.NewReference(newProviderURN("pkgA", "providerA", ""), "id1")
	assert.NoError(t, err)
	providerBRef, err := providers.NewReference(newProviderURN("pkgA", "providerB", ""), "id2")
	assert.NoError(t, err)
	providerCRef, err := providers.NewReference(newProviderURN("pkgC", "providerC", ""), "id1")
	assert.NoError(t, err)

	invokes := int32(0)
	noopProvider := &deploytest.Provider{
		InvokeF: func(context.Context, plugin.InvokeRequest) (plugin.InvokeResponse, error) {
			atomic.AddInt32(&invokes, 1)
			return plugin.InvokeResponse{}, nil
		},
	}

	providerSource := &testProviderSource{
		providers: map[providers.Reference]plugin.Provider{
			providerARef: noopProvider,
			providerBRef: noopProvider,
			providerCRef: noopProvider,
		},
	}

	expectedReads, expectedInvokes := 3, 3
	program := func(_ plugin.RunInfo, resmon *deploytest.ResourceMonitor) error {
		// Perform some reads and invokes with explicit provider references.
		_, _, perr := resmon.ReadResource("pkgA:m:typA", "resA", "id1", "", nil, providerARef.String(), "", "", "")
		assert.NoError(t, perr)
		_, _, perr = resmon.ReadResource("pkgA:m:typB", "resB", "id1", "", nil, providerBRef.String(), "", "", "")
		assert.NoError(t, perr)
		_, _, perr = resmon.ReadResource("pkgC:m:typC", "resC", "id1", "", nil, providerCRef.String(), "", "", "")
		assert.NoError(t, perr)

		_, _, perr = resmon.Invoke("pkgA:m:funcA", nil, providerARef.String(), "", "")
		assert.NoError(t, perr)
		_, _, perr = resmon.Invoke("pkgA:m:funcB", nil, providerBRef.String(), "", "")
		assert.NoError(t, perr)
		_, _, perr = resmon.Invoke("pkgC:m:funcC", nil, providerCRef.String(), "", "")
		assert.NoError(t, perr)

		return nil
	}

	// Create and iterate an eval source.
	ctx, err := newTestPluginContext(t, program)
	assert.NoError(t, err)

	iter, err := NewEvalSource(ctx, runInfo, nil, EvalSourceOptions{}).Iterate(context.Background(), providerSource)
	assert.NoError(t, err)

	reads := 0
	for {
		event, err := iter.Next()
		assert.NoError(t, err)
		if event == nil {
			break
		}

		read := event.(ReadResourceEvent)
		urn := newURN(read.Type(), read.Name(), read.Parent())
		read.Done(&ReadResult{
			State: resource.NewState(read.Type(), urn, true, false, read.ID(), read.Properties(),
				resource.PropertyMap{}, read.Parent(), false, false, read.Dependencies(), nil, read.Provider(), nil,
<<<<<<< HEAD
				false, nil, nil, nil, "", false, "", nil, nil, "", nil, nil, ""),
=======
				false, nil, nil, nil, "", false, "", nil, nil, "", nil, nil, false),
>>>>>>> 15cfbb47
		})
		reads++
	}

	assert.Equal(t, expectedReads, reads)
	assert.Equal(t, expectedInvokes, int(invokes))
}

func TestReadInvokeDefaultProviders(t *testing.T) {
	t.Parallel()

	runInfo := &EvalRunInfo{
		ProjectRoot: "/",
		Pwd:         "/",
		Program:     ".",
		Proj:        &workspace.Project{Name: "test"},
		Target:      &Target{Name: tokens.MustParseStackName("test")},
	}

	newURN := func(t tokens.Type, name string, parent resource.URN) resource.URN {
		var pt tokens.Type
		if parent != "" {
			pt = parent.Type()
		}
		return resource.NewURN(runInfo.Target.Name.Q(), runInfo.Proj.Name, pt, t, name)
	}

	invokes := int32(0)
	noopProvider := &deploytest.Provider{
		InvokeF: func(context.Context, plugin.InvokeRequest) (plugin.InvokeResponse, error) {
			atomic.AddInt32(&invokes, 1)
			return plugin.InvokeResponse{}, nil
		},
	}

	expectedReads, expectedInvokes := 3, 3
	program := func(_ plugin.RunInfo, resmon *deploytest.ResourceMonitor) error {
		// Perform some reads and invokes with default provider references.
		_, _, err := resmon.ReadResource("pkgA:m:typA", "resA", "id1", "", nil, "", "", "", "")
		assert.NoError(t, err)
		_, _, err = resmon.ReadResource("pkgA:m:typB", "resB", "id1", "", nil, "", "", "", "")
		assert.NoError(t, err)
		_, _, err = resmon.ReadResource("pkgC:m:typC", "resC", "id1", "", nil, "", "", "", "")
		assert.NoError(t, err)

		_, _, err = resmon.Invoke("pkgA:m:funcA", nil, "", "", "")
		assert.NoError(t, err)
		_, _, err = resmon.Invoke("pkgA:m:funcB", nil, "", "", "")
		assert.NoError(t, err)
		_, _, err = resmon.Invoke("pkgC:m:funcC", nil, "", "", "")
		assert.NoError(t, err)

		return nil
	}

	// Create and iterate an eval source.
	ctx, err := newTestPluginContext(t, program)
	assert.NoError(t, err)

	providerSource := &testProviderSource{providers: make(map[providers.Reference]plugin.Provider)}

	iter, err := NewEvalSource(ctx, runInfo, nil, EvalSourceOptions{}).Iterate(context.Background(), providerSource)
	assert.NoError(t, err)

	reads, registers := 0, 0
	for {
		event, err := iter.Next()
		assert.NoError(t, err)

		if event == nil {
			break
		}

		switch e := event.(type) {
		case RegisterResourceEvent:
			goal := e.Goal()
			urn, id := newURN(goal.Type, goal.Name, goal.Parent), resource.ID("id")

			assert.True(t, providers.IsProviderType(goal.Type))
			assert.Equal(t, "default", goal.Name)
			ref, err := providers.NewReference(urn, id)
			assert.NoError(t, err)
			_, ok := providerSource.GetProvider(ref)
			assert.False(t, ok)
			providerSource.registerProvider(ref, noopProvider)

			var protect bool
			if goal.Protect != nil {
				protect = *goal.Protect
			}

			e.Done(&RegisterResult{
				State: resource.NewState(goal.Type, urn, goal.Custom, false, id, goal.Properties, resource.PropertyMap{},
					goal.Parent, protect, false, goal.Dependencies, nil, goal.Provider, goal.PropertyDependencies,
<<<<<<< HEAD
					false, nil, nil, nil, "", false, "", nil, nil, "", nil, nil, ""),
=======
					false, nil, nil, nil, "", false, "", nil, nil, "", nil, nil, false),
>>>>>>> 15cfbb47
			})
			registers++

		case ReadResourceEvent:
			urn := newURN(e.Type(), e.Name(), e.Parent())
			e.Done(&ReadResult{
				State: resource.NewState(e.Type(), urn, true, false, e.ID(), e.Properties(),
					resource.PropertyMap{}, e.Parent(), false, false, e.Dependencies(), nil, e.Provider(), nil, false,
<<<<<<< HEAD
					nil, nil, nil, "", false, "", nil, nil, "", nil, nil, ""),
=======
					nil, nil, nil, "", false, "", nil, nil, "", nil, nil, false),
>>>>>>> 15cfbb47
			})
			reads++
		}
	}

	assert.Equal(t, len(providerSource.providers), registers)
	assert.Equal(t, expectedReads, reads)
	assert.Equal(t, expectedInvokes, int(invokes))
}

// Test that we can run operations with default providers disabled.
//
// We run against the matrix of
// - enabled  vs disabled
// - explicit vs default
//
// B exists as a sanity check, to ensure that we can still perform arbitrary
// operations that belong to other packages.
func TestDisableDefaultProviders(t *testing.T) {
	t.Parallel()

	type TT struct {
		disableDefault bool
		hasExplicit    bool
		expectFail     bool
	}
	cases := []TT{}
	for _, disableDefault := range []bool{true, false} {
		for _, hasExplicit := range []bool{true, false} {
			cases = append(cases, TT{
				disableDefault: disableDefault,
				hasExplicit:    hasExplicit,
				expectFail:     disableDefault && !hasExplicit,
			})
		}
	}
	//nolint:paralleltest // false positive because range var isn't used directly in t.Run(name) arg
	for _, tt := range cases {
		tt := tt
		var name []string
		if tt.disableDefault {
			name = append(name, "disableDefault")
		}
		if tt.hasExplicit {
			name = append(name, "hasExplicit")
		}
		if tt.expectFail {
			name = append(name, "expectFail")
		}
		if len(name) == 0 {
			name = append(name, "vanilla")
		}

		t.Run(strings.Join(name, "+"), func(t *testing.T) {
			t.Parallel()

			runInfo := &EvalRunInfo{
				ProjectRoot: "/",
				Pwd:         "/",
				Program:     ".",
				Proj:        &workspace.Project{Name: "test"},
				Target:      &Target{Name: tokens.MustParseStackName("test")},
			}
			if tt.disableDefault {
				disableDefaultProviders(runInfo, "pkgA")
			}

			newURN := func(t tokens.Type, name string, parent resource.URN) resource.URN {
				var pt tokens.Type
				if parent != "" {
					pt = parent.Type()
				}
				return resource.NewURN(runInfo.Target.Name.Q(), runInfo.Proj.Name, pt, t, name)
			}

			newProviderURN := func(pkg tokens.Package, name string, parent resource.URN) resource.URN {
				return newURN(providers.MakeProviderType(pkg), name, parent)
			}

			providerARef, err := providers.NewReference(newProviderURN("pkgA", "providerA", ""), "id1")
			assert.NoError(t, err)
			providerBRef, err := providers.NewReference(newProviderURN("pkgB", "providerB", ""), "id2")
			assert.NoError(t, err)

			expectedReads, expectedInvokes, expectedRegisters := 3, 3, 1
			reads, invokes, registers := 0, int32(0), 0

			if tt.expectFail {
				expectedReads--
				expectedInvokes--
			}
			if !tt.hasExplicit && !tt.disableDefault && !tt.expectFail {
				// The register is creating the default provider
				expectedRegisters++
			}

			noopProvider := &deploytest.Provider{
				InvokeF: func(context.Context, plugin.InvokeRequest) (plugin.InvokeResponse, error) {
					atomic.AddInt32(&invokes, 1)
					return plugin.InvokeResponse{}, nil
				},
			}

			providerSource := &testProviderSource{
				providers: map[providers.Reference]plugin.Provider{
					providerARef: noopProvider,
					providerBRef: noopProvider,
				},
				defaultProvider: noopProvider,
			}

			program := func(_ plugin.RunInfo, resmon *deploytest.ResourceMonitor) error {
				aErrorAssert := assert.NoError
				if tt.expectFail {
					aErrorAssert = assert.Error
				}
				var aPkgProvider string
				if tt.hasExplicit {
					aPkgProvider = providerARef.String()
				}
				// Perform some reads and invokes with explicit provider references.
				_, _, perr := resmon.ReadResource("pkgA:m:typA", "resA", "id1", "", nil, aPkgProvider, "", "", "")
				aErrorAssert(t, perr)
				_, _, perr = resmon.ReadResource("pkgB:m:typB", "resB", "id1", "", nil, providerBRef.String(), "", "", "")
				assert.NoError(t, perr)
				_, _, perr = resmon.ReadResource("pkgC:m:typC", "resC", "id1", "", nil, "", "", "", "")
				assert.NoError(t, perr)

				_, _, perr = resmon.Invoke("pkgA:m:funcA", nil, aPkgProvider, "", "")
				aErrorAssert(t, perr)
				_, _, perr = resmon.Invoke("pkgB:m:funcB", nil, providerBRef.String(), "", "")
				assert.NoError(t, perr)
				_, _, perr = resmon.Invoke("pkgC:m:funcC", nil, "", "", "")
				assert.NoError(t, perr)

				return nil
			}

			// Create and iterate an eval source.
			ctx, err := newTestPluginContext(t, program)
			assert.NoError(t, err)

			iter, err := NewEvalSource(ctx, runInfo, nil, EvalSourceOptions{}).Iterate(context.Background(), providerSource)
			assert.NoError(t, err)

			for {
				event, err := iter.Next()
				assert.NoError(t, err)
				if event == nil {
					break
				}
				switch event := event.(type) {
				case ReadResourceEvent:
					urn := newURN(event.Type(), event.Name(), event.Parent())
					event.Done(&ReadResult{
						State: resource.NewState(event.Type(), urn, true, false, event.ID(), event.Properties(),
							resource.PropertyMap{}, event.Parent(), false, false, event.Dependencies(), nil, event.Provider(), nil,
<<<<<<< HEAD
							false, nil, nil, nil, "", false, "", nil, nil, "", nil, nil, ""),
=======
							false, nil, nil, nil, "", false, "", nil, nil, "", nil, nil, false),
>>>>>>> 15cfbb47
					})
					reads++
				case RegisterResourceEvent:
					urn := newURN(event.Goal().Type, event.Goal().Name, event.Goal().Parent)
					event.Done(&RegisterResult{
						State: resource.NewState(event.Goal().Type, urn, true, false, "id", event.Goal().Properties,
							resource.PropertyMap{}, event.Goal().Parent, false, false, event.Goal().Dependencies, nil,
<<<<<<< HEAD
							event.Goal().Provider, nil, false, nil, nil, nil, "", false, "", nil, nil, "", nil, nil,
							""),
=======
							event.Goal().Provider, nil, false, nil, nil, nil, "", false, "", nil, nil, "", nil, nil, false),
>>>>>>> 15cfbb47
					})
					registers++
				default:
					panic(event)
				}
			}

			assert.Equalf(t, expectedReads, reads, "Reads")
			assert.Equalf(t, expectedInvokes, int(invokes), "Invokes")
			assert.Equalf(t, expectedRegisters, registers, "Registers")
		})
	}
}

// Validates that a resource monitor appropriately propagates
// resource options from a RegisterResourceRequest to a Construct call
// for the remote component resource (MLC).
func TestResouceMonitor_remoteComponentResourceOptions(t *testing.T) {
	t.Parallel()

	// Helper to keep a some test cases simple.
	// Takes a pointer to a container (slice or map)
	// and sets it to nil if it's empty.
	nilIfEmpty := func(s any) {
		// The code below is roughly equivalent to:
		//      if len(*s) == 0 {
		//              *s = nil
		//      }
		v := reflect.ValueOf(s) // *T for some T = []T or map[T]*
		v = v.Elem()            // *T -> T
		if v.Len() == 0 {
			// Zero value of a slice or map is nil.
			v.Set(reflect.Zero(v.Type()))
		}
	}

	runInfo := &EvalRunInfo{
		ProjectRoot: "/",
		Pwd:         "/",
		Program:     ".",
		Proj:        &workspace.Project{Name: "test"},
		Target:      &Target{Name: tokens.MustParseStackName("test")},
	}

	newURN := func(t tokens.Type, name string, parent resource.URN) resource.URN {
		var pt tokens.Type
		if parent != "" {
			pt = parent.Type()
		}
		return resource.NewURN(runInfo.Target.Name.Q(), runInfo.Proj.Name, pt, t, name)
	}

	// Used when we need a *bool.
	trueValue, falseValue := true, false

	tests := []struct {
		desc string
		give deploytest.ResourceOptions
		want plugin.ConstructOptions
	}{
		{
			desc: "AdditionalSecretOutputs",
			give: deploytest.ResourceOptions{
				AdditionalSecretOutputs: []resource.PropertyKey{"foo"},
			},
			want: plugin.ConstructOptions{
				AdditionalSecretOutputs: []string{"foo"},
			},
		},
		{
			desc: "CustomTimeouts/Create",
			give: deploytest.ResourceOptions{
				CustomTimeouts: &resource.CustomTimeouts{Create: 5},
			},
			want: plugin.ConstructOptions{
				CustomTimeouts: &plugin.CustomTimeouts{Create: "5s"},
			},
		},
		{
			desc: "CustomTimeouts/Update",
			give: deploytest.ResourceOptions{
				CustomTimeouts: &resource.CustomTimeouts{Update: 1},
			},
			want: plugin.ConstructOptions{
				CustomTimeouts: &plugin.CustomTimeouts{Update: "1s"},
			},
		},
		{
			desc: "CustomTimeouts/Delete",
			give: deploytest.ResourceOptions{
				CustomTimeouts: &resource.CustomTimeouts{Delete: 3},
			},
			want: plugin.ConstructOptions{
				CustomTimeouts: &plugin.CustomTimeouts{Delete: "3s"},
			},
		},
		{
			desc: "DeleteBeforeReplace/true",
			give: deploytest.ResourceOptions{
				DeleteBeforeReplace: &trueValue,
			},
			want: plugin.ConstructOptions{
				DeleteBeforeReplace: &trueValue,
			},
		},
		{
			desc: "DeleteBeforeReplace/false",
			give: deploytest.ResourceOptions{
				DeleteBeforeReplace: &falseValue,
			},
			want: plugin.ConstructOptions{
				DeleteBeforeReplace: &falseValue,
			},
		},
		{
			desc: "DeletedWith",
			give: deploytest.ResourceOptions{
				DeletedWith: newURN("pkgA:m:typB", "resB", ""),
			},
			want: plugin.ConstructOptions{
				DeletedWith: newURN("pkgA:m:typB", "resB", ""),
			},
		},
		{
			desc: "IgnoreChanges",
			give: deploytest.ResourceOptions{
				IgnoreChanges: []string{"foo"},
			},
			want: plugin.ConstructOptions{
				IgnoreChanges: []string{"foo"},
			},
		},
		{
			desc: "Protect",
			give: deploytest.ResourceOptions{
				Protect: &trueValue,
			},
			want: plugin.ConstructOptions{
				Protect: &trueValue,
			},
		},
		{
			desc: "ReplaceOnChanges",
			give: deploytest.ResourceOptions{
				ReplaceOnChanges: []string{"foo"},
			},
			want: plugin.ConstructOptions{
				ReplaceOnChanges: []string{"foo"},
			},
		},
		{
			desc: "RetainOnDelete",
			give: deploytest.ResourceOptions{
				RetainOnDelete: &trueValue,
			},
			want: plugin.ConstructOptions{
				RetainOnDelete: &trueValue,
			},
		},
	}

	for _, tt := range tests {
		tt := tt
		t.Run(tt.desc, func(t *testing.T) {
			t.Parallel()

			give := tt.give
			give.Remote = true
			program := func(_ plugin.RunInfo, resmon *deploytest.ResourceMonitor) error {
				_, err := resmon.RegisterResource("pkgA:m:typA", "resA", false, give)
				require.NoError(t, err, "register resource")
				return nil
			}
			pluginCtx, err := newTestPluginContext(t, program)
			require.NoError(t, err, "build plugin context")

			evalSource := NewEvalSource(pluginCtx, runInfo, nil, EvalSourceOptions{})
			defer func() {
				assert.NoError(t, evalSource.Close(), "close eval source")
			}()

			var got plugin.ConstructOptions
			provider := &deploytest.Provider{
				ConstructF: func(
					_ context.Context,
					req plugin.ConstructRequest,
					monitor *deploytest.ResourceMonitor,
				) (plugin.ConstructResponse, error) {
					// To keep test cases above simple,
					// nil out properties that are empty when unset.
					nilIfEmpty(&req.Options.Aliases)
					nilIfEmpty(&req.Options.Dependencies)
					nilIfEmpty(&req.Options.PropertyDependencies)
					nilIfEmpty(&req.Options.Providers)

					got = req.Options
					return plugin.ConstructResponse{
						URN: newURN(req.Type, req.Name, req.Parent),
					}, nil
				},
			}

			ctx := context.Background()
			iter, res := evalSource.Iterate(ctx, &testProviderSource{defaultProvider: provider})
			require.Nil(t, res, "iterate eval source")

			for ev, res := iter.Next(); ev != nil; ev, res = iter.Next() {
				require.Nil(t, res, "iterate eval source")
				switch ev := ev.(type) {
				case RegisterResourceEvent:
					goal := ev.Goal()
					id := goal.ID
					if id == "" {
						id = "id"
					}
					ev.Done(&RegisterResult{
						State: &resource.State{
							Type:         goal.Type,
							URN:          newURN(goal.Type, goal.Name, goal.Parent),
							Custom:       goal.Custom,
							ID:           id,
							Inputs:       goal.Properties,
							Parent:       goal.Parent,
							Dependencies: goal.Dependencies,
							Provider:     goal.Provider,
						},
					})
				default:
					t.Fatalf("unexpected event: %#v", ev)
				}
			}

			require.NotNil(t, got, "Provider.Construct was not called")
			assert.Equal(t, tt.want, got, "Provider.Construct options")
		})
	}
}

// TODO[pulumi/pulumi#2753]: We should re-enable these tests (and fix them up as needed) once we have a solution
// for #2753.
// func TestReadResourceAndInvokeVersion(t *testing.T) {
// 	runInfo := &EvalRunInfo{
//      ProjectRoot: "/",
// 		Pwd:         "/",
// 		Program:     ".",
// 		Proj:   &workspace.Project{Name: "test"},
// 		Target: &Target{Name: "test"},
// 	}

// 	newURN := func(t tokens.Type, name string, parent resource.URN) resource.URN {
// 		var pt tokens.Type
// 		if parent != "" {
// 			pt = parent.Type()
// 		}
// 		return resource.NewURN(runInfo.Target.Name, runInfo.Proj.Name, pt, t, tokens.QName(name))
// 	}

// 	invokes := int32(0)
// 	noopProvider := &deploytest.Provider{
// 		InvokeF: func(tokens.ModuleMember, resource.PropertyMap) (resource.PropertyMap, []plugin.CheckFailure, error) {
// 			atomic.AddInt32(&invokes, 1)
// 			return resource.PropertyMap{}, nil, nil
// 		},
// 	}

// 	// This program is designed to trigger the instantiation of two default providers:
// 	//  1. Provider pkgA, version 0.18.0
// 	//  2. Provider pkgC, version 0.18.0
// 	program := func(_ plugin.RunInfo, resmon *deploytest.ResourceMonitor) error {
// 		// Triggers pkgA, v0.18.0.
// 		_, _, err := resmon.ReadResource("pkgA:m:typA", "resA", "id1", "", nil, "", "0.18.0")
// 		assert.NoError(t, err)
// 		// Uses pkgA's already-instantiated provider.
// 		_, _, err = resmon.ReadResource("pkgA:m:typB", "resB", "id1", "", nil, "", "0.18.0")
// 		assert.NoError(t, err)

// 		// Triggers pkgC, v0.18.0.
// 		_, _, err = resmon.ReadResource("pkgC:m:typC", "resC", "id1", "", nil, "", "0.18.0")
// 		assert.NoError(t, err)

// 		// Uses pkgA and pkgC's already-instantiated provider.
// 		_, _, err = resmon.Invoke("pkgA:m:funcA", nil, "", "0.18.0")
// 		assert.NoError(t, err)
// 		_, _, err = resmon.Invoke("pkgA:m:funcB", nil, "", "0.18.0")
// 		assert.NoError(t, err)
// 		_, _, err = resmon.Invoke("pkgC:m:funcC", nil, "", "0.18.0")
// 		assert.NoError(t, err)

// 		return nil
// 	}

// 	ctx, err := newTestPluginContext(program)
// 	assert.NoError(t, err)

// 	providerSource := &testProviderSource{providers: make(map[providers.Reference]plugin.Provider)}

// 	iter, err := NewEvalSource(ctx, runInfo, nil, false).Iterate(context.Background(), Options{}, providerSource)
// 	assert.NoError(t, err)
// 	registrations, reads := 0, 0
// 	for {
// 		event, err := iter.Next()
// 		assert.NoError(t, err)

// 		if event == nil {
// 			break
// 		}

// 		switch e := event.(type) {
// 		case RegisterResourceEvent:
// 			goal := e.Goal()
// 			urn, id := newURN(goal.Type, goal.Name, goal.Parent), resource.ID("id")

// 			assert.True(t, providers.IsProviderType(goal.Type))
// 			// The name of the provider resource is derived from the version requested.
// 			assert.Equal(t, "default_0_18_0", goal.Name)
// 			ref, err := providers.NewReference(urn, id)
// 			assert.NoError(t, err)
// 			_, ok := providerSource.GetProvider(ref)
// 			assert.False(t, ok)
// 			providerSource.registerProvider(ref, noopProvider)

// 			e.Done(&RegisterResult{
// 				State: resource.NewState(goal.Type, urn, goal.Custom, false, id, goal.Properties, resource.PropertyMap{},
// 					goal.Parent, goal.Protect, false, goal.Dependencies, nil, goal.Provider, goal.PropertyDependencies,
// 					false, nil),
// 			})
// 			registrations++

// 		case ReadResourceEvent:
// 			urn := newURN(e.Type(), string(e.Name()), e.Parent())
// 			e.Done(&ReadResult{
// 				State: resource.NewState(e.Type(), urn, true, false, e.ID(), e.Properties(),
// 					resource.PropertyMap{}, e.Parent(), false, false, e.Dependencies(), nil, e.Provider(), nil, false,
// 					nil),
// 			})
// 			reads++
// 		}
// 	}

// 	assert.Equal(t, 2, registrations)
// 	assert.Equal(t, 3, reads)
// 	assert.Equal(t, int32(3), invokes)
// }

// func TestRegisterResourceWithVersion(t *testing.T) {
// 	runInfo := &EvalRunInfo{
// 		Proj:   &workspace.Project{Name: "test"},
// 		Target: &Target{Name: "test"},
// 	}

// 	newURN := func(t tokens.Type, name string, parent resource.URN) resource.URN {
// 		var pt tokens.Type
// 		if parent != "" {
// 			pt = parent.Type()
// 		}
// 		return resource.NewURN(runInfo.Target.Name, runInfo.Proj.Name, pt, t, tokens.QName(name))
// 	}

// 	noopProvider := &deploytest.Provider{}

// 	// This program is designed to trigger the instantiation of two default providers:
// 	//  1. Provider pkgA, version 0.18.0
// 	//  2. Provider pkgC, version 0.18.0
// 	program := func(_ plugin.RunInfo, resmon *deploytest.ResourceMonitor) error {
// 		// Triggers pkgA, v0.18.1.
// 		_, err := resmon.RegisterResource("pkgA:m:typA", "resA", true, "", false, nil, "",
// 			resource.PropertyMap{}, nil, false, "0.18.1", nil)
// 		assert.NoError(t, err)

// 		// Re-uses pkgA's already-instantiated provider.
// 		_, err = resmon.RegisterResource("pkgA:m:typA", "resB", true, "", false, nil, "",
// 			resource.PropertyMap{}, nil, false, "0.18.1", nil)
// 		assert.NoError(t, err)

// 		// Triggers pkgA, v0.18.2
// 		_, err = resmon.RegisterResource("pkgA:m:typA", "resB", true, "", false, nil, "",
// 			resource.PropertyMap{}, nil, false, "0.18.2", nil)
// 		assert.NoError(t, err)
// 		return nil
// 	}

// 	ctx, err := newTestPluginContext(program)
// 	assert.NoError(t, err)

// 	providerSource := &testProviderSource{providers: make(map[providers.Reference]plugin.Provider)}

// 	iter, err := NewEvalSource(ctx, runInfo, nil, false).Iterate(context.Background(), Options{}, providerSource)
// 	assert.NoError(t, err)
// 	registered181, registered182 := false, false
// 	for {
// 		event, err := iter.Next()
// 		assert.NoError(t, err)

// 		if event == nil {
// 			break
// 		}

// 		switch e := event.(type) {
// 		case RegisterResourceEvent:
// 			goal := e.Goal()
// 			urn, id := newURN(goal.Type, goal.Name, goal.Parent), resource.ID("id")

// 			if providers.IsProviderType(goal.Type) {
// 				switch goal.Name {
// 				case "default_0_18_1":
// 					assert.False(t, registered181)
// 					registered181 = true
// 				case "default_0_18_2":
// 					assert.False(t, registered182)
// 					registered182 = true
// 				}

// 				ref, err := providers.NewReference(urn, id)
// 				assert.NoError(t, err)
// 				_, ok := providerSource.GetProvider(ref)
// 				assert.False(t, ok)
// 				providerSource.registerProvider(ref, noopProvider)
// 			}

// 			e.Done(&RegisterResult{
// 				State: resource.NewState(goal.Type, urn, goal.Custom, false, id, goal.Properties, resource.PropertyMap{},
// 					goal.Parent, goal.Protect, false, goal.Dependencies, nil, goal.Provider, goal.PropertyDependencies,
// 					false, nil),
// 			})
// 		}
// 	}

// 	assert.True(t, registered181)
// 	assert.True(t, registered182)
// }

func TestResourceInheritsOptionsFromParent(t *testing.T) {
	t.Parallel()
	tests := []struct {
		name              string
		parentDeletedWith resource.URN
		childDeletedWith  resource.URN
		wantDeletedWith   resource.URN
	}{
		{
			// Children missing DeletedWith should inherit DeletedWith
			name:              "inherit",
			parentDeletedWith: "parent-deleted-with",
			childDeletedWith:  "",
			wantDeletedWith:   "parent-deleted-with",
		},
		{
			// Children with DeletedWith should not inherit DeletedWith
			name:              "override",
			parentDeletedWith: "parent-deleted-with",
			childDeletedWith:  "this-value-is-set-and-should-not-change",
			wantDeletedWith:   "this-value-is-set-and-should-not-change",
		},
		{
			// Children with DeletedWith should not inherit empty DeletedWith.
			name:              "keep",
			parentDeletedWith: "",
			childDeletedWith:  "this-value-is-set-and-should-not-change",
			wantDeletedWith:   "this-value-is-set-and-should-not-change",
		},
	}

	for _, tt := range tests {
		test := tt
		t.Run(test.name, func(t *testing.T) {
			t.Parallel()

			parentURN := resource.NewURN("a", "proj", "d:e:f", "a:b:c", "parent")
			parentGoal := &resource.Goal{
				Parent:      "",
				Type:        parentURN.Type(),
				DeletedWith: test.parentDeletedWith,
			}

			childURN := resource.NewURN("a", "proj", "d:e:f", "a:b:c", "child")
			goal := &resource.Goal{
				Parent:      parentURN,
				Type:        childURN.Type(),
				Name:        childURN.Name(),
				DeletedWith: test.childDeletedWith,
			}

			newGoal := inheritFromParent(*goal, *parentGoal)

			assert.Equal(t, test.wantDeletedWith, newGoal.DeletedWith)
		})
	}
}

func TestRequestFromNodeJS(t *testing.T) {
	t.Parallel()

	ctx := context.Background()
	newContext := func(md map[string]string) context.Context {
		return metadata.NewIncomingContext(ctx, metadata.New(md))
	}

	tests := []struct {
		name     string
		ctx      context.Context
		expected bool
	}{
		{
			name:     "no metadata",
			ctx:      ctx,
			expected: false,
		},
		{
			name:     "empty metadata",
			ctx:      newContext(map[string]string{}),
			expected: false,
		},
		{
			name:     "user-agent foo/1.0",
			ctx:      newContext(map[string]string{"user-agent": "foo/1.0"}),
			expected: false,
		},
		{
			name:     "user-agent grpc-node-js/1.8.15",
			ctx:      newContext(map[string]string{"user-agent": "grpc-node-js/1.8.15"}),
			expected: true,
		},
		{
			name:     "pulumi-runtime foo",
			ctx:      newContext(map[string]string{"pulumi-runtime": "foo"}),
			expected: false,
		},
		{
			name:     "pulumi-runtime nodejs",
			ctx:      newContext(map[string]string{"pulumi-runtime": "nodejs"}),
			expected: true,
		},
		{
			// Always respect the value of pulumi-runtime, regardless of the user-agent.
			name: "user-agent grpc-go/1.54.0, pulumi-runtime nodejs",
			ctx: newContext(map[string]string{
				"user-agent":     "grpc-go/1.54.0",
				"pulumi-runtime": "nodejs",
			}),
			expected: true,
		},
		{
			name: "user-agent grpc-node-js/1.8.15, pulumi-runtime python",
			ctx: newContext(map[string]string{
				"user-agent":     "grpc-node-js/1.8.15",
				"pulumi-runtime": "python",
			}),
			expected: false,
		},
	}
	for _, tt := range tests {
		tt := tt
		t.Run(tt.name, func(t *testing.T) {
			t.Parallel()
			actual := requestFromNodeJS(tt.ctx)
			assert.Equal(t, tt.expected, actual)
		})
	}
}

func TestTransformAliasForNodeJSCompat(t *testing.T) {
	t.Parallel()

	sptr := func(s string) *string {
		return &s
	}

	bptr := func(b bool) *bool {
		return &b
	}

	makeAlias := func(parent *string, noParent *bool, name string) *pulumirpc.Alias {
		spec := &pulumirpc.Alias_Spec{
			Name: name,
		}
		if parent != nil {
			spec.Parent = &pulumirpc.Alias_Spec_ParentUrn{ParentUrn: *parent}
		}
		if noParent != nil {
			spec.Parent = &pulumirpc.Alias_Spec_NoParent{NoParent: *noParent}
		}

		return &pulumirpc.Alias{
			Alias: &pulumirpc.Alias_Spec_{
				Spec: spec,
			},
		}
	}

	tests := []struct {
		name     string
		input    *pulumirpc.Alias
		expected *pulumirpc.Alias
	}{
		{
			name:     `{Parent: "", NoParent: true} (transformed)`,
			input:    makeAlias(nil, bptr(true), ""),
			expected: makeAlias(nil, nil, ""),
		},
		{
			name:     `{Parent: "", NoParent: false} (transformed)`,
			input:    makeAlias(sptr(""), nil, ""),
			expected: makeAlias(nil, bptr(true), ""),
		},
		{
			name:     `{Parent: "", NoParent: false, Name: "name"} (transformed)`,
			input:    makeAlias(sptr(""), nil, "name"),
			expected: makeAlias(nil, bptr(true), "name"),
		},
		{
			name:     `{Parent: "", NoParent: true, Name: "name"} (transformed)`,
			input:    makeAlias(nil, bptr(true), "name"),
			expected: makeAlias(nil, nil, "name"),
		},
		{
			name:     `{Parent: "foo", NoParent: false} (no transform)`,
			input:    makeAlias(sptr("foo"), nil, ""),
			expected: makeAlias(sptr("foo"), nil, ""),
		},
		{
			name:     `{Parent: "foo", NoParent: false, Name: "name"} (no transform)`,
			input:    makeAlias(sptr("foo"), nil, "name"),
			expected: makeAlias(sptr("foo"), nil, "name"),
		},
	}
	for _, tt := range tests {
		tt := tt
		t.Run(tt.name, func(t *testing.T) {
			t.Parallel()
			actual := transformAliasForNodeJSCompat(tt.input)
			assert.Equal(t, tt.expected, actual)
		})
	}
}

type providerSourceMock struct {
	Provider plugin.Provider
}

func (ps *providerSourceMock) GetProvider(ref providers.Reference) (plugin.Provider, bool) {
	return ps.Provider, ps.Provider != nil
}

var _ ProviderSource = (*providerSourceMock)(nil)

type decrypterMock struct {
	DecryptValueF func(
		ctx context.Context, ciphertext string) (string, error)
	BatchDecryptF func(
		ctx context.Context, ciphertexts []string) ([]string, error)
}

var _ config.Decrypter = (*decrypterMock)(nil)

func (d *decrypterMock) DecryptValue(ctx context.Context, ciphertext string) (string, error) {
	if d.DecryptValueF != nil {
		return d.DecryptValueF(ctx, ciphertext)
	}
	panic("unimplemented")
}

func (d *decrypterMock) BatchDecrypt(ctx context.Context, ciphertexts []string) ([]string, error) {
	if d.BatchDecryptF != nil {
		return d.BatchDecryptF(ctx, ciphertexts)
	}
	panic("unimplemented")
}

func TestEvalSource(t *testing.T) {
	t.Parallel()

	t.Run("Stack", func(t *testing.T) {
		t.Parallel()
		src := &evalSource{
			runinfo: &EvalRunInfo{
				Target: &Target{
					Name: tokens.MustParseStackName("target-name"),
				},
			},
		}
		assert.Equal(t, tokens.MustParseStackName("target-name"), src.Stack())
	})
	t.Run("Iterate", func(t *testing.T) {
		t.Parallel()
		t.Run("config decrypt value error", func(t *testing.T) {
			t.Parallel()
			var decrypterCalled bool
			src := &evalSource{
				plugctx: &plugin.Context{
					Diag: &deploytest.NoopSink{},
				},

				runinfo: &EvalRunInfo{
					ProjectRoot: "/",
					Pwd:         "/",
					Program:     ".",
					Proj:        &workspace.Project{Name: "proj"},
					Target: &Target{
						Name: tokens.MustParseStackName("target-name"),
						Config: config.Map{
							config.MustMakeKey("test", "secret"): config.NewSecureValue("secret"),
						},
						Decrypter: &decrypterMock{
							DecryptValueF: func(ctx context.Context, ciphertext string) (string, error) {
								decrypterCalled = true
								return "", errors.New("expected fail")
							},
						},
					},
				},
			}
			_, err := src.Iterate(context.Background(), &providerSourceMock{})
			assert.ErrorContains(t, err, "failed to decrypt config")
			assert.True(t, decrypterCalled)
		})
	})
}

func TestResmonCancel(t *testing.T) {
	t.Parallel()
	done := make(chan error)
	rm := &resmon{
		cancel: make(chan bool, 10),
		done:   done,
	}
	err := errors.New("my error")

	go func() {
		// This ensures that cancel doesn't hang.
		done <- err
	}()

	// Cancel always returns nil or a joinErrors.
	assert.Equal(t, errors.Join(err), rm.Cancel())
}

func TestSourceEvalServeOptions(t *testing.T) {
	t.Parallel()
	assert.Len(t,
		sourceEvalServeOptions(nil, opentracing.SpanFromContext(context.Background()), "" /* logFile */),
		2,
	)

	assert.Len(t,
		sourceEvalServeOptions(&plugin.Context{
			DebugTraceMutex: &sync.Mutex{},
		}, opentracing.SpanFromContext(context.Background()), "logFile.log"),
		4,
	)
}

func TestEvalSourceIterator(t *testing.T) {
	t.Parallel()
	t.Run("Close", func(t *testing.T) {
		t.Parallel()
		var called bool
		iter := &evalSourceIterator{
			mon: &mockResmon{
				CancelF: func() error {
					called = true
					return nil
				},
			},
		}
		iter.Close()
		assert.True(t, called)
	})
	t.Run("ResourceMonitor", func(t *testing.T) {
		t.Parallel()
		var called bool
		mon := &mockResmon{
			CancelF: func() error { called = true; return nil },
		}
		iter := &evalSourceIterator{
			mon: mon,
		}
		iter.Close()
		assert.Equal(t, mon, iter.ResourceMonitor())
		assert.True(t, called)
	})
	t.Run("Next", func(t *testing.T) {
		t.Parallel()
		t.Run("iter.done", func(t *testing.T) {
			t.Parallel()
			iter := &evalSourceIterator{
				done: true,
			}
			evt, err := iter.Next()
			assert.Nil(t, evt)
			assert.NoError(t, err)
		})
	})
	t.Run("Abort", func(t *testing.T) {
		t.Parallel()
		abortChan := make(chan bool)
		iter := &evalSourceIterator{
			mon: &resmon{
				abortChan: abortChan,
			},
		}
		go func() {
			abortChan <- true
		}()
		evt, err := iter.Next()
		assert.ErrorContains(t, err, "EvalSourceIterator aborted")
		assert.Nil(t, evt)

		evt, err = iter.Next()
		assert.ErrorContains(t, err, "EvalSourceIterator aborted")
		assert.Nil(t, evt)
	})
}

func TestParseSourcePosition(t *testing.T) {
	t.Parallel()

	testCases := []struct {
		name        string
		input       *pulumirpc.SourcePosition
		expected    string
		errContains string
	}{
		{
			name:        "NilInput",
			input:       nil,
			expected:    "",
			errContains: "",
		},
		{
			name:        "InvalidLine",
			input:       &pulumirpc.SourcePosition{Line: 0},
			expected:    "",
			errContains: "invalid line number 0",
		},
		{
			name:        "InvalidColumn",
			input:       &pulumirpc.SourcePosition{Line: 1, Column: -1},
			expected:    "",
			errContains: "invalid column number -1",
		},
		{
			name:        "InvalidURI",
			input:       &pulumirpc.SourcePosition{Line: 1, Column: 1, Uri: ":invalid-uri:"},
			expected:    "",
			errContains: `parse ":invalid-uri:": missing protocol scheme`,
		},
		{
			name:        "UnrecognizedScheme",
			input:       &pulumirpc.SourcePosition{Line: 1, Column: 1, Uri: "http://example.com/file.txt"},
			expected:    "",
			errContains: "unrecognized scheme \"http\"",
		},
		{
			name:        "NonAbsolutePath",
			input:       &pulumirpc.SourcePosition{Line: 1, Column: 1, Uri: "file:relative/path/file.txt"},
			expected:    "",
			errContains: "source positions must include absolute paths",
		},
	}

	for _, tt := range testCases {
		tt := tt
		t.Run(tt.name, func(t *testing.T) {
			t.Parallel()
			s := &sourcePositions{
				projectRoot: "/absolute/path/",
			}
			result, err := s.parseSourcePosition(tt.input)

			assert.Equal(t, tt.expected, result)
			if tt.errContains != "" {
				assert.ErrorContains(t, err, tt.errContains, result)
				assert.Equal(t, tt.expected, result)
			} else {
				assert.NoError(t, err)
			}
		})
	}
}

type configSourceMock struct {
	GetPackageConfigF func(pkg tokens.Package) (resource.PropertyMap, error)
}

var _ plugin.ConfigSource = (*configSourceMock)(nil)

func (c *configSourceMock) GetPackageConfig(pkg tokens.Package) (resource.PropertyMap, error) {
	if c.GetPackageConfigF != nil {
		return c.GetPackageConfigF(pkg)
	}
	panic("unimplemented")
}

func TestDefaultProviders(t *testing.T) {
	t.Parallel()
	t.Run("normalizeProviderRequest", func(t *testing.T) {
		t.Parallel()
		t.Run("use defaultProvider", func(t *testing.T) {
			t.Parallel()
			v1 := semver.MustParse("0.1.0")
			d := &defaultProviders{
				defaultProviderInfo: map[tokens.Package]workspace.PackageDescriptor{
					tokens.Package("pkg"): {
						PluginSpec: workspace.PluginSpec{
							Version:           &v1,
							PluginDownloadURL: "github://owner/repo",
							Checksums:         map[string][]byte{"key": []byte("expected-checksum-value")},
						},
					},
				},
				config: &configSourceMock{
					GetPackageConfigF: func(pkg tokens.Package) (resource.PropertyMap, error) {
						return resource.PropertyMap{}, nil
					},
				},
			}
			req := d.normalizeProviderRequest(providers.NewProviderRequest(tokens.Package("pkg"), nil, "", nil, nil))
			assert.NotNil(t, req)
			assert.Equal(t, &v1, req.Version())
			assert.Equal(t, "github://owner/repo", req.PluginDownloadURL())
			assert.Equal(t, map[string][]byte{"key": []byte("expected-checksum-value")}, req.PluginChecksums())
		})
	})
	t.Run("newRegisterDefaultProviderEvent", func(t *testing.T) {
		t.Parallel()
		t.Run("error in GetPackageConfig()", func(t *testing.T) {
			t.Parallel()
			expectedErr := errors.New("expected error")
			d := &defaultProviders{
				config: &configSourceMock{
					GetPackageConfigF: func(pkg tokens.Package) (resource.PropertyMap, error) {
						return nil, expectedErr
					},
				},
			}
			_, _, err := d.newRegisterDefaultProviderEvent(providers.ProviderRequest{})
			assert.ErrorIs(t, err, expectedErr)
		})
	})
	t.Run("handleRequest", func(t *testing.T) {
		t.Parallel()
		t.Run("error in shouldDenyRequest", func(t *testing.T) {
			t.Parallel()
			expectedErr := errors.New("expected error")
			d := &defaultProviders{
				config: &configSourceMock{
					GetPackageConfigF: func(pkg tokens.Package) (resource.PropertyMap, error) {
						return nil, expectedErr
					},
				},
			}
			_, err := d.handleRequest(providers.ProviderRequest{})
			assert.ErrorIs(t, err, expectedErr)
		})
		t.Run("error in newRegisterDefaultProviderEvent", func(t *testing.T) {
			t.Parallel()
			expectedErr := errors.New("expected error")
			d := &defaultProviders{
				config: &configSourceMock{
					GetPackageConfigF: func(pkg tokens.Package) (resource.PropertyMap, error) {
						if pkg == "pulumi" {
							// Enables shouldDenyRequest(req) to succeed as it always calls using
							// "pulumi".
							return nil, nil
						}
						return nil, expectedErr
					},
				},
			}
			_, err := d.handleRequest(providers.ProviderRequest{})
			assert.ErrorIs(t, err, expectedErr)
		})
		t.Run("error due to cancel before registration", func(t *testing.T) {
			t.Parallel()
			cancel := make(chan bool, 1)
			cancel <- true
			d := &defaultProviders{
				cancel: cancel,
				config: &configSourceMock{
					GetPackageConfigF: func(pkg tokens.Package) (resource.PropertyMap, error) {
						return nil, nil
					},
				},
			}
			_, err := d.handleRequest(providers.ProviderRequest{})
			assert.ErrorIs(t, err, context.Canceled)
		})
		t.Run("error cancel after registration, but before registration result", func(t *testing.T) {
			t.Parallel()
			cancel := make(chan bool, 1)

			providerRegChan := make(chan *registerResourceEvent, 1)
			d := &defaultProviders{
				cancel:          cancel,
				providerRegChan: providerRegChan,
				config: &configSourceMock{
					GetPackageConfigF: func(pkg tokens.Package) (resource.PropertyMap, error) {
						return nil, nil
					},
				},
			}
			go func() {
				// Cancel after reading the registration.
				<-providerRegChan
				cancel <- true
			}()
			_, err := d.handleRequest(providers.ProviderRequest{})
			assert.ErrorIs(t, err, context.Canceled)
		})
	})
	t.Run("shouldDenyRequest", func(t *testing.T) {
		t.Parallel()
		t.Run("GetPackageConfigErr", func(t *testing.T) {
			t.Parallel()

			expectedErr := errors.New("expected error")
			d := &defaultProviders{
				config: &configSourceMock{
					GetPackageConfigF: func(pkg tokens.Package) (resource.PropertyMap, error) {
						return nil, expectedErr
					},
				},
			}
			_, err := d.shouldDenyRequest(providers.ProviderRequest{})
			assert.ErrorIs(t, err, expectedErr)
		})
		t.Run("disable-default-providers", func(t *testing.T) {
			t.Parallel()
			t.Run("invalid value", func(t *testing.T) {
				t.Parallel()
				d := &defaultProviders{
					config: &configSourceMock{
						GetPackageConfigF: func(pkg tokens.Package) (resource.PropertyMap, error) {
							return resource.PropertyMap{
								"disable-default-providers": resource.NewNumberProperty(100),
							}, nil
						},
					},
				}
				_, err := d.shouldDenyRequest(providers.ProviderRequest{})
				assert.ErrorContains(t, err, "Unexpected encoding of pulumi:disable-default-providers")
			})
			t.Run("empty value", func(t *testing.T) {
				t.Parallel()
				d := &defaultProviders{
					config: &configSourceMock{
						GetPackageConfigF: func(pkg tokens.Package) (resource.PropertyMap, error) {
							return resource.PropertyMap{
								"disable-default-providers": resource.NewStringProperty(""),
							}, nil
						},
					},
				}
				res, err := d.shouldDenyRequest(providers.ProviderRequest{})
				assert.NoError(t, err)
				assert.False(t, res)
			})
			t.Run("invalid list", func(t *testing.T) {
				t.Run("bad json", func(t *testing.T) {
					t.Parallel()
					d := &defaultProviders{
						config: &configSourceMock{
							GetPackageConfigF: func(pkg tokens.Package) (resource.PropertyMap, error) {
								return resource.PropertyMap{
									"disable-default-providers": resource.NewStringProperty("[[["),
								}, nil
							},
						},
					}
					res, err := d.shouldDenyRequest(providers.ProviderRequest{})
					assert.ErrorContains(t, err, "Failed to parse [[[")
					assert.True(t, res)
				})
				t.Run("mixed list values", func(t *testing.T) {
					t.Parallel()
					d := &defaultProviders{
						config: &configSourceMock{
							GetPackageConfigF: func(pkg tokens.Package) (resource.PropertyMap, error) {
								return resource.PropertyMap{
									"disable-default-providers": resource.NewStringProperty(`["foo", 2, 3]`),
								}, nil
							},
						},
					}
					res, err := d.shouldDenyRequest(providers.ProviderRequest{})
					assert.ErrorContains(t, err, "must be a string")
					assert.True(t, res)
				})
			})
		})
	})
	t.Run("Cancel", func(t *testing.T) {
		t.Parallel()
		t.Run("serve respects cancel", func(t *testing.T) {
			t.Parallel()
			cancel := make(chan bool, 1)
			cancel <- true
			d := &defaultProviders{
				cancel: cancel,
			}
			d.serve()
		})
		t.Run("getDefaultProviderRef respects cancel", func(t *testing.T) {
			t.Parallel()
			cancel := make(chan bool, 1)
			cancel <- true
			d := &defaultProviders{
				cancel: cancel,
			}
			_, err := d.getDefaultProviderRef(providers.ProviderRequest{})
			assert.ErrorIs(t, err, context.Canceled)
		})
	})
}

func TestParseProviderRequest(t *testing.T) {
	t.Parallel()
	t.Run("bad version", func(t *testing.T) {
		t.Parallel()
		_, err := parseProviderRequest("", "bad-version", "", nil, nil)
		assert.ErrorContains(t, err, "No Major.Minor.Patch elements found")
	})
}

func TestInvoke(t *testing.T) {
	t.Parallel()
	t.Run("bad version", func(t *testing.T) {
		t.Parallel()
		rm := &resmon{}
		_, err := rm.Invoke(context.Background(), &pulumirpc.ResourceInvokeRequest{
			Tok:     "pkgA:index:func",
			Version: "bad-version",
		})
		assert.ErrorContains(t, err, "No Major.Minor.Patch elements found")
	})
	t.Run("error in invoke", func(t *testing.T) {
		t.Parallel()

		plugctx, err := plugin.NewContext(context.Background(),
			&deploytest.NoopSink{}, &deploytest.NoopSink{},
			deploytest.NewPluginHostF(nil, nil, nil)(),
			nil, "", nil, false, nil)
		require.NoError(t, err)

		providerRegChan := make(chan *registerResourceEvent, 1)
		var called bool
		expectedErr := errors.New("expected error")

		mon, err := newResourceMonitor(&evalSource{
			runinfo: &EvalRunInfo{
				ProjectRoot: "/",
				Pwd:         "/",
				Program:     ".",
				Proj:        &workspace.Project{Name: "proj"},
				Target: &Target{
					Name: tokens.MustParseStackName("stack"),
				},
			},
			plugctx: plugctx,
		}, &providerSourceMock{
			Provider: &deploytest.Provider{
				InvokeF: func(context.Context, plugin.InvokeRequest) (plugin.InvokeResponse, error) {
					called = true
					return plugin.InvokeResponse{}, expectedErr
				},
			},
		}, providerRegChan, nil, nil, property.Map{}, opentracing.SpanFromContext(context.Background()))
		require.NoError(t, err)

		wg := &sync.WaitGroup{}
		wg.Add(1)
		// Needed so defaultProviders.handleRequest() doesn't hang.
		go func() {
			evt := <-providerRegChan
			evt.done <- &RegisterResult{
				State: &resource.State{
					ID:  "b2562429-e255-4b8f-904b-2bd239301ff2",
					URN: "urn:pulumi:stack::project::pulumi:providers:aws::default_5_42_0",
				},
			}
			wg.Done()
		}()

		_, err = mon.Invoke(context.Background(), &pulumirpc.ResourceInvokeRequest{
			Tok:     "pkgA:index:func",
			Version: "1.0.0",
		})
		assert.ErrorContains(t, err, "returned an error")
		// Ensure the channel is read from.
		wg.Wait()
		assert.True(t, called)
	})
	t.Run("error in invoke", func(t *testing.T) {
		t.Parallel()

		plugctx, err := plugin.NewContext(context.Background(),
			&deploytest.NoopSink{}, &deploytest.NoopSink{},
			deploytest.NewPluginHostF(nil, nil, nil)(),
			nil, "", nil, false, nil)
		require.NoError(t, err)

		providerRegChan := make(chan *registerResourceEvent, 1)
		var called bool

		mon, err := newResourceMonitor(&evalSource{
			runinfo: &EvalRunInfo{
				ProjectRoot: "/",
				Pwd:         "/",
				Program:     ".",
				Proj:        &workspace.Project{Name: "proj"},
				Target: &Target{
					Name: tokens.MustParseStackName("stack"),
				},
			},
			plugctx: plugctx,
		}, &providerSourceMock{
			Provider: &deploytest.Provider{
				InvokeF: func(context.Context, plugin.InvokeRequest) (plugin.InvokeResponse, error) {
					called = true
					return plugin.InvokeResponse{
						Failures: []plugin.CheckFailure{
							{
								Property: "some-property",
								Reason:   "expect failure",
							},
						},
					}, nil
				},
			},
		}, providerRegChan, nil, nil, property.Map{}, opentracing.SpanFromContext(context.Background()))
		require.NoError(t, err)

		wg := &sync.WaitGroup{}
		wg.Add(1)
		// Needed so defaultProviders.handleRequest() doesn't hang.
		go func() {
			evt := <-providerRegChan
			evt.done <- &RegisterResult{
				State: &resource.State{
					ID:  "b2562429-e255-4b8f-904b-2bd239301ff2",
					URN: "urn:pulumi:stack::project::pulumi:providers:aws::default_5_42_0",
				},
			}
			wg.Done()
		}()

		res, err := mon.Invoke(context.Background(), &pulumirpc.ResourceInvokeRequest{
			Tok:     "pkgA:index:func",
			Version: "1.0.0",
		})
		assert.NoError(t, err)
		assert.Equal(t, "some-property", res.Failures[0].Property)
		assert.Equal(t, "expect failure", res.Failures[0].Reason)
		// Ensure the channel is read from.
		wg.Wait()
		assert.True(t, called)
	})
}

func TestCall(t *testing.T) {
	t.Parallel()
	t.Run("bad version", func(t *testing.T) {
		t.Parallel()
		rm := &resmon{}
		_, err := rm.Call(context.Background(), &pulumirpc.ResourceCallRequest{
			Tok:     "pkgA:index:func",
			Version: "bad-version",
		})
		assert.ErrorContains(t, err, "No Major.Minor.Patch elements found")
	})
	t.Run("error in call", func(t *testing.T) {
		t.Parallel()

		plugctx, err := plugin.NewContext(context.Background(),
			&deploytest.NoopSink{}, &deploytest.NoopSink{},
			deploytest.NewPluginHostF(nil, nil, nil)(),
			nil, "", nil, false, nil)
		require.NoError(t, err)

		providerRegChan := make(chan *registerResourceEvent, 1)
		var called bool
		expectedErr := errors.New("expected error")

		mon, err := newResourceMonitor(&evalSource{
			runinfo: &EvalRunInfo{
				ProjectRoot: "/",
				Pwd:         "/",
				Program:     ".",
				Proj:        &workspace.Project{Name: "proj"},
				Target: &Target{
					Name: tokens.MustParseStackName("stack"),
				},
			},
			plugctx: plugctx,
		}, &providerSourceMock{
			Provider: &deploytest.Provider{
				CallF: func(context.Context, plugin.CallRequest, *deploytest.ResourceMonitor) (plugin.CallResponse, error) {
					called = true
					return plugin.CallResponse{}, expectedErr
				},
			},
		}, providerRegChan, nil, nil, property.Map{}, opentracing.SpanFromContext(context.Background()))
		require.NoError(t, err)

		abortChan := make(chan bool)
		cancel := make(chan bool)
		mon.abortChan = abortChan
		mon.cancel = cancel

		wg := &sync.WaitGroup{}
		wg.Add(1)
		// Needed so defaultProviders.handleRequest() doesn't hang.
		go func() {
			evt := <-providerRegChan
			evt.done <- &RegisterResult{
				State: &resource.State{
					ID:  "b2562429-e255-4b8f-904b-2bd239301ff2",
					URN: "urn:pulumi:stack::project::pulumi:providers:aws::default_5_42_0",
				},
			}
			wg.Done()
		}()

		go func() {
			// the resource monitor should send a true value to the abort channel to indicate that the
			// iterator should shut down.
			val, ok := <-abortChan
			assert.True(t, ok)
			assert.True(t, val)
			close(cancel)
		}()

		_, err = mon.Call(context.Background(), &pulumirpc.ResourceCallRequest{
			Tok:     "pkgA:index:func",
			Version: "1.0.0",
		})
		assert.ErrorContains(t, err, "returned an error")
		// Ensure the channel is read from.
		wg.Wait()
		assert.True(t, called)
	})
	t.Run("handles args and arg dependencies", func(t *testing.T) {
		t.Parallel()

		plugctx, err := plugin.NewContext(context.Background(),
			&deploytest.NoopSink{}, &deploytest.NoopSink{},
			deploytest.NewPluginHostF(nil, nil, nil)(),
			nil, "", nil, false, nil)
		require.NoError(t, err)

		providerRegChan := make(chan *registerResourceEvent, 1)
		wg := &sync.WaitGroup{}
		defer wg.Wait()
		wg.Add(1)
		// Needed so defaultProviders.handleRequest() doesn't hang.
		go func() {
			evt := <-providerRegChan
			evt.done <- &RegisterResult{
				State: &resource.State{
					ID:  "b2562429-e255-4b8f-904b-2bd239301ff2",
					URN: "urn:pulumi:stack::project::pulumi:providers:aws::default_5_42_0",
				},
			}
			wg.Done()
		}()
		var called bool
		expectedErr := errors.New("expected error")

		mon, err := newResourceMonitor(&evalSource{
			runinfo: &EvalRunInfo{
				ProjectRoot: "/",
				Pwd:         "/",
				Program:     ".",
				Proj:        &workspace.Project{Name: "proj"},
				Target: &Target{
					Name: tokens.MustParseStackName("stack"),
				},
			},
			plugctx: plugctx,
		}, &providerSourceMock{
			Provider: &deploytest.Provider{
				CallF: func(
					_ context.Context,
					req plugin.CallRequest,
					_ *deploytest.ResourceMonitor,
				) (plugin.CallResponse, error) {
					assert.Equal(t,
						resource.PropertyMap{
							"test": resource.NewStringProperty("test-value"),
						},
						req.Args)
					require.Equal(t, 1, len(req.Options.ArgDependencies))
					assert.ElementsMatch(t,
						[]resource.URN{
							"urn:pulumi:stack::project::type::dep1",
							"urn:pulumi:stack::project::type::dep2",
							"urn:pulumi:stack::project::type::dep3",
						},
						req.Options.ArgDependencies["test"])
					called = true
					return plugin.CallResponse{}, expectedErr
				},
			},
		}, providerRegChan, nil, nil, property.Map{}, opentracing.SpanFromContext(context.Background()))
		require.NoError(t, err)

		abortChan := make(chan bool)
		cancel := make(chan bool)
		mon.abortChan = abortChan
		mon.cancel = cancel

		go func() {
			// the resource monitor should send a true value to the abort channel to indicate that the
			// iterator should shut down.
			val, ok := <-abortChan
			assert.True(t, ok)
			assert.True(t, val)
			close(cancel)
		}()

		args, err := plugin.MarshalProperties(resource.PropertyMap{
			"test": resource.NewStringProperty("test-value"),
		}, plugin.MarshalOptions{})
		require.NoError(t, err)

		_, err = mon.Call(context.Background(), &pulumirpc.ResourceCallRequest{
			Tok:     "pkgA:index:func",
			Version: "1.0.0",
			Args:    args,
			ArgDependencies: map[string]*pulumirpc.ResourceCallRequest_ArgumentDependencies{
				"test": {
					Urns: []string{
						"urn:pulumi:stack::project::type::dep1",
						"urn:pulumi:stack::project::type::dep2",
						"urn:pulumi:stack::project::type::dep3",
					},
				},
			},
		})
		assert.ErrorContains(t, err, "returned an error")
		// Ensure the channel is read from.
		assert.True(t, called)
	})
	t.Run("catch invalid arg dependencies", func(t *testing.T) {
		t.Parallel()

		plugctx, err := plugin.NewContext(context.Background(),
			&deploytest.NoopSink{}, &deploytest.NoopSink{},
			deploytest.NewPluginHostF(nil, nil, nil)(),
			nil, "", nil, false, nil)
		require.NoError(t, err)

		providerRegChan := make(chan *registerResourceEvent, 1)
		wg := &sync.WaitGroup{}
		defer wg.Wait()
		wg.Add(1)
		// Needed so defaultProviders.handleRequest() doesn't hang.
		go func() {
			evt := <-providerRegChan
			evt.done <- &RegisterResult{
				State: &resource.State{
					ID:  "b2562429-e255-4b8f-904b-2bd239301ff2",
					URN: "urn:pulumi:stack::project::pulumi:providers:aws::default_5_42_0",
				},
			}
			wg.Done()
		}()

		mon, err := newResourceMonitor(&evalSource{
			runinfo: &EvalRunInfo{
				ProjectRoot: "/",
				Pwd:         "/",
				Program:     ".",
				Proj:        &workspace.Project{Name: "proj"},
				Target: &Target{
					Name: tokens.MustParseStackName("stack"),
				},
			},
			plugctx: plugctx,
		}, &providerSourceMock{
			Provider: &deploytest.Provider{
				CallF: func(context.Context, plugin.CallRequest, *deploytest.ResourceMonitor) (plugin.CallResponse, error) {
					assert.Fail(t, "Call should not be called")
					return plugin.CallResponse{}, nil
				},
			},
		}, providerRegChan, nil, nil, property.Map{}, opentracing.SpanFromContext(context.Background()))
		require.NoError(t, err)

		args, err := plugin.MarshalProperties(resource.PropertyMap{
			"test": resource.NewStringProperty("test-value"),
		}, plugin.MarshalOptions{})
		require.NoError(t, err)

		_, err = mon.Call(context.Background(), &pulumirpc.ResourceCallRequest{
			Tok:     "pkgA:index:func",
			Version: "1.0.0",
			Args:    args,
			ArgDependencies: map[string]*pulumirpc.ResourceCallRequest_ArgumentDependencies{
				"test": {
					Urns: []string{
						"invalid urn",
					},
				},
			},
		})
		assert.ErrorContains(t, err, "invalid dependency")
	})
	t.Run("catch invalid arg dependencies", func(t *testing.T) {
		t.Parallel()

		plugctx, err := plugin.NewContext(context.Background(),
			&deploytest.NoopSink{}, &deploytest.NoopSink{},
			deploytest.NewPluginHostF(nil, nil, nil)(),
			nil, "", nil, false, nil)
		require.NoError(t, err)

		providerRegChan := make(chan *registerResourceEvent, 1)
		wg := &sync.WaitGroup{}
		defer wg.Wait()
		wg.Add(1)
		// Needed so defaultProviders.handleRequest() doesn't hang.
		go func() {
			evt := <-providerRegChan
			evt.done <- &RegisterResult{
				State: &resource.State{
					ID:  "b2562429-e255-4b8f-904b-2bd239301ff2",
					URN: "urn:pulumi:stack::project::pulumi:providers:aws::default_5_42_0",
				},
			}
			wg.Done()
		}()

		mon, err := newResourceMonitor(&evalSource{
			runinfo: &EvalRunInfo{
				ProjectRoot: "/",
				Pwd:         "/",
				Program:     ".",
				Proj:        &workspace.Project{Name: "proj"},
				Target: &Target{
					Name: tokens.MustParseStackName("stack"),
				},
			},
			plugctx: plugctx,
		}, &providerSourceMock{
			Provider: &deploytest.Provider{
				CallF: func(context.Context, plugin.CallRequest, *deploytest.ResourceMonitor) (plugin.CallResponse, error) {
					return plugin.CallResponse{
						Return: resource.PropertyMap{
							"result": resource.NewNumberProperty(100),
						},
						ReturnDependencies: map[resource.PropertyKey][]resource.URN{
							"prop": {
								"urn:pulumi:stack::project::type::dep1",
								"urn:pulumi:stack::project::type::dep2",
								"urn:pulumi:stack::project::type::dep3",
							},
						},
						Failures: []plugin.CheckFailure{
							{
								Property: "some-prop",
								Reason:   "expected failure",
							},
						},
					}, nil
				},
			},
		}, providerRegChan, nil, nil, property.Map{}, opentracing.SpanFromContext(context.Background()))
		require.NoError(t, err)

		args, err := plugin.MarshalProperties(resource.PropertyMap{
			"test": resource.NewStringProperty("test-value"),
		}, plugin.MarshalOptions{})
		require.NoError(t, err)

		res, err := mon.Call(context.Background(), &pulumirpc.ResourceCallRequest{
			Tok:     "pkgA:index:func",
			Version: "1.0.0",
			Args:    args,
		})
		assert.NoError(t, err)
		assert.Equal(t,
			map[string]interface{}{
				"result": float64(100),
			}, res.Return.AsMap())
		assert.Equal(t,
			[]string{
				"urn:pulumi:stack::project::type::dep1",
				"urn:pulumi:stack::project::type::dep2",
				"urn:pulumi:stack::project::type::dep3",
			}, res.ReturnDependencies["prop"].Urns)
		assert.Equal(t, &pulumirpc.CheckFailure{
			Property: "some-prop",
			Reason:   "expected failure",
		}, res.Failures[0])
	})
}

func TestReadResource(t *testing.T) {
	t.Parallel()
	t.Run("bad parent", func(t *testing.T) {
		t.Parallel()
		rm := &resmon{}
		_, err := rm.ReadResource(context.Background(), &pulumirpc.ReadResourceRequest{
			Type:   "foo:bar:some-type",
			Parent: "invalid-parent",
		})
		assert.ErrorContains(t, err, "invalid parent URN")
	})
	t.Run("handles error from parseProviderRequest", func(t *testing.T) {
		t.Parallel()
		cancel := make(chan bool, 1)
		cancel <- true
		rm := &resmon{
			defaultProviders: &defaultProviders{
				cancel: cancel,
				config: &configSourceMock{
					GetPackageConfigF: func(pkg tokens.Package) (resource.PropertyMap, error) {
						return nil, nil
					},
				},
			},
		}
		_, err := rm.ReadResource(context.Background(), &pulumirpc.ReadResourceRequest{
			Type:    "foo:bar:some-type",
			Version: "1.0.0",
		})
		assert.ErrorIs(t, err, context.Canceled)
	})
	t.Run("handles invalid dependencies", func(t *testing.T) {
		t.Parallel()
		rm := &resmon{
			defaultProviders: &defaultProviders{
				config: &configSourceMock{
					GetPackageConfigF: func(pkg tokens.Package) (resource.PropertyMap, error) {
						return nil, nil
					},
				},
			},
		}
		_, err := rm.ReadResource(context.Background(), &pulumirpc.ReadResourceRequest{
			Type:    "pulumi:providers:fake-provider",
			Version: "1.0.0",
			Dependencies: []string{
				"urn:pulumi:stack::project::type::dep1",
				"urn:pulumi:stack::project::type::dep2",
				"invalidURN",
			},
		})
		assert.ErrorContains(t, err, "invalid URN")
	})
	t.Run("handles invalid dependencies", func(t *testing.T) {
		t.Parallel()
		rm := &resmon{
			defaultProviders: &defaultProviders{
				config: &configSourceMock{
					GetPackageConfigF: func(pkg tokens.Package) (resource.PropertyMap, error) {
						return nil, nil
					},
				},
			},
		}
		_, err := rm.ReadResource(context.Background(), &pulumirpc.ReadResourceRequest{
			Type:    "pulumi:providers:fake-provider",
			Version: "1.0.0",
			Dependencies: []string{
				"urn:pulumi:stack::project::type::dep1",
				"urn:pulumi:stack::project::type::dep2",
				"invalidURN",
			},
		})
		assert.ErrorContains(t, err, "invalid URN")
	})
	t.Run("handles additional secret outputs", func(t *testing.T) {
		t.Parallel()
		regReadChan := make(chan *readResourceEvent, 1)
		rm := &resmon{
			regReadChan: regReadChan,
			defaultProviders: &defaultProviders{
				config: &configSourceMock{
					GetPackageConfigF: func(pkg tokens.Package) (resource.PropertyMap, error) {
						return nil, nil
					},
				},
			},
		}
		wg := &sync.WaitGroup{}
		wg.Add(1)
		go func() {
			evt := <-regReadChan
			assert.Equal(t, []resource.PropertyKey{"foo"}, evt.additionalSecretOutputs)
			evt.done <- &ReadResult{
				State: &resource.State{},
			}
			wg.Done()
		}()
		_, err := rm.ReadResource(context.Background(), &pulumirpc.ReadResourceRequest{
			Type:                    "pulumi:providers:fake-provider",
			Version:                 "1.0.0",
			AdditionalSecretOutputs: []string{"foo"},
		})
		assert.NoError(t, err)
		wg.Wait()
	})
	t.Run("resource monitor shut down while sending resource registration", func(t *testing.T) {
		t.Parallel()
		cancel := make(chan bool, 1)
		rm := &resmon{
			cancel: cancel,
			defaultProviders: &defaultProviders{
				config: &configSourceMock{
					GetPackageConfigF: func(pkg tokens.Package) (resource.PropertyMap, error) {
						return nil, nil
					},
				},
			},
		}
		wg := &sync.WaitGroup{}
		wg.Add(1)
		go func() {
			cancel <- true
			wg.Done()
		}()
		_, err := rm.ReadResource(context.Background(), &pulumirpc.ReadResourceRequest{
			Type:    "pulumi:providers:fake-provider",
			Version: "1.0.0",
		})
		assert.ErrorContains(t, err, "resource monitor shut down while sending resource registration")
		wg.Wait()
	})
	t.Run("resource monitor shut down while waiting on step's done channel", func(t *testing.T) {
		t.Parallel()
		// requests := make(chan
		cancel := make(chan bool, 1)
		regReadChan := make(chan *readResourceEvent, 1)
		rm := &resmon{
			regReadChan: regReadChan,
			cancel:      cancel,
			defaultProviders: &defaultProviders{
				config: &configSourceMock{
					GetPackageConfigF: func(pkg tokens.Package) (resource.PropertyMap, error) {
						return nil, nil
					},
				},
			},
		}
		wg := &sync.WaitGroup{}
		wg.Add(1)
		go func() {
			<-regReadChan
			cancel <- true
			wg.Done()
		}()
		_, err := rm.ReadResource(context.Background(), &pulumirpc.ReadResourceRequest{
			Type:    "pulumi:providers:fake-provider",
			Version: "1.0.0",
		})
		assert.ErrorContains(t, err, "resource monitor shut down while waiting on step's done channel")
		wg.Wait()
	})
}

func TestRegisterResource(t *testing.T) {
	t.Parallel()
	t.Run("gracefully handle cancellation", func(t *testing.T) {
		t.Parallel()
		t.Run("resource monitor shut down while sending resource registration", func(t *testing.T) {
			t.Parallel()
			cancel := make(chan bool, 1)
			cancel <- true
			rm := &resmon{
				cancel: cancel,
			}
			_, err := rm.RegisterResource(context.Background(), &pulumirpc.RegisterResourceRequest{})
			assert.ErrorContains(t, err, "resource monitor shut down while sending resource registration")
		})
		t.Run("resource monitor shut down while waiting on step's done channel", func(t *testing.T) {
			t.Parallel()
			regChan := make(chan *registerResourceEvent, 1)
			cancel := make(chan bool, 1)
			go func() {
				<-regChan
				cancel <- true
			}()

			rm := &resmon{
				regChan: regChan,
				cancel:  cancel,
			}
			_, err := rm.RegisterResource(context.Background(), &pulumirpc.RegisterResourceRequest{})
			assert.ErrorContains(t, err, "resource monitor shut down while waiting on step's done channel")
		})
		t.Run("resource monitor shut down while waiting on step's done channel", func(t *testing.T) {
			t.Parallel()
			regChan := make(chan *registerResourceEvent, 1)
			cancel := make(chan bool, 1)
			go func() {
				<-regChan
				cancel <- true
			}()

			rm := &resmon{
				regChan: regChan,
				cancel:  cancel,
			}
			_, err := rm.RegisterResource(context.Background(), &pulumirpc.RegisterResourceRequest{})
			assert.ErrorContains(t, err, "resource monitor shut down while waiting on step's done channel")
		})
	})
	t.Run("remote handles improper version", func(t *testing.T) {
		t.Parallel()
		regChan := make(chan *registerResourceEvent, 1)
		go func() {
			evt := <-regChan
			evt.done <- &RegisterResult{
				State: &resource.State{},
			}
		}()
		rm := &resmon{}
		req := &pulumirpc.RegisterResourceRequest{
			Type:    "foo:bar:some-type",
			Version: "improper-version",
			Remote:  true,
		}
		_, err := rm.RegisterResource(context.Background(), req)
		assert.ErrorContains(t, err, "No Major.Minor.Patch elements found")
	})
	t.Run("custom handles improper version", func(t *testing.T) {
		t.Parallel()
		regChan := make(chan *registerResourceEvent, 1)
		go func() {
			evt := <-regChan
			evt.done <- &RegisterResult{
				State: &resource.State{},
			}
		}()
		rm := &resmon{}
		req := &pulumirpc.RegisterResourceRequest{
			Type:    "foo:bar:some-type",
			Version: "improper-version",
			Custom:  true,
		}
		require.False(t, providers.IsProviderType(tokens.Type(req.GetType())))
		_, err := rm.RegisterResource(context.Background(), req)
		assert.ErrorContains(t, err, "No Major.Minor.Patch elements found")
	})
	t.Run("custom provider handles improper version", func(t *testing.T) {
		t.Parallel()
		regChan := make(chan *registerResourceEvent, 1)
		go func() {
			evt := <-regChan
			evt.done <- &RegisterResult{
				State: &resource.State{},
			}
		}()
		rm := &resmon{}
		req := &pulumirpc.RegisterResourceRequest{
			Type:    "pulumi:providers:some-type",
			Version: "improper-version",
			Custom:  true,
		}
		require.True(t, providers.IsProviderType(tokens.Type(req.GetType())))
		_, err := rm.RegisterResource(context.Background(), req)
		assert.ErrorContains(t, err, "passed invalid version")
	})
	t.Run("invalid alias URN", func(t *testing.T) {
		t.Parallel()
		rm := &resmon{}
		req := &pulumirpc.RegisterResourceRequest{
			Type: "pulumi:providers:some-type",
			AliasURNs: []string{
				"invalid-urn",
			},
		}
		_, err := rm.RegisterResource(context.Background(), req)
		assert.ErrorContains(t, err, "invalid alias URN")
	})
	t.Run("invalid dependency on property", func(t *testing.T) {
		t.Parallel()
		rm := &resmon{
			defaultProviders: &defaultProviders{
				defaultProviderInfo: map[tokens.Package]workspace.PackageDescriptor{},
			},
		}
		req := &pulumirpc.RegisterResourceRequest{
			Type:    "pulumi:providers:some-type",
			Version: "1.0.0",
			PropertyDependencies: map[string]*pulumirpc.RegisterResourceRequest_PropertyDependencies{
				"invalid-urn": {
					Urns: []string{"bad-urn"},
				},
			},
		}
		_, err := rm.RegisterResource(context.Background(), req)
		assert.ErrorContains(t, err, "invalid dependency on property")
	})
	t.Run("remote resource", func(t *testing.T) {
		t.Parallel()
		t.Run("invalid provider in providers", func(t *testing.T) {
			t.Parallel()
			requests := make(chan defaultProviderRequest, 1)
			go func() {
				evt := <-requests
				ref, err := providers.NewReference(
					"urn:pulumi:stack::project::pulumi:providers:aws::default_5_42_0",
					"b2562429-e255-4b8f-904b-2bd239301ff2")
				require.NoError(t, err)
				evt.response <- defaultProviderResponse{
					ref: ref,
				}
			}()
			rm := &resmon{
				defaultProviders: &defaultProviders{
					requests: requests,
					config: &configSourceMock{
						GetPackageConfigF: func(pkg tokens.Package) (resource.PropertyMap, error) {
							return nil, nil
						},
					},
				},
			}
			req := &pulumirpc.RegisterResourceRequest{
				Version: "1.0.0",
				Type:    "pulumi:providers:some-type",
				Remote:  true,
				Providers: map[string]string{
					"name": "not-an-urn::id",
				},
			}
			_, err := rm.RegisterResource(context.Background(), req)
			assert.ErrorContains(t, err, "could not parse provider reference")
		})
		t.Run("catch denied default provider", func(t *testing.T) {
			t.Parallel()
			requests := make(chan defaultProviderRequest, 1)
			go func() {
				evt := <-requests
				ref, err := providers.NewReference(
					"urn:pulumi:stack::project::pulumi:providers:aws::default_5_42_0",
					"denydefaultprovider")
				require.NoError(t, err)
				evt.response <- defaultProviderResponse{
					ref: ref,
				}
			}()
			rm := &resmon{
				defaultProviders: &defaultProviders{
					requests: requests,
					config: &configSourceMock{
						GetPackageConfigF: func(pkg tokens.Package) (resource.PropertyMap, error) {
							return nil, nil
						},
					},
				},
				providers: &providerSourceMock{
					Provider: &deploytest.Provider{},
				},
			}
			req := &pulumirpc.RegisterResourceRequest{
				Version: "1.0.0",
				Type:    "pulumi:providers:some-type",
				Remote:  true,
				Providers: map[string]string{
					"missing": "urn:pulumi:stack::project::pulumi:providers:aws::prov-1::uuid",
				},
			}
			_, err := rm.RegisterResource(context.Background(), req)
			assert.ErrorContains(t, err,
				"Default provider for 'pulumi' disabled. 'pulumi:providers:some-type' must use an explicit provider.")
		})
		t.Run("unknown provider", func(t *testing.T) {
			t.Parallel()
			requests := make(chan defaultProviderRequest, 1)
			go func() {
				evt := <-requests
				ref, err := providers.NewReference(
					"urn:pulumi:stack::project::pulumi:providers:aws::default_5_42_0",
					"b2562429-e255-4b8f-904b-2bd239301ff2")
				require.NoError(t, err)
				evt.response <- defaultProviderResponse{
					ref: ref,
				}
			}()
			rm := &resmon{
				defaultProviders: &defaultProviders{
					requests: requests,
					config: &configSourceMock{
						GetPackageConfigF: func(pkg tokens.Package) (resource.PropertyMap, error) {
							return nil, nil
						},
					},
				},
				providers: &providerSourceMock{},
			}
			req := &pulumirpc.RegisterResourceRequest{
				Version: "1.0.0",
				Type:    "pulumi:providers:some-type",
				Remote:  true,
				Providers: map[string]string{
					"missing": "urn:pulumi:stack::project::pulumi:providers:aws::prov-1::uuid",
				},
			}
			_, err := rm.RegisterResource(context.Background(), req)
			assert.ErrorContains(t, err, "unknown provider")
		})
	})
	t.Run("output dependencies", func(t *testing.T) {
		t.Parallel()
		requests := make(chan defaultProviderRequest, 1)
		go func() {
			evt := <-requests
			ref, err := providers.NewReference(
				"urn:pulumi:stack::project::pulumi:providers:aws::default_5_42_0",
				"b2562429-e255-4b8f-904b-2bd239301ff2")
			require.NoError(t, err)
			evt.response <- defaultProviderResponse{
				ref: ref,
			}
		}()
		rm := &resmon{
			defaultProviders: &defaultProviders{
				requests: requests,
				config: &configSourceMock{
					GetPackageConfigF: func(pkg tokens.Package) (resource.PropertyMap, error) {
						return nil, nil
					},
				},
			},
			providers: &providerSourceMock{
				Provider: &deploytest.Provider{
					DialMonitorF: func(
						ctx context.Context, endpoint string,
					) (*deploytest.ResourceMonitor, error) {
						return nil, nil
					},
					ConstructF: func(
						context.Context,
						plugin.ConstructRequest,
						*deploytest.ResourceMonitor,
					) (plugin.ConstructResponse, error) {
						return plugin.ConstructResponse{
							OutputDependencies: map[resource.PropertyKey][]resource.URN{
								"expected-key-1": {
									"untrusted-urn-1",
								},
								"expected-key-2": {
									"untrusted-urn-1",
									"untrusted-urn-2",
								},
							},
						}, nil
					},
				},
			},
		}
		req := &pulumirpc.RegisterResourceRequest{
			Version: "1.0.0",
			Type:    "pulumi:providers:some-type",
			Remote:  true,
		}
		res, err := rm.RegisterResource(context.Background(), req)
		assert.NoError(t, err)
		assert.Equal(t, []string{
			"untrusted-urn-1",
		}, res.PropertyDependencies["expected-key-1"].Urns)
		assert.Equal(t, []string{
			"untrusted-urn-1",
			"untrusted-urn-2",
		}, res.PropertyDependencies["expected-key-2"].Urns)
	})
	t.Run("not remote resource", func(t *testing.T) {
		t.Parallel()
		t.Run("additional secret keys", func(t *testing.T) {
			t.Parallel()
			regChan := make(chan *registerResourceEvent, 1)
			go func() {
				evt := <-regChan
				evt.done <- &RegisterResult{
					State: &resource.State{},
				}
			}()
			rm := &resmon{
				regChan: regChan,
				componentProviders: map[resource.URN]map[string]string{
					"urn:pulumi:stack::project::type::foo": {
						"urn:pulumi:stack::project::type::prov1": "",
						"urn:pulumi:stack::project::type::prov2": "expected-value",
					},
				},
			}
			req := &pulumirpc.RegisterResourceRequest{
				Provider: "urn:pulumi:stack::project::type::bar",
				Parent:   "urn:pulumi:stack::project::type::foo",
				AdditionalSecretOutputs: []string{
					"a",
					"b",
					"c",
				},
			}
			_, err := rm.RegisterResource(context.Background(), req)
			assert.NoError(t, err)
			assert.Equal(t,
				[]string{"a", "b", "c"},
				req.AdditionalSecretOutputs)
		})
		t.Run("handle invalid custom timeouts", func(t *testing.T) {
			t.Parallel()
			t.Run("Create", func(t *testing.T) {
				t.Parallel()
				regChan := make(chan *registerResourceEvent, 1)
				go func() {
					evt := <-regChan
					evt.done <- &RegisterResult{
						State: &resource.State{},
					}
				}()
				rm := &resmon{
					regChan:            regChan,
					componentProviders: map[resource.URN]map[string]string{},
				}
				req := &pulumirpc.RegisterResourceRequest{
					CustomTimeouts: &pulumirpc.RegisterResourceRequest_CustomTimeouts{
						Create: "invalid",
					},
				}
				_, err := rm.RegisterResource(context.Background(), req)
				assert.ErrorContains(t, err, "unable to parse customTimeout Value")
			})
			t.Run("Delete", func(t *testing.T) {
				t.Parallel()
				regChan := make(chan *registerResourceEvent, 1)
				go func() {
					evt := <-regChan
					evt.done <- &RegisterResult{
						State: &resource.State{},
					}
				}()
				rm := &resmon{
					regChan:            regChan,
					componentProviders: map[resource.URN]map[string]string{},
				}
				req := &pulumirpc.RegisterResourceRequest{
					CustomTimeouts: &pulumirpc.RegisterResourceRequest_CustomTimeouts{
						Delete: "invalid",
					},
				}
				_, err := rm.RegisterResource(context.Background(), req)
				assert.ErrorContains(t, err, "unable to parse customTimeout Value")
			})
			t.Run("Update", func(t *testing.T) {
				t.Parallel()
				regChan := make(chan *registerResourceEvent, 1)
				go func() {
					evt := <-regChan
					evt.done <- &RegisterResult{
						State: &resource.State{},
					}
				}()
				rm := &resmon{
					regChan:            regChan,
					componentProviders: map[resource.URN]map[string]string{},
				}
				req := &pulumirpc.RegisterResourceRequest{
					CustomTimeouts: &pulumirpc.RegisterResourceRequest_CustomTimeouts{
						Update: "invalid",
					},
				}
				_, err := rm.RegisterResource(context.Background(), req)
				assert.ErrorContains(t, err, "unable to parse customTimeout Value")
			})
		})
	})
}

func TestValidationFailures(t *testing.T) {
	t.Parallel()

	s, _ := status.Newf(codes.InvalidArgument, "bad request").WithDetails(
		&pulumirpc.InputPropertiesError{
			Errors: []*pulumirpc.InputPropertiesError_PropertyError{
				{
					Reason:       "missing",
					PropertyPath: "testproperty",
				},
				{
					Reason:       "nested property error",
					PropertyPath: "nested[0]",
				},
			},
		},
	)
	badRequestError := s.Err()

	cases := []struct {
		name           string
		err            error
		expectedStderr string
	}{
		{
			name:           "regular error",
			err:            errors.New("test error"),
			expectedStderr: "error: pulumi:providers:some-type resource 'some-name' has a problem: test error\n",
		},
		{
			name: "bad request",
			err:  badRequestError,
			expectedStderr: "error: pulumi:providers:some-type resource 'some-name' has a problem: bad request\n" +
				"\t\t- property testproperty with value '{testvalue}' has a problem: missing\n" +
				"\t\t- property nested[0] with value '{nestedvalue}' has a problem: nested property error\n",
		},
	}
	for _, c := range cases {
		cancel := make(chan bool)
		abortChan := make(chan bool)
		go func() {
			// the resource monitor should send a true value to the abort channel to indicate that the
			// iterator should shut down.
			val, ok := <-abortChan
			assert.True(t, ok)
			assert.True(t, val)
			close(cancel)
		}()
		requests := make(chan defaultProviderRequest, 1)
		go func() {
			evt := <-requests
			ref, err := providers.NewReference(
				"urn:pulumi:stack::project::pulumi:providers:aws::default_5_42_0",
				"b2562429-e255-4b8f-904b-2bd239301ff2")
			require.NoError(t, err)
			evt.response <- defaultProviderResponse{
				ref: ref,
			}
		}()
		var stdout, stderr bytes.Buffer
		rm := &resmon{
			diagnostics: diagtest.MockSink(&stdout, &stderr),
			cancel:      cancel,
			abortChan:   abortChan,
			defaultProviders: &defaultProviders{
				requests: requests,
				config: &configSourceMock{
					GetPackageConfigF: func(pkg tokens.Package) (resource.PropertyMap, error) {
						return nil, nil
					},
				},
			},
			providers: &providerSourceMock{
				Provider: &deploytest.Provider{
					DialMonitorF: func(
						ctx context.Context, endpoint string,
					) (*deploytest.ResourceMonitor, error) {
						return nil, nil
					},
					ConstructF: func(ctx context.Context, req plugin.ConstructRequest, monitor *deploytest.ResourceMonitor,
					) (plugin.ConstructResult, error) {
						return plugin.ConstructResult{}, c.err
					},
				},
			},
		}

		props := resource.PropertyMap{
			"testproperty": resource.NewPropertyValue("testvalue"),
			"nested": resource.NewArrayProperty(
				[]resource.PropertyValue{resource.NewPropertyValue("nestedvalue")},
			),
		}

		marshalledProps, err := plugin.MarshalProperties(props, plugin.MarshalOptions{})
		assert.NoError(t, err)

		req := &pulumirpc.RegisterResourceRequest{
			Version: "1.0.0",
			Type:    "pulumi:providers:some-type",
			Name:    "some-name",
			Remote:  true,
			Object:  marshalledProps,
		}
		_, err = rm.RegisterResource(context.Background(), req)
		assert.ErrorContains(t, err, "resource monitor shut down")
		assert.Equal(t, c.expectedStderr, stderr.String())
		assert.Equal(t, "", stdout.String())
	}
}

func TestDowngradeOutputValues(t *testing.T) {
	t.Parallel()

	cases := []struct {
		name     string
		input    resource.PropertyMap
		expected resource.PropertyMap
	}{
		{
			"plain",
			resource.PropertyMap{
				"foo": resource.NewStringProperty("hello"),
				"bar": resource.NewNumberProperty(42),
			},
			resource.PropertyMap{
				"foo": resource.NewStringProperty("hello"),
				"bar": resource.NewNumberProperty(42),
			},
		},
		{
			"secret",
			resource.PropertyMap{
				"foo": resource.MakeSecret(resource.NewStringProperty("hello")),
			},
			resource.PropertyMap{
				"foo": resource.MakeSecret(resource.NewStringProperty("hello")),
			},
		},
		{
			"output",
			resource.PropertyMap{
				"foo": resource.NewOutputProperty(resource.Output{
					Element: resource.NewStringProperty("hello"),
					Known:   true,
				}),
			},
			resource.PropertyMap{
				"foo": resource.NewStringProperty("hello"),
			},
		},
		{
			"secret output",
			resource.PropertyMap{
				"foo": resource.NewOutputProperty(resource.Output{
					Element: resource.NewStringProperty("hello"),
					Known:   true,
					Secret:  true,
				}),
			},
			resource.PropertyMap{
				"foo": resource.MakeSecret(resource.NewStringProperty("hello")),
			},
		},
		{
			"unknown output",
			resource.PropertyMap{
				"foo": resource.NewOutputProperty(resource.Output{}),
			},
			resource.PropertyMap{
				"foo": resource.MakeComputed(resource.NewStringProperty("")),
			},
		},
		{
			"unknown resource reference",
			resource.PropertyMap{
				"foo": resource.NewResourceReferenceProperty(resource.ResourceReference{
					URN: "urn:pulumi:stack::project::package:module:resource::name",
					ID:  resource.NewOutputProperty(resource.Output{}),
				}),
			},
			resource.PropertyMap{
				"foo": resource.NewResourceReferenceProperty(resource.ResourceReference{
					URN: "urn:pulumi:stack::project::package:module:resource::name",
					ID:  resource.MakeComputed(resource.NewStringProperty("")),
				}),
			},
		},
	}

	for _, tt := range cases {
		tt := tt
		t.Run(tt.name, func(t *testing.T) {
			t.Parallel()
			actual := downgradeOutputValues(tt.input)
			assert.Equal(t, tt.expected, actual)
		})
	}
}<|MERGE_RESOLUTION|>--- conflicted
+++ resolved
@@ -182,11 +182,7 @@
 			s.Done(&RegisterResult{
 				State: resource.NewState(g.Type, resp.URN, g.Custom, false, resp.ID, g.Properties, resp.Outputs, g.Parent,
 					protect, false, g.Dependencies, nil, g.Provider, g.PropertyDependencies, false, nil, nil, nil,
-<<<<<<< HEAD
-					"", false, "", nil, nil, "", nil, nil, ""),
-=======
-					"", false, "", nil, nil, "", nil, nil, false),
->>>>>>> 15cfbb47
+					"", false, "", nil, nil, "", nil, nil, "", false),
 			})
 		}
 		return nil
@@ -359,11 +355,7 @@
 		reg.Done(&RegisterResult{
 			State: resource.NewState(goal.Type, urn, goal.Custom, false, id, goal.Properties, resource.PropertyMap{},
 				goal.Parent, protect, false, goal.Dependencies, nil, goal.Provider, goal.PropertyDependencies,
-<<<<<<< HEAD
-				false, nil, nil, nil, "", false, "", nil, nil, "", nil, nil, ""),
-=======
-				false, nil, nil, nil, "", false, "", nil, nil, "", nil, nil, false),
->>>>>>> 15cfbb47
+				false, nil, nil, nil, "", false, "", nil, nil, "", nil, nil, "", false),
 		})
 
 		processed++
@@ -464,11 +456,7 @@
 		reg.Done(&RegisterResult{
 			State: resource.NewState(goal.Type, urn, goal.Custom, false, id, goal.Properties, resource.PropertyMap{},
 				goal.Parent, protect, false, goal.Dependencies, nil, goal.Provider, goal.PropertyDependencies,
-<<<<<<< HEAD
-				false, nil, nil, nil, "", false, "", nil, nil, "", nil, nil, ""),
-=======
-				false, nil, nil, nil, "", false, "", nil, nil, "", nil, nil, false),
->>>>>>> 15cfbb47
+				false, nil, nil, nil, "", false, "", nil, nil, "", nil, nil, "", false),
 		})
 
 		processed++
@@ -563,11 +551,7 @@
 		read.Done(&ReadResult{
 			State: resource.NewState(read.Type(), urn, true, false, read.ID(), read.Properties(),
 				resource.PropertyMap{}, read.Parent(), false, false, read.Dependencies(), nil, read.Provider(), nil,
-<<<<<<< HEAD
-				false, nil, nil, nil, "", false, "", nil, nil, "", nil, nil, ""),
-=======
-				false, nil, nil, nil, "", false, "", nil, nil, "", nil, nil, false),
->>>>>>> 15cfbb47
+				false, nil, nil, nil, "", false, "", nil, nil, "", nil, nil, "", false),
 		})
 		reads++
 	}
@@ -662,11 +646,7 @@
 			e.Done(&RegisterResult{
 				State: resource.NewState(goal.Type, urn, goal.Custom, false, id, goal.Properties, resource.PropertyMap{},
 					goal.Parent, protect, false, goal.Dependencies, nil, goal.Provider, goal.PropertyDependencies,
-<<<<<<< HEAD
-					false, nil, nil, nil, "", false, "", nil, nil, "", nil, nil, ""),
-=======
-					false, nil, nil, nil, "", false, "", nil, nil, "", nil, nil, false),
->>>>>>> 15cfbb47
+					false, nil, nil, nil, "", false, "", nil, nil, "", nil, nil, "", false),
 			})
 			registers++
 
@@ -675,11 +655,7 @@
 			e.Done(&ReadResult{
 				State: resource.NewState(e.Type(), urn, true, false, e.ID(), e.Properties(),
 					resource.PropertyMap{}, e.Parent(), false, false, e.Dependencies(), nil, e.Provider(), nil, false,
-<<<<<<< HEAD
-					nil, nil, nil, "", false, "", nil, nil, "", nil, nil, ""),
-=======
-					nil, nil, nil, "", false, "", nil, nil, "", nil, nil, false),
->>>>>>> 15cfbb47
+					nil, nil, nil, "", false, "", nil, nil, "", nil, nil, "", false),
 			})
 			reads++
 		}
@@ -837,11 +813,7 @@
 					event.Done(&ReadResult{
 						State: resource.NewState(event.Type(), urn, true, false, event.ID(), event.Properties(),
 							resource.PropertyMap{}, event.Parent(), false, false, event.Dependencies(), nil, event.Provider(), nil,
-<<<<<<< HEAD
-							false, nil, nil, nil, "", false, "", nil, nil, "", nil, nil, ""),
-=======
-							false, nil, nil, nil, "", false, "", nil, nil, "", nil, nil, false),
->>>>>>> 15cfbb47
+							false, nil, nil, nil, "", false, "", nil, nil, "", nil, nil, "", false),
 					})
 					reads++
 				case RegisterResourceEvent:
@@ -849,12 +821,8 @@
 					event.Done(&RegisterResult{
 						State: resource.NewState(event.Goal().Type, urn, true, false, "id", event.Goal().Properties,
 							resource.PropertyMap{}, event.Goal().Parent, false, false, event.Goal().Dependencies, nil,
-<<<<<<< HEAD
 							event.Goal().Provider, nil, false, nil, nil, nil, "", false, "", nil, nil, "", nil, nil,
-							""),
-=======
-							event.Goal().Provider, nil, false, nil, nil, nil, "", false, "", nil, nil, "", nil, nil, false),
->>>>>>> 15cfbb47
+							"", false),
 					})
 					registers++
 				default:
