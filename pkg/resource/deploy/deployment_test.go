--- conflicted
+++ resolved
@@ -44,22 +44,6 @@
 		},
 	})
 
-<<<<<<< HEAD
-	_, err := NewDeployment(&plugin.Context{}, &Target{}, snap, &fixedSource{}, nil, false, nil)
+	_, err := NewDeployment(&plugin.Context{}, &Target{}, snap, nil, &fixedSource{}, nil, false, nil)
 	assert.NoError(t, err)
-=======
-	_, err := NewDeployment(&plugin.Context{}, &Target{}, snap, nil, &fixedSource{}, nil, false, nil)
-	if !assert.Error(t, err) {
-		t.FailNow()
-	}
-
-	invalidErr, ok := err.(PlanPendingOperationsError)
-	if !assert.True(t, ok) {
-		t.FailNow()
-	}
-
-	assert.Len(t, invalidErr.Operations, 1)
-	assert.Equal(t, resourceB.URN, invalidErr.Operations[0].Resource.URN)
-	assert.Equal(t, resource.OperationTypeCreating, invalidErr.Operations[0].Type)
->>>>>>> d7393a3c
 }