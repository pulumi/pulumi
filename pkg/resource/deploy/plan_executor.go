--- conflicted
+++ resolved
@@ -53,11 +53,7 @@
 
 // Execute executes a plan to completion, using the given cancellation context and running a preview
 // or update.
-<<<<<<< HEAD
-func (pe *planExecutor) Execute(callerCtx context.Context, opts Options, preview bool) *result.Result {
-=======
 func (pe *planExecutor) Execute(callerCtx context.Context, opts Options, preview bool) result.Result {
->>>>>>> c6d87157
 	// Set up a goroutine that will signal cancellation to the plan's plugins if the caller context is cancelled. We do
 	// not hang this off of the context we create below because we do not want the failure of a single step to cause
 	// other steps to fail.
@@ -111,11 +107,7 @@
 	// respond to cancellation requests promptly.
 	type nextEvent struct {
 		Event  SourceEvent
-<<<<<<< HEAD
-		Result *result.Result
-=======
 		Result result.Result
->>>>>>> c6d87157
 	}
 	incomingEvents := make(chan nextEvent)
 	go func() {
@@ -141,11 +133,7 @@
 	//     should bail.
 	//  3. The stepExecCancel cancel context gets canceled. This means some error occurred in the step executor
 	//     and we need to bail. This can also happen if the user hits Ctrl-C.
-<<<<<<< HEAD
-	canceled, res := func() (bool, *result.Result) {
-=======
 	canceled, res := func() (bool, result.Result) {
->>>>>>> c6d87157
 		logging.V(4).Infof("planExecutor.Execute(...): waiting for incoming events")
 		for {
 			select {
@@ -157,13 +145,9 @@
 						pe.reportError("", event.Result.Error())
 					}
 					cancel()
-<<<<<<< HEAD
-					return false, event.Result
-=======
 
 					// We reported any errors above.  So we can just bail now.
 					return false, result.Bail()
->>>>>>> c6d87157
 				}
 
 				if event.Event == nil {
@@ -194,11 +178,7 @@
 						pe.reportError(pe.plan.generateEventURN(event.Event), resErr)
 					}
 					cancel()
-<<<<<<< HEAD
-					return false, result.FromError(result.TODO())
-=======
 					return false, result.Bail()
->>>>>>> c6d87157
 				}
 			case <-ctx.Done():
 				logging.V(4).Infof("planExecutor.Execute(...): context finished: %v", ctx.Err())
