// Copyright 2016-2018, Pulumi Corporation.
//
// Licensed under the Apache License, Version 2.0 (the "License");
// you may not use this file except in compliance with the License.
// You may obtain a copy of the License at
//
//     http://www.apache.org/licenses/LICENSE-2.0
//
// Unless required by applicable law or agreed to in writing, software
// distributed under the License is distributed on an "AS IS" BASIS,
// WITHOUT WARRANTIES OR CONDITIONS OF ANY KIND, either express or implied.
// See the License for the specific language governing permissions and
// limitations under the License.

package deploy

import (
	"context"

	"github.com/pkg/errors"
	"github.com/pulumi/pulumi/pkg/diag"
	"github.com/pulumi/pulumi/pkg/resource"
	"github.com/pulumi/pulumi/pkg/resource/deploy/providers"
	"github.com/pulumi/pulumi/pkg/resource/graph"
	"github.com/pulumi/pulumi/pkg/util/contract"
	"github.com/pulumi/pulumi/pkg/util/logging"
	"github.com/pulumi/pulumi/pkg/util/result"
)

// planExecutor is responsible for taking a plan and driving it to completion.
// Its primary responsibility is to own a `stepGenerator` and `stepExecutor`, serving
// as the glue that links the two subsystems together.
type planExecutor struct {
	plan *Plan // The plan that we are executing

	stepGen  *stepGenerator // step generator owned by this plan
	stepExec *stepExecutor  // step executor owned by this plan
}

// reportExecResult issues an appropriate diagnostic depending on went wrong.
func (pe *planExecutor) reportExecResult(message string, preview bool) {
	kind := "update"
	if preview {
		kind = "preview"
	}

	pe.reportError("", errors.New(kind+" "+message))
}

// reportError reports a single error to the executor's diag stream with the indicated URN for context.
func (pe *planExecutor) reportError(urn resource.URN, err error) {
	pe.plan.Diag().Errorf(diag.RawMessage(urn, err.Error()))
}

// Execute executes a plan to completion, using the given cancellation context and running a preview
// or update.
func (pe *planExecutor) Execute(callerCtx context.Context, opts Options, preview bool) result.Result {
	// Set up a goroutine that will signal cancellation to the plan's plugins if the caller context is cancelled. We do
	// not hang this off of the context we create below because we do not want the failure of a single step to cause
	// other steps to fail.
	done := make(chan bool)
	defer close(done)
	go func() {
		select {
		case <-callerCtx.Done():
			logging.V(4).Infof("planExecutor.Execute(...): signalling cancellation to providers...")
			cancelErr := pe.plan.ctx.Host.SignalCancellation()
			if cancelErr != nil {
				logging.V(4).Infof("planExecutor.Execute(...): failed to signal cancellation to providers: %v", cancelErr)
			}
		case <-done:
			logging.V(4).Infof("planExecutor.Execute(...): exiting provider canceller")
		}
	}()

	// Before doing anything else, optionally refresh each resource in the base checkpoint.
	if opts.Refresh {
		if res := pe.refresh(callerCtx, opts, preview); res != nil {
			return res
		}
		if opts.RefreshOnly {
			return nil
		}
	}

	// The set of targets to update.  'nil' means 'update everything'.  Non-nill means 'update only
	// in this set'
	updateTargetsOpt, res := pe.plan.CheckTargets(opts.UpdateTargets)
	if res != nil {
		return res
	}

	// Begin iterating the source.
	src, res := pe.plan.source.Iterate(callerCtx, opts, pe.plan)
	if res != nil {
		return res
	}

	// Set up a step generator for this plan.
	pe.stepGen = newStepGenerator(pe.plan, opts)

	// Retire any pending deletes that are currently present in this plan.
	if res := pe.retirePendingDeletes(callerCtx, opts, preview); res != nil {
		return res
	}

	// Derive a cancellable context for this plan. We will only cancel this context if some piece of the plan's
	// execution fails.
	ctx, cancel := context.WithCancel(callerCtx)

	// Set up a step generator and executor for this plan.
	pe.stepExec = newStepExecutor(ctx, cancel, pe.plan, opts, preview, false)

	// We iterate the source in its own goroutine because iteration is blocking and we want the main loop to be able to
	// respond to cancellation requests promptly.
	type nextEvent struct {
		Event  SourceEvent
		Result result.Result
	}
	incomingEvents := make(chan nextEvent)
	go func() {
		for {
			event, sourceErr := src.Next()
			select {
			case incomingEvents <- nextEvent{event, sourceErr}:
				if event == nil {
					return
				}
			case <-done:
				logging.V(4).Infof("planExecutor.Execute(...): incoming events goroutine exiting")
				return
			}
		}
	}()

	// The main loop. We'll continuously select for incoming events and the cancellation signal. There are
	// a three ways we can exit this loop:
	//  1. The SourceIterator sends us a `nil` event. This means that we're done processing source events and
	//     we should begin processing deletes.
	//  2. The SourceIterator sends us an error. This means some error occurred in the source program and we
	//     should bail.
	//  3. The stepExecCancel cancel context gets canceled. This means some error occurred in the step executor
	//     and we need to bail. This can also happen if the user hits Ctrl-C.
	canceled, res := func() (bool, result.Result) {
		logging.V(4).Infof("planExecutor.Execute(...): waiting for incoming events")
		for {
			select {
			case event := <-incomingEvents:
				logging.V(4).Infof("planExecutor.Execute(...): incoming event (nil? %v, %v)", event.Event == nil, event.Result)

				if event.Result != nil {
					if !event.Result.IsBail() {
						pe.reportError("", event.Result.Error())
					}
					cancel()

					// We reported any errors above.  So we can just bail now.
					return false, result.Bail()
				}

				if event.Event == nil {
					return false, pe.performDeletes(ctx, opts)
				}

				if res := pe.handleSingleEvent(updateTargetsOpt, event.Event); res != nil {
					if resErr := res.Error(); resErr != nil {
						logging.V(4).Infof("planExecutor.Execute(...): error handling event: %v", resErr)
						pe.reportError(pe.plan.generateEventURN(event.Event), resErr)
					}
					cancel()
					return false, result.Bail()
				}
			case <-ctx.Done():
				logging.V(4).Infof("planExecutor.Execute(...): context finished: %v", ctx.Err())

				// NOTE: we use the presence of an error in the caller context in order to distinguish caller-initiated
				// cancellation from internally-initiated cancellation.
				return callerCtx.Err() != nil, nil
			}
		}
	}()

	pe.stepExec.WaitForCompletion()
	logging.V(4).Infof("planExecutor.Execute(...): step executor has completed")

	if res != nil && res.IsBail() {
		return res
	}

	// Figure out if execution failed and why. Step generation and execution errors trump cancellation.
	if res != nil || pe.stepExec.Errored() || pe.stepGen.hasPolicyViolations {
		// TODO(cyrusn): We seem to be losing any information about the original 'res's errors.  Should
		// we be doing a merge here?
		pe.reportExecResult("failed", preview)
		return result.Bail()
	} else if canceled {
		pe.reportExecResult("canceled", preview)
		return result.Bail()
	}

	return res
}

func (pe *planExecutor) performDeletes(ctx context.Context, opts Options) result.Result {
	defer func() {
		// We're done here - signal completion so that the step executor knows to terminate.
		pe.stepExec.SignalCompletion()
	}()

	prev := pe.plan.prev
	if prev == nil || len(prev.Resources) == 0 {
		return nil
	}

	logging.V(7).Infof("performDeletes(...): beginning")

	deleteSteps, res := pe.stepGen.GenerateDeletes(opts.DestroyTargets)
	if res != nil {
		logging.V(7).Infof("performDeletes(...): generating deletes produced error result")
		return res
	}

	deletes := pe.stepGen.ScheduleDeletes(deleteSteps)

	// ScheduleDeletes gives us a list of lists of steps. Each list of steps can safely be executed
	// in parallel, but each list must execute completes before the next list can safely begin
	// executing.
	//
	// This is not "true" delete parallelism, since there may be resources that could safely begin
	// deleting but we won't until the previous set of deletes fully completes. This approximation
	// is conservative, but correct.
	for _, antichain := range deletes {
		logging.V(4).Infof("planExecutor.Execute(...): beginning delete antichain")
		tok := pe.stepExec.ExecuteParallel(antichain)
		tok.Wait(ctx)
		logging.V(4).Infof("planExecutor.Execute(...): antichain complete")
	}

	// After executing targeted deletes, we may now have resources that depend on the resource that
	// were deleted.  Go through and clean things up accordingly for them.
	if len(opts.DestroyTargets) > 0 {
		resourceToStep := make(map[*resource.State]Step)
		for _, step := range deleteSteps {
			resourceToStep[pe.plan.olds[step.URN()]] = step
		}

		pe.rebuildBaseState(resourceToStep, false /*refresh*/)
	}

	return nil
}

// handleSingleEvent handles a single source event. For all incoming events, it produces a chain that needs
// to be executed and schedules the chain for execution.
func (pe *planExecutor) handleSingleEvent(updateTargetsOpt map[resource.URN]bool, event SourceEvent) result.Result {
	contract.Require(event != nil, "event != nil")

	var steps []Step
	var res result.Result
	switch e := event.(type) {
	case RegisterResourceEvent:
		logging.V(4).Infof("planExecutor.handleSingleEvent(...): received RegisterResourceEvent")
		steps, res = pe.stepGen.GenerateSteps(updateTargetsOpt, e)
	case ReadResourceEvent:
		logging.V(4).Infof("planExecutor.handleSingleEvent(...): received ReadResourceEvent")
		steps, res = pe.stepGen.GenerateReadSteps(e)
	case RegisterResourceOutputsEvent:
		logging.V(4).Infof("planExecutor.handleSingleEvent(...): received register resource outputs")
		pe.stepExec.ExecuteRegisterResourceOutputs(e)
		return nil
	}

	if res != nil {
		return res
	}

	pe.stepExec.ExecuteSerial(steps)
	return nil
}

// retirePendingDeletes deletes all resources that are pending deletion. Run before the start of a plan, this pass
// ensures that the engine never sees any resources that are pending deletion from a previous plan.
//
// retirePendingDeletes re-uses the plan executor's step generator but uses its own step executor.
func (pe *planExecutor) retirePendingDeletes(callerCtx context.Context, opts Options, preview bool) result.Result {
	contract.Require(pe.stepGen != nil, "pe.stepGen != nil")
	steps := pe.stepGen.GeneratePendingDeletes()
	if len(steps) == 0 {
		logging.V(4).Infoln("planExecutor.retirePendingDeletes(...): no pending deletions")
		return nil
	}

	logging.V(4).Infof("planExecutor.retirePendingDeletes(...): executing %d steps", len(steps))
	ctx, cancel := context.WithCancel(callerCtx)

	stepExec := newStepExecutor(ctx, cancel, pe.plan, opts, preview, false)
	antichains := pe.stepGen.ScheduleDeletes(steps)
	// Submit the deletes for execution and wait for them all to retire.
	for _, antichain := range antichains {
		for _, step := range antichain {
			pe.plan.Ctx().StatusDiag.Infof(diag.RawMessage(step.URN(), "completing deletion from previous update"))
		}

		tok := stepExec.ExecuteParallel(antichain)
		tok.Wait(ctx)
	}

	stepExec.SignalCompletion()
	stepExec.WaitForCompletion()

	// Like Refresh, we use the presence of an error in the caller's context to detect whether or not we have been
	// cancelled.
	canceled := callerCtx.Err() != nil
	if stepExec.Errored() {
		pe.reportExecResult("failed", preview)
		return result.Bail()
	} else if canceled {
		pe.reportExecResult("canceled", preview)
		return result.Bail()
	}
	return nil
}

// refresh refreshes the state of the base checkpoint file for the current plan in memory.
func (pe *planExecutor) refresh(callerCtx context.Context, opts Options, preview bool) result.Result {
	prev := pe.plan.prev
	if prev == nil || len(prev.Resources) == 0 {
		return nil
	}

	// Make sure if there were any targets specified, that they all refer to existing resources.
	targetMapOpt, res := pe.plan.CheckTargets(opts.RefreshTargets)
	if res != nil {
		return res
	}

	// If the user did not provide any --target's, create a refresh step for each resource in the
	// old snapshot.  If they did provider --target's then only create refresh steps for those
	// specific targets.
	steps := []Step{}
	resourceToStep := map[*resource.State]Step{}
	for _, res := range prev.Resources {
<<<<<<< HEAD
		if shouldRefresh(targetMapOpt, res) {
=======
		if targetMapOpt == nil || targetMapOpt[res.URN]{
>>>>>>> 7c29bc4e
			step := NewRefreshStep(pe.plan, res, nil)
			steps = append(steps, step)
			resourceToStep[res] = step
		}
	}

	// Fire up a worker pool and issue each refresh in turn.
	ctx, cancel := context.WithCancel(callerCtx)
	stepExec := newStepExecutor(ctx, cancel, pe.plan, opts, preview, true)
	stepExec.ExecuteParallel(steps)
	stepExec.SignalCompletion()
	stepExec.WaitForCompletion()

	pe.rebuildBaseState(resourceToStep, true /*refresh*/)

	// NOTE: we use the presence of an error in the caller context in order to distinguish caller-initiated
	// cancellation from internally-initiated cancellation.
	canceled := callerCtx.Err() != nil

	if stepExec.Errored() {
		pe.reportExecResult("failed", preview)
		return result.Bail()
	} else if canceled {
		pe.reportExecResult("canceled", preview)
		return result.Bail()
	}
	return nil
}

func (pe *planExecutor) rebuildBaseState(resourceToStep map[*resource.State]Step, refresh bool) {
	// Rebuild this plan's map of old resources and dependency graph, stripping out any deleted
	// resources and repairing dependency lists as necessary. Note that this updates the base
	// snapshot _in memory_, so it is critical that any components that use the snapshot refer to
	// the same instance and avoid reading it concurrently with this rebuild.
	//
	// The process of repairing dependency lists is a bit subtle. Because multiple physical
	// resources may share a URN, the ability of a particular URN to be referenced in a dependency
	// list can change based on the dependent resource's position in the resource list. For example,
	// consider the following list of resources, where each resource is a (URN, ID, Dependencies)
	// tuple:
	//
	//     [ (A, 0, []), (B, 0, [A]), (A, 1, []), (A, 2, []), (C, 0, [A]) ]
	//
	// Let `(A, 0, [])` and `(A, 2, [])` be deleted by the refresh. This produces the following
	// intermediate list before dependency lists are repaired:
	//
	//     [ (B, 0, [A]), (A, 1, []), (C, 0, [A]) ]
	//
	// In order to repair the dependency lists, we iterate over the intermediate resource list,
	// keeping track of which URNs refer to at least one physical resource at each point in the
	// list, and remove any dependencies that refer to URNs that do not refer to any physical
	// resources. This process produces the following final list:
	//
	//     [ (B, 0, []), (A, 1, []), (C, 0, [A]) ]
	//
	// Note that the correctness of this process depends on the fact that the list of resources is a
	// topological sort of its corresponding dependency graph, so a resource always appears in the
	// list after any resources on which it may depend.
	resources := []*resource.State{}
	referenceable := make(map[resource.URN]bool)
	olds := make(map[resource.URN]*resource.State)
	for _, s := range pe.plan.prev.Resources {
		var old, new *resource.State
		if step, has := resourceToStep[s]; has {
			// We produces a refresh step for this specific resource.  Use the new information about
			// its dependencies during the update.
			old = step.Old()
			new = step.New()
		} else {
			// We didn't do anything with this resource.  However, we still may want to update its
			// dependencies.  So use this resource itself as the 'new' one to update.
			old = s
			new = s
		}

		if new == nil {
			if refresh {
				contract.Assert(old.Custom)
				contract.Assert(!providers.IsProviderType(old.Type))
			}
			continue
		}

		// Remove any deleted resources from this resource's dependency list.
		if len(new.Dependencies) != 0 {
			deps := make([]resource.URN, 0, len(new.Dependencies))
			for _, d := range new.Dependencies {
				if referenceable[d] {
					deps = append(deps, d)
				}
			}
			new.Dependencies = deps
		}

		// Add this resource to the resource list and mark it as referenceable.
		resources = append(resources, new)
		referenceable[new.URN] = true

		// Do not record resources that are pending deletion in the "olds" lookup table.
		if !new.Delete {
			olds[new.URN] = new
		}
	}

	pe.plan.prev.Resources = resources
	pe.plan.olds, pe.plan.depGraph = olds, graph.NewDependencyGraph(resources)
}<|MERGE_RESOLUTION|>--- conflicted
+++ resolved
@@ -340,11 +340,7 @@
 	steps := []Step{}
 	resourceToStep := map[*resource.State]Step{}
 	for _, res := range prev.Resources {
-<<<<<<< HEAD
-		if shouldRefresh(targetMapOpt, res) {
-=======
-		if targetMapOpt == nil || targetMapOpt[res.URN]{
->>>>>>> 7c29bc4e
+		if targetMapOpt == nil || targetMapOpt[res.URN] {
 			step := NewRefreshStep(pe.plan, res, nil)
 			steps = append(steps, step)
 			resourceToStep[res] = step
