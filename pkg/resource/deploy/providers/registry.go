// Copyright 2016-2021, Pulumi Corporation.
//
// Licensed under the Apache License, Version 2.0 (the "License");
// you may not use this file except in compliance with the License.
// You may obtain a copy of the License at
//
//     http://www.apache.org/licenses/LICENSE-2.0
//
// Unless required by applicable law or agreed to in writing, software
// distributed under the License is distributed on an "AS IS" BASIS,
// WITHOUT WARRANTIES OR CONDITIONS OF ANY KIND, either express or implied.
// See the License for the specific language governing permissions and
// limitations under the License.

package providers

import (
	"encoding/hex"
	"errors"
	"fmt"
	"sync"

	"github.com/blang/semver"
	uuid "github.com/gofrs/uuid"

	pbstruct "google.golang.org/protobuf/types/known/structpb"

	pkgWorkspace "github.com/pulumi/pulumi/pkg/v3/workspace"
	"github.com/pulumi/pulumi/sdk/v3/go/common/apitype"
	"github.com/pulumi/pulumi/sdk/v3/go/common/diag"
	"github.com/pulumi/pulumi/sdk/v3/go/common/env"
	"github.com/pulumi/pulumi/sdk/v3/go/common/resource"
	"github.com/pulumi/pulumi/sdk/v3/go/common/resource/plugin"
	"github.com/pulumi/pulumi/sdk/v3/go/common/tokens"
	"github.com/pulumi/pulumi/sdk/v3/go/common/util/contract"
	"github.com/pulumi/pulumi/sdk/v3/go/common/util/logging"
	"github.com/pulumi/pulumi/sdk/v3/go/common/workspace"
)

const (
	versionKey         resource.PropertyKey = "version"
	pluginDownloadKey  resource.PropertyKey = "pluginDownloadURL"
	pluginChecksumsKey resource.PropertyKey = "pluginChecksums"
	pluginParameterKey resource.PropertyKey = "parameter"
)

// SetProviderChecksums sets the provider plugin checksums in the given property map.
func SetProviderChecksums(inputs resource.PropertyMap, value map[string][]byte) {
	propMap := make(resource.PropertyMap)
	for key, checksum := range value {
		hex := hex.EncodeToString(checksum)
		propMap[resource.PropertyKey(key)] = resource.NewStringProperty(hex)
	}

	inputs[pluginChecksumsKey] = resource.NewObjectProperty(propMap)
}

// GetProviderChecksums fetches a provider plugin checksums from the given property map.
// If the checksums is not set, this function returns nil.
func GetProviderChecksums(inputs resource.PropertyMap) (map[string][]byte, error) {
	checksums, ok := inputs[pluginChecksumsKey]
	if !ok {
		return nil, nil
	}
	if !checksums.IsObject() {
		return nil, fmt.Errorf("'%s' must be an object", pluginChecksumsKey)
	}
	result := make(map[string][]byte)
	for key, value := range checksums.ObjectValue() {
		if !value.IsString() {
			return nil, fmt.Errorf("'%s[%s]' must be a string", pluginChecksumsKey, key)
		}

		bytes, err := hex.DecodeString(value.StringValue())
		if err != nil {
			return nil, fmt.Errorf("'%s[%s]' must be a hexadecimal string", pluginChecksumsKey, key)
		}

		result[string(key)] = bytes
	}

	return result, nil
}

// SetProviderURL sets the provider plugin download server URL in the given property map.
func SetProviderURL(inputs resource.PropertyMap, value string) {
	inputs[pluginDownloadKey] = resource.NewStringProperty(value)
}

// GetProviderDownloadURL fetches a provider plugin download server URL from the given property map.
// If the server URL is not set, this function returns "".
func GetProviderDownloadURL(inputs resource.PropertyMap) (string, error) {
	url, ok := inputs[pluginDownloadKey]
	if !ok {
		return "", nil
	}
	if !url.IsString() {
		return "", fmt.Errorf("'%s' must be a string", pluginDownloadKey)
	}
	return url.StringValue(), nil
}

// SetProviderParameter sets the provider plugin parameter in the given property map.
func SetProviderParameter(inputs resource.PropertyMap, name tokens.Package, version string, value interface{}) {
	obj := resource.PropertyMap{
		"name":    resource.NewStringProperty(name.String()),
		"version": resource.NewStringProperty(version),
		"value":   resource.NewPropertyValue(value),
	}
	inputs[pluginParameterKey] = resource.NewObjectProperty(obj)
}

// GetProviderParameter fetches a provider plugin parameter from the given property map.
// If the parameter is not set, this function returns nil.
func GetProviderParameter(inputs resource.PropertyMap) (tokens.Package, *semver.Version, interface{}, error) {
	obj, ok := inputs[pluginParameterKey]
	if !ok {
		return "", nil, nil, nil
	}

	if !obj.IsObject() {
		return "", nil, nil, fmt.Errorf("'%s' must be an object", pluginParameterKey)
	}

	value := obj.ObjectValue()["value"]
	name, has := obj.ObjectValue()["name"]
	if !has {
		return "", nil, nil, fmt.Errorf("'%s' must have a 'name' property", pluginParameterKey)
	}
	if !name.IsString() {
		return "", nil, nil, fmt.Errorf("'%s' must have a 'name' property of type string", pluginParameterKey)
	}
	var parsedVersion *semver.Version
	version, has := obj.ObjectValue()["version"]
	if has {
		if !version.IsString() {
			return "", nil, nil, fmt.Errorf("'%s' must have a 'version' property of type string", pluginParameterKey)
		}
		v, err := semver.ParseTolerant(version.StringValue())
		if err != nil {
			return "", nil, nil, fmt.Errorf("could not parse parameter version: %v", err)
		}
		parsedVersion = &v
	}

	return tokens.Package(name.StringValue()), parsedVersion, value.Mappable(), nil
}

// Sets the provider version in the given property map.
func SetProviderVersion(inputs resource.PropertyMap, value *semver.Version) {
	inputs[versionKey] = resource.NewStringProperty(value.String())
}

// GetProviderVersion fetches and parses a provider version from the given property map. If the
// version property is not present, this function returns nil.
func GetProviderVersion(inputs resource.PropertyMap) (*semver.Version, error) {
	version, ok := inputs[versionKey]
	if !ok {
		return nil, nil
	}

	if !version.IsString() {
		return nil, fmt.Errorf("'%s' must be a string", versionKey)
	}

	sv, err := semver.ParseTolerant(version.StringValue())
	if err != nil {
		return nil, fmt.Errorf("could not parse provider version: %w", err)
	}
	return &sv, nil
}

// Registry manages the lifecylce of provider resources and their plugins and handles the resolution of provider
// references to loaded plugins.
//
// When a registry is created, it is handed the set of old provider resources that it will manage. Each provider
// resource in this set is loaded and configured as per its recorded inputs and registered under the provider
// reference that corresponds to its URN and ID, both of which must be known. At this point, the created registry is
// prepared to be used to manage the lifecycle of these providers as well as any new provider resources requested by
// invoking the registry's CRUD operations.
//
// In order to fit neatly in to the existing infrastructure for managing resources using Pulumi, a provider regidstry
// itself implements the plugin.Provider interface.
type Registry struct {
	host      plugin.Host
	isPreview bool
	providers map[Reference]plugin.Provider
	builtins  plugin.Provider
	aliases   map[resource.URN]resource.URN
	m         sync.RWMutex
}

var _ plugin.Provider = (*Registry)(nil)

func loadProvider(pkg tokens.Package, version *semver.Version, downloadURL string, checksums map[string][]byte,
	parameterKey tokens.Package, parameterVersion *semver.Version, parameter interface{}, host plugin.Host, builtins plugin.Provider,
) (plugin.Provider, error) {
	if builtins != nil && pkg == builtins.Pkg() {
		return builtins, nil
	}

	provider, err := host.Provider(pkg, version)
	if err != nil {
		// host.Provider _might_ return MissingError,  this could be due to the fact that a transitive
		// version of a plugin is required which are not picked up by initial pass of required plugin
		// installations or because of bugs in GetRequiredPlugins. Instead of reporting an error, we first try to
		// install the plugin now, and only error if we can't do that.
		var me *workspace.MissingError
		if !errors.As(err, &me) {
			// Not a MissingError, return the original error.
			return nil, err
		}

		// Try to install the plugin, unless auto plugin installs are turned off, we have all the specific information we
		// need to do so here while once we call into `host.Provider` we no longer have the download URL or checksums.
		if env.DisableAutomaticPluginAcquisition.Value() {
			return nil, err
		}

		pluginSpec := workspace.PluginSpec{
			Kind:              workspace.ResourcePlugin,
			Name:              string(pkg),
			Version:           version,
			PluginDownloadURL: downloadURL,
			Checksums:         checksums,
		}

<<<<<<< HEAD
		log := func(sev diag.Severity, msg string) {
			host.Log(sev, "", msg, 0)
		}

		_, err = pkgWorkspace.InstallPlugin(pluginSpec, log)
		if err != nil {
			return nil, err
		}
=======
	pluginSpec := workspace.PluginSpec{
		Kind:              apitype.ResourcePlugin,
		Name:              string(pkg),
		Version:           version,
		PluginDownloadURL: downloadURL,
		Checksums:         checksums,
	}
>>>>>>> 82c546d8

		// Try to load the provider again, this time it should succeed.
		provider, err = host.Provider(pkg, version)
		if err != nil {
			return nil, err
		}
	}
	contract.Assertf(provider != nil, "provider must not be nil")

	// If we have a parameter apply it
	if parameter != nil {
		pbParameter, err := pbstruct.NewValue(parameter)
		if err != nil {
			return nil, errors.Join(err, host.CloseProvider(provider))
		}

		if err := provider.Parameterize(parameterKey, nil, parameterVersion, pbParameter); err != nil {
			return nil, errors.Join(err, host.CloseProvider(provider))
		}
	}

	return provider, nil
}

// NewRegistry creates a new provider registry using the given host.
func NewRegistry(host plugin.Host, isPreview bool, builtins plugin.Provider) *Registry {
	return &Registry{
		host:      host,
		isPreview: isPreview,
		providers: make(map[Reference]plugin.Provider),
		builtins:  builtins,
		aliases:   make(map[resource.URN]resource.URN),
	}
}

// GetProvider returns the provider plugin that is currently registered under the given reference, if any.
func (r *Registry) GetProvider(ref Reference) (plugin.Provider, bool) {
	r.m.RLock()
	defer r.m.RUnlock()

	logging.V(7).Infof("GetProvider(%v)", ref)

	provider, ok := r.providers[ref]
	return provider, ok
}

func (r *Registry) setProvider(ref Reference, provider plugin.Provider) {
	r.m.Lock()
	defer r.m.Unlock()

	logging.V(7).Infof("setProvider(%v)", ref)

	r.providers[ref] = provider

	if alias, ok := r.aliases[ref.URN()]; ok {
		r.providers[mustNewReference(alias, ref.ID())] = provider
	}
}

func (r *Registry) deleteProvider(ref Reference) (plugin.Provider, bool) {
	r.m.Lock()
	defer r.m.Unlock()

	provider, ok := r.providers[ref]
	if !ok {
		return nil, false
	}
	delete(r.providers, ref)
	return provider, true
}

// The rest of the methods below are the implementation of the plugin.Provider interface methods.

func (r *Registry) Close() error {
	return nil
}

func (r *Registry) Pkg() tokens.Package {
	return "pulumi"
}

func (r *Registry) label() string {
	return "ProviderRegistry"
}

// GetSchema returns the JSON-serialized schema for the provider.
func (r *Registry) GetSchema(version int, key string) ([]byte, error) {
	contract.Failf("GetSchema must not be called on the provider registry")

	return nil, errors.New("the provider registry has no schema")
}

func (r *Registry) GetMapping(key, provider string) ([]byte, string, error) {
	contract.Failf("GetMapping must not be called on the provider registry")

	return nil, "", errors.New("the provider registry has no mappings")
}

func (r *Registry) GetMappings(key string) ([]string, error) {
	contract.Failf("GetMappings must not be called on the provider registry")

	return nil, errors.New("the provider registry has no mappings")
}

// CheckConfig validates the configuration for this resource provider.
func (r *Registry) CheckConfig(urn resource.URN, olds,
	news resource.PropertyMap, allowUnknowns bool,
) (resource.PropertyMap, []plugin.CheckFailure, error) {
	contract.Failf("CheckConfig must not be called on the provider registry")
	return nil, nil, errors.New("the provider registry is not configurable")
}

// DiffConfig checks what impacts a hypothetical change to this provider's configuration will have on the provider.
func (r *Registry) DiffConfig(urn resource.URN, oldInputs, oldOutputs, newInputs resource.PropertyMap,
	allowUnknowns bool, ignoreChanges []string,
) (plugin.DiffResult, error) {
	contract.Failf("DiffConfig must not be called on the provider registry")
	return plugin.DiffResult{}, errors.New("the provider registry is not configurable")
}

func (r *Registry) Configure(props resource.PropertyMap) error {
	contract.Failf("Configure must not be called on the provider registry")
	return errors.New("the provider registry is not configurable")
}

// Check validates the configuration for a particular provider resource.
//
// The particulars of Check are a bit subtle for a few reasons:
//   - we need to load the provider for the package indicated by the type name portion provider resource's URN in order
//     to check its config
//   - we need to keep the newly-loaded provider around in case we need to diff its config
//   - if we are running a preview, we need to configure the provider, as its corresponding CRUD operations will not run
//     (we would normally configure the provider in Create or Update).
func (r *Registry) Check(urn resource.URN, olds, news resource.PropertyMap,
	allowUnknowns bool, randomSeed []byte,
) (resource.PropertyMap, []plugin.CheckFailure, error) {
	contract.Requiref(IsProviderType(urn.Type()), "urn", "must be a provider type, got %v", urn.Type())

	label := fmt.Sprintf("%s.Check(%s)", r.label(), urn)
	logging.V(7).Infof("%s executing (#olds=%d,#news=%d)", label, len(olds), len(news))

	providerPkg := GetProviderPackage(urn.Type())

	// Parse the version from the provider properties and load the provider.
	version, err := GetProviderVersion(news)
	if err != nil {
		return nil, []plugin.CheckFailure{{Property: "version", Reason: err.Error()}}, nil
	}
	downloadURL, err := GetProviderDownloadURL(news)
	if err != nil {
		return nil, []plugin.CheckFailure{{Property: "pluginDownloadURL", Reason: err.Error()}}, nil
	}
	parameterPackage, parameterVersion, parameterValue, err := GetProviderParameter(news)
	if err != nil {
		return nil, []plugin.CheckFailure{{Property: "parameter", Reason: err.Error()}}, nil
	}

	// If we have a parameter then the type token is the parameter key, and the parameter package is the provider to actually load.
	var parameterKey tokens.Package
	if parameterValue != nil {
		p := parameterPackage
		parameterKey = providerPkg
		providerPkg = p

		v := parameterVersion
		parameterVersion = version
		version = v
	}

	// TODO: We should thread checksums through here.
	provider, err := loadProvider(providerPkg, version, downloadURL, nil, parameterKey, parameterVersion, parameterValue, r.host, r.builtins)
	if err != nil {
		return nil, nil, err
	}
	if provider == nil {
		return nil, nil, errors.New("could not find plugin")
	}

	// Check the provider's config. If the check fails, unload the provider.
	inputs, failures, err := provider.CheckConfig(urn, olds, news, allowUnknowns)
	if len(failures) != 0 || err != nil {
		closeErr := r.host.CloseProvider(provider)
		contract.IgnoreError(closeErr)
		return nil, failures, err
	}

	// Create a provider reference using the URN and the unconfigured ID and register the provider.
	r.setProvider(mustNewReference(urn, UnconfiguredID), provider)

	return inputs, nil, nil
}

// RegisterAliases informs the registry that the new provider object with the given URN is aliased to the given list
// of URNs.
func (r *Registry) RegisterAlias(providerURN, alias resource.URN) {
	r.m.Lock()
	defer r.m.Unlock()

	if providerURN != alias {
		r.aliases[providerURN] = alias
	}
}

// Diff diffs the configuration of the indicated provider. The provider corresponding to the given URN must have
// previously been loaded by a call to Check.
func (r *Registry) Diff(urn resource.URN, id resource.ID, oldInputs, oldOutputs, newInputs resource.PropertyMap,
	allowUnknowns bool, ignoreChanges []string,
) (plugin.DiffResult, error) {
	contract.Requiref(id != "", "id", "must not be empty")

	label := fmt.Sprintf("%s.Diff(%s,%s)", r.label(), urn, id)
	logging.V(7).Infof("%s: executing (#oldInputs=%d#oldOutputs=%d,#newInputs=%d)",
		label, len(oldInputs), len(oldOutputs), len(newInputs))

	// Create a reference using the URN and the unconfigured ID and fetch the provider.
	provider, ok := r.GetProvider(mustNewReference(urn, UnconfiguredID))
	if !ok {
		// If the provider was not found in the registry under its URN and the unconfigured ID, then it must have not have
		// been subject to a call to `Check`. This can happen when we are diffing a provider's inputs as part of
		// evaluating the fanout of a delete-before-replace operation. In this case, we can just use the old provider
		// (which we should have loaded during diff search), and we will not unload it.
		provider, ok = r.GetProvider(mustNewReference(urn, id))
		contract.Assertf(ok, "Provider must have been registered at some point for DBR Diff (%v::%v)", urn, id)
	}

	// Diff the properties.
	diff, err := provider.DiffConfig(urn, oldInputs, oldOutputs, newInputs, allowUnknowns, ignoreChanges)
	if err != nil {
		return plugin.DiffResult{Changes: plugin.DiffUnknown}, err
	}
	if diff.Changes == plugin.DiffUnknown {
		if oldOutputs.DeepEquals(newInputs) {
			diff.Changes = plugin.DiffNone
		} else {
			diff.Changes = plugin.DiffSome
		}
	}

	// If the diff requires replacement, unload the provider: the engine will reload it during its replacememnt Check.
	if diff.Replace() {
		closeErr := r.host.CloseProvider(provider)
		contract.IgnoreError(closeErr)
	}

	logging.V(7).Infof("%s: executed (%#v, %#v)", label, diff.Changes, diff.ReplaceKeys)

	return diff, nil
}

// Same executes as part of the "Same" step for a provider that has not changed. It configures the provider
// instance with the given state and fixes up aliases.
func (r *Registry) Same(res *resource.State) error {
	urn := res.URN
	if !IsProviderType(urn.Type()) {
		return fmt.Errorf("urn %v is not a provider type", urn)
	}

	// Ensure that this provider has a known ID.
	if res.ID == "" || res.ID == UnknownID {
		return fmt.Errorf("provider '%v' has an unknown ID", urn)
	}

	ref := mustNewReference(urn, res.ID)
	logging.V(7).Infof("Same(%v)", ref)

	// If this provider is already configured, then we're done.
	_, ok := r.GetProvider(ref)
	if ok {
		return nil
	}

	// We may have started this provider up for Check/Diff, but then decided to Same it, if so we can just
	// reuse that instance, but as we're now configuring it remove the unconfigured ID from the provider map
	// so nothing else tries to use it.
	provider, ok := r.deleteProvider(mustNewReference(urn, UnconfiguredID))
	if !ok {
		// Else we need to load it fresh
		providerPkg := GetProviderPackage(urn.Type())

		// Parse the provider version, then load, configure, and register the provider.
		version, err := GetProviderVersion(res.Inputs)
		if err != nil {
			return fmt.Errorf("parse version for %v provider '%v': %w", providerPkg, urn, err)
		}
		downloadURL, err := GetProviderDownloadURL(res.Inputs)
		if err != nil {
			return fmt.Errorf("parse download URL for %v provider '%v': %w", providerPkg, urn, err)
		}
		parameterPackage, parameterVersion, parameterValue, err := GetProviderParameter(res.Inputs)
		if err != nil {
			return fmt.Errorf("parse parameter for %v provider '%v': %v", providerPkg, urn, err)
		}

		// If we have a parameter then the type token is the parameter key, and the parameter package is the provider to actually load.
		var parameterKey tokens.Package
		if parameterValue != nil {
			p := parameterPackage
			parameterKey = providerPkg
			providerPkg = p

			v := parameterVersion
			parameterVersion = version
			version = v
		}

		// TODO: We should thread checksums through here.
		provider, err = loadProvider(providerPkg, version, downloadURL, nil, parameterKey, parameterVersion, parameterValue, r.host, r.builtins)
		if err != nil {
			return fmt.Errorf("load plugin for %v provider '%v': %w", providerPkg, urn, err)
		}
		if provider == nil {
			return fmt.Errorf("find plugin for %v provider '%v' at version %v", providerPkg, urn, version)
		}
	}
	contract.Assertf(provider != nil, "provider must not be nil")

	if err := provider.Configure(res.Inputs); err != nil {
		closeErr := r.host.CloseProvider(provider)
		contract.IgnoreError(closeErr)
		return fmt.Errorf("configure provider '%v': %w", urn, err)
	}

	logging.V(7).Infof("loaded provider %v", ref)

	r.setProvider(ref, provider)

	return nil
}

// Create configures the provider with the given URN using the indicated configuration, assigns it an ID, and
// registers it under the assigned (URN, ID).
//
// The provider must have been loaded by a prior call to Check.
func (r *Registry) Create(urn resource.URN, news resource.PropertyMap, timeout float64,
	preview bool,
) (resource.ID, resource.PropertyMap, resource.Status, error) {
	label := fmt.Sprintf("%s.Create(%s)", r.label(), urn)
	logging.V(7).Infof("%s executing (#news=%v)", label, len(news))

	// Fetch the unconfigured provider, configure it, and register it under a new ID. We remove the
	// unconfigured ID from the provider map so nothing else tries to use and re-configure this instance.
	provider, ok := r.deleteProvider(mustNewReference(urn, UnconfiguredID))
	if !ok {
		// The unconfigured provider may have been Same'd after Check and this provider could be a replacement create.
		// In which case we need to start up a fresh copy.

		providerPkg := GetProviderPackage(urn.Type())

		// Parse the provider version, then load, configure, and register the provider.
		version, err := GetProviderVersion(news)
		if err != nil {
			return "", nil, resource.StatusUnknown,
				fmt.Errorf("parse version for %v provider '%v': %w", providerPkg, urn, err)
		}
		downloadURL, err := GetProviderDownloadURL(news)
		if err != nil {
			return "", nil, resource.StatusUnknown,
				fmt.Errorf("parse download URL for %v provider '%v': %w", providerPkg, urn, err)
		}
		parameterPackage, parameterVersion, parameterValue, err := GetProviderParameter(news)
		if err != nil {
			return "", nil, resource.StatusUnknown,
				fmt.Errorf("parse parameter for %v provider '%v': %v", providerPkg, urn, err)
		}

		// If we have a parameter then the type token is the parameter key, and the parameter package is the provider to actually load.
		var parameterKey tokens.Package
		if parameterValue != nil {
			p := parameterPackage
			parameterKey = providerPkg
			providerPkg = p

			v := parameterVersion
			parameterVersion = version
			version = v
		}

		// TODO: We should thread checksums through here.
		provider, err = loadProvider(providerPkg, version, downloadURL, nil, parameterKey, parameterVersion, parameterValue, r.host, r.builtins)
		if err != nil {
			return "", nil, resource.StatusUnknown,
				fmt.Errorf("load plugin for %v provider '%v': %w", providerPkg, urn, err)
		}
		if provider == nil {
			return "", nil, resource.StatusUnknown,
				fmt.Errorf("find plugin for %v provider '%v' at version %v", providerPkg, urn, version)
		}
	}

	if err := provider.Configure(news); err != nil {
		return "", nil, resource.StatusOK, err
	}

	id := resource.ID(UnknownID)
	if !preview {
		// generate a new uuid
		uuid, err := uuid.NewV4()
		if err != nil {
			return "", nil, resource.StatusOK, err
		}
		id = resource.ID(uuid.String())
		contract.Assertf(id != UnknownID, "resource ID must not be unknown")
	}

	r.setProvider(mustNewReference(urn, id), provider)
	return id, news, resource.StatusOK, nil
}

// Update configures the provider with the given URN and ID using the indicated configuration and registers it at the
// reference indicated by the (URN, ID) pair.
//
// THe provider must have been loaded by a prior call to Check.
func (r *Registry) Update(urn resource.URN, id resource.ID,
	oldInputs, oldOutputs, newInputs resource.PropertyMap, timeout float64,
	ignoreChanges []string, preview bool,
) (resource.PropertyMap, resource.Status, error) {
	label := fmt.Sprintf("%s.Update(%s,%s)", r.label(), id, urn)
	logging.V(7).Infof("%s: executing (#oldInputs=%d#oldOutputs=%d,#newInputs=%d)",
		label, len(oldInputs), len(oldOutputs), len(newInputs))

	// Fetch the unconfigured provider, configure it, and register it under a new ID. We remove the
	// unconfigured ID from the provider map so nothing else tries to use and re-configure this instance.
	provider, ok := r.deleteProvider(mustNewReference(urn, UnconfiguredID))
	contract.Assertf(ok, "'Check' and 'Diff' must be called before 'Update' (%v)", urn)

	if err := provider.Configure(newInputs); err != nil {
		return nil, resource.StatusUnknown, err
	}

	// Publish the configured provider.
	r.setProvider(mustNewReference(urn, id), provider)
	return newInputs, resource.StatusOK, nil
}

// Delete unregisters and unloads the provider with the given URN and ID. If the provider was never loaded
// this is a no-op.
func (r *Registry) Delete(urn resource.URN, id resource.ID, oldInputs, oldOutputs resource.PropertyMap,
	timeout float64,
) (resource.Status, error) {
	contract.Assertf(!r.isPreview, "Delete must not be called during preview")

	ref := mustNewReference(urn, id)
	provider, has := r.deleteProvider(ref)
	if !has {
		return resource.StatusOK, nil
	}

	closeErr := r.host.CloseProvider(provider)
	contract.IgnoreError(closeErr)
	return resource.StatusOK, nil
}

func (r *Registry) Read(urn resource.URN, id resource.ID,
	inputs, state resource.PropertyMap,
) (plugin.ReadResult, resource.Status, error) {
	return plugin.ReadResult{}, resource.StatusUnknown, errors.New("provider resources may not be read")
}

func (r *Registry) Construct(info plugin.ConstructInfo, typ tokens.Type, name string, parent resource.URN,
	inputs resource.PropertyMap, options plugin.ConstructOptions,
) (plugin.ConstructResult, error) {
	return plugin.ConstructResult{}, errors.New("provider resources may not be constructed")
}

func (r *Registry) Invoke(tok tokens.ModuleMember,
	args resource.PropertyMap,
) (resource.PropertyMap, []plugin.CheckFailure, error) {
	// It is the responsibility of the eval source to ensure that we never attempt an invoke using the provider
	// registry.
	contract.Failf("Invoke must not be called on the provider registry")
	return nil, nil, errors.New("the provider registry is not invokable")
}

func (r *Registry) StreamInvoke(
	tok tokens.ModuleMember, args resource.PropertyMap,
	onNext func(resource.PropertyMap) error,
) ([]plugin.CheckFailure, error) {
	return nil, errors.New("the provider registry does not implement streaming invokes")
}

func (r *Registry) Call(tok tokens.ModuleMember, args resource.PropertyMap, info plugin.CallInfo,
	options plugin.CallOptions,
) (plugin.CallResult, error) {
	// It is the responsibility of the eval source to ensure that we never attempt an call using the provider
	// registry.
	contract.Failf("Call must not be called on the provider registry")
	return plugin.CallResult{}, errors.New("the provider registry is not callable")
}

func (r *Registry) GetPluginInfo() (workspace.PluginInfo, error) {
	// return an error: this should not be called for the provider registry
	return workspace.PluginInfo{}, errors.New("the provider registry does not report plugin info")
}

func (r *Registry) SignalCancellation() error {
	// At the moment there isn't anything reasonable we can do here. In the future, it might be nice to plumb
	// cancellation through the plugin loader and cancel any outstanding load requests here.
	return nil
}

func (r *Registry) Parameterize(key tokens.Package, args []string, version *semver.Version, value *pbstruct.Value) error {
	return errors.New("the provider registry does not support parameterization")
}<|MERGE_RESOLUTION|>--- conflicted
+++ resolved
@@ -200,6 +200,39 @@
 	}
 
 	provider, err := host.Provider(pkg, version)
+	if err == nil {
+		return provider, nil
+	}
+
+	// host.Provider _might_ return MissingError,  this could be due to the fact that a transitive
+	// version of a plugin is required which are not picked up by initial pass of required plugin
+	// installations or because of bugs in GetRequiredPlugins. Instead of reporting an error, we first try to
+	// install the plugin now, and only error if we can't do that.
+	var me *workspace.MissingError
+	if !errors.As(err, &me) {
+		// Not a MissingError, return the original error.
+		return nil, err
+	}
+
+	// Try to install the plugin, unless auto plugin installs are turned off, we have all the specific information we
+	// need to do so here while once we call into `host.Provider` we no longer have the download URL or checksums.
+	if env.DisableAutomaticPluginAcquisition.Value() {
+		return nil, err
+	}
+
+	pluginSpec := workspace.PluginSpec{
+		Kind:              apitype.ResourcePlugin,
+		Name:              string(pkg),
+		Version:           version,
+		PluginDownloadURL: downloadURL,
+		Checksums:         checksums,
+	}
+
+	log := func(sev diag.Severity, msg string) {
+		host.Log(sev, "", msg, 0)
+	}
+
+	_, err = pkgWorkspace.InstallPlugin(pluginSpec, log)
 	if err != nil {
 		// host.Provider _might_ return MissingError,  this could be due to the fact that a transitive
 		// version of a plugin is required which are not picked up by initial pass of required plugin
@@ -225,7 +258,6 @@
 			Checksums:         checksums,
 		}
 
-<<<<<<< HEAD
 		log := func(sev diag.Severity, msg string) {
 			host.Log(sev, "", msg, 0)
 		}
@@ -234,15 +266,6 @@
 		if err != nil {
 			return nil, err
 		}
-=======
-	pluginSpec := workspace.PluginSpec{
-		Kind:              apitype.ResourcePlugin,
-		Name:              string(pkg),
-		Version:           version,
-		PluginDownloadURL: downloadURL,
-		Checksums:         checksums,
-	}
->>>>>>> 82c546d8
 
 		// Try to load the provider again, this time it should succeed.
 		provider, err = host.Provider(pkg, version)
