// Copyright 2016-2018, Pulumi Corporation.
//
// Licensed under the Apache License, Version 2.0 (the "License");
// you may not use this file except in compliance with the License.
// You may obtain a copy of the License at
//
//     http://www.apache.org/licenses/LICENSE-2.0
//
// Unless required by applicable law or agreed to in writing, software
// distributed under the License is distributed on an "AS IS" BASIS,
// WITHOUT WARRANTIES OR CONDITIONS OF ANY KIND, either express or implied.
// See the License for the specific language governing permissions and
// limitations under the License.

package deploytest

import (
	"context"
	"fmt"
	"net/url"
	"strconv"
	"strings"
	"time"

	fxs "github.com/pgavlin/fx/v2/slices"
	"github.com/pulumi/pulumi/sdk/v3/go/common/resource"
	"github.com/pulumi/pulumi/sdk/v3/go/common/resource/plugin"
	"github.com/pulumi/pulumi/sdk/v3/go/common/slice"
	"github.com/pulumi/pulumi/sdk/v3/go/common/tokens"
	"github.com/pulumi/pulumi/sdk/v3/go/common/util/contract"
	"github.com/pulumi/pulumi/sdk/v3/go/common/util/rpcutil"
	pulumirpc "github.com/pulumi/pulumi/sdk/v3/proto/go"
	"google.golang.org/grpc"
	"google.golang.org/grpc/credentials/insecure"
	"google.golang.org/grpc/metadata"
	"google.golang.org/protobuf/proto"
	"google.golang.org/protobuf/types/known/emptypb"
	"google.golang.org/protobuf/types/known/structpb"
)

type ResourceMonitor struct {
	conn   *grpc.ClientConn
	resmon pulumirpc.ResourceMonitorClient

	supportsSecrets            bool
	supportsResourceReferences bool
}

func dialMonitor(ctx context.Context, endpoint string) (*ResourceMonitor, error) {
	// Connect to the resource monitor and create an appropriate client.
	conn, err := grpc.NewClient(
		endpoint,
		grpc.WithTransportCredentials(insecure.NewCredentials()),
		rpcutil.GrpcChannelOptions(),
	)
	if err != nil {
		return nil, fmt.Errorf("could not connect to resource monitor: %w", err)
	}
	resmon := pulumirpc.NewResourceMonitorClient(conn)

	// Check feature support.
	supportsSecrets, err := supportsFeature(ctx, resmon, "secrets")
	if err != nil {
		contract.IgnoreError(conn.Close())
		return nil, fmt.Errorf("could not determine whether secrets are supported: %w", err)
	}
	supportsResourceReferences, err := supportsFeature(ctx, resmon, "resourceReferences")
	if err != nil {
		contract.IgnoreError(conn.Close())
		return nil, fmt.Errorf("could not determine whether resource references are supported: %w", err)
	}

	// Fire up a resource monitor client and return.
	return &ResourceMonitor{
		conn:                       conn,
		resmon:                     resmon,
		supportsSecrets:            supportsSecrets,
		supportsResourceReferences: supportsResourceReferences,
	}, nil
}

func supportsFeature(ctx context.Context, resmon pulumirpc.ResourceMonitorClient, id string) (bool, error) {
	resp, err := resmon.SupportsFeature(ctx, &pulumirpc.SupportsFeatureRequest{Id: id})
	if err != nil {
		return false, err
	}
	return resp.GetHasSupport(), nil
}

func parseSourcePosition(raw string) (*pulumirpc.SourcePosition, error) {
	u, err := url.Parse(raw)
	if err != nil {
		return nil, err
	}

	pos := pulumirpc.SourcePosition{
		Uri: fmt.Sprintf("%v://%v", u.Scheme, u.Path),
	}

	line, col, _ := strings.Cut(u.Fragment, ",")
	if line != "" {
		l, err := strconv.ParseInt(line, 10, 32)
		if err != nil {
			return nil, err
		}
		//nolint:gosec // ParseInt will return an error if the size is too large.
		pos.Line = int32(l)
	}
	if col != "" {
		c, err := strconv.ParseInt(col, 10, 32)
		if err != nil {
			return nil, err
		}
		//nolint:gosec // ParseInt will return an error if the size is too large.
		pos.Column = int32(c)
	}

	return &pos, nil
}

func marshalSourceInfo(
	sourcePosition string,
	stackTrace []resource.StackFrame,
) (_ *pulumirpc.SourcePosition, _ *pulumirpc.StackTrace, err error) {
	var pos *pulumirpc.SourcePosition
	if sourcePosition != "" {
		pos, err = parseSourcePosition(sourcePosition)
		if err != nil {
			return nil, nil, err
		}
	}

	var trace *pulumirpc.StackTrace
	if len(stackTrace) != 0 {
		frames, err := fxs.TryCollect(fxs.MapUnpack(stackTrace, func(f resource.StackFrame) (*pulumirpc.StackFrame, error) {
			position, err := parseSourcePosition(f.SourcePosition)
			if err != nil {
				return nil, err
			}
			return &pulumirpc.StackFrame{Pc: position}, nil
		}))
		if err != nil {
			return nil, nil, err
		}
		trace = &pulumirpc.StackTrace{Frames: frames}
	}
	return pos, trace, nil
}

func (rm *ResourceMonitor) Close() error {
	return rm.conn.Close()
}

func (rm *ResourceMonitor) Client() pulumirpc.ResourceMonitorClient {
	return rm.resmon
}

func NewResourceMonitor(resmon pulumirpc.ResourceMonitorClient) *ResourceMonitor {
	return &ResourceMonitor{resmon: resmon}
}

type ResourceHook struct {
	Name     string
	callback *pulumirpc.Callback
}

type ResourceHookBindings struct {
	BeforeCreate []*ResourceHook
	AfterCreate  []*ResourceHook
	BeforeUpdate []*ResourceHook
	AfterUpdate  []*ResourceHook
	BeforeDelete []*ResourceHook
	AfterDelete  []*ResourceHook
}

type ResourceHookFunc func(ctx context.Context, urn resource.URN, id resource.ID, name string, typ tokens.Type,
	newInputs, oldInpts, newOutputs, oldOutputs resource.PropertyMap) error

func (binding ResourceHookBindings) marshal() *pulumirpc.RegisterResourceRequest_ResourceHooksBinding {
	m := &pulumirpc.RegisterResourceRequest_ResourceHooksBinding{}
	for _, hook := range binding.BeforeCreate {
		m.BeforeCreate = append(m.BeforeCreate, hook.Name)
	}
	for _, hook := range binding.AfterCreate {
		m.AfterCreate = append(m.AfterCreate, hook.Name)
	}
	for _, hook := range binding.BeforeUpdate {
		m.BeforeUpdate = append(m.BeforeUpdate, hook.Name)
	}
	for _, hook := range binding.AfterUpdate {
		m.AfterUpdate = append(m.AfterUpdate, hook.Name)
	}
	for _, hook := range binding.BeforeDelete {
		m.BeforeDelete = append(m.BeforeDelete, hook.Name)
	}
	for _, hook := range binding.AfterDelete {
		m.AfterDelete = append(m.AfterDelete, hook.Name)
	}
	return m
}

func NewHook(monitor *ResourceMonitor, callbacks *CallbackServer, name string, f ResourceHookFunc, onDryRun bool,
) (*ResourceHook, error) {
	req, err := prepareHook(callbacks, name, f, onDryRun)
	if err != nil {
		return nil, err
	}
	err = monitor.RegisterResourceHook(context.Background(), req)
	if err != nil {
		return nil, err
	}
	return &ResourceHook{
		Name:     name,
		callback: req.Callback,
	}, nil
}

func prepareHook(callbacks *CallbackServer, name string, f ResourceHookFunc, onDryRun bool) (
	*pulumirpc.RegisterResourceHookRequest, error,
) {
	wrapped := func(request []byte) (proto.Message, error) {
		var req pulumirpc.ResourceHookRequest
		err := proto.Unmarshal(request, &req)
		if err != nil {
			return nil, fmt.Errorf("unmarshaling request: %w", err)
		}
		var newInputs, oldInputs, newOutputs, oldOutputs resource.PropertyMap
		mOpts := plugin.MarshalOptions{
			KeepUnknowns:     true,
			KeepSecrets:      true,
			KeepResources:    true,
			KeepOutputValues: true,
		}
		if req.NewInputs != nil {
			newInputs, err = plugin.UnmarshalProperties(req.NewInputs, mOpts)
			if err != nil {
				return nil, fmt.Errorf("unmarshaling new inputs: %w", err)
			}
		}
		if req.OldInputs != nil {
			oldInputs, err = plugin.UnmarshalProperties(req.OldInputs, mOpts)
			if err != nil {
				return nil, fmt.Errorf("unmarshaling old inputs: %w", err)
			}
		}
		if req.NewOutputs != nil {
			newOutputs, err = plugin.UnmarshalProperties(req.NewOutputs, mOpts)
			if err != nil {
				return nil, fmt.Errorf("unmarshaling new outputs: %w", err)
			}
		}
		if req.OldOutputs != nil {
			oldOutputs, err = plugin.UnmarshalProperties(req.OldOutputs, mOpts)
			if err != nil {
				return nil, fmt.Errorf("unmarshaling old outputs: %w", err)
			}
		}
		if err := f(context.Background(), resource.URN(req.Urn), resource.ID(req.Id), req.Name, tokens.Type(req.Type),
			newInputs, oldInputs, newOutputs, oldOutputs); err != nil {
			return &pulumirpc.ResourceHookResponse{
				Error: err.Error(),
			}, nil
		}
		return &pulumirpc.ResourceHookResponse{}, nil
	}
	callback, err := callbacks.Allocate(wrapped)
	if err != nil {
		return nil, err
	}
	req := &pulumirpc.RegisterResourceHookRequest{
		Name:     name,
		Callback: callback,
		OnDryRun: onDryRun,
	}
	return req, nil
}

type ResourceOptions struct {
	Parent                  resource.URN
	Protect                 *bool
	Dependencies            []resource.URN
	Provider                string
	Inputs                  resource.PropertyMap
	PropertyDeps            map[resource.PropertyKey][]resource.URN
	DeleteBeforeReplace     *bool
	Version                 string
	HideDiffs               []resource.PropertyPath
	PluginDownloadURL       string
	PluginChecksums         map[string][]byte
	IgnoreChanges           []string
	ReplaceOnChanges        []string
	ReplacementTrigger      resource.PropertyValue
	AliasURNs               []resource.URN
	Aliases                 []*pulumirpc.Alias
	ImportID                resource.ID
	CustomTimeouts          *resource.CustomTimeouts
	RetainOnDelete          *bool
	DeletedWith             resource.URN
	ReplaceWith             []resource.URN
	SupportsPartialValues   *bool
	Remote                  bool
	Providers               map[string]string
	AdditionalSecretOutputs []resource.PropertyKey
	AliasSpecs              bool

	SourcePosition         string
	StackTrace             []resource.StackFrame
	ParentStackTraceHandle string

	DisableSecrets            bool
	DisableResourceReferences bool
	GrpcRequestHeaders        map[string]string

	Transforms           []*pulumirpc.Callback
	ResourceHookBindings ResourceHookBindings

	SupportsResultReporting bool
	PackageRef              string
}

func (rm *ResourceMonitor) unmarshalProperties(props *structpb.Struct) (resource.PropertyMap, error) {
	// Note that `Keep*` flags are set to `true` so the caller can detect secrets, resource refs, etc that are
	// erroneously returned (e.g. secrets/resource refs that are returned even though the caller has not set
	// the relevant `Accept*` to `true` above).
	return plugin.UnmarshalProperties(props, plugin.MarshalOptions{
		KeepUnknowns:     true,
		KeepSecrets:      true,
		KeepResources:    true,
		KeepOutputValues: true,
	})
}

type RegisterResourceResponse struct {
	URN          resource.URN
	ID           resource.ID
	Outputs      resource.PropertyMap
	Dependencies map[resource.PropertyKey][]resource.URN
	Result       pulumirpc.Result
}

func (rm *ResourceMonitor) RegisterResource(t tokens.Type, name string, custom bool,
	options ...ResourceOptions,
) (*RegisterResourceResponse, error) {
	var opts ResourceOptions
	if len(options) > 0 {
		opts = options[0]
	}
	if opts.Inputs == nil {
		opts.Inputs = resource.PropertyMap{}
	}

	// marshal inputs
	ins, err := plugin.MarshalProperties(opts.Inputs, plugin.MarshalOptions{
		KeepUnknowns:     true,
		KeepSecrets:      rm.supportsSecrets,
		KeepResources:    rm.supportsResourceReferences,
		KeepOutputValues: opts.Remote,
	})
	if err != nil {
		return nil, err
	}

	trigger, err := plugin.MarshalPropertyValue("replacementTrigger", opts.ReplacementTrigger, plugin.MarshalOptions{
		KeepUnknowns:  true,
		KeepSecrets:   rm.supportsSecrets,
		KeepResources: rm.supportsResourceReferences,
	})
	if err != nil {
		return nil, fmt.Errorf("marshaling replacement trigger: %w", err)
	}

	// marshal dependencies
	deps := []string{}
	for _, d := range opts.Dependencies {
		deps = append(deps, string(d))
	}

	// marshal aliases
	aliasStrings := []string{}
	for _, a := range opts.AliasURNs {
		aliasStrings = append(aliasStrings, string(a))
	}

	inputDeps := make(map[string]*pulumirpc.RegisterResourceRequest_PropertyDependencies)
	for pk, pd := range opts.PropertyDeps {
		pdeps := []string{}
		for _, d := range pd {
			pdeps = append(pdeps, string(d))
		}
		inputDeps[string(pk)] = &pulumirpc.RegisterResourceRequest_PropertyDependencies{
			Urns: pdeps,
		}
	}

	var timeouts *pulumirpc.RegisterResourceRequest_CustomTimeouts
	if opts.CustomTimeouts != nil {
		timeouts = &pulumirpc.RegisterResourceRequest_CustomTimeouts{
			Create: prepareTestTimeout(opts.CustomTimeouts.Create),
			Update: prepareTestTimeout(opts.CustomTimeouts.Update),
			Delete: prepareTestTimeout(opts.CustomTimeouts.Delete),
		}
	}

	deleteBeforeReplace := false
	if opts.DeleteBeforeReplace != nil {
		deleteBeforeReplace = *opts.DeleteBeforeReplace
	}
	supportsPartialValues := true
	if opts.SupportsPartialValues != nil {
		supportsPartialValues = *opts.SupportsPartialValues
	}
	additionalSecretOutputs := make([]string, len(opts.AdditionalSecretOutputs))
	for i, v := range opts.AdditionalSecretOutputs {
		additionalSecretOutputs[i] = string(v)
	}

	replaceWith := make([]string, len(opts.ReplaceWith))
	for i, v := range opts.ReplaceWith {
		replaceWith[i] = string(v)
	}

	sourcePosition, stackTrace, err := marshalSourceInfo(opts.SourcePosition, opts.StackTrace)
	if err != nil {
		return nil, err
	}

	resourceHooks := opts.ResourceHookBindings.marshal()

	hideDiffs := slice.Prealloc[string](len(opts.HideDiffs))
	for _, v := range opts.HideDiffs {
		hideDiffs = append(hideDiffs, v.String())
	}

	requestInput := &pulumirpc.RegisterResourceRequest{
		Type:                       string(t),
		Name:                       name,
		Custom:                     custom,
		Parent:                     string(opts.Parent),
		Protect:                    opts.Protect,
		Dependencies:               deps,
		Provider:                   opts.Provider,
		Object:                     ins,
		PropertyDependencies:       inputDeps,
		DeleteBeforeReplace:        deleteBeforeReplace,
		DeleteBeforeReplaceDefined: opts.DeleteBeforeReplace != nil,
		IgnoreChanges:              opts.IgnoreChanges,
		AcceptSecrets:              !opts.DisableSecrets,
		AcceptResources:            !opts.DisableResourceReferences,
		Version:                    opts.Version,
		AliasURNs:                  aliasStrings,
		ImportId:                   string(opts.ImportID),
		CustomTimeouts:             timeouts,
		SupportsPartialValues:      supportsPartialValues,
		Remote:                     opts.Remote,
		ReplaceOnChanges:           opts.ReplaceOnChanges,
		Providers:                  opts.Providers,
		PluginDownloadURL:          opts.PluginDownloadURL,
		PluginChecksums:            opts.PluginChecksums,
		RetainOnDelete:             opts.RetainOnDelete,
		AdditionalSecretOutputs:    additionalSecretOutputs,
		Aliases:                    opts.Aliases,
		DeletedWith:                string(opts.DeletedWith),
<<<<<<< HEAD
		ReplacementTrigger:         trigger,
=======
		ReplaceWith:                replaceWith,
>>>>>>> ee8fc751
		AliasSpecs:                 opts.AliasSpecs,
		SourcePosition:             sourcePosition,
		StackTrace:                 stackTrace,
		HideDiffs:                  hideDiffs,
		ParentStackTraceHandle:     opts.ParentStackTraceHandle,
		Transforms:                 opts.Transforms,
		SupportsResultReporting:    opts.SupportsResultReporting,
		PackageRef:                 opts.PackageRef,
		Hooks:                      resourceHooks,
	}

	ctx := context.Background()
	if len(opts.GrpcRequestHeaders) > 0 {
		ctx = metadata.NewOutgoingContext(ctx, metadata.New(opts.GrpcRequestHeaders))
	}

	// submit request
	resp, err := rm.resmon.RegisterResource(ctx, requestInput)
	if err != nil {
		return nil, err
	}
	// unmarshal outputs
	outs, err := rm.unmarshalProperties(resp.Object)
	if err != nil {
		return nil, err
	}

	// unmarshal dependencies
	depsMap := make(map[resource.PropertyKey][]resource.URN)
	for k, p := range resp.PropertyDependencies {
		var urns []resource.URN
		for _, urn := range p.Urns {
			urns = append(urns, resource.URN(urn))
		}
		depsMap[resource.PropertyKey(k)] = urns
	}

	return &RegisterResourceResponse{
		URN:          resource.URN(resp.Urn),
		ID:           resource.ID(resp.Id),
		Outputs:      outs,
		Dependencies: depsMap,
		Result:       resp.Result,
	}, nil
}

func (rm *ResourceMonitor) RegisterResourceOutputs(urn resource.URN, outputs resource.PropertyMap) error {
	// marshal outputs
	outs, err := plugin.MarshalProperties(outputs, plugin.MarshalOptions{
		KeepUnknowns: true,
	})
	if err != nil {
		return err
	}

	// submit request
	_, err = rm.resmon.RegisterResourceOutputs(context.Background(), &pulumirpc.RegisterResourceOutputsRequest{
		Urn:     string(urn),
		Outputs: outs,
	})
	return err
}

func (rm *ResourceMonitor) ReadResource(
	t tokens.Type,
	name string,
	id resource.ID,
	parent resource.URN,
	inputs resource.PropertyMap,
	provider,
	version,
	sourcePosition string,
	stackTrace []resource.StackFrame,
	parentStackTraceHandle string,
	packageRef string,
) (resource.URN, resource.PropertyMap, error) {
	// marshal inputs
	ins, err := plugin.MarshalProperties(inputs, plugin.MarshalOptions{
		KeepUnknowns:  true,
		KeepResources: true,
	})
	if err != nil {
		return "", nil, err
	}

	sourcePos, stack, err := marshalSourceInfo(sourcePosition, stackTrace)
	if err != nil {
		return "", nil, err
	}

	// submit request
	resp, err := rm.resmon.ReadResource(context.Background(), &pulumirpc.ReadResourceRequest{
		Type:                   string(t),
		Name:                   name,
		Id:                     string(id),
		Parent:                 string(parent),
		Provider:               provider,
		Properties:             ins,
		Version:                version,
		SourcePosition:         sourcePos,
		StackTrace:             stack,
		ParentStackTraceHandle: parentStackTraceHandle,
		PackageRef:             packageRef,
	})
	if err != nil {
		return "", nil, err
	}

	// unmarshal outputs
	outs, err := rm.unmarshalProperties(resp.Properties)
	if err != nil {
		return "", nil, err
	}

	return resource.URN(resp.Urn), outs, nil
}

func (rm *ResourceMonitor) Invoke(tok tokens.ModuleMember, inputs resource.PropertyMap,
	provider string, version string, packageRef string,
) (resource.PropertyMap, []*pulumirpc.CheckFailure, error) {
	// marshal inputs
	ins, err := plugin.MarshalProperties(inputs, plugin.MarshalOptions{
		KeepUnknowns:  true,
		KeepResources: true,
	})
	if err != nil {
		return nil, nil, err
	}

	// submit request
	resp, err := rm.resmon.Invoke(context.Background(), &pulumirpc.ResourceInvokeRequest{
		Tok:        string(tok),
		Provider:   provider,
		Args:       ins,
		Version:    version,
		PackageRef: packageRef,
	})
	if err != nil {
		return nil, nil, err
	}

	// handle failures
	if len(resp.Failures) != 0 {
		return nil, resp.Failures, nil
	}

	// unmarshal outputs
	outs, err := rm.unmarshalProperties(resp.Return)
	if err != nil {
		return nil, nil, err
	}

	return outs, nil, nil
}

func (rm *ResourceMonitor) Call(
	tok tokens.ModuleMember,
	args resource.PropertyMap,
	argDependencies map[resource.PropertyKey][]resource.URN,
	provider string,
	version string,
	packageRef string,
	sourcePosition string,
	stackTrace []resource.StackFrame,
	parentStackTraceHandle string,
) (resource.PropertyMap, map[resource.PropertyKey][]resource.URN, []*pulumirpc.CheckFailure, error) {
	sourcePos, stack, err := marshalSourceInfo(sourcePosition, stackTrace)
	if err != nil {
		return nil, nil, nil, err
	}

	// marshal inputs
	mArgs, err := plugin.MarshalProperties(args, plugin.MarshalOptions{
		KeepUnknowns:     true,
		KeepResources:    true,
		KeepSecrets:      true,
		KeepOutputValues: true,
	})
	if err != nil {
		return nil, nil, nil, err
	}

	mArgDependencies := make(map[string]*pulumirpc.ResourceCallRequest_ArgumentDependencies)
	for k, p := range argDependencies {
		urns := make([]string, len(p))
		for i, urn := range p {
			urns[i] = string(urn)
		}
		mArgDependencies[string(k)] = &pulumirpc.ResourceCallRequest_ArgumentDependencies{
			Urns: urns,
		}
	}

	// submit request
	resp, err := rm.resmon.Call(context.Background(), &pulumirpc.ResourceCallRequest{
		Tok:                    string(tok),
		Provider:               provider,
		Args:                   mArgs,
		ArgDependencies:        mArgDependencies,
		Version:                version,
		PackageRef:             packageRef,
		SourcePosition:         sourcePos,
		StackTrace:             stack,
		ParentStackTraceHandle: parentStackTraceHandle,
	})
	if err != nil {
		return nil, nil, nil, err
	}

	// handle failures
	if len(resp.Failures) != 0 {
		return nil, nil, resp.Failures, nil
	}

	// unmarshal outputs
	outs, err := rm.unmarshalProperties(resp.Return)
	if err != nil {
		return nil, nil, nil, err
	}

	// unmarshal return deps
	deps := make(map[resource.PropertyKey][]resource.URN)
	for k, p := range resp.ReturnDependencies {
		var urns []resource.URN
		for _, urn := range p.Urns {
			urns = append(urns, resource.URN(urn))
		}
		deps[resource.PropertyKey(k)] = urns
	}

	return outs, deps, nil, nil
}

func (rm *ResourceMonitor) RegisterStackTransform(callback *pulumirpc.Callback) error {
	_, err := rm.resmon.RegisterStackTransform(context.Background(), callback)
	return err
}

func (rm *ResourceMonitor) RegisterStackInvokeTransform(callback *pulumirpc.Callback) error {
	_, err := rm.resmon.RegisterStackInvokeTransform(context.Background(), callback)
	return err
}

func (rm *ResourceMonitor) RegisterPackage(pkg, version, downloadURL string, checksums map[string][]byte,
	parameterization *pulumirpc.Parameterization,
) (string, error) {
	resp, err := rm.resmon.RegisterPackage(context.Background(), &pulumirpc.RegisterPackageRequest{
		Name:             pkg,
		Version:          version,
		DownloadUrl:      downloadURL,
		Checksums:        checksums,
		Parameterization: parameterization,
	})
	if err != nil {
		return "", err
	}
	return resp.Ref, nil
}

func (rm *ResourceMonitor) SignalAndWaitForShutdown(ctx context.Context) error {
	_, err := rm.resmon.SignalAndWaitForShutdown(ctx, &emptypb.Empty{})
	return err
}

func (rm *ResourceMonitor) RegisterResourceHook(ctx context.Context, req *pulumirpc.RegisterResourceHookRequest,
) error {
	_, err := rm.resmon.RegisterResourceHook(ctx, req)
	return err
}

func prepareTestTimeout(timeout float64) string {
	if timeout == 0 {
		return ""
	}
	return time.Duration(timeout * float64(time.Second)).String()
}<|MERGE_RESOLUTION|>--- conflicted
+++ resolved
@@ -460,11 +460,8 @@
 		AdditionalSecretOutputs:    additionalSecretOutputs,
 		Aliases:                    opts.Aliases,
 		DeletedWith:                string(opts.DeletedWith),
-<<<<<<< HEAD
+		ReplaceWith:                replaceWith,
 		ReplacementTrigger:         trigger,
-=======
-		ReplaceWith:                replaceWith,
->>>>>>> ee8fc751
 		AliasSpecs:                 opts.AliasSpecs,
 		SourcePosition:             sourcePosition,
 		StackTrace:                 stackTrace,
