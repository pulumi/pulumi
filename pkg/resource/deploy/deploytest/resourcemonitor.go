// Copyright 2016-2018, Pulumi Corporation.
//
// Licensed under the Apache License, Version 2.0 (the "License");
// you may not use this file except in compliance with the License.
// You may obtain a copy of the License at
//
//     http://www.apache.org/licenses/LICENSE-2.0
//
// Unless required by applicable law or agreed to in writing, software
// distributed under the License is distributed on an "AS IS" BASIS,
// WITHOUT WARRANTIES OR CONDITIONS OF ANY KIND, either express or implied.
// See the License for the specific language governing permissions and
// limitations under the License.

package deploytest

import (
	"context"
	"fmt"

	"github.com/pulumi/pulumi/sdk/v3/go/common/resource"
	"github.com/pulumi/pulumi/sdk/v3/go/common/resource/plugin"
	"github.com/pulumi/pulumi/sdk/v3/go/common/tokens"
	"github.com/pulumi/pulumi/sdk/v3/go/common/util/contract"
	"github.com/pulumi/pulumi/sdk/v3/go/common/util/rpcutil"
	pulumirpc "github.com/pulumi/pulumi/sdk/v3/proto/go"
	"google.golang.org/grpc"
)

type ResourceMonitor struct {
	conn   *grpc.ClientConn
	resmon pulumirpc.ResourceMonitorClient

	supportsSecrets            bool
	supportsResourceReferences bool
}

func dialMonitor(ctx context.Context, endpoint string) (*ResourceMonitor, error) {
	// Connect to the resource monitor and create an appropriate client.
	conn, err := grpc.Dial(
		endpoint,
		grpc.WithInsecure(),
		rpcutil.GrpcChannelOptions(),
	)
	if err != nil {
		return nil, fmt.Errorf("could not connect to resource monitor: %w", err)
	}
	resmon := pulumirpc.NewResourceMonitorClient(conn)

	// Check feature support.
	supportsSecrets, err := supportsFeature(ctx, resmon, "secrets")
	if err != nil {
		contract.IgnoreError(conn.Close())
		return nil, err
	}
	supportsResourceReferences, err := supportsFeature(ctx, resmon, "resourceReferences")
	if err != nil {
		contract.IgnoreError(conn.Close())
		return nil, err
	}

	// Fire up a resource monitor client and return.
	return &ResourceMonitor{
		conn:                       conn,
		resmon:                     resmon,
		supportsSecrets:            supportsSecrets,
		supportsResourceReferences: supportsResourceReferences,
	}, nil
}

func supportsFeature(ctx context.Context, resmon pulumirpc.ResourceMonitorClient, id string) (bool, error) {
	resp, err := resmon.SupportsFeature(ctx, &pulumirpc.SupportsFeatureRequest{Id: id})
	if err != nil {
		return false, err
	}
	return resp.GetHasSupport(), nil
}

func (rm *ResourceMonitor) Close() error {
	return rm.conn.Close()
}

func NewResourceMonitor(resmon pulumirpc.ResourceMonitorClient) *ResourceMonitor {
	return &ResourceMonitor{resmon: resmon}
}

type ResourceOptions struct {
	Parent                resource.URN
	Protect               bool
	Dependencies          []resource.URN
	Provider              string
	Inputs                resource.PropertyMap
	PropertyDeps          map[resource.PropertyKey][]resource.URN
	DeleteBeforeReplace   *bool
	Version               string
<<<<<<< HEAD
	ServerURL             string
=======
	PluginDownloadURL     string
>>>>>>> 1a06d20b
	IgnoreChanges         []string
	ReplaceOnChanges      []string
	Aliases               []resource.URN
	ImportID              resource.ID
	CustomTimeouts        *resource.CustomTimeouts
	SupportsPartialValues *bool
	Remote                bool
	Providers             map[string]string

	DisableSecrets            bool
	DisableResourceReferences bool
}

func (rm *ResourceMonitor) RegisterResource(t tokens.Type, name string, custom bool,
	options ...ResourceOptions) (resource.URN, resource.ID, resource.PropertyMap, error) {

	var opts ResourceOptions
	if len(options) > 0 {
		opts = options[0]
	}
	if opts.Inputs == nil {
		opts.Inputs = resource.PropertyMap{}
	}

	// marshal inputs
	ins, err := plugin.MarshalProperties(opts.Inputs, plugin.MarshalOptions{
		KeepUnknowns:  true,
		KeepSecrets:   rm.supportsSecrets,
		KeepResources: rm.supportsResourceReferences,
	})
	if err != nil {
		return "", "", nil, err
	}

	// marshal dependencies
	deps := []string{}
	for _, d := range opts.Dependencies {
		deps = append(deps, string(d))
	}

	// marshal aliases
	aliasStrings := []string{}
	for _, a := range opts.Aliases {
		aliasStrings = append(aliasStrings, string(a))
	}

	inputDeps := make(map[string]*pulumirpc.RegisterResourceRequest_PropertyDependencies)
	for pk, pd := range opts.PropertyDeps {
		pdeps := []string{}
		for _, d := range pd {
			pdeps = append(pdeps, string(d))
		}
		inputDeps[string(pk)] = &pulumirpc.RegisterResourceRequest_PropertyDependencies{
			Urns: pdeps,
		}
	}

	var timeouts pulumirpc.RegisterResourceRequest_CustomTimeouts
	if opts.CustomTimeouts != nil {
		timeouts.Create = prepareTestTimeout(opts.CustomTimeouts.Create)
		timeouts.Update = prepareTestTimeout(opts.CustomTimeouts.Update)
		timeouts.Delete = prepareTestTimeout(opts.CustomTimeouts.Delete)
	}

	deleteBeforeReplace := false
	if opts.DeleteBeforeReplace != nil {
		deleteBeforeReplace = *opts.DeleteBeforeReplace
	}
	supportsPartialValues := true
	if opts.SupportsPartialValues != nil {
		supportsPartialValues = *opts.SupportsPartialValues
	}
	requestInput := &pulumirpc.RegisterResourceRequest{
		Type:                       string(t),
		Name:                       name,
		Custom:                     custom,
		Parent:                     string(opts.Parent),
		Protect:                    opts.Protect,
		Dependencies:               deps,
		Provider:                   opts.Provider,
		Object:                     ins,
		PropertyDependencies:       inputDeps,
		DeleteBeforeReplace:        deleteBeforeReplace,
		DeleteBeforeReplaceDefined: opts.DeleteBeforeReplace != nil,
		IgnoreChanges:              opts.IgnoreChanges,
		AcceptSecrets:              !opts.DisableSecrets,
		AcceptResources:            !opts.DisableResourceReferences,
		Version:                    opts.Version,
		Aliases:                    aliasStrings,
		ImportId:                   string(opts.ImportID),
		CustomTimeouts:             &timeouts,
		SupportsPartialValues:      supportsPartialValues,
		Remote:                     opts.Remote,
		ReplaceOnChanges:           opts.ReplaceOnChanges,
		Providers:                  opts.Providers,
<<<<<<< HEAD
		ServerURL:                  opts.ServerURL,
=======
		PluginDownloadURL:          opts.PluginDownloadURL,
>>>>>>> 1a06d20b
	}

	// submit request
	resp, err := rm.resmon.RegisterResource(context.Background(), requestInput)
	if err != nil {
		return "", "", nil, err
	}
	// unmarshal outputs
	//
	// Note that `KeepSecrets` and `KeepResources` are set to `true` so the caller can detect secrets and resource refs
	// that are erroneously returned (e.g. secrets/resource refs that are returned even though the caller has not set
	// `AcceptSecrets` or `AcceptResources` to `true` above).
	outs, err := plugin.UnmarshalProperties(resp.Object, plugin.MarshalOptions{
		KeepUnknowns:  true,
		KeepSecrets:   true,
		KeepResources: true,
	})
	if err != nil {
		return "", "", nil, err
	}

	return resource.URN(resp.Urn), resource.ID(resp.Id), outs, nil
}

func (rm *ResourceMonitor) RegisterResourceOutputs(urn resource.URN, outputs resource.PropertyMap) error {
	// marshal outputs
	outs, err := plugin.MarshalProperties(outputs, plugin.MarshalOptions{
		KeepUnknowns: true,
	})
	if err != nil {
		return err
	}

	// submit request
	_, err = rm.resmon.RegisterResourceOutputs(context.Background(), &pulumirpc.RegisterResourceOutputsRequest{
		Urn:     string(urn),
		Outputs: outs,
	})
	return err
}

func (rm *ResourceMonitor) ReadResource(t tokens.Type, name string, id resource.ID, parent resource.URN,
	inputs resource.PropertyMap, provider string, version string) (resource.URN, resource.PropertyMap, error) {

	// marshal inputs
	ins, err := plugin.MarshalProperties(inputs, plugin.MarshalOptions{
		KeepUnknowns:  true,
		KeepResources: true,
	})
	if err != nil {
		return "", nil, err
	}

	// submit request
	resp, err := rm.resmon.ReadResource(context.Background(), &pulumirpc.ReadResourceRequest{
		Type:       string(t),
		Name:       name,
		Id:         string(id),
		Parent:     string(parent),
		Provider:   provider,
		Properties: ins,
		Version:    version,
	})
	if err != nil {
		return "", nil, err
	}

	// unmarshal outputs
	outs, err := plugin.UnmarshalProperties(resp.Properties, plugin.MarshalOptions{
		KeepUnknowns:  true,
		KeepResources: true,
	})
	if err != nil {
		return "", nil, err
	}

	return resource.URN(resp.Urn), outs, nil
}

func (rm *ResourceMonitor) Invoke(tok tokens.ModuleMember, inputs resource.PropertyMap,
	provider string, version string) (resource.PropertyMap, []*pulumirpc.CheckFailure, error) {

	// marshal inputs
	ins, err := plugin.MarshalProperties(inputs, plugin.MarshalOptions{
		KeepUnknowns:  true,
		KeepResources: true,
	})
	if err != nil {
		return nil, nil, err
	}

	// submit request
	resp, err := rm.resmon.Invoke(context.Background(), &pulumirpc.InvokeRequest{
		Tok:      string(tok),
		Provider: provider,
		Args:     ins,
		Version:  version,
	})
	if err != nil {
		return nil, nil, err
	}

	// handle failures
	if len(resp.Failures) != 0 {
		return nil, resp.Failures, nil
	}

	// unmarshal outputs
	outs, err := plugin.UnmarshalProperties(resp.Return, plugin.MarshalOptions{
		KeepUnknowns:  true,
		KeepResources: true,
	})
	if err != nil {
		return nil, nil, err
	}

	return outs, nil, nil
}

func (rm *ResourceMonitor) Call(tok tokens.ModuleMember, inputs resource.PropertyMap,
	provider string, version string) (resource.PropertyMap, map[resource.PropertyKey][]resource.URN,
	[]*pulumirpc.CheckFailure, error) {

	// marshal inputs
	ins, err := plugin.MarshalProperties(inputs, plugin.MarshalOptions{
		KeepUnknowns:  true,
		KeepResources: true,
	})
	if err != nil {
		return nil, nil, nil, err
	}

	// submit request
	resp, err := rm.resmon.Call(context.Background(), &pulumirpc.CallRequest{
		Tok:      string(tok),
		Provider: provider,
		Args:     ins,
		Version:  version,
	})
	if err != nil {
		return nil, nil, nil, err
	}

	// handle failures
	if len(resp.Failures) != 0 {
		return nil, nil, resp.Failures, nil
	}

	// unmarshal outputs
	outs, err := plugin.UnmarshalProperties(resp.Return, plugin.MarshalOptions{
		KeepUnknowns:  true,
		KeepResources: true,
	})
	if err != nil {
		return nil, nil, nil, err
	}

	// unmarshal return deps
	deps := make(map[resource.PropertyKey][]resource.URN)
	for _, p := range resp.ReturnDependencies {
		var urns []resource.URN
		for _, urn := range p.Urns {
			urns = append(urns, resource.URN(urn))
		}
	}

	return outs, deps, nil, nil
}

func prepareTestTimeout(timeout float64) string {
	mins := int(timeout) / 60

	return fmt.Sprintf("%dm", mins)
}<|MERGE_RESOLUTION|>--- conflicted
+++ resolved
@@ -93,11 +93,7 @@
 	PropertyDeps          map[resource.PropertyKey][]resource.URN
 	DeleteBeforeReplace   *bool
 	Version               string
-<<<<<<< HEAD
-	ServerURL             string
-=======
 	PluginDownloadURL     string
->>>>>>> 1a06d20b
 	IgnoreChanges         []string
 	ReplaceOnChanges      []string
 	Aliases               []resource.URN
@@ -193,11 +189,7 @@
 		Remote:                     opts.Remote,
 		ReplaceOnChanges:           opts.ReplaceOnChanges,
 		Providers:                  opts.Providers,
-<<<<<<< HEAD
-		ServerURL:                  opts.ServerURL,
-=======
 		PluginDownloadURL:          opts.PluginDownloadURL,
->>>>>>> 1a06d20b
 	}
 
 	// submit request
