--- conflicted
+++ resolved
@@ -17,6 +17,7 @@
 import (
 	"context"
 	"errors"
+	"fmt"
 
 	"github.com/blang/semver"
 	uuid "github.com/gofrs/uuid"
@@ -37,13 +38,9 @@
 	Config     resource.PropertyMap
 	configured bool
 
-<<<<<<< HEAD
+	DialMonitorF func(ctx context.Context, endpoint string) (*ResourceMonitor, error)
+
 	GetSchemaF func(version int, key string) ([]byte, error)
-=======
-	DialMonitorF func(ctx context.Context, endpoint string) (*ResourceMonitor, error)
-
-	GetSchemaF func(version int) ([]byte, error)
->>>>>>> 82c546d8
 
 	CheckConfigF func(urn resource.URN, olds,
 		news resource.PropertyMap, allowUnknowns bool) (resource.PropertyMap, []plugin.CheckFailure, error)
@@ -212,16 +209,11 @@
 	if prov.ConstructF == nil {
 		return plugin.ConstructResult{}, nil
 	}
-<<<<<<< HEAD
-
-	monitor, err := dialMonitor(context.Background(), info.MonitorAddress)
-=======
 	dialMonitorImpl := dialMonitor
 	if prov.DialMonitorF != nil {
 		dialMonitorImpl = prov.DialMonitorF
 	}
 	monitor, err := dialMonitorImpl(context.Background(), info.MonitorAddress)
->>>>>>> 82c546d8
 	if err != nil {
 		return plugin.ConstructResult{}, err
 	}
