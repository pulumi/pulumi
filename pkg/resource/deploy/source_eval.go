--- conflicted
+++ resolved
@@ -85,11 +85,7 @@
 
 // Iterate will spawn an evaluator coroutine and prepare to interact with it on subsequent calls to Next.
 func (src *evalSource) Iterate(
-<<<<<<< HEAD
-	ctx context.Context, opts Options, providers ProviderSource) (SourceIterator, *result.Result) {
-=======
 	ctx context.Context, opts Options, providers ProviderSource) (SourceIterator, result.Result) {
->>>>>>> c6d87157
 
 	contract.Ignore(ctx) // TODO[pulumi/pulumi#1714]
 
@@ -109,11 +105,7 @@
 		regChan:     regChan,
 		regOutChan:  regOutChan,
 		regReadChan: regReadChan,
-<<<<<<< HEAD
-		finChan:     make(chan *result.Result),
-=======
 		finChan:     make(chan result.Result),
->>>>>>> c6d87157
 	}
 
 	// Now invoke Run in a goroutine.  All subsequent resource creation events will come in over the gRPC channel,
@@ -130,11 +122,7 @@
 	regChan     chan *registerResourceEvent        // the channel that contains resource registrations.
 	regOutChan  chan *registerResourceOutputsEvent // the channel that contains resource completions.
 	regReadChan chan *readResourceEvent            // the channel that contains read resource requests.
-<<<<<<< HEAD
-	finChan     chan *result.Result                // the channel that communicates completion.
-=======
 	finChan     chan result.Result                 // the channel that communicates completion.
->>>>>>> c6d87157
 	done        bool                               // set to true when the evaluation is done.
 }
 
@@ -143,11 +131,7 @@
 	return iter.mon.Cancel()
 }
 
-<<<<<<< HEAD
-func (iter *evalSourceIterator) Next() (SourceEvent, *result.Result) {
-=======
 func (iter *evalSourceIterator) Next() (SourceEvent, result.Result) {
->>>>>>> c6d87157
 	// If we are done, quit.
 	if iter.done {
 		return nil, nil
@@ -175,17 +159,12 @@
 		// that the language runtime has exited and so calling Close on the plugin is fine.
 		// fmt.Printf("evalSourceIterator.next.  got error and returned it: %v\n", err)
 		iter.done = true
-<<<<<<< HEAD
-		if res != nil && !res.IsBail() {
-			logging.V(5).Infof("EvalSourceIterator ended with an error: %v", res.Error())
-=======
 		if res != nil {
 			if res.IsBail() {
 				logging.V(5).Infof("EvalSourceIterator ended with bail.")
 			} else {
 				logging.V(5).Infof("EvalSourceIterator ended with an error: %v", res.Error())
 			}
->>>>>>> c6d87157
 		}
 		return nil, res
 	}
@@ -197,11 +176,7 @@
 	// to queue things up in the resource channel will occur, and we will serve them concurrently.
 	go func() {
 		// Next, launch the language plugin.
-<<<<<<< HEAD
-		run := func() *result.Result {
-=======
 		run := func() result.Result {
->>>>>>> c6d87157
 			rt := iter.src.runinfo.Proj.Runtime.Name()
 			langhost, err := iter.src.plugctx.Host.LanguageRuntime(rt)
 			if err != nil {
@@ -232,13 +207,10 @@
 				Parallel:       opts.Parallel,
 			})
 
-<<<<<<< HEAD
 			if err == nil && progerr == "A97455BA-8A80-42A5-8639-53CD49E88D75" {
 				return result.Bail()
 			}
 
-=======
->>>>>>> c6d87157
 			if err == nil && progerr != "" {
 				// If the program had an unhandled error; propagate it to the caller.
 				err = errors.Errorf("an unhandled error occurred: %v", progerr)
