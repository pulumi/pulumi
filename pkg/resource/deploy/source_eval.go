--- conflicted
+++ resolved
@@ -352,17 +352,16 @@
 		}
 	}
 
-<<<<<<< HEAD
 	pluginName, pluginVersion, parameterValue := req.Parameter()
 	if parameterValue != nil {
 		logging.V(5).Infof("newRegisterDefaultProviderEvent(%s): using parameter %v from request", req, parameterValue)
-		providers.SetProviderParameter(inputs, pluginName, pluginVersion.String(), parameterValue)
 	} else {
 		logging.V(5).Infof(
 			"newRegisterDefaultProviderEvent(%s): no parameter specified, falling back to default parameter",
 			req)
 		// TODO: How do we work out default parameters here?
-=======
+	}
+
 	return req
 }
 
@@ -384,7 +383,10 @@
 	}
 	if req.PluginChecksums() != nil {
 		providers.SetProviderChecksums(inputs, req.PluginChecksums())
->>>>>>> 82c546d8
+	}
+	pluginName, pluginVersion, parameterValue := req.Parameter()
+	if parameterValue != nil {
+		providers.SetProviderParameter(inputs, pluginName, pluginVersion.String(), parameterValue)
 	}
 
 	// Create the result channel and the event.
@@ -1458,209 +1460,6 @@
 
 	label := fmt.Sprintf("ResourceMonitor.RegisterResource(%s,%s)", t, name)
 
-	// We need to build the full alias spec list here, so we can pass it to transforms.
-	aliases := []*pulumirpc.Alias{}
-	for _, aliasURN := range req.GetAliasURNs() {
-		aliases = append(aliases, &pulumirpc.Alias{Alias: &pulumirpc.Alias_Urn{Urn: aliasURN}})
-	}
-
-	// We assume aliases are properly specified. However, if a request hasn't explicitly
-	// indicated that it is using properly specified aliases and the request is coming
-	// from Node.js, transform the aliases from the incorrect Node.js values to properly
-	// specified values, to maintain backward compatibility for users of older Node.js
-	// SDKs that aren't sending properly specified aliases.
-	transformAliases := !req.GetAliasSpecs() && requestFromNodeJS(ctx)
-
-	for _, aliasObject := range req.GetAliases() {
-		if transformAliases {
-			aliasObject = transformAliasForNodeJSCompat(aliasObject)
-		}
-		aliases = append(aliases, aliasObject)
-	}
-
-	var deleteBeforeReplace *bool
-	// Technically DeleteBeforeReplaceDefined should be used to decided if DeleteBeforeReplace should be looked at or
-	// not. However the Go sdk doesn't set Defined so we have a fallback here of respecting this field if either Defined
-	// is set or DeleteBeforeReplace is true.
-	if req.GetDeleteBeforeReplaceDefined() || req.GetDeleteBeforeReplace() {
-		deleteBeforeReplace = &req.DeleteBeforeReplace
-	}
-
-	props, err := plugin.UnmarshalProperties(
-		req.GetObject(), plugin.MarshalOptions{
-			Label:                 label,
-			KeepUnknowns:          true,
-			ComputeAssetHashes:    true,
-			KeepSecrets:           true,
-			KeepResources:         true,
-			KeepOutputValues:      true,
-			UpgradeToOutputValues: true,
-			WorkingDirectory:      rm.workingDirectory,
-		})
-	if err != nil {
-		return nil, err
-	}
-
-	// Before we pass the props to the transform function we need to ensure that they correctly carry any dependency
-	// information.
-	dependencies := mapset.NewSet[resource.URN]()
-	for _, dependingURN := range req.GetDependencies() {
-		urn, err := resource.ParseURN(dependingURN)
-		if err != nil {
-			return nil, rpcerror.New(codes.InvalidArgument, fmt.Sprintf("invalid dependency URN: %s", err))
-		}
-		dependencies.Add(urn)
-	}
-
-	propertyDependencies := make(map[resource.PropertyKey]mapset.Set[resource.URN])
-	if len(req.GetPropertyDependencies()) == 0 && !remote {
-		// If this request did not specify property dependencies, treat each property as depending on every resource
-		// in the request's dependency list. We don't need to do this when remote is true, because all clients that
-		// support remote already support passing property dependencies, so there's no need to backfill here.
-		for pk := range props {
-			propertyDependencies[pk] = dependencies
-		}
-	} else {
-		// Otherwise, unmarshal the per-property dependency information.
-		for pk, pd := range req.GetPropertyDependencies() {
-			deps := mapset.NewSet[resource.URN]()
-			for _, d := range pd.Urns {
-				urn, err := resource.ParseURN(d)
-				if err != nil {
-					return nil, rpcerror.New(codes.InvalidArgument, fmt.Sprintf("invalid dependency on property %s URN: %s", pk, err))
-				}
-				deps.Add(urn)
-			}
-			propertyDependencies[resource.PropertyKey(pk)] = deps
-		}
-	}
-
-	// If we're running any transforms we need to update all the property values to Outputs to track dependencies.
-	if len(req.Transforms) > 0 {
-		props = upgradeOutputValues(props, propertyDependencies)
-	}
-
-	opts := &pulumirpc.TransformResourceOptions{
-		DependsOn:               req.GetDependencies(),
-		Protect:                 req.GetProtect(),
-		IgnoreChanges:           req.GetIgnoreChanges(),
-		ReplaceOnChanges:        req.GetReplaceOnChanges(),
-		Version:                 req.GetVersion(),
-		Aliases:                 aliases,
-		Provider:                req.GetProvider(),
-		Providers:               req.GetProviders(),
-		CustomTimeouts:          req.GetCustomTimeouts(),
-		PluginDownloadUrl:       req.GetPluginDownloadURL(),
-		RetainOnDelete:          req.GetRetainOnDelete(),
-		DeletedWith:             req.GetDeletedWith(),
-		DeleteBeforeReplace:     deleteBeforeReplace,
-		AdditionalSecretOutputs: req.GetAdditionalSecretOutputs(),
-		PluginChecksums:         req.GetPluginChecksums(),
-	}
-
-	// This might be a resource registation for a resource that another process requested to be constructed. If so we'll
-	// have saved the pending transforms for this and we should use those rather than what is on the request.
-	var transforms []TransformFunction
-	pendingKey := fmt.Sprintf("%s::%s::%s", parent, t, name)
-	err = func() error {
-		rm.pendingTransformsLock.Lock()
-		defer rm.pendingTransformsLock.Unlock()
-
-		if pending, ok := rm.pendingTransforms[pendingKey]; ok {
-			transforms = pending
-		} else {
-			transforms, err = slice.MapError(req.Transforms, rm.wrapTransformCallback)
-			if err != nil {
-				return err
-			}
-			// We only need to save this for remote calls
-			if remote && len(transforms) > 0 {
-				rm.pendingTransforms[pendingKey] = transforms
-			}
-		}
-		return nil
-	}()
-	if err != nil {
-		return nil, err
-	}
-
-	// Before we calculate anything else run the transformations. First run the transforms for this resource,
-	// then it's parents etc etc
-	for _, transform := range transforms {
-		newProps, newOpts, err := transform(ctx, name, string(t), custom, parent, props, opts)
-		if err != nil {
-			return nil, err
-		}
-		props = newProps
-		opts = newOpts
-	}
-	// Lookup our parents transformations and run those
-	err = func() error {
-		// Function exists to scope the lock
-		rm.resourceTransformsLock.Lock()
-		defer rm.resourceTransformsLock.Unlock()
-		rm.parentsLock.Lock()
-		defer rm.parentsLock.Unlock()
-
-		current := parent
-		for current != "" {
-			if transforms, ok := rm.resourceTransforms[current]; ok {
-				for _, transform := range transforms {
-					newProps, newOpts, err := transform(ctx, name, string(t), custom, parent, props, opts)
-					if err != nil {
-						return err
-					}
-					props = newProps
-					opts = newOpts
-				}
-			}
-			current = rm.parents[current]
-		}
-		return nil
-	}()
-	if err != nil {
-		return nil, err
-	}
-
-	// Then lock the stack transformations and run all of those
-	err = func() error {
-		// Function exists to scope the lock
-		rm.stackTransformsLock.Lock()
-		defer rm.stackTransformsLock.Unlock()
-
-		for _, transform := range rm.stackTransforms {
-			newProps, newOpts, err := transform(ctx, name, string(t), custom, parent, props, opts)
-			if err != nil {
-				return err
-			}
-			props = newProps
-			opts = newOpts
-		}
-		return nil
-	}()
-	if err != nil {
-		return nil, err
-	}
-
-	// We handle updating the providers map to include the providers field of the parent if
-	// both the current resource and its parent is a component resource.
-	func() {
-		// Function exists to scope the lock
-		rm.componentProvidersLock.Lock()
-		defer rm.componentProvidersLock.Unlock()
-		if parentsProviders, parentIsComponent := rm.componentProviders[parent]; !custom &&
-			parent != "" && parentIsComponent {
-			for k, v := range parentsProviders {
-				if opts.Providers == nil {
-					opts.Providers = map[string]string{}
-				}
-				if _, ok := opts.Providers[k]; !ok {
-					opts.Providers[k] = v
-				}
-			}
-		}
-	}()
-
 	var providerRef providers.Reference
 	var providerRefs map[string]string
 
@@ -1726,14 +1525,281 @@
 
 	if custom && !providers.IsProviderType(t) || remote {
 		providerReq, err := parseProviderRequest(
-<<<<<<< HEAD
 			providerPackage, providerVersion,
 			req.GetPluginDownloadURL(), req.GetPluginChecksums(),
 			provParameter.name, provParameter.version, provParameter.value)
-=======
+		if err != nil {
+			return nil, err
+		}
+
+		providerRef, err = getProviderReference(rm.defaultProviders, providerReq, req.GetProvider())
+		if err != nil {
+			return nil, err
+		}
+
+		providerRefs = make(map[string]string, len(req.GetProviders()))
+		for name, provider := range req.GetProviders() {
+			ref, err := getProviderReference(rm.defaultProviders, providerReq, provider)
+			if err != nil {
+				return nil, err
+			}
+			providerRefs[name] = ref.String()
+		}
+	}
+
+	// We need to build the full alias spec list here, so we can pass it to transforms.
+	aliases := []*pulumirpc.Alias{}
+	for _, aliasURN := range req.GetAliasURNs() {
+		aliases = append(aliases, &pulumirpc.Alias{Alias: &pulumirpc.Alias_Urn{Urn: aliasURN}})
+	}
+
+	// We assume aliases are properly specified. However, if a request hasn't explicitly
+	// indicated that it is using properly specified aliases and the request is coming
+	// from Node.js, transform the aliases from the incorrect Node.js values to properly
+	// specified values, to maintain backward compatibility for users of older Node.js
+	// SDKs that aren't sending properly specified aliases.
+	transformAliases := !req.GetAliasSpecs() && requestFromNodeJS(ctx)
+
+	for _, aliasObject := range req.GetAliases() {
+		if transformAliases {
+			aliasObject = transformAliasForNodeJSCompat(aliasObject)
+		}
+		aliases = append(aliases, aliasObject)
+	}
+
+	var deleteBeforeReplace *bool
+	// Technically DeleteBeforeReplaceDefined should be used to decided if DeleteBeforeReplace should be looked at or
+	// not. However the Go sdk doesn't set Defined so we have a fallback here of respecting this field if either Defined
+	// is set or DeleteBeforeReplace is true.
+	if req.GetDeleteBeforeReplaceDefined() || req.GetDeleteBeforeReplace() {
+		deleteBeforeReplace = &req.DeleteBeforeReplace
+	}
+
+	props, err := plugin.UnmarshalProperties(
+		req.GetObject(), plugin.MarshalOptions{
+			Label:                 label,
+			KeepUnknowns:          true,
+			ComputeAssetHashes:    true,
+			KeepSecrets:           true,
+			KeepResources:         true,
+			KeepOutputValues:      true,
+			UpgradeToOutputValues: true,
+			WorkingDirectory:      rm.workingDirectory,
+		})
+	if err != nil {
+		return nil, err
+	}
+
+	// Before we pass the props to the transform function we need to ensure that they correctly carry any dependency
+	// information.
+	dependencies := mapset.NewSet[resource.URN]()
+	for _, dependingURN := range req.GetDependencies() {
+		urn, err := resource.ParseURN(dependingURN)
+		if err != nil {
+			return nil, rpcerror.New(codes.InvalidArgument, fmt.Sprintf("invalid dependency URN: %s", err))
+		}
+		dependencies.Add(urn)
+	}
+
+	props, err := plugin.UnmarshalProperties(
+		req.GetObject(), plugin.MarshalOptions{
+			Label:              label,
+			KeepUnknowns:       true,
+			ComputeAssetHashes: true,
+			KeepSecrets:        true,
+			KeepResources:      true,
+			// To initially scope the use of this new feature, we only keep output values when unmarshaling
+			// properties for RegisterResource (when remote is true for multi-lang components) and Call.
+			KeepOutputValues: remote,
+		})
+	if err != nil {
+		return nil, err
+	}
+	if providers.IsProviderType(t) {
+		if providerVersion != "" {
+			version, err := semver.Parse(providerVersion)
+			if err != nil {
+				return nil, fmt.Errorf("%s: passed invalid version: %w", label, err)
+			}
+			providers.SetProviderVersion(props, &version)
+		}
+		if req.GetPluginDownloadURL() != "" {
+			providers.SetProviderURL(props, req.GetPluginDownloadURL())
+		}
+		if provParameter.value != nil {
+			providers.SetProviderParameter(props, provParameter.name, provParameter.version, provParameter.value)
+		}
+
+		// Make sure that an explicit provider which doesn't specify its plugin gets the same plugin as the default
+		// provider for the package.
+		defaultProvider, ok := rm.defaultProviders.defaultProviderInfo[providers.GetProviderPackage(t)]
+		if ok && req.GetVersion() == "" && req.GetPluginDownloadURL() == "" {
+			if defaultProvider.Version != nil {
+				providers.SetProviderVersion(props, defaultProvider.Version)
+			}
+			if defaultProvider.PluginDownloadURL != "" {
+				providers.SetProviderURL(props, defaultProvider.PluginDownloadURL)
+			}
+			// TODO: How do we set default parameters here?
+		}
+	}
+
+	propertyDependencies := make(map[resource.PropertyKey]mapset.Set[resource.URN])
+	if len(req.GetPropertyDependencies()) == 0 && !remote {
+		// If this request did not specify property dependencies, treat each property as depending on every resource
+		// in the request's dependency list. We don't need to do this when remote is true, because all clients that
+		// support remote already support passing property dependencies, so there's no need to backfill here.
+		for pk := range props {
+			propertyDependencies[pk] = dependencies
+		}
+	} else {
+		// Otherwise, unmarshal the per-property dependency information.
+		for pk, pd := range req.GetPropertyDependencies() {
+			deps := mapset.NewSet[resource.URN]()
+			for _, d := range pd.Urns {
+				urn, err := resource.ParseURN(d)
+				if err != nil {
+					return nil, rpcerror.New(codes.InvalidArgument, fmt.Sprintf("invalid dependency on property %s URN: %s", pk, err))
+				}
+				deps.Add(urn)
+			}
+			propertyDependencies[resource.PropertyKey(pk)] = deps
+		}
+	}
+
+	// If we're running any transforms we need to update all the property values to Outputs to track dependencies.
+	if len(req.Transforms) > 0 {
+		props = upgradeOutputValues(props, propertyDependencies)
+	}
+
+	opts := &pulumirpc.TransformResourceOptions{
+		DependsOn:               req.GetDependencies(),
+		Protect:                 req.GetProtect(),
+		IgnoreChanges:           req.GetIgnoreChanges(),
+		ReplaceOnChanges:        req.GetReplaceOnChanges(),
+		Version:                 req.GetVersion(),
+		Aliases:                 aliases,
+		Provider:                req.GetProvider(),
+		Providers:               req.GetProviders(),
+		CustomTimeouts:          req.GetCustomTimeouts(),
+		PluginDownloadUrl:       req.GetPluginDownloadURL(),
+		RetainOnDelete:          req.GetRetainOnDelete(),
+		DeletedWith:             req.GetDeletedWith(),
+		DeleteBeforeReplace:     deleteBeforeReplace,
+		AdditionalSecretOutputs: req.GetAdditionalSecretOutputs(),
+		PluginChecksums:         req.GetPluginChecksums(),
+	}
+
+	// This might be a resource registation for a resource that another process requested to be constructed. If so we'll
+	// have saved the pending transforms for this and we should use those rather than what is on the request.
+	var transforms []TransformFunction
+	pendingKey := fmt.Sprintf("%s::%s::%s", parent, t, name)
+	err = func() error {
+		rm.pendingTransformsLock.Lock()
+		defer rm.pendingTransformsLock.Unlock()
+
+		if pending, ok := rm.pendingTransforms[pendingKey]; ok {
+			transforms = pending
+		} else {
+			transforms, err = slice.MapError(req.Transforms, rm.wrapTransformCallback)
+			if err != nil {
+				return err
+			}
+			// We only need to save this for remote calls
+			if remote && len(transforms) > 0 {
+				rm.pendingTransforms[pendingKey] = transforms
+			}
+		}
+		return nil
+	}()
+	if err != nil {
+		return nil, err
+	}
+
+	// Before we calculate anything else run the transformations. First run the transforms for this resource,
+	// then it's parents etc etc
+	for _, transform := range transforms {
+		newProps, newOpts, err := transform(ctx, name, string(t), custom, parent, props, opts)
+		if err != nil {
+			return nil, err
+		}
+		props = newProps
+		opts = newOpts
+	}
+	// Lookup our parents transformations and run those
+	err = func() error {
+		// Function exists to scope the lock
+		rm.resourceTransformsLock.Lock()
+		defer rm.resourceTransformsLock.Unlock()
+		rm.parentsLock.Lock()
+		defer rm.parentsLock.Unlock()
+
+		current := parent
+		for current != "" {
+			if transforms, ok := rm.resourceTransforms[current]; ok {
+				for _, transform := range transforms {
+					newProps, newOpts, err := transform(ctx, name, string(t), custom, parent, props, opts)
+					if err != nil {
+						return err
+					}
+					props = newProps
+					opts = newOpts
+				}
+			}
+			current = rm.parents[current]
+		}
+		return nil
+	}()
+	if err != nil {
+		return nil, err
+	}
+
+	// Then lock the stack transformations and run all of those
+	err = func() error {
+		// Function exists to scope the lock
+		rm.stackTransformsLock.Lock()
+		defer rm.stackTransformsLock.Unlock()
+
+		for _, transform := range rm.stackTransforms {
+			newProps, newOpts, err := transform(ctx, name, string(t), custom, parent, props, opts)
+			if err != nil {
+				return err
+			}
+			props = newProps
+			opts = newOpts
+		}
+		return nil
+	}()
+	if err != nil {
+		return nil, err
+	}
+
+	// We handle updating the providers map to include the providers field of the parent if
+	// both the current resource and its parent is a component resource.
+	func() {
+		// Function exists to scope the lock
+		rm.componentProvidersLock.Lock()
+		defer rm.componentProvidersLock.Unlock()
+		if parentsProviders, parentIsComponent := rm.componentProviders[parent]; !custom &&
+			parent != "" && parentIsComponent {
+			for k, v := range parentsProviders {
+				if opts.Providers == nil {
+					opts.Providers = map[string]string{}
+				}
+				if _, ok := opts.Providers[k]; !ok {
+					opts.Providers[k] = v
+				}
+			}
+		}
+	}()
+
+	var providerRef providers.Reference
+	var providerRefs map[string]string
+
+	if custom && !providers.IsProviderType(t) || remote {
+		providerReq, err := parseProviderRequest(
 			t.Package(), opts.GetVersion(),
 			opts.GetPluginDownloadUrl(), opts.GetPluginChecksums())
->>>>>>> 82c546d8
 		if err != nil {
 			return nil, err
 		}
@@ -1827,13 +1893,8 @@
 	}
 
 	if providers.IsProviderType(t) {
-<<<<<<< HEAD
-		if providerVersion != "" {
-			version, err := semver.Parse(providerVersion)
-=======
 		if opts.GetVersion() != "" {
 			version, err := semver.Parse(opts.GetVersion())
->>>>>>> 82c546d8
 			if err != nil {
 				return nil, fmt.Errorf("%s: passed invalid version: %w", label, err)
 			}
@@ -1842,12 +1903,9 @@
 		if opts.GetPluginDownloadUrl() != "" {
 			providers.SetProviderURL(props, opts.GetPluginDownloadUrl())
 		}
-		if provParameter.value != nil {
-			providers.SetProviderParameter(props, provParameter.name, provParameter.version, provParameter.value)
-		}
-
-		// Make sure that an explicit provider which doesn't specify its plugin gets the same plugin as the default
-		// provider for the package.
+
+		// Make sure that an explicit provider which doesn't specify its plugin gets the
+		// same plugin as the default provider for the package.
 		defaultProvider, ok := rm.defaultProviders.defaultProviderInfo[providers.GetProviderPackage(t)]
 		if ok && opts.GetVersion() == "" && opts.GetPluginDownloadUrl() == "" {
 			if defaultProvider.Version != nil {
@@ -1856,7 +1914,6 @@
 			if defaultProvider.PluginDownloadURL != "" {
 				providers.SetProviderURL(props, defaultProvider.PluginDownloadURL)
 			}
-			// TODO: How do we set default parameters here?
 		}
 	}
 
@@ -1985,17 +2042,10 @@
 			}
 		}
 
-<<<<<<< HEAD
-		goal := resource.NewGoal(t, name, custom, props, parent, protect, dependencies,
-			providerRef.String(), nil, propertyDependencies, deleteBeforeReplace, ignoreChanges,
-			additionalSecretKeys, aliases, id, &timeouts, replaceOnChanges, retainOnDelete, deletedWith,
-			sourcePosition, resParameter,
-=======
 		goal := resource.NewGoal(t, name, custom, props, parent, protect, rawDependencies,
 			providerRef.String(), nil, rawPropertyDependencies, opts.DeleteBeforeReplace, ignoreChanges,
 			additionalSecretKeys, parsedAliases, id, &timeouts, replaceOnChanges, retainOnDelete, deletedWith,
-			sourcePosition,
->>>>>>> 82c546d8
+			sourcePosition, resParameter,
 		)
 
 		if goal.Parent != "" {
