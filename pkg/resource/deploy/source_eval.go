// Copyright 2016-2018, Pulumi Corporation.
//
// Licensed under the Apache License, Version 2.0 (the "License");
// you may not use this file except in compliance with the License.
// You may obtain a copy of the License at
//
//     http://www.apache.org/licenses/LICENSE-2.0
//
// Unless required by applicable law or agreed to in writing, software
// distributed under the License is distributed on an "AS IS" BASIS,
// WITHOUT WARRANTIES OR CONDITIONS OF ANY KIND, either express or implied.
// See the License for the specific language governing permissions and
// limitations under the License.

package deploy

import (
	"context"
	"errors"
	"fmt"
	"time"

	"github.com/blang/semver"
	pbempty "github.com/golang/protobuf/ptypes/empty"
	"github.com/grpc-ecosystem/grpc-opentracing/go/otgrpc"
	opentracing "github.com/opentracing/opentracing-go"

	"google.golang.org/grpc"
	"google.golang.org/grpc/codes"

	"github.com/pulumi/pulumi/pkg/v3/resource/deploy/providers"
	"github.com/pulumi/pulumi/sdk/v3/go/common/resource"
	"github.com/pulumi/pulumi/sdk/v3/go/common/resource/config"
	"github.com/pulumi/pulumi/sdk/v3/go/common/resource/plugin"
	"github.com/pulumi/pulumi/sdk/v3/go/common/tokens"
	"github.com/pulumi/pulumi/sdk/v3/go/common/util/contract"
	"github.com/pulumi/pulumi/sdk/v3/go/common/util/logging"
	"github.com/pulumi/pulumi/sdk/v3/go/common/util/result"
	"github.com/pulumi/pulumi/sdk/v3/go/common/util/rpcutil"
	"github.com/pulumi/pulumi/sdk/v3/go/common/util/rpcutil/rpcerror"
	"github.com/pulumi/pulumi/sdk/v3/go/common/workspace"
	pulumirpc "github.com/pulumi/pulumi/sdk/v3/proto/go"
)

// EvalRunInfo provides information required to execute and deploy resources within a package.
type EvalRunInfo struct {
	Proj    *workspace.Project `json:"proj" yaml:"proj"`                         // the package metadata.
	Pwd     string             `json:"pwd" yaml:"pwd"`                           // the package's working directory.
	Program string             `json:"program" yaml:"program"`                   // the path to the program.
	Args    []string           `json:"args,omitempty" yaml:"args,omitempty"`     // any arguments to pass to the package.
	Target  *Target            `json:"target,omitempty" yaml:"target,omitempty"` // the target being deployed into.
}

// NewEvalSource returns a planning source that fetches resources by evaluating a package with a set of args and
// a confgiuration map.  This evaluation is performed using the given plugin context and may optionally use the
// given plugin host (or the default, if this is nil).  Note that closing the eval source also closes the host.
func NewEvalSource(plugctx *plugin.Context, runinfo *EvalRunInfo,
<<<<<<< HEAD
	defaultProviderVersions map[tokens.Package]workspace.PluginInfo, dryRun bool) Source {
=======
	defaultProviderInfo map[tokens.Package]workspace.PluginInfo, dryRun bool) Source {
>>>>>>> 1a06d20b

	return &evalSource{
		plugctx:             plugctx,
		runinfo:             runinfo,
		defaultProviderInfo: defaultProviderInfo,
		dryRun:              dryRun,
	}
}

type evalSource struct {
<<<<<<< HEAD
	plugctx                 *plugin.Context                         // the plugin context.
	runinfo                 *EvalRunInfo                            // the directives to use when running the program.
	defaultProviderVersions map[tokens.Package]workspace.PluginInfo // the default provider versions for this source.
	dryRun                  bool                                    // true if this is a dry-run operation only.
=======
	plugctx             *plugin.Context                         // the plugin context.
	runinfo             *EvalRunInfo                            // the directives to use when running the program.
	defaultProviderInfo map[tokens.Package]workspace.PluginInfo // the default provider versions for this source.
	dryRun              bool                                    // true if this is a dry-run operation only.
>>>>>>> 1a06d20b
}

func (src *evalSource) Close() error {
	return nil
}

// Project is the name of the project being run by this evaluation source.
func (src *evalSource) Project() tokens.PackageName {
	return src.runinfo.Proj.Name
}

// Stack is the name of the stack being targeted by this evaluation source.
func (src *evalSource) Stack() tokens.QName {
	return src.runinfo.Target.Name
}

func (src *evalSource) Info() interface{} { return src.runinfo }

// Iterate will spawn an evaluator coroutine and prepare to interact with it on subsequent calls to Next.
func (src *evalSource) Iterate(
	ctx context.Context, opts Options, providers ProviderSource) (SourceIterator, result.Result) {

	tracingSpan := opentracing.SpanFromContext(ctx)

	// Decrypt the configuration.
	config, err := src.runinfo.Target.Config.Decrypt(src.runinfo.Target.Decrypter)
	if err != nil {
		return nil, result.FromError(fmt.Errorf("failed to decrypt config: %w", err))
	}

	// Keep track of any config keys that have secure values.
	configSecretKeys := src.runinfo.Target.Config.SecureKeys()

	// First, fire up a resource monitor that will watch for and record resource creation.
	regChan := make(chan *registerResourceEvent)
	regOutChan := make(chan *registerResourceOutputsEvent)
	regReadChan := make(chan *readResourceEvent)
	mon, err := newResourceMonitor(
		src, providers, regChan, regOutChan, regReadChan, opts, config, configSecretKeys, tracingSpan)
	if err != nil {
		return nil, result.FromError(fmt.Errorf("failed to start resource monitor: %w", err))
	}

	// Create a new iterator with appropriate channels, and gear up to go!
	iter := &evalSourceIterator{
		mon:         mon,
		src:         src,
		regChan:     regChan,
		regOutChan:  regOutChan,
		regReadChan: regReadChan,
		finChan:     make(chan result.Result),
	}

	// Now invoke Run in a goroutine.  All subsequent resource creation events will come in over the gRPC channel,
	// and we will pump them through the channel.  If the Run call ultimately fails, we need to propagate the error.
	iter.forkRun(opts, config, configSecretKeys)

	// Finally, return the fresh iterator that the caller can use to take things from here.
	return iter, nil
}

type evalSourceIterator struct {
	mon         SourceResourceMonitor              // the resource monitor, per iterator.
	src         *evalSource                        // the owning eval source object.
	regChan     chan *registerResourceEvent        // the channel that contains resource registrations.
	regOutChan  chan *registerResourceOutputsEvent // the channel that contains resource completions.
	regReadChan chan *readResourceEvent            // the channel that contains read resource requests.
	finChan     chan result.Result                 // the channel that communicates completion.
	done        bool                               // set to true when the evaluation is done.
}

func (iter *evalSourceIterator) Close() error {
	// Cancel the monitor and reclaim any associated resources.
	return iter.mon.Cancel()
}

func (iter *evalSourceIterator) ResourceMonitor() SourceResourceMonitor {
	return iter.mon
}

func (iter *evalSourceIterator) Next() (SourceEvent, result.Result) {
	// If we are done, quit.
	if iter.done {
		return nil, nil
	}

	// Await the program to compute some more state and then inspect what it has to say.
	select {
	case reg := <-iter.regChan:
		contract.Assert(reg != nil)
		goal := reg.Goal()
		logging.V(5).Infof("EvalSourceIterator produced a registration: t=%v,name=%v,#props=%v",
			goal.Type, goal.Name, len(goal.Properties))
		return reg, nil
	case regOut := <-iter.regOutChan:
		contract.Assert(regOut != nil)
		logging.V(5).Infof("EvalSourceIterator produced a completion: urn=%v,#outs=%v",
			regOut.URN(), len(regOut.Outputs()))
		return regOut, nil
	case read := <-iter.regReadChan:
		contract.Assert(read != nil)
		logging.V(5).Infoln("EvalSourceIterator produced a read")
		return read, nil
	case res := <-iter.finChan:
		// If we are finished, we can safely exit.  The contract with the language provider is that this implies
		// that the language runtime has exited and so calling Close on the plugin is fine.
		iter.done = true
		if res != nil {
			if res.IsBail() {
				logging.V(5).Infof("EvalSourceIterator ended with bail.")
			} else {
				logging.V(5).Infof("EvalSourceIterator ended with an error: %v", res.Error())
			}
		}
		return nil, res
	}
}

// forkRun performs the evaluation from a distinct goroutine.  This function blocks until it's our turn to go.
func (iter *evalSourceIterator) forkRun(opts Options, config map[config.Key]string, configSecretKeys []config.Key) {
	// Fire up the goroutine to make the RPC invocation against the language runtime.  As this executes, calls
	// to queue things up in the resource channel will occur, and we will serve them concurrently.
	go func() {
		// Next, launch the language plugin.
		run := func() result.Result {
			rt := iter.src.runinfo.Proj.Runtime.Name()
			langhost, err := iter.src.plugctx.Host.LanguageRuntime(rt)
			if err != nil {
				return result.FromError(fmt.Errorf("failed to launch language host %s: %w", rt, err))
			}
			contract.Assertf(langhost != nil, "expected non-nil language host %s", rt)

			// Make sure to clean up before exiting.
			defer contract.IgnoreClose(langhost)

			// Now run the actual program.
			progerr, bail, err := langhost.Run(plugin.RunInfo{
				MonitorAddress:   iter.mon.Address(),
				Stack:            string(iter.src.runinfo.Target.Name),
				Project:          string(iter.src.runinfo.Proj.Name),
				Pwd:              iter.src.runinfo.Pwd,
				Program:          iter.src.runinfo.Program,
				Args:             iter.src.runinfo.Args,
				Config:           config,
				ConfigSecretKeys: configSecretKeys,
				DryRun:           iter.src.dryRun,
				Parallel:         opts.Parallel,
			})

			// Check if we were asked to Bail.  This a special random constant used for that
			// purpose.
			if err == nil && bail {
				return result.Bail()
			}

			if err == nil && progerr != "" {
				// If the program had an unhandled error; propagate it to the caller.
				err = fmt.Errorf("an unhandled error occurred: %v", progerr)
			}
			return result.WrapIfNonNil(err)
		}

		// Communicate the error, if it exists, or nil if the program exited cleanly.
		iter.finChan <- run()
	}()
}

// defaultProviders manages the registration of default providers. The default provider for a package is the provider
// resource that will be used to manage resources that do not explicitly reference a provider. Default providers will
// only be registered for packages that are used by resources registered by the user's Pulumi program.
type defaultProviders struct {
	// A map of package identifiers to versions, used to disambiguate which plugin to load if no version is provided
	// by the language host.
	defaultProviderInfo map[tokens.Package]workspace.PluginInfo

	// A map of ProviderRequest strings to provider references, used to keep track of the set of default providers that
	// have already been loaded.
	providers map[string]providers.Reference
	config    plugin.ConfigSource

	requests        chan defaultProviderRequest
	providerRegChan chan<- *registerResourceEvent
	cancel          <-chan bool
}

type defaultProviderResponse struct {
	ref providers.Reference
	err error
}

type defaultProviderRequest struct {
	req      providers.ProviderRequest
	response chan<- defaultProviderResponse
}

// newRegisterDefaultProviderEvent creates a RegisterResourceEvent and completion channel that can be sent to the
// engine to register a default provider resource for the indicated package.
func (d *defaultProviders) newRegisterDefaultProviderEvent(
	req providers.ProviderRequest) (*registerResourceEvent, <-chan *RegisterResult, error) {

	// Attempt to get the config for the package.
	inputs, err := d.config.GetPackageConfig(req.Package())
	if err != nil {
		return nil, nil, err
	}

	// Request that the engine instantiate a specific version of this provider, if one was requested. We'll figure out
	// what version to request by:
	//   1. Providing the Version field of the ProviderRequest verbatim, if it was provided, otherwise
	//   2. Querying the list of default versions provided to us on startup and returning the value associated with
	//      the given package, if one exists, otherwise
	//   3. We give nothing to the engine and let the engine figure it out.
	//
	// As we tighen up our approach to provider versioning, 2 and 3 will go away and be replaced entirely by 1. 3 is
	// especially onerous because the engine selects the "newest" plugin available on the machine, which is generally
	// problematic for a lot of reasons.
	if req.Version() != nil {
		logging.V(5).Infof("newRegisterDefaultProviderEvent(%s): using version %s from request", req, req.Version())
<<<<<<< HEAD
		inputs.Special().Version().Set(req.Version().String())
=======
		providers.SetProviderVersion(inputs, req.Version())
>>>>>>> 1a06d20b
	} else {
		logging.V(5).Infof(
			"newRegisterDefaultProviderEvent(%s): no version specified, falling back to default version", req)
		if version := d.defaultProviderInfo[req.Package()].Version; version != nil {
			logging.V(5).Infof("newRegisterDefaultProviderEvent(%s): default version hit on version %s", req, version)
<<<<<<< HEAD
			inputs.Special().Version().Set(version.String())
=======
			providers.SetProviderVersion(inputs, version)
>>>>>>> 1a06d20b
		} else {
			logging.V(5).Infof(
				"newRegisterDefaultProviderEvent(%s): default provider miss, sending nil version to engine", req)
		}
	}

<<<<<<< HEAD
	if req.ServerURL() != "" {
		logging.V(5).Infof("newRegisterDefaultProviderEvent(%s): using serverURL %s from request", req, req.ServerURL())
		inputs.Special().ServerURL().Set(req.ServerURL())
	} else {
		logging.V(5).Infof(
			"newRegisterDefaultProviderEvent(%s): no serverURL specified, falling back to default serverURL", req)
		if serverURL := d.defaultProviderInfo[req.Package()].ServerURL; serverURL != "" {
			logging.V(5).Infof("newRegisterDefaultProviderEvent(%s): default serverURL hit on %s", req, serverURL)
			inputs.Special().ServerURL().Set(serverURL)
		} else {
			logging.V(5).Infof(
				"newRegisterDefaultProviderEvent(%s): default serverURL miss, sending empty string to engine", req)
=======
	if req.PluginDownloadURL() != "" {
		logging.V(5).Infof("newRegisterDefaultProviderEvent(%s): using pluginDownloadURL %s from request",
			req, req.PluginDownloadURL())
		providers.SetProviderURL(inputs, req.PluginDownloadURL())
	} else {
		logging.V(5).Infof(
			"newRegisterDefaultProviderEvent(%s): no pluginDownloadURL specified, falling back to default pluginDownloadURL",
			req)
		if pluginDownloadURL := d.defaultProviderInfo[req.Package()].PluginDownloadURL; pluginDownloadURL != "" {
			logging.V(5).Infof("newRegisterDefaultProviderEvent(%s): default pluginDownloadURL hit on %s",
				req, pluginDownloadURL)
			providers.SetProviderURL(inputs, pluginDownloadURL)
		} else {
			logging.V(5).Infof(
				"newRegisterDefaultProviderEvent(%s): default pluginDownloadURL miss, sending empty string to engine", req)
>>>>>>> 1a06d20b
		}
	}

	// Create the result channel and the event.
	done := make(chan *RegisterResult)
	event := &registerResourceEvent{
		goal: resource.NewGoal(
			providers.MakeProviderType(req.Package()),
			req.Name(), true, inputs, "", false, nil, "", nil, nil, nil, nil, nil, nil, "", nil, nil),
		done: done,
	}
	return event, done, nil
}

// handleRequest services a single default provider request. If the request is for a default provider that we have
// already loaded, we will return its reference. If the request is for a default provider that has not yet been
// loaded, we will send a register resource request to the engine, wait for it to complete, and then cache and return
// the reference of the loaded provider.
//
// Note that this function must not be called from two goroutines concurrently; it is the responsibility of d.serve()
// to ensure this.
func (d *defaultProviders) handleRequest(req providers.ProviderRequest) (providers.Reference, error) {
	logging.V(5).Infof("handling default provider request for package %s", req)

	// Have we loaded this provider before? Use the existing reference, if so.
	//
	// Note that we are using the request's String as the key for the provider map. Go auto-derives hash and equality
	// functions for aggregates, but the one auto-derived for ProviderRequest does not have the semantics we want. The
	// use of a string key here is hacky but gets us the desired semantics - that ProviderRequest is a tuple of
	// optional value-typed Version and a package.
	ref, ok := d.providers[req.String()]
	if ok {
		return ref, nil
	}

	event, done, err := d.newRegisterDefaultProviderEvent(req)
	if err != nil {
		return providers.Reference{}, err
	}

	select {
	case d.providerRegChan <- event:
	case <-d.cancel:
		return providers.Reference{}, context.Canceled
	}

	logging.V(5).Infof("waiting for default provider for package %s", req)

	var result *RegisterResult
	select {
	case result = <-done:
	case <-d.cancel:
		return providers.Reference{}, context.Canceled
	}

	logging.V(5).Infof("registered default provider for package %s: %s", req, result.State.URN)

	id := result.State.ID
	if id == "" {
		id = providers.UnknownID
	}

	ref, err = providers.NewReference(result.State.URN, id)
	contract.Assert(err == nil)
	d.providers[req.String()] = ref

	return ref, nil
}

// serve is the primary loop responsible for handling default provider requests.
func (d *defaultProviders) serve() {
	for {
		select {
		case req := <-d.requests:
			// Note that we do not need to handle cancellation when sending the response: every message we receive is
			// guaranteed to have something waiting on the other end of the response channel.
			ref, err := d.handleRequest(req.req)
			req.response <- defaultProviderResponse{ref: ref, err: err}
		case <-d.cancel:
			return
		}
	}
}

// getDefaultProviderRef fetches the provider reference for the default provider for a particular package.
func (d *defaultProviders) getDefaultProviderRef(req providers.ProviderRequest) (providers.Reference, error) {
	response := make(chan defaultProviderResponse)
	select {
	case d.requests <- defaultProviderRequest{req: req, response: response}:
	case <-d.cancel:
		return providers.Reference{}, context.Canceled
	}
	res := <-response
	return res.ref, res.err
}

// resmon implements the pulumirpc.ResourceMonitor interface and acts as the gateway between a language runtime's
// evaluation of a program and the internal resource planning and deployment logic.
type resmon struct {
	providers                 ProviderSource                     // the provider source itself.
	defaultProviders          *defaultProviders                  // the default provider manager.
	constructInfo             plugin.ConstructInfo               // information for construct and call calls.
	regChan                   chan *registerResourceEvent        // the channel to send resource registrations to.
	regOutChan                chan *registerResourceOutputsEvent // the channel to send resource output registrations to.
	regReadChan               chan *readResourceEvent            // the channel to send resource reads to.
	cancel                    chan bool                          // a channel that can cancel the server.
	done                      chan error                         // a channel that resolves when the server completes.
	disableResourceReferences bool                               // true if resource references are disabled.
	disableOutputValues       bool                               // true if output values are disabled.
}

var _ SourceResourceMonitor = (*resmon)(nil)

// newResourceMonitor creates a new resource monitor RPC server.
func newResourceMonitor(src *evalSource, provs ProviderSource, regChan chan *registerResourceEvent,
	regOutChan chan *registerResourceOutputsEvent, regReadChan chan *readResourceEvent, opts Options,
	config map[config.Key]string, configSecretKeys []config.Key, tracingSpan opentracing.Span) (*resmon, error) {

	// Create our cancellation channel.
	cancel := make(chan bool)

	// Create a new default provider manager.
	d := &defaultProviders{
<<<<<<< HEAD
		defaultProviderInfo: src.defaultProviderVersions,
=======
		defaultProviderInfo: src.defaultProviderInfo,
>>>>>>> 1a06d20b
		providers:           make(map[string]providers.Reference),
		config:              src.runinfo.Target,
		requests:            make(chan defaultProviderRequest),
		providerRegChan:     regChan,
		cancel:              cancel,
	}

	// New up an engine RPC server.
	resmon := &resmon{
		providers:                 provs,
		defaultProviders:          d,
		regChan:                   regChan,
		regOutChan:                regOutChan,
		regReadChan:               regReadChan,
		cancel:                    cancel,
		disableResourceReferences: opts.DisableResourceReferences,
		disableOutputValues:       opts.DisableOutputValues,
	}

	// Fire up a gRPC server and start listening for incomings.
	port, done, err := rpcutil.Serve(0, resmon.cancel, []func(*grpc.Server) error{
		func(srv *grpc.Server) error {
			pulumirpc.RegisterResourceMonitorServer(srv, resmon)
			return nil
		},
	}, tracingSpan, otgrpc.SpanDecorator(decorateResourceSpans))
	if err != nil {
		return nil, err
	}

	resmon.constructInfo = plugin.ConstructInfo{
		Project:          string(src.runinfo.Proj.Name),
		Stack:            string(src.runinfo.Target.Name),
		Config:           config,
		ConfigSecretKeys: configSecretKeys,
		DryRun:           src.dryRun,
		Parallel:         opts.Parallel,
		MonitorAddress:   fmt.Sprintf("127.0.0.1:%d", port),
	}
	resmon.done = done

	go d.serve()

	return resmon, nil
}

// Address returns the address at which the monitor's RPC server may be reached.
func (rm *resmon) Address() string {
	return rm.constructInfo.MonitorAddress
}

// Cancel signals that the engine should be terminated, awaits its termination, and returns any errors that result.
func (rm *resmon) Cancel() error {
	close(rm.cancel)
	return <-rm.done
}

// getProviderReference fetches the provider reference for a resource, read, or invoke from the given package with the
// given unparsed provider reference. If the unparsed provider reference is empty, this function returns a reference
// to the default provider for the indicated package.
func getProviderReference(defaultProviders *defaultProviders, req providers.ProviderRequest,
	rawProviderRef string) (providers.Reference, error) {
	if rawProviderRef != "" {
		ref, err := providers.ParseReference(rawProviderRef)
		if err != nil {
			return providers.Reference{}, fmt.Errorf("could not parse provider reference: %v", err)
		}
		return ref, nil
	}

	ref, err := defaultProviders.getDefaultProviderRef(req)
	if err != nil {
		return providers.Reference{}, err
	}
	return ref, nil
}

// getProviderFromSource fetches the provider plugin for a resource, read, or invoke from the given
// package with the given unparsed provider reference. If the unparsed provider reference is empty,
// this function returns the plugin for the indicated package's default provider.
func getProviderFromSource(
	providers ProviderSource, defaultProviders *defaultProviders,
	req providers.ProviderRequest, rawProviderRef string) (plugin.Provider, error) {

	providerRef, err := getProviderReference(defaultProviders, req, rawProviderRef)
	if err != nil {
		return nil, err
	}
	provider, ok := providers.GetProvider(providerRef)
	if !ok {
		return nil, fmt.Errorf("unknown provider '%v'", rawProviderRef)
	}
	return provider, nil
}

<<<<<<< HEAD
func parseProviderRequest(pkg tokens.Package, version, serverURL string) (providers.ProviderRequest, error) {
	if version == "" {
		logging.V(5).Infof("parseProviderRequest(%s): semver version is the empty string", pkg)
		// return providers.NewProviderRequest(nil, pkg), nil
		return providers.NewProviderRequest(nil, pkg, serverURL), nil
=======
func parseProviderRequest(pkg tokens.Package, version, pluginDownloadURL string) (providers.ProviderRequest, error) {
	if version == "" {
		logging.V(5).Infof("parseProviderRequest(%s): semver version is the empty string", pkg)
		return providers.NewProviderRequest(nil, pkg, pluginDownloadURL), nil
>>>>>>> 1a06d20b
	}

	parsedVersion, err := semver.Parse(version)
	if err != nil {
		logging.V(5).Infof("parseProviderRequest(%s, %s): semver version string is invalid: %v", pkg, version, err)
		return providers.ProviderRequest{}, err
	}

<<<<<<< HEAD
	return providers.NewProviderRequest(&parsedVersion, pkg, serverURL), nil
=======
	return providers.NewProviderRequest(&parsedVersion, pkg, pluginDownloadURL), nil
>>>>>>> 1a06d20b
}

func (rm *resmon) SupportsFeature(ctx context.Context,
	req *pulumirpc.SupportsFeatureRequest) (*pulumirpc.SupportsFeatureResponse, error) {

	hasSupport := false

	switch req.Id {
	case "secrets":
		hasSupport = true
	case "resourceReferences":
		hasSupport = !rm.disableResourceReferences
	case "outputValues":
		hasSupport = !rm.disableOutputValues
	}

	logging.V(5).Infof("ResourceMonitor.SupportsFeature(id: %s) = %t", req.Id, hasSupport)

	return &pulumirpc.SupportsFeatureResponse{
		HasSupport: hasSupport,
	}, nil
}

// Invoke performs an invocation of a member located in a resource provider.
func (rm *resmon) Invoke(ctx context.Context, req *pulumirpc.InvokeRequest) (*pulumirpc.InvokeResponse, error) {
	// Fetch the token and load up the resource provider if necessary.
	tok := tokens.ModuleMember(req.GetTok())
<<<<<<< HEAD
	providerReq, err := parseProviderRequest(tok.Package(), req.GetVersion(), req.GetServerURL())
=======
	providerReq, err := parseProviderRequest(tok.Package(), req.GetVersion(), req.GetPluginDownloadURL())
>>>>>>> 1a06d20b
	if err != nil {
		return nil, err
	}
	prov, err := getProviderFromSource(rm.providers, rm.defaultProviders, providerReq, req.GetProvider())
	if err != nil {
		return nil, err
	}

	label := fmt.Sprintf("ResourceMonitor.Invoke(%s)", tok)

	args, err := plugin.UnmarshalProperties(
		req.GetArgs(), plugin.MarshalOptions{
			Label:         label,
			KeepUnknowns:  true,
			KeepSecrets:   true,
			KeepResources: true,
		})
	if err != nil {
		return nil, fmt.Errorf("failed to unmarshal %v args: %w", tok, err)
	}

	// Do the invoke and then return the arguments.
	logging.V(5).Infof("ResourceMonitor.Invoke received: tok=%v #args=%v", tok, len(args))
	ret, failures, err := prov.Invoke(tok, args)
	if err != nil {
		return nil, fmt.Errorf("invocation of %v returned an error: %w", tok, err)
	}
	mret, err := plugin.MarshalProperties(ret, plugin.MarshalOptions{
		Label:         label,
		KeepUnknowns:  true,
		KeepResources: true,
	})
	if err != nil {
		return nil, fmt.Errorf("failed to marshal %v return: %w", tok, err)
	}
	var chkfails []*pulumirpc.CheckFailure
	for _, failure := range failures {
		chkfails = append(chkfails, &pulumirpc.CheckFailure{
			Property: string(failure.Property),
			Reason:   failure.Reason,
		})
	}
	return &pulumirpc.InvokeResponse{Return: mret, Failures: chkfails}, nil
}

// Call dynamically executes a method in the provider associated with a component resource.
func (rm *resmon) Call(ctx context.Context, req *pulumirpc.CallRequest) (*pulumirpc.CallResponse, error) {
	// Fetch the token and load up the resource provider if necessary.
	tok := tokens.ModuleMember(req.GetTok())
<<<<<<< HEAD
	providerReq, err := parseProviderRequest(tok.Package(), req.GetVersion(), req.GetServerURL())
=======
	providerReq, err := parseProviderRequest(tok.Package(), req.GetVersion(), req.GetPluginDownloadURL())
>>>>>>> 1a06d20b
	if err != nil {
		return nil, err
	}
	prov, err := getProviderFromSource(rm.providers, rm.defaultProviders, providerReq, req.GetProvider())
	if err != nil {
		return nil, err
	}

	label := fmt.Sprintf("ResourceMonitor.Call(%s)", tok)

	args, err := plugin.UnmarshalProperties(
		req.GetArgs(), plugin.MarshalOptions{
			Label:         label,
			KeepUnknowns:  true,
			KeepSecrets:   true,
			KeepResources: true,
			// To initially scope the use of this new feature, we only keep output values when unmarshaling
			// properties for RegisterResource (when remote is true for multi-lang components) and Call.
			KeepOutputValues: true,
		})
	if err != nil {
		return nil, fmt.Errorf("failed to unmarshal %v args: %w", tok, err)
	}

	argDependencies := map[resource.PropertyKey][]resource.URN{}
	for name, deps := range req.GetArgDependencies() {
		urns := make([]resource.URN, len(deps.Urns))
		for i, urn := range deps.Urns {
			urns[i] = resource.URN(urn)
		}
		argDependencies[resource.PropertyKey(name)] = urns
	}

	info := plugin.CallInfo{
		Project:        rm.constructInfo.Project,
		Stack:          rm.constructInfo.Stack,
		Config:         rm.constructInfo.Config,
		DryRun:         rm.constructInfo.DryRun,
		Parallel:       rm.constructInfo.Parallel,
		MonitorAddress: rm.constructInfo.MonitorAddress,
	}
	options := plugin.CallOptions{
		ArgDependencies: argDependencies,
	}

	// Do the all and then return the arguments.
	logging.V(5).Infof(
		"ResourceMonitor.Call received: tok=%v #args=%v #info=%v #options=%v", tok, len(args), info, options)
	ret, err := prov.Call(tok, args, info, options)
	if err != nil {
		return nil, fmt.Errorf("call of %v returned an error: %w", tok, err)
	}
	mret, err := plugin.MarshalProperties(ret.Return, plugin.MarshalOptions{
		Label:         label,
		KeepUnknowns:  true,
		KeepSecrets:   true,
		KeepResources: true,
	})
	if err != nil {
		return nil, fmt.Errorf("failed to marshal %v return: %w", tok, err)
	}

	returnDependencies := map[string]*pulumirpc.CallResponse_ReturnDependencies{}
	for name, deps := range ret.ReturnDependencies {
		urns := make([]string, len(deps))
		for i, urn := range deps {
			urns[i] = string(urn)
		}
		returnDependencies[string(name)] = &pulumirpc.CallResponse_ReturnDependencies{Urns: urns}
	}

	var chkfails []*pulumirpc.CheckFailure
	for _, failure := range ret.Failures {
		chkfails = append(chkfails, &pulumirpc.CheckFailure{
			Property: string(failure.Property),
			Reason:   failure.Reason,
		})
	}
	return &pulumirpc.CallResponse{Return: mret, ReturnDependencies: returnDependencies, Failures: chkfails}, nil
}

func (rm *resmon) StreamInvoke(
	req *pulumirpc.InvokeRequest, stream pulumirpc.ResourceMonitor_StreamInvokeServer) error {

	tok := tokens.ModuleMember(req.GetTok())
	label := fmt.Sprintf("ResourceMonitor.StreamInvoke(%s)", tok)

<<<<<<< HEAD
	providerReq, err := parseProviderRequest(tok.Package(), req.GetVersion(), req.GetServerURL())
=======
	providerReq, err := parseProviderRequest(tok.Package(), req.GetVersion(), req.GetPluginDownloadURL())
>>>>>>> 1a06d20b
	if err != nil {
		return err
	}
	prov, err := getProviderFromSource(rm.providers, rm.defaultProviders, providerReq, req.GetProvider())
	if err != nil {
		return err
	}

	args, err := plugin.UnmarshalProperties(
		req.GetArgs(), plugin.MarshalOptions{
			Label:         label,
			KeepUnknowns:  true,
			KeepSecrets:   true,
			KeepResources: true,
		})
	if err != nil {
		return fmt.Errorf("failed to unmarshal %v args: %w", tok, err)
	}

	// Synchronously do the StreamInvoke and then return the arguments. This will block until the
	// streaming operation completes!
	logging.V(5).Infof("ResourceMonitor.StreamInvoke received: tok=%v #args=%v", tok, len(args))
	failures, err := prov.StreamInvoke(tok, args, func(event resource.PropertyMap) error {
		mret, err := plugin.MarshalProperties(event, plugin.MarshalOptions{
			Label:         label,
			KeepUnknowns:  true,
			KeepResources: req.GetAcceptResources(),
		})
		if err != nil {
			return fmt.Errorf("failed to marshal return: %w", err)
		}

		return stream.Send(&pulumirpc.InvokeResponse{Return: mret})
	})
	if err != nil {
		return fmt.Errorf("streaming invocation of %v returned an error: %w", tok, err)
	}

	var chkfails []*pulumirpc.CheckFailure
	for _, failure := range failures {
		chkfails = append(chkfails, &pulumirpc.CheckFailure{
			Property: string(failure.Property),
			Reason:   failure.Reason,
		})
	}

	if len(chkfails) > 0 {
		return stream.Send(&pulumirpc.InvokeResponse{Failures: chkfails})
	}
	return nil
}

// ReadResource reads the current state associated with a resource from its provider plugin.
func (rm *resmon) ReadResource(ctx context.Context,
	req *pulumirpc.ReadResourceRequest) (*pulumirpc.ReadResourceResponse, error) {
	// Read the basic inputs necessary to identify the plugin.
	t, err := tokens.ParseTypeToken(req.GetType())
	if err != nil {
		return nil, rpcerror.New(codes.InvalidArgument, err.Error())
	}

	name := tokens.QName(req.GetName())
	parent := resource.URN(req.GetParent())

	provider := req.GetProvider()
	if !providers.IsProviderType(t) && provider == "" {
<<<<<<< HEAD
		providerReq, err := parseProviderRequest(t.Package(), req.GetVersion(), req.GetServerURL())
=======
		providerReq, err := parseProviderRequest(t.Package(), req.GetVersion(), req.GetPluginDownloadURL())
>>>>>>> 1a06d20b
		if err != nil {
			return nil, err
		}
		ref, provErr := rm.defaultProviders.getDefaultProviderRef(providerReq)
		if provErr != nil {
			return nil, provErr
		}
		provider = ref.String()
	}

	id := resource.ID(req.GetId())
	label := fmt.Sprintf("ResourceMonitor.ReadResource(%s, %s, %s, %s)", id, t, name, provider)
	var deps []resource.URN
	for _, depURN := range req.GetDependencies() {
		deps = append(deps, resource.URN(depURN))
	}

	props, err := plugin.UnmarshalProperties(req.GetProperties(), plugin.MarshalOptions{
		Label:         label,
		KeepUnknowns:  true,
		KeepSecrets:   true,
		KeepResources: true,
	})
	if err != nil {
		return nil, err
	}

	var additionalSecretOutputs []resource.PropertyKey
	for _, name := range req.GetAdditionalSecretOutputs() {
		additionalSecretOutputs = append(additionalSecretOutputs, resource.PropertyKey(name))
	}

	event := &readResourceEvent{
		id:                      id,
		name:                    name,
		baseType:                t,
		provider:                provider,
		parent:                  parent,
		props:                   props,
		dependencies:            deps,
		additionalSecretOutputs: additionalSecretOutputs,
		done:                    make(chan *ReadResult),
	}
	select {
	case rm.regReadChan <- event:
	case <-rm.cancel:
		logging.V(5).Infof("ResourceMonitor.ReadResource operation canceled, name=%s", name)
		return nil, rpcerror.New(codes.Unavailable, "resource monitor shut down while sending resource registration")
	}

	// Now block waiting for the operation to finish.
	var result *ReadResult
	select {
	case result = <-event.done:
	case <-rm.cancel:
		logging.V(5).Infof("ResourceMonitor.ReadResource operation canceled, name=%s", name)
		return nil, rpcerror.New(codes.Unavailable, "resource monitor shut down while waiting on step's done channel")
	}

	contract.Assert(result != nil)
	marshaled, err := plugin.MarshalProperties(result.State.Outputs, plugin.MarshalOptions{
		Label:         label,
		KeepUnknowns:  true,
		KeepSecrets:   req.GetAcceptSecrets(),
		KeepResources: req.GetAcceptResources(),
	})
	if err != nil {
		return nil, fmt.Errorf("failed to marshal %s return state: %w", result.State.URN, err)
	}

	return &pulumirpc.ReadResourceResponse{
		Urn:        string(result.State.URN),
		Properties: marshaled,
	}, nil
}

// RegisterResource is invoked by a language process when a new resource has been allocated.
func (rm *resmon) RegisterResource(ctx context.Context,
	req *pulumirpc.RegisterResourceRequest) (*pulumirpc.RegisterResourceResponse, error) {

	// Communicate the type, name, and object information to the iterator that is awaiting us.
	name := tokens.QName(req.GetName())
	custom := req.GetCustom()
	remote := req.GetRemote()
	parent := resource.URN(req.GetParent())
	protect := req.GetProtect()
	deleteBeforeReplaceValue := req.GetDeleteBeforeReplace()
	ignoreChanges := req.GetIgnoreChanges()
	replaceOnChanges := req.GetReplaceOnChanges()
	id := resource.ID(req.GetImportId())
	customTimeouts := req.GetCustomTimeouts()

	// Custom resources must have a three-part type so that we can 1) identify if they are providers and 2) retrieve the
	// provider responsible for managing a particular resource (based on the type's Package).
	var err error
	var t tokens.Type
	if custom || remote {
		t, err = tokens.ParseTypeToken(req.GetType())
		if err != nil {
			return nil, rpcerror.New(codes.InvalidArgument, err.Error())
		}
	} else {
		// Component resources may have any format type.
		t = tokens.Type(req.GetType())
	}

	label := fmt.Sprintf("ResourceMonitor.RegisterResource(%s,%s)", t, name)

	var providerRef providers.Reference
	var providerRefs map[string]string

	if custom && !providers.IsProviderType(t) || remote {
<<<<<<< HEAD
		providerReq, err := parseProviderRequest(t.Package(), req.GetVersion(), req.GetServerURL())
=======
		providerReq, err := parseProviderRequest(t.Package(), req.GetVersion(), req.GetPluginDownloadURL())
>>>>>>> 1a06d20b
		if err != nil {
			return nil, err
		}

		providerRef, err = getProviderReference(rm.defaultProviders, providerReq, req.GetProvider())
		if err != nil {
			return nil, err
		}

		providerRefs = make(map[string]string, len(req.GetProviders()))
		for name, provider := range req.GetProviders() {
			ref, err := getProviderReference(rm.defaultProviders, providerReq, provider)
			if err != nil {
				return nil, err
			}
			providerRefs[name] = ref.String()
		}
	}

	aliases := []resource.URN{}
	for _, aliasURN := range req.GetAliases() {
		aliases = append(aliases, resource.URN(aliasURN))
	}

	dependencies := []resource.URN{}
	for _, dependingURN := range req.GetDependencies() {
		dependencies = append(dependencies, resource.URN(dependingURN))
	}

	props, err := plugin.UnmarshalProperties(
		req.GetObject(), plugin.MarshalOptions{
			Label:              label,
			KeepUnknowns:       true,
			ComputeAssetHashes: true,
			KeepSecrets:        true,
			KeepResources:      true,
			// To initially scope the use of this new feature, we only keep output values when unmarshaling
			// properties for RegisterResource (when remote is true for multi-lang components) and Call.
			KeepOutputValues: remote,
		})
	if err != nil {
		return nil, err
	}
	if providers.IsProviderType(t) {
		if req.GetVersion() != "" {
<<<<<<< HEAD
			props.Special().Version().Set(req.GetVersion())
		}
		if req.GetServerURL() != "" {
			props.Special().ServerURL().Set(req.GetServerURL())
=======
			version, err := semver.Parse(req.GetVersion())
			if err != nil {
				return nil, fmt.Errorf("%s: passed invalid version: %w", label, err)
			}
			providers.SetProviderVersion(props, &version)
		}
		if req.GetPluginDownloadURL() != "" {
			providers.SetProviderURL(props, req.GetPluginDownloadURL())
>>>>>>> 1a06d20b
		}
	}

	propertyDependencies := make(map[resource.PropertyKey][]resource.URN)
	if len(req.GetPropertyDependencies()) == 0 {
		// If this request did not specify property dependencies, treat each property as depending on every resource
		// in the request's dependency list.
		for pk := range props {
			propertyDependencies[pk] = dependencies
		}
	} else {
		// Otherwise, unmarshal the per-property dependency information.
		for pk, pd := range req.GetPropertyDependencies() {
			var deps []resource.URN
			for _, d := range pd.Urns {
				deps = append(deps, resource.URN(d))
			}
			propertyDependencies[resource.PropertyKey(pk)] = deps
		}
	}

	var additionalSecretOutputs []resource.PropertyKey
	for _, name := range req.GetAdditionalSecretOutputs() {
		additionalSecretOutputs = append(additionalSecretOutputs, resource.PropertyKey(name))
	}

	var timeouts resource.CustomTimeouts
	if customTimeouts != nil {
		if customTimeouts.Create != "" {
			seconds, err := generateTimeoutInSeconds(customTimeouts.Create)
			if err != nil {
				return nil, err
			}
			timeouts.Create = seconds
		}
		if customTimeouts.Delete != "" {
			seconds, err := generateTimeoutInSeconds(customTimeouts.Delete)
			if err != nil {
				return nil, err
			}
			timeouts.Delete = seconds
		}
		if customTimeouts.Update != "" {
			seconds, err := generateTimeoutInSeconds(customTimeouts.Update)
			if err != nil {
				return nil, err
			}
			timeouts.Update = seconds
		}
	}

	var deleteBeforeReplace *bool
	if deleteBeforeReplaceValue || req.GetDeleteBeforeReplaceDefined() {
		deleteBeforeReplace = &deleteBeforeReplaceValue
	}

	logging.V(5).Infof(
		"ResourceMonitor.RegisterResource received: t=%v, name=%v, custom=%v, #props=%v, parent=%v, protect=%v, "+
			"provider=%v, deps=%v, deleteBeforeReplace=%v, ignoreChanges=%v, aliases=%v, customTimeouts=%v, "+
			"providers=%v, replaceOnChanges=%v",
		t, name, custom, len(props), parent, protect, providerRef, dependencies, deleteBeforeReplace, ignoreChanges,
		aliases, timeouts, providerRefs, replaceOnChanges)

	// If this is a remote component, fetch its provider and issue the construct call. Otherwise, register the resource.
	var result *RegisterResult
	var outputDeps map[string]*pulumirpc.RegisterResourceResponse_PropertyDependencies
	if remote {
		provider, ok := rm.providers.GetProvider(providerRef)
		if !ok {
			return nil, fmt.Errorf("unknown provider '%v'", providerRef)
		}

		// Invoke the provider's Construct RPC method.
		options := plugin.ConstructOptions{
			Aliases:              aliases,
			Dependencies:         dependencies,
			Protect:              protect,
			PropertyDependencies: propertyDependencies,
			Providers:            providerRefs,
		}
		constructResult, err := provider.Construct(rm.constructInfo, t, name, parent, props, options)
		if err != nil {
			return nil, err
		}
		result = &RegisterResult{State: &resource.State{URN: constructResult.URN, Outputs: constructResult.Outputs}}

		outputDeps = map[string]*pulumirpc.RegisterResourceResponse_PropertyDependencies{}
		for k, deps := range constructResult.OutputDependencies {
			urns := make([]string, len(deps))
			for i, d := range deps {
				urns[i] = string(d)
			}
			outputDeps[string(k)] = &pulumirpc.RegisterResourceResponse_PropertyDependencies{Urns: urns}
		}
	} else {
		// Send the goal state to the engine.
		step := &registerResourceEvent{
			goal: resource.NewGoal(t, name, custom, props, parent, protect, dependencies,
				providerRef.String(), nil, propertyDependencies, deleteBeforeReplace, ignoreChanges,
				additionalSecretOutputs, aliases, id, &timeouts, replaceOnChanges),
			done: make(chan *RegisterResult),
		}

		select {
		case rm.regChan <- step:
		case <-rm.cancel:
			logging.V(5).Infof("ResourceMonitor.RegisterResource operation canceled, name=%s", name)
			return nil, rpcerror.New(codes.Unavailable, "resource monitor shut down while sending resource registration")
		}

		// Now block waiting for the operation to finish.
		select {
		case result = <-step.done:
		case <-rm.cancel:
			logging.V(5).Infof("ResourceMonitor.RegisterResource operation canceled, name=%s", name)
			return nil, rpcerror.New(codes.Unavailable, "resource monitor shut down while waiting on step's done channel")
		}
	}

	// Filter out partially-known values if the requestor does not support them.
	outputs := result.State.Outputs

	// Local ComponentResources may contain unresolved resource refs, so ignore those outputs.
	if !req.GetCustom() && !remote {
		// In the case of a SameStep, the old resource outputs are returned to the language host after the step is
		// executed. The outputs of a ComponentResource may depend on resources that have not been registered at the
		// time the ComponentResource is itself registered, as the outputs are set by a later call to
		// RegisterResourceOutputs. Therefore, when the SameStep returns the old resource outputs for a
		// ComponentResource, it may return references to resources that have not yet been registered, which will cause
		// the SDK's calls to getResource to fail when it attempts to resolve those references.
		//
		// Work on a more targeted fix is tracked in https://github.com/pulumi/pulumi/issues/5978
		outputs = resource.PropertyMap{}
	}

	if !req.GetSupportsPartialValues() {
		logging.V(5).Infof("stripping unknowns from RegisterResource response for urn %v", result.State.URN)
		filtered := resource.PropertyMap{}
		for k, v := range outputs {
			if !v.ContainsUnknowns() {
				filtered[k] = v
			}
		}
		outputs = filtered
	}

	logging.V(5).Infof(
		"ResourceMonitor.RegisterResource operation finished: t=%v, urn=%v, #outs=%v",
		result.State.Type, result.State.URN, len(outputs))

	// Finally, unpack the response into properties that we can return to the language runtime.  This mostly includes
	// an ID, URN, and defaults and output properties that will all be blitted back onto the runtime object.
	obj, err := plugin.MarshalProperties(outputs, plugin.MarshalOptions{
		Label:         label,
		KeepUnknowns:  true,
		KeepSecrets:   req.GetAcceptSecrets(),
		KeepResources: req.GetAcceptResources(),
	})
	if err != nil {
		return nil, err
	}
	return &pulumirpc.RegisterResourceResponse{
		Urn:                  string(result.State.URN),
		Id:                   string(result.State.ID),
		Object:               obj,
		PropertyDependencies: outputDeps,
	}, nil
}

// RegisterResourceOutputs records some new output properties for a resource that have arrived after its initial
// provisioning.  These will make their way into the eventual checkpoint state file for that resource.
func (rm *resmon) RegisterResourceOutputs(ctx context.Context,
	req *pulumirpc.RegisterResourceOutputsRequest) (*pbempty.Empty, error) {

	// Obtain and validate the message's inputs (a URN plus the output property map).
	urn := resource.URN(req.GetUrn())
	if urn == "" {
		return nil, errors.New("missing required URN")
	}
	label := fmt.Sprintf("ResourceMonitor.RegisterResourceOutputs(%s)", urn)
	outs, err := plugin.UnmarshalProperties(
		req.GetOutputs(), plugin.MarshalOptions{
			Label:              label,
			KeepUnknowns:       true,
			ComputeAssetHashes: true,
			KeepSecrets:        true,
			KeepResources:      true,
		})
	if err != nil {
		return nil, fmt.Errorf("cannot unmarshal output properties: %w", err)
	}
	logging.V(5).Infof("ResourceMonitor.RegisterResourceOutputs received: urn=%v, #outs=%v", urn, len(outs))

	// Now send the step over to the engine to perform.
	step := &registerResourceOutputsEvent{
		urn:     urn,
		outputs: outs,
		done:    make(chan bool),
	}

	select {
	case rm.regOutChan <- step:
	case <-rm.cancel:
		logging.V(5).Infof("ResourceMonitor.RegisterResourceOutputs operation canceled, urn=%s", urn)
		return nil, rpcerror.New(codes.Unavailable, "resource monitor shut down while sending resource outputs")
	}

	// Now block waiting for the operation to finish.
	select {
	case <-step.done:
	case <-rm.cancel:
		logging.V(5).Infof("ResourceMonitor.RegisterResourceOutputs operation canceled, urn=%s", urn)
		return nil, rpcerror.New(codes.Unavailable, "resource monitor shut down while waiting on output step's done channel")
	}

	logging.V(5).Infof(
		"ResourceMonitor.RegisterResourceOutputs operation finished: urn=%v, #outs=%v", urn, len(outs))
	return &pbempty.Empty{}, nil
}

type registerResourceEvent struct {
	goal *resource.Goal       // the resource goal state produced by the iterator.
	done chan *RegisterResult // the channel to communicate with after the resource state is available.
}

var _ RegisterResourceEvent = (*registerResourceEvent)(nil)

func (g *registerResourceEvent) event() {}

func (g *registerResourceEvent) Goal() *resource.Goal {
	return g.goal
}

func (g *registerResourceEvent) Done(result *RegisterResult) {
	// Communicate the resulting state back to the RPC thread, which is parked awaiting our reply.
	g.done <- result
}

type registerResourceOutputsEvent struct {
	urn     resource.URN         // the URN to which this completion applies.
	outputs resource.PropertyMap // an optional property bag for output properties.
	done    chan bool            // the channel to communicate with after the operation completes.
}

var _ RegisterResourceOutputsEvent = (*registerResourceOutputsEvent)(nil)

func (g *registerResourceOutputsEvent) event() {}

func (g *registerResourceOutputsEvent) URN() resource.URN {
	return g.urn
}

func (g *registerResourceOutputsEvent) Outputs() resource.PropertyMap {
	return g.outputs
}

func (g *registerResourceOutputsEvent) Done() {
	// Communicate the resulting state back to the RPC thread, which is parked awaiting our reply.
	g.done <- true
}

type readResourceEvent struct {
	id                      resource.ID
	name                    tokens.QName
	baseType                tokens.Type
	provider                string
	parent                  resource.URN
	props                   resource.PropertyMap
	dependencies            []resource.URN
	additionalSecretOutputs []resource.PropertyKey
	done                    chan *ReadResult
}

var _ ReadResourceEvent = (*readResourceEvent)(nil)

func (g *readResourceEvent) event() {}

func (g *readResourceEvent) ID() resource.ID                  { return g.id }
func (g *readResourceEvent) Name() tokens.QName               { return g.name }
func (g *readResourceEvent) Type() tokens.Type                { return g.baseType }
func (g *readResourceEvent) Provider() string                 { return g.provider }
func (g *readResourceEvent) Parent() resource.URN             { return g.parent }
func (g *readResourceEvent) Properties() resource.PropertyMap { return g.props }
func (g *readResourceEvent) Dependencies() []resource.URN     { return g.dependencies }
func (g *readResourceEvent) AdditionalSecretOutputs() []resource.PropertyKey {
	return g.additionalSecretOutputs
}
func (g *readResourceEvent) Done(result *ReadResult) {
	g.done <- result
}

func generateTimeoutInSeconds(timeout string) (float64, error) {
	duration, err := time.ParseDuration(timeout)
	if err != nil {
		return 0, fmt.Errorf("unable to parse customTimeout Value %s", timeout)
	}

	return duration.Seconds(), nil
}

func decorateResourceSpans(span opentracing.Span, method string, req, resp interface{}, grpcError error) {
	if req == nil {
		return
	}

	switch method {
	case "/pulumirpc.ResourceMonitor/Invoke":
		span.SetTag("pulumi-decorator", req.(*pulumirpc.InvokeRequest).Tok)
	case "/pulumirpc.ResourceMonitor/ReadResource":
		span.SetTag("pulumi-decorator", req.(*pulumirpc.ReadResourceRequest).Type)
	case "/pulumirpc.ResourceMonitor/RegisterResource":
		span.SetTag("pulumi-decorator", req.(*pulumirpc.RegisterResourceRequest).Type)
	}
}<|MERGE_RESOLUTION|>--- conflicted
+++ resolved
@@ -55,11 +55,7 @@
 // a confgiuration map.  This evaluation is performed using the given plugin context and may optionally use the
 // given plugin host (or the default, if this is nil).  Note that closing the eval source also closes the host.
 func NewEvalSource(plugctx *plugin.Context, runinfo *EvalRunInfo,
-<<<<<<< HEAD
-	defaultProviderVersions map[tokens.Package]workspace.PluginInfo, dryRun bool) Source {
-=======
 	defaultProviderInfo map[tokens.Package]workspace.PluginInfo, dryRun bool) Source {
->>>>>>> 1a06d20b
 
 	return &evalSource{
 		plugctx:             plugctx,
@@ -70,17 +66,10 @@
 }
 
 type evalSource struct {
-<<<<<<< HEAD
-	plugctx                 *plugin.Context                         // the plugin context.
-	runinfo                 *EvalRunInfo                            // the directives to use when running the program.
-	defaultProviderVersions map[tokens.Package]workspace.PluginInfo // the default provider versions for this source.
-	dryRun                  bool                                    // true if this is a dry-run operation only.
-=======
 	plugctx             *plugin.Context                         // the plugin context.
 	runinfo             *EvalRunInfo                            // the directives to use when running the program.
 	defaultProviderInfo map[tokens.Package]workspace.PluginInfo // the default provider versions for this source.
 	dryRun              bool                                    // true if this is a dry-run operation only.
->>>>>>> 1a06d20b
 }
 
 func (src *evalSource) Close() error {
@@ -299,41 +288,19 @@
 	// problematic for a lot of reasons.
 	if req.Version() != nil {
 		logging.V(5).Infof("newRegisterDefaultProviderEvent(%s): using version %s from request", req, req.Version())
-<<<<<<< HEAD
-		inputs.Special().Version().Set(req.Version().String())
-=======
 		providers.SetProviderVersion(inputs, req.Version())
->>>>>>> 1a06d20b
 	} else {
 		logging.V(5).Infof(
 			"newRegisterDefaultProviderEvent(%s): no version specified, falling back to default version", req)
 		if version := d.defaultProviderInfo[req.Package()].Version; version != nil {
 			logging.V(5).Infof("newRegisterDefaultProviderEvent(%s): default version hit on version %s", req, version)
-<<<<<<< HEAD
-			inputs.Special().Version().Set(version.String())
-=======
 			providers.SetProviderVersion(inputs, version)
->>>>>>> 1a06d20b
 		} else {
 			logging.V(5).Infof(
 				"newRegisterDefaultProviderEvent(%s): default provider miss, sending nil version to engine", req)
 		}
 	}
 
-<<<<<<< HEAD
-	if req.ServerURL() != "" {
-		logging.V(5).Infof("newRegisterDefaultProviderEvent(%s): using serverURL %s from request", req, req.ServerURL())
-		inputs.Special().ServerURL().Set(req.ServerURL())
-	} else {
-		logging.V(5).Infof(
-			"newRegisterDefaultProviderEvent(%s): no serverURL specified, falling back to default serverURL", req)
-		if serverURL := d.defaultProviderInfo[req.Package()].ServerURL; serverURL != "" {
-			logging.V(5).Infof("newRegisterDefaultProviderEvent(%s): default serverURL hit on %s", req, serverURL)
-			inputs.Special().ServerURL().Set(serverURL)
-		} else {
-			logging.V(5).Infof(
-				"newRegisterDefaultProviderEvent(%s): default serverURL miss, sending empty string to engine", req)
-=======
 	if req.PluginDownloadURL() != "" {
 		logging.V(5).Infof("newRegisterDefaultProviderEvent(%s): using pluginDownloadURL %s from request",
 			req, req.PluginDownloadURL())
@@ -349,7 +316,6 @@
 		} else {
 			logging.V(5).Infof(
 				"newRegisterDefaultProviderEvent(%s): default pluginDownloadURL miss, sending empty string to engine", req)
->>>>>>> 1a06d20b
 		}
 	}
 
@@ -473,11 +439,7 @@
 
 	// Create a new default provider manager.
 	d := &defaultProviders{
-<<<<<<< HEAD
-		defaultProviderInfo: src.defaultProviderVersions,
-=======
 		defaultProviderInfo: src.defaultProviderInfo,
->>>>>>> 1a06d20b
 		providers:           make(map[string]providers.Reference),
 		config:              src.runinfo.Target,
 		requests:            make(chan defaultProviderRequest),
@@ -573,18 +535,10 @@
 	return provider, nil
 }
 
-<<<<<<< HEAD
-func parseProviderRequest(pkg tokens.Package, version, serverURL string) (providers.ProviderRequest, error) {
-	if version == "" {
-		logging.V(5).Infof("parseProviderRequest(%s): semver version is the empty string", pkg)
-		// return providers.NewProviderRequest(nil, pkg), nil
-		return providers.NewProviderRequest(nil, pkg, serverURL), nil
-=======
 func parseProviderRequest(pkg tokens.Package, version, pluginDownloadURL string) (providers.ProviderRequest, error) {
 	if version == "" {
 		logging.V(5).Infof("parseProviderRequest(%s): semver version is the empty string", pkg)
 		return providers.NewProviderRequest(nil, pkg, pluginDownloadURL), nil
->>>>>>> 1a06d20b
 	}
 
 	parsedVersion, err := semver.Parse(version)
@@ -593,11 +547,7 @@
 		return providers.ProviderRequest{}, err
 	}
 
-<<<<<<< HEAD
-	return providers.NewProviderRequest(&parsedVersion, pkg, serverURL), nil
-=======
 	return providers.NewProviderRequest(&parsedVersion, pkg, pluginDownloadURL), nil
->>>>>>> 1a06d20b
 }
 
 func (rm *resmon) SupportsFeature(ctx context.Context,
@@ -625,11 +575,7 @@
 func (rm *resmon) Invoke(ctx context.Context, req *pulumirpc.InvokeRequest) (*pulumirpc.InvokeResponse, error) {
 	// Fetch the token and load up the resource provider if necessary.
 	tok := tokens.ModuleMember(req.GetTok())
-<<<<<<< HEAD
-	providerReq, err := parseProviderRequest(tok.Package(), req.GetVersion(), req.GetServerURL())
-=======
 	providerReq, err := parseProviderRequest(tok.Package(), req.GetVersion(), req.GetPluginDownloadURL())
->>>>>>> 1a06d20b
 	if err != nil {
 		return nil, err
 	}
@@ -679,11 +625,7 @@
 func (rm *resmon) Call(ctx context.Context, req *pulumirpc.CallRequest) (*pulumirpc.CallResponse, error) {
 	// Fetch the token and load up the resource provider if necessary.
 	tok := tokens.ModuleMember(req.GetTok())
-<<<<<<< HEAD
-	providerReq, err := parseProviderRequest(tok.Package(), req.GetVersion(), req.GetServerURL())
-=======
 	providerReq, err := parseProviderRequest(tok.Package(), req.GetVersion(), req.GetPluginDownloadURL())
->>>>>>> 1a06d20b
 	if err != nil {
 		return nil, err
 	}
@@ -771,11 +713,7 @@
 	tok := tokens.ModuleMember(req.GetTok())
 	label := fmt.Sprintf("ResourceMonitor.StreamInvoke(%s)", tok)
 
-<<<<<<< HEAD
-	providerReq, err := parseProviderRequest(tok.Package(), req.GetVersion(), req.GetServerURL())
-=======
 	providerReq, err := parseProviderRequest(tok.Package(), req.GetVersion(), req.GetPluginDownloadURL())
->>>>>>> 1a06d20b
 	if err != nil {
 		return err
 	}
@@ -842,11 +780,7 @@
 
 	provider := req.GetProvider()
 	if !providers.IsProviderType(t) && provider == "" {
-<<<<<<< HEAD
-		providerReq, err := parseProviderRequest(t.Package(), req.GetVersion(), req.GetServerURL())
-=======
 		providerReq, err := parseProviderRequest(t.Package(), req.GetVersion(), req.GetPluginDownloadURL())
->>>>>>> 1a06d20b
 		if err != nil {
 			return nil, err
 		}
@@ -959,11 +893,7 @@
 	var providerRefs map[string]string
 
 	if custom && !providers.IsProviderType(t) || remote {
-<<<<<<< HEAD
-		providerReq, err := parseProviderRequest(t.Package(), req.GetVersion(), req.GetServerURL())
-=======
 		providerReq, err := parseProviderRequest(t.Package(), req.GetVersion(), req.GetPluginDownloadURL())
->>>>>>> 1a06d20b
 		if err != nil {
 			return nil, err
 		}
@@ -1009,12 +939,6 @@
 	}
 	if providers.IsProviderType(t) {
 		if req.GetVersion() != "" {
-<<<<<<< HEAD
-			props.Special().Version().Set(req.GetVersion())
-		}
-		if req.GetServerURL() != "" {
-			props.Special().ServerURL().Set(req.GetServerURL())
-=======
 			version, err := semver.Parse(req.GetVersion())
 			if err != nil {
 				return nil, fmt.Errorf("%s: passed invalid version: %w", label, err)
@@ -1023,7 +947,6 @@
 		}
 		if req.GetPluginDownloadURL() != "" {
 			providers.SetProviderURL(props, req.GetPluginDownloadURL())
->>>>>>> 1a06d20b
 		}
 	}
 
