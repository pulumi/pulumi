--- conflicted
+++ resolved
@@ -1305,27 +1305,6 @@
 }
 
 // transformAliasForNodeJSCompat transforms the alias from the legacy Node.js values to properly specified values.
-<<<<<<< HEAD
-func transformAliasForNodeJSCompat(alias *pulumirpc.Alias_Spec) {
-	// The original implementation in the Node.js SDK did not specify aliases correctly:
-	//
-	// - It did not set NoParent when it should have, but instead set Parent to empty.
-	// - It set NoParent to true and left Parent empty when both the alias and resource had no Parent specified.
-	//
-	// To maintain compatibility with such versions of the Node.js SDK, we transform these incorrectly
-	// specified aliases into properly specified ones that work with this implementation of the engine:
-	//
-	// - { Parent: "", NoParent: false } -> { Parent: "", NoParent: true }
-	// - { Parent: "", NoParent: true }  -> { Parent: "", NoParent: false }
-	switch parent := alias.Parent.(type) {
-	case *pulumirpc.Alias_Spec_NoParent:
-		alias.Parent = &pulumirpc.Alias_Spec_NoParent{NoParent: !parent.NoParent}
-	case *pulumirpc.Alias_Spec_ParentUrn:
-		if parent.ParentUrn == "" {
-			alias.Parent = &pulumirpc.Alias_Spec_NoParent{NoParent: true}
-		}
-	}
-=======
 func transformAliasForNodeJSCompat(alias *pulumirpc.Alias) *pulumirpc.Alias {
 	switch a := alias.Alias.(type) {
 	case *pulumirpc.Alias_Spec_:
@@ -1371,7 +1350,6 @@
 	}
 
 	return alias
->>>>>>> c306b13c
 }
 
 // RegisterResource is invoked by a language process when a new resource has been allocated.
@@ -1432,11 +1410,8 @@
 	transformAliases := !req.GetAliasSpecs() && requestFromNodeJS(ctx)
 
 	for _, aliasObject := range req.GetAliases() {
-		aliasSpec := aliasObject.GetSpec()
-		if aliasSpec != nil {
-			if transformAliases {
-				transformAliasForNodeJSCompat(aliasSpec)
-			}
+		if transformAliases {
+			aliasObject = transformAliasForNodeJSCompat(aliasObject)
 		}
 		aliases = append(aliases, aliasObject)
 	}
@@ -1570,32 +1545,8 @@
 		}
 	}
 
-<<<<<<< HEAD
 	parsedAliases := []resource.Alias{}
 	for _, aliasObject := range opts.Aliases {
-=======
-	aliases := []resource.Alias{}
-	for _, aliasURN := range req.GetAliasURNs() {
-		urn, err := resource.ParseURN(aliasURN)
-		if err != nil {
-			return nil, rpcerror.New(codes.InvalidArgument, fmt.Sprintf("invalid alias URN: %s", err))
-		}
-		aliases = append(aliases, resource.Alias{URN: urn})
-	}
-
-	// We assume aliases are properly specified. However, if a request hasn't explicitly
-	// indicated that it is using properly specified aliases and the request is coming
-	// from Node.js, transform the aliases from the incorrect Node.js values to properly
-	// specified values, to maintain backward compatibility for users of older Node.js
-	// SDKs that aren't sending properly specified aliases.
-	transformAliases := !req.GetAliasSpecs() && requestFromNodeJS(ctx)
-
-	for _, aliasObject := range req.GetAliases() {
-		if transformAliases {
-			aliasObject = transformAliasForNodeJSCompat(aliasObject)
-		}
-
->>>>>>> c306b13c
 		aliasSpec := aliasObject.GetSpec()
 		var alias resource.Alias
 		if aliasSpec != nil {
@@ -1605,7 +1556,6 @@
 				Stack:   aliasSpec.Stack,
 				Project: aliasSpec.Project,
 			}
-<<<<<<< HEAD
 			switch parent := aliasSpec.GetParent().(type) {
 			case *pulumirpc.Alias_Spec_ParentUrn:
 				parentURN, err := resource.ParseURN(parent.ParentUrn)
@@ -1616,8 +1566,6 @@
 			case *pulumirpc.Alias_Spec_NoParent:
 				alias.NoParent = parent.NoParent
 			}
-=======
->>>>>>> c306b13c
 		} else {
 			urn, err := resource.ParseURN(aliasObject.GetUrn())
 			if err != nil {
