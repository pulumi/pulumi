// Copyright 2025, Pulumi Corporation.
//
// Licensed under the Apache License, Version 2.0 (the "License");
// you may not use this file except in compliance with the License.
// You may obtain a copy of the License at
//
//     http://www.apache.org/licenses/LICENSE-2.0
//
// Unless required by applicable law or agreed to in writing, software
// distributed under the License is distributed on an "AS IS" BASIS,
// WITHOUT WARRANTIES OR CONDITIONS OF ANY KIND, either express or implied.
// See the License for the specific language governing permissions and
// limitations under the License.

package deploy

import (
	"testing"

	"github.com/pulumi/pulumi/sdk/v3/go/common/providers"
	"github.com/pulumi/pulumi/sdk/v3/go/common/resource"
	"github.com/pulumi/pulumi/sdk/v3/go/common/resource/plugin"
	"github.com/stretchr/testify/assert"
	"github.com/stretchr/testify/require"
)

// TestTaintedResourceIsTargetedForReplace verifies that tainted resources are correctly identified for replacement
func TestTaintedResourceIsTargetedForReplace(t *testing.T) {
	t.Parallel()

	// Create a deployment with no explicit replace targets
	deployment := &Deployment{
		opts: &Options{},
	}

	sg := &stepGenerator{
		deployment: deployment,
	}

	urn := resource.NewURN("test", "test", "", "test:test:Test", "myresource")

	// Test 1: Non-tainted resource should not be targeted for replace
	oldState := &resource.State{
		URN:   urn,
		Taint: false,
	}
	assert.False(t, sg.isTargetedReplace(urn, oldState), "Non-tainted resource should not be targeted for replace")

	// Test 2: Tainted resource should be targeted for replace
	oldState.Taint = true
	assert.True(t, sg.isTargetedReplace(urn, oldState), "Tainted resource should be targeted for replace")

	// Test 3: Nil old state should not be targeted for replace
	assert.False(t, sg.isTargetedReplace(urn, nil), "Nil old state should not be targeted for replace")
}

// TestTaintedResourceWithExplicitReplaceTarget verifies that both taint and explicit replace targets work
func TestTaintedResourceWithExplicitReplaceTarget(t *testing.T) {
	t.Parallel()

	urn1 := resource.NewURN("test", "test", "", "test:test:Test", "resource1")
	urn2 := resource.NewURN("test", "test", "", "test:test:Test", "resource2")

	// Create a deployment with explicit replace target for resource1
	deployment := &Deployment{
		opts: &Options{
			ReplaceTargets: NewUrnTargets([]string{string(urn1)}),
		},
	}

	sg := &stepGenerator{
		deployment: deployment,
	}

	// Test 1: Explicitly targeted resource should be replaced even if not tainted
	oldState1 := &resource.State{
		URN:   urn1,
		Taint: false,
	}
	assert.True(t, sg.isTargetedReplace(urn1, oldState1), "Explicitly targeted resource should be replaced")

	// Test 2: Tainted resource should be replaced even if not explicitly targeted
	oldState2 := &resource.State{
		URN:   urn2,
		Taint: true,
	}
	assert.True(t, sg.isTargetedReplace(urn2, oldState2), "Tainted resource should be replaced")

	// Test 3: Resource that is both tainted and explicitly targeted should be replaced
	oldState1.Taint = true
	assert.True(t, sg.isTargetedReplace(urn1, oldState1), "Resource both tainted and targeted should be replaced")

	// Test 4: Resource that is neither tainted nor targeted should not be replaced
	oldState2.Taint = false
	assert.False(t, sg.isTargetedReplace(urn2, oldState2), "Resource neither tainted nor targeted should not be replaced")
}

// TestTaintedResourceDiff verifies that tainted resources trigger a diff with replacement
func TestTaintedResourceDiff(t *testing.T) {
	t.Parallel()

	deployment := &Deployment{
		opts: &Options{},
	}

	sg := &stepGenerator{
		deployment: deployment,
	}

	urn := resource.NewURN("test", "test", "", "test:test:Test", "myresource")
	inputs := resource.PropertyMap{
		"prop1": resource.NewProperty("value1"),
	}
	outputs := resource.PropertyMap{
		"prop1": resource.NewProperty("value1"),
	}

	// Create a tainted resource
	oldState := resource.NewState{
		Type:                    urn.Type(),
		URN:                     urn,
		Custom:                  false,
		Delete:                  false,
		ID:                      "",
		Inputs:                  inputs,
		Outputs:                 outputs,
		Parent:                  "",
		Protect:                 false,
		Taint:                   true,
		External:                false,
		Dependencies:            nil,
		InitErrors:              nil,
		Provider:                "",
		PropertyDependencies:    nil,
		PendingReplacement:      false,
		AdditionalSecretOutputs: nil,
		Aliases:                 nil,
		CustomTimeouts:          nil,
		ImportID:                "",
		RetainOnDelete:          false,
		DeletedWith:             "",
<<<<<<< HEAD
		ReplacementTrigger:      resource.NewNullProperty(),
=======
		ReplaceWith:             nil,
>>>>>>> ee8fc751
		Created:                 nil,
		Modified:                nil,
		SourcePosition:          "",
		StackTrace:              nil,
		HideDiff:                nil,
		IgnoreChanges:           nil,
		ReplaceOnChanges:        nil,
		RefreshBeforeUpdate:     false,
		ViewOf:                  "",
		ResourceHooks:           nil,
	}.Make()
	done := make(chan *RegisterResult)
	event := &registerResourceEvent{
		goal: resource.NewGoal{
			Type:                    urn.Type(),
			Name:                    urn.Name(),
			Custom:                  true,
			Properties:              inputs,
			Parent:                  "",
			Protect:                 nil,
			Dependencies:            nil,
			Provider:                "",
			InitErrors:              []string{},
			PropertyDependencies:    nil,
			DeleteBeforeReplace:     nil,
			IgnoreChanges:           nil,
			AdditionalSecretOutputs: nil,
			Aliases:                 nil,
			ID:                      "",
			CustomTimeouts:          nil,
			ReplaceOnChanges:        nil,
			ReplacementTrigger:      resource.NewNullProperty(),
			RetainOnDelete:          nil,
			HideDiff:                nil,
			DeletedWith:             "",
			ReplaceWith:             nil,
			SourcePosition:          "",
			StackTrace:              nil,
			ResourceHooks:           nil,
		}.Make(),
		done: done,
	}

	// Call diff - it should return a replace diff due to taint
	result, _, err := sg.diff(event, event.Goal(), nil, []byte{}, urn, oldState, oldState, inputs, inputs, nil)
	require.NoError(t, err)

	// Should indicate changes and have replacement keys
	assert.Equal(t, plugin.DiffSome, result.Changes, "Tainted resource should show changes")
	assert.Contains(t, result.ReplaceKeys, resource.PropertyKey("id"),
		"Tainted resource should have 'id' in replace keys")
}

// TestTaintedProviderResource verifies that provider resources can be tainted
func TestTaintedProviderResource(t *testing.T) {
	t.Parallel()

	deployment := &Deployment{
		opts: &Options{},
	}

	sg := &stepGenerator{
		deployment: deployment,
	}

	// Create a tainted provider resource
	providerURN := resource.NewURN("test", "test", "", "pulumi:providers:aws", "default")
	providerState := &resource.State{
		URN:    providerURN,
		Type:   providers.MakeProviderType("aws"),
		Custom: true,
		Taint:  true,
	}

	// Provider resources can be tainted and should be targeted for replacement
	assert.True(t, sg.isTargetedReplace(providerURN, providerState), "Tainted provider should be targeted for replace")
}

// TestTaintInteractionWithReplaceTargets verifies taint and replace targets work together correctly
func TestTaintInteractionWithReplaceTargets(t *testing.T) {
	t.Parallel()

	tests := []struct {
		name           string
		tainted        bool
		explicitTarget bool
		expectReplace  bool
	}{
		{
			name:           "neither tainted nor targeted",
			tainted:        false,
			explicitTarget: false,
			expectReplace:  false,
		},
		{
			name:           "only tainted",
			tainted:        true,
			explicitTarget: false,
			expectReplace:  true,
		},
		{
			name:           "only targeted",
			tainted:        false,
			explicitTarget: true,
			expectReplace:  true,
		},
		{
			name:           "both tainted and targeted",
			tainted:        true,
			explicitTarget: true,
			expectReplace:  true,
		},
	}

	for _, tt := range tests {
		t.Run(tt.name, func(t *testing.T) {
			t.Parallel()

			urn := resource.NewURN("test", "test", "", "test:test:Test", "myresource")

			var replaceTargets UrnTargets
			if tt.explicitTarget {
				replaceTargets = NewUrnTargets([]string{string(urn)})
			}

			deployment := &Deployment{
				opts: &Options{
					ReplaceTargets: replaceTargets,
				},
			}

			sg := &stepGenerator{
				deployment: deployment,
			}

			oldState := &resource.State{
				URN:   urn,
				Taint: tt.tainted,
			}

			result := sg.isTargetedReplace(urn, oldState)
			assert.Equal(t, tt.expectReplace, result,
				"Expected replace=%v for tainted=%v, explicitTarget=%v",
				tt.expectReplace, tt.tainted, tt.explicitTarget)
		})
	}
}

// TestTaintWithNilOldState verifies that nil old state is handled correctly
func TestTaintWithNilOldState(t *testing.T) {
	t.Parallel()

	deployment := &Deployment{
		opts: &Options{},
	}

	sg := &stepGenerator{
		deployment: deployment,
	}

	urn := resource.NewURN("test", "test", "", "test:test:Test", "myresource")

	// Nil old state should not cause panic and should return false
	assert.False(t, sg.isTargetedReplace(urn, nil), "Nil old state should not be targeted for replace")
}

// TestDiffWithTaintedResource verifies the diff function handles tainted resources correctly
func TestDiffWithTaintedResource(t *testing.T) {
	t.Parallel()

	urn := resource.NewURN("test", "test", "", "test:test:Test", "myresource")

	tests := []struct {
		name          string
		tainted       bool
		expectReplace bool
	}{
		{
			name:          "non-tainted resource",
			tainted:       false,
			expectReplace: false,
		},
		{
			name:          "tainted resource",
			tainted:       true,
			expectReplace: true,
		},
	}

	for _, tt := range tests {
		t.Run(tt.name, func(t *testing.T) {
			t.Parallel()

			deployment := &Deployment{
				opts: &Options{},
			}

			sg := &stepGenerator{
				deployment: deployment,
			}

			inputs := resource.PropertyMap{
				"prop1": resource.NewProperty("value1"),
			}
			outputs := resource.PropertyMap{
				"prop1": resource.NewProperty("value1"),
			}

			// Create a tainted resource
			oldState := resource.NewState{
				Type:                    urn.Type(),
				URN:                     urn,
				Custom:                  false,
				Delete:                  false,
				ID:                      "",
				Inputs:                  inputs,
				Outputs:                 outputs,
				Parent:                  "",
				Protect:                 false,
				Taint:                   tt.tainted,
				External:                false,
				Dependencies:            nil,
				InitErrors:              nil,
				Provider:                "",
				PropertyDependencies:    nil,
				PendingReplacement:      false,
				AdditionalSecretOutputs: nil,
				Aliases:                 nil,
				CustomTimeouts:          nil,
				ImportID:                "",
				RetainOnDelete:          false,
				DeletedWith:             "",
<<<<<<< HEAD
				ReplacementTrigger:      resource.NewNullProperty(),
=======
				ReplaceWith:             nil,
>>>>>>> ee8fc751
				Created:                 nil,
				Modified:                nil,
				SourcePosition:          "",
				StackTrace:              nil,
				IgnoreChanges:           nil,
				HideDiff:                nil,
				ReplaceOnChanges:        nil,
				RefreshBeforeUpdate:     false,
				ViewOf:                  "",
				ResourceHooks:           nil,
			}.Make()
			done := make(chan *RegisterResult)
			event := &registerResourceEvent{
				goal: resource.NewGoal{
					Type:                    urn.Type(),
					Name:                    urn.Name(),
					Custom:                  true,
					Properties:              inputs,
					Parent:                  "",
					Protect:                 nil,
					Dependencies:            nil,
					Provider:                "",
					InitErrors:              []string{},
					PropertyDependencies:    nil,
					DeleteBeforeReplace:     nil,
					IgnoreChanges:           nil,
					AdditionalSecretOutputs: nil,
					Aliases:                 nil,
					ID:                      "",
					CustomTimeouts:          nil,
					HideDiff:                nil,
					ReplaceOnChanges:        nil,
					ReplacementTrigger:      resource.NewNullProperty(),
					RetainOnDelete:          nil,
					DeletedWith:             "",
					ReplaceWith:             nil,
					SourcePosition:          "",
					StackTrace:              nil,
					ResourceHooks:           nil,
				}.Make(),
				done: done,
			}

			// When no provider is specified, diff should still handle tainted resources
			result, _, err := sg.diff(event, event.Goal(), nil, []byte{}, urn, oldState, oldState, inputs, inputs, nil)
			require.NoError(t, err)

			if tt.expectReplace {
				assert.Equal(t, plugin.DiffSome, result.Changes, "Tainted resource should show changes")
				assert.Contains(t, result.ReplaceKeys, resource.PropertyKey("id"),
					"Tainted resource should have 'id' in replace keys")
			} else {
				// When not tainted and no provider, diff returns no changes
				assert.Equal(t, plugin.DiffNone, result.Changes,
					"Non-tainted resource with no changes should show no diff")
			}
		})
	}
}<|MERGE_RESOLUTION|>--- conflicted
+++ resolved
@@ -139,11 +139,8 @@
 		ImportID:                "",
 		RetainOnDelete:          false,
 		DeletedWith:             "",
-<<<<<<< HEAD
+		ReplaceWith:             nil,
 		ReplacementTrigger:      resource.NewNullProperty(),
-=======
-		ReplaceWith:             nil,
->>>>>>> ee8fc751
 		Created:                 nil,
 		Modified:                nil,
 		SourcePosition:          "",
@@ -376,11 +373,8 @@
 				ImportID:                "",
 				RetainOnDelete:          false,
 				DeletedWith:             "",
-<<<<<<< HEAD
+				ReplaceWith:             nil,
 				ReplacementTrigger:      resource.NewNullProperty(),
-=======
-				ReplaceWith:             nil,
->>>>>>> ee8fc751
 				Created:                 nil,
 				Modified:                nil,
 				SourcePosition:          "",
