--- conflicted
+++ resolved
@@ -374,16 +374,6 @@
 		return nil, res
 	}
 
-<<<<<<< HEAD
-	for _, secret := range goal.AdditionalSecretOutputs {
-		if secret == "id" {
-			sg.deployment.ctx.Diag.Warningf(&diag.Diag{
-				URN:     urn,
-				Message: "The 'id' property cannot be made secret. See pulumi/pulumi#2717 for more details.",
-			})
-		}
-	}
-
 	// Generate the aliases for this resource
 	aliases := make([]resource.URN, 0)
 	for _, alias := range goal.Aliases {
@@ -408,8 +398,6 @@
 	// Save the aliases so we can look them up later if anything has this as a parent
 	sg.aliases[urn] = aliases
 
-=======
->>>>>>> d706e9de
 	// Check for an old resource so that we can figure out if this is a create, delete, etc., and/or
 	// to diff.  We look up first by URN and then by any provided aliases.  If it is found using an
 	// alias, record that alias so that we do not delete the aliased resource later.
