// Copyright 2016-2021, Pulumi Corporation.
//
// Licensed under the Apache License, Version 2.0 (the "License");
// you may not use this file except in compliance with the License.
// You may obtain a copy of the License at
//
//     http://www.apache.org/licenses/LICENSE-2.0
//
// Unless required by applicable law or agreed to in writing, software
// distributed under the License is distributed on an "AS IS" BASIS,
// WITHOUT WARRANTIES OR CONDITIONS OF ANY KIND, either express or implied.
// See the License for the specific language governing permissions and
// limitations under the License.

package deploy

import (
	"fmt"
	"strings"

	"github.com/pulumi/pulumi/pkg/v3/resource/deploy/providers"
	"github.com/pulumi/pulumi/pkg/v3/resource/graph"
	"github.com/pulumi/pulumi/sdk/v3/go/common/apitype"
	"github.com/pulumi/pulumi/sdk/v3/go/common/diag"
	"github.com/pulumi/pulumi/sdk/v3/go/common/resource"
	"github.com/pulumi/pulumi/sdk/v3/go/common/resource/plugin"
	"github.com/pulumi/pulumi/sdk/v3/go/common/tokens"
	"github.com/pulumi/pulumi/sdk/v3/go/common/util/contract"
	"github.com/pulumi/pulumi/sdk/v3/go/common/util/logging"
	"github.com/pulumi/pulumi/sdk/v3/go/common/util/result"
)

// stepGenerator is responsible for turning resource events into steps that can be fed to the deployment executor.
// It does this by consulting the deployment and calculating the appropriate step action based on the requested goal
// state and the existing state of the world.
type stepGenerator struct {
	deployment *Deployment // the deployment to which this step generator belongs
	opts       Options     // options for this step generator

	updateTargetsOpt  map[resource.URN]bool // the set of resources to update; resources not in this set will be same'd
	replaceTargetsOpt map[resource.URN]bool // the set of resoures to replace

	// signals that one or more errors have been reported to the user, and the deployment should terminate
	// in error. This primarily allows `preview` to aggregate many policy violation events and
	// report them all at once.
	sawError bool

	urns     map[resource.URN]bool // set of URNs discovered for this deployment
	reads    map[resource.URN]bool // set of URNs read for this deployment
	deletes  map[resource.URN]bool // set of URNs deleted in this deployment
	replaces map[resource.URN]bool // set of URNs replaced in this deployment
	updates  map[resource.URN]bool // set of URNs updated in this deployment
	creates  map[resource.URN]bool // set of URNs created in this deployment
	sames    map[resource.URN]bool // set of URNs that were not changed in this deployment

	// set of URNs that would have been created, but were filtered out because the user didn't
	// specify them with --target
	skippedCreates map[resource.URN]bool

	pendingDeletes map[*resource.State]bool         // set of resources (not URNs!) that are pending deletion
	providers      map[resource.URN]*resource.State // URN map of providers that we have seen so far.

	// a map from URN to a list of property keys that caused the replacement of a dependent resource during a
	// delete-before-replace.
	dependentReplaceKeys map[resource.URN][]resource.PropertyKey

	// a map from old names (aliased URNs) to the new URN that aliased to them.
	aliased map[resource.URN]resource.URN
}

func (sg *stepGenerator) isTargetedUpdate() bool {
	return sg.updateTargetsOpt != nil || sg.replaceTargetsOpt != nil
}

// isTargetedForUpdate returns if `res` is targeted for update. The function accommodates
// `--target-dependents`. `targetDependentsForUpdate` should probably be called if this function
// returns true.
func (sg *stepGenerator) isTargetedForUpdate(res *resource.State) bool {
	if sg.updateTargetsOpt == nil || sg.updateTargetsOpt[res.URN] {
		return true
	} else if !sg.opts.TargetDependents {
		return false
	}
	if res.Provider != "" {
		res, err := providers.ParseReference(res.Provider)
		contract.AssertNoError(err)
		if sg.updateTargetsOpt[res.URN()] {
			return true
		}
	}
	if res.Parent != "" {
		if sg.updateTargetsOpt[res.Parent] {
			return true
		}
	}
	for _, dep := range res.Dependencies {
		if dep != "" && sg.updateTargetsOpt[dep] {
			return true
		}
	}
	return false
}

func (sg *stepGenerator) isTargetedReplace(urn resource.URN) bool {
	return sg.replaceTargetsOpt != nil && sg.replaceTargetsOpt[urn]
}

func (sg *stepGenerator) Errored() bool {
	return sg.sawError
}

// GenerateReadSteps is responsible for producing one or more steps required to service
// a ReadResourceEvent coming from the language host.
func (sg *stepGenerator) GenerateReadSteps(event ReadResourceEvent) ([]Step, result.Result) {
	urn := sg.deployment.generateURN(event.Parent(), event.Type(), event.Name())
	newState := resource.NewState(event.Type(),
		urn,
		true,  /*custom*/
		false, /*delete*/
		event.ID(),
		event.Properties(),
		make(resource.PropertyMap), /* outputs */
		event.Parent(),
		false, /*protect*/
		true,  /*external*/
		event.Dependencies(),
		nil, /* initErrors */
		event.Provider(),
		nil,   /* propertyDependencies */
		false, /* deleteBeforeCreate */
		event.AdditionalSecretOutputs(),
		nil, /* aliases */
		nil, /* customTimeouts */
		"",  /* importID */
		1,   /* sequenceNumber */
	)
	old, hasOld := sg.deployment.Olds()[urn]

	if hasOld {
		// If we have an old state maintain the sequence number from it.
		// This means even if we relinqish and then reimport we'll maintain the sequence number that
		// defined the current name.
		newState.SequenceNumber = old.SequenceNumber
	}

	// If the snapshot has an old resource for this URN and it's not external, we're going
	// to have to delete the old resource and conceptually replace it with the resource we
	// are about to read.
	//
	// We accomplish this through the "read-replacement" step, which atomically reads a resource
	// and marks the resource it is replacing as pending deletion.
	//
	// In the event that the new "read" resource's ID matches the existing resource,
	// we do not need to delete the resource - we know exactly what resource we are going
	// to get from the read.
	//
	// This operation is tentatively called "relinquish" - it semantically represents the
	// release of a resource from the management of Pulumi.
	if hasOld && !old.External && old.ID != event.ID() {
		logging.V(7).Infof(
			"stepGenerator.GenerateReadSteps(...): replacing existing resource %s, ids don't match", urn)
		sg.replaces[urn] = true
		return []Step{
			NewReadReplacementStep(sg.deployment, event, old, newState),
			NewReplaceStep(sg.deployment, old, newState, nil, nil, nil, true),
		}, nil
	}

	if bool(logging.V(7)) && hasOld && old.ID == event.ID() {
		logging.V(7).Infof("stepGenerator.GenerateReadSteps(...): recognized relinquish of resource %s", urn)
	}

	sg.reads[urn] = true
	return []Step{
		NewReadStep(sg.deployment, event, old, newState),
	}, nil
}

// GenerateSteps produces one or more steps required to achieve the goal state specified by the
// incoming RegisterResourceEvent.
//
// If the given resource is a custom resource, the step generator will invoke Diff and Check on the
// provider associated with that resource. If those fail, an error is returned.
func (sg *stepGenerator) GenerateSteps(event RegisterResourceEvent) ([]Step, result.Result) {
	steps, res := sg.generateSteps(event)
	if res != nil {
		contract.Assert(len(steps) == 0)
		return nil, res
	}

	// Check each proposed step against the relevant resource plan, if any
	for _, s := range steps {
		if sg.deployment.plan != nil {
			if resourcePlan, ok := sg.deployment.plan.ResourcePlans[s.URN()]; ok {
				if len(resourcePlan.Ops) == 0 {
					return nil, result.Errorf("%v is not allowed by the plan: no more steps were expected for this resource", s.Op())
				}

				constraint := resourcePlan.Ops[0]
				if !s.Op().ConstrainedTo(constraint) {
					return nil, result.Errorf("%v is not allowed by the plan: this resource is constrained to %v", s.Op(), constraint)
				}
				resourcePlan.Ops = resourcePlan.Ops[1:]
			} else {
				if !s.Op().ConstrainedTo(OpSame) {
					return nil, result.Errorf("%v is not allowed by the plan: no steps were expected for this resource", s.Op())
				}
			}
		}

		// If we're in experimental mode add the operation to the plan being generated
		if sg.opts.ExperimentalPlans {
			// Resource plan might be aliased
			urn, isAliased := sg.aliased[s.URN()]
			if !isAliased {
				urn = s.URN()
			}
			resourcePlan, ok := sg.deployment.newPlans.get(urn)
			if !ok {
				return nil, result.Errorf("Expected a new resource plan for %v", urn)
			}
			resourcePlan.Ops = append(resourcePlan.Ops, s.Op())
		}
	}

	if !sg.isTargetedUpdate() {
		return steps, nil
	}

	// We got a set of steps to perform during a targeted update. If any of the steps are not same steps and depend on
	// creates we skipped because they were not in the --target list, issue an error that that the create was necessary
	// and that the user must target the resource to create.
	for _, step := range steps {
		if step.Op() == OpSame || step.New() == nil {
			continue
		}

		for _, urn := range step.New().Dependencies {
			if sg.skippedCreates[urn] {
				// Targets were specified, but didn't include this resource to create.  And a
				// resource we are producing a step for does depend on this created resource.
				// Give a particular error in that case to let them know.  Also mark that we're
				// in an error state so that we eventually will error out of the entire
				// application run.
				d := diag.GetResourceWillBeCreatedButWasNotSpecifiedInTargetList(step.URN())

				sg.deployment.Diag().Errorf(d, step.URN(), urn)
				sg.sawError = true

				if !sg.deployment.preview {
					// In preview we keep going so that the user will hear about all the problems and can then
					// fix up their command once (as opposed to adding a target, rerunning, adding a target,
					// rerunning, etc. etc.).
					//
					// Doing a normal run.  We should not proceed here at all.  We don't want to create
					// something the user didn't ask for.
					return nil, result.Bail()
				}

				// Remove the resource from the list of skipped creates so that we do not issue duplicate diagnostics.
				delete(sg.skippedCreates, urn)
			}
		}
	}

	return steps, nil
}

func (sg *stepGenerator) generateSteps(event RegisterResourceEvent) ([]Step, result.Result) {
	var invalid bool // will be set to true if this object fails validation.

	goal := event.Goal()
	// Generate a URN for this new resource, confirm we haven't seen it before in this deployment.
	urn := sg.deployment.generateURN(goal.Parent, goal.Type, goal.Name)
	if sg.urns[urn] {
		invalid = true
		// TODO[pulumi/pulumi-framework#19]: improve this error message!
		sg.deployment.Diag().Errorf(diag.GetDuplicateResourceURNError(urn), urn)
	}
	sg.urns[urn] = true

	// Check for an old resource so that we can figure out if this is a create, delete, etc., and/or
	// to diff.  We look up first by URN and then by any provided aliases.  If it is found using an
	// alias, record that alias so that we do not delete the aliased resource later.
	var oldInputs resource.PropertyMap
	var oldOutputs resource.PropertyMap
	var old *resource.State
	var hasOld bool
	for _, urnOrAlias := range append([]resource.URN{urn}, goal.Aliases...) {
		old, hasOld = sg.deployment.Olds()[urnOrAlias]
		if hasOld {
			oldInputs = old.Inputs
			oldOutputs = old.Outputs
			if urnOrAlias != urn {
				if previousAliasURN, alreadyAliased := sg.aliased[urnOrAlias]; alreadyAliased {
					invalid = true
					sg.deployment.Diag().Errorf(diag.GetDuplicateResourceAliasError(urn), urnOrAlias, urn, previousAliasURN)
				}
				sg.aliased[urnOrAlias] = urn

				// register the alias with the provider registry
				sg.deployment.providers.RegisterAlias(urn, urnOrAlias)
			}
			break
		}
	}

	// Create the desired inputs from the goal state
	inputs := goal.Properties
	if hasOld {
		// Set inputs back to their old values (if any) for any "ignored" properties
		processedInputs, res := processIgnoreChanges(inputs, oldInputs, goal.IgnoreChanges)
		if res != nil {
			return nil, res
		}
		inputs = processedInputs
	}

	// Produce a new state object that we'll build up as operations are performed.  Ultimately, this is what will
	// get serialized into the checkpoint file.
	new := resource.NewState(goal.Type, urn, goal.Custom, false, "", inputs, nil, goal.Parent, goal.Protect, false,
		goal.Dependencies, goal.InitErrors, goal.Provider, goal.PropertyDependencies, false,
		goal.AdditionalSecretOutputs, goal.Aliases, &goal.CustomTimeouts, "", 1)
	if hasOld {
		new.SequenceNumber = old.SequenceNumber
	}

	// Mark the URN/resource as having been seen. So we can run analyzers on all resources seen, as well as
	// lookup providers for calculating replacement of resources that use the provider.
	sg.deployment.goals.set(urn, goal)
	if providers.IsProviderType(goal.Type) {
		sg.providers[urn] = new
	}

	// Fetch the provider for this resource.
	prov, res := sg.loadResourceProvider(urn, goal.Custom, goal.Provider, goal.Type)
	if res != nil {
		return nil, res
	}

	// We only allow unknown property values to be exposed to the provider if we are performing an update preview.
	allowUnknowns := sg.deployment.preview

	// We may be re-creating this resource if it got deleted earlier in the execution of this deployment.
	_, recreating := sg.deletes[urn]

	// We may be creating this resource if it previously existed in the snapshot as an External resource
	wasExternal := hasOld && old.External

	// If the goal contains an ID, this may be an import. An import occurs if there is no old resource or if the old
	// resource's ID does not match the ID in the goal state.
	var oldImportID resource.ID
	if hasOld {
		oldImportID = old.ID
		// If the old resource has an ImportID, look at that rather than the ID, since some resources use a different
		// format of identifier for the import input than the ID property.
		if old.ImportID != "" {
			oldImportID = old.ImportID
		}
	}
	isImport := goal.Custom && goal.ID != "" && (!hasOld || old.External || oldImportID != goal.ID)
	if isImport {
		// TODO(seqnum) Not sure how sequence numbers should interact with imports

		// Write the ID of the resource to import into the new state and return an ImportStep or an
		// ImportReplacementStep
		new.ID = goal.ID
		new.ImportID = goal.ID

		// If we're in experimental mode create a plan, Imports have no diff, just a goal state
		if sg.opts.ExperimentalPlans {
			newResourcePlan := &ResourcePlan{Goal: NewGoalPlan(nil, nil, goal)}
			sg.deployment.newPlans.set(urn, newResourcePlan)
		}

		if isReplace := hasOld && !recreating; isReplace {
			return []Step{
				NewImportReplacementStep(sg.deployment, event, old, new, goal.IgnoreChanges),
				NewReplaceStep(sg.deployment, old, new, nil, nil, nil, true),
			}, nil
		}
		return []Step{NewImportStep(sg.deployment, event, new, goal.IgnoreChanges)}, nil
	}

	// Ensure the provider is okay with this resource and fetch the inputs to pass to subsequent methods.
	var err error
	if prov != nil {
		var failures []plugin.CheckFailure

		// If we are re-creating this resource because it was deleted earlier, the old inputs are now
		// invalid (they got deleted) so don't consider them. Similarly, if the old resource was External,
		// don't consider those inputs since Pulumi does not own them. Finally, if the resource has been
		// targeted for replacement, ignore its old state.
<<<<<<< HEAD
		if recreating || wasExternal || sg.isTargetedReplace(urn) || !hasOld {
			// If we have a plan for this resource we need to feed the saved checked inputs to Check to remove non-determinism
			var oldChecked resource.PropertyMap
			if sg.deployment.plan != nil {
				if resourcePlan, ok := sg.deployment.plan.ResourcePlans[urn]; ok {
					oldChecked = resourcePlan.Goal.CheckedInputs
				}
			}

			inputs, failures, err = prov.Check(urn, oldChecked, goal.Properties, allowUnknowns)
=======
		if recreating || wasExternal || sg.isTargetedReplace(urn) {
			if new.SequenceNumber == -1 {
				// This is known to have been created with a non-deterministic sequnce number in the last update,
				// it should now be safe to create with sequence number == 1 as that shouldn't clash with the current random name.
				new.SequenceNumber = 1
			} else if new.SequenceNumber == 0 {
				// We don't have any info on the current resources sequnce number, but we know we're going to do a replace with
				// sequnce number == 0 to create a random name so the next time we do a replace it should be safe to go back to
				// sequnce number == 1 (see above)
				new.SequenceNumber = -1
			} else {
				new.SequenceNumber++
			}
			checkNumber := new.SequenceNumber
			// We don't want to call check with -1, that's just an internal state file marker
			if checkNumber == -1 {
				checkNumber = 0
			}
			inputs, failures, err = prov.Check(urn, nil, goal.Properties, allowUnknowns, checkNumber)
>>>>>>> 1181311c
		} else {
			checkNumber := new.SequenceNumber
			// We don't want to call check with -1, that's just an internal state file marker
			if checkNumber == -1 {
				checkNumber = 0
			}
			inputs, failures, err = prov.Check(urn, oldInputs, inputs, allowUnknowns, checkNumber)
		}

		if err != nil {
			return nil, result.FromError(err)
		} else if issueCheckErrors(sg.deployment, new, urn, failures) {
			invalid = true
		}
		new.Inputs = inputs
	}

	// If we're in experimental mode generate a plan
	if sg.opts.ExperimentalPlans {
		if recreating || wasExternal || sg.isTargetedReplace(urn) || !hasOld {
			oldInputs = nil
		}
		inputDiff := oldInputs.Diff(inputs)

		// Generate the output goal plan
		// TODO(pdg-plan): using the program inputs means that non-determinism could sneak in as part of default
		// application. However, it is necessary in the face of computed inputs.
		newResourcePlan := &ResourcePlan{Goal: NewGoalPlan(inputs, inputDiff, goal)}
		sg.deployment.newPlans.set(urn, newResourcePlan)
	}

	// If there is a plan for this resource, validate that the program goal conforms to the plan.
	// If theres no plan for this resource check that nothing has been changed.
	if sg.deployment.plan != nil {
		resourcePlan, ok := sg.deployment.plan.ResourcePlans[urn]
		if !ok {
			if old == nil {
				// We could error here, but we'll trigger an error later on anyway that Create isn't valid here
			} else if err := checkMissingPlan(old, inputs, goal); err != nil {
				return nil, result.FromError(fmt.Errorf("resource %s violates plan: %w", urn, err))
			}
		} else {
			if err := resourcePlan.checkGoal(oldInputs, inputs, goal); err != nil {
				return nil, result.FromError(fmt.Errorf("resource %s violates plan: %w", urn, err))
			}
		}
	}

	// Send the resource off to any Analyzers before being operated on.
	analyzers := sg.deployment.ctx.Host.ListAnalyzers()
	for _, analyzer := range analyzers {
		r := plugin.AnalyzerResource{
			URN:        new.URN,
			Type:       new.Type,
			Name:       new.URN.Name(),
			Properties: inputs,
			Options: plugin.AnalyzerResourceOptions{
				Protect:                 new.Protect,
				IgnoreChanges:           goal.IgnoreChanges,
				DeleteBeforeReplace:     goal.DeleteBeforeReplace,
				AdditionalSecretOutputs: new.AdditionalSecretOutputs,
				Aliases:                 new.Aliases,
				CustomTimeouts:          new.CustomTimeouts,
			},
		}
		providerResource := sg.getProviderResource(new.URN, new.Provider)
		if providerResource != nil {
			r.Provider = &plugin.AnalyzerProviderResource{
				URN:        providerResource.URN,
				Type:       providerResource.Type,
				Name:       providerResource.URN.Name(),
				Properties: providerResource.Inputs,
			}
		}

		diagnostics, err := analyzer.Analyze(r)
		if err != nil {
			return nil, result.FromError(err)
		}
		for _, d := range diagnostics {
			if d.EnforcementLevel == apitype.Mandatory {
				if !sg.deployment.preview {
					invalid = true
				}
				sg.sawError = true
			}
			// For now, we always use the URN we have here rather than a URN specified with the diagnostic.
			sg.opts.Events.OnPolicyViolation(new.URN, d)
		}
	}

	// If the resource isn't valid, don't proceed any further.
	if invalid {
		return nil, result.Bail()
	}

	// There are four cases we need to consider when figuring out what to do with this resource.
	//
	// Case 1: recreating
	//  In this case, we have seen a resource with this URN before and we have already issued a
	//  delete step for it. This happens when the engine has to delete a resource before it has
	//  enough information about whether that resource still exists. A concrete example is
	//  when a resource depends on a resource that is delete-before-replace: the engine must first
	//  delete the dependent resource before depending the DBR resource, but the engine can't know
	//  yet whether the dependent resource is being replaced or deleted.
	//
	//  In this case, we are seeing the resource again after deleting it, so it must be a replacement.
	//
	//  Logically, recreating implies hasOld, since in order to delete something it must have
	//  already existed.
	contract.Assert(!recreating || hasOld)
	if recreating {
		logging.V(7).Infof("Planner decided to re-create replaced resource '%v' deleted due to dependent DBR", urn)

		// Unmark this resource as deleted, we now know it's being replaced instead.
		delete(sg.deletes, urn)
		sg.replaces[urn] = true
		keys := sg.dependentReplaceKeys[urn]
		return []Step{
			NewReplaceStep(sg.deployment, old, new, nil, nil, nil, false),
			NewCreateReplacementStep(sg.deployment, event, old, new, keys, nil, nil, false),
		}, nil
	}

	// Case 2: wasExternal
	//  In this case, the resource we are operating upon exists in the old snapshot, but it
	//  was "external" - Pulumi does not own its lifecycle. Conceptually, this operation is
	//  akin to "taking ownership" of a resource that we did not previously control.
	//
	//  Since we are not allowed to manipulate the existing resource, we must create a resource
	//  to take its place. Since this is technically a replacement operation, we pend deletion of
	//  read until the end of the deployment.
	if wasExternal {
		logging.V(7).Infof("Planner recognized '%s' as old external resource, creating instead", urn)
		sg.creates[urn] = true
		if err != nil {
			return nil, result.FromError(err)
		}

		return []Step{
			NewCreateReplacementStep(sg.deployment, event, old, new, nil, nil, nil, true),
			NewReplaceStep(sg.deployment, old, new, nil, nil, nil, true),
		}, nil
	}

	isTargeted := sg.isTargetedForUpdate(new)
	if isTargeted && sg.updateTargetsOpt != nil {
		sg.updateTargetsOpt[urn] = true
	}

	// Case 3: hasOld
	//  In this case, the resource we are operating upon now exists in the old snapshot.
	//  It must be an update or a replace. Which operation we do depends on the the specific change made to the
	//  resource's properties:
	//
	//  - if the user has requested that only specific resources be updated, and this resource is
	//    not in that set, do no 'Diff' and just treat the resource as 'same' (i.e. unchanged).
	//
	//  - If the resource's provider reference changed, the resource must be replaced. This behavior is founded upon
	//    the assumption that providers are recreated iff their configuration changed in such a way that they are no
	//    longer able to manage existing resources.
	//
	//  - Otherwise, we invoke the resource's provider's `Diff` method. If this method indicates that the resource must
	//    be replaced, we do so. If it does not, we update the resource in place.
	if hasOld {
		contract.Assert(old != nil)

		// If the user requested only specific resources to update, and this resource was not in
		// that set, then do nothing but create a SameStep for it.
		if !isTargeted {
			logging.V(7).Infof(
				"Planner decided not to update '%v' due to not being in target group (same) (inputs=%v)", urn, new.Inputs)
		} else {
			updateSteps, res := sg.generateStepsFromDiff(
				event, urn, old, new, oldInputs, oldOutputs, inputs, prov, goal)

			if res != nil {
				return nil, res
			}

			if len(updateSteps) > 0 {
				// 'Diff' produced update steps.  We're done at this point.
				return updateSteps, nil
			}

			// Diff didn't produce any steps for this resource.  Fall through and indicate that it
			// is same/unchanged.
			logging.V(7).Infof("Planner decided not to update '%v' after diff (same) (inputs=%v)", urn, new.Inputs)
		}

		// No need to update anything, the properties didn't change.
		sg.sames[urn] = true
		return []Step{NewSameStep(sg.deployment, event, old, new)}, nil
	}

	// Case 4: Not Case 1, 2, or 3
	//  If a resource isn't being recreated and it's not being updated or replaced,
	//  it's just being created.

	// We're in the create stage now.  In a normal run just issue a 'create step'. If, however, the
	// user is doing a run with `--target`s, then we need to operate specially here.
	//
	// 1. If the user did include this resource urn in the --target list, then we can proceed
	// normally and issue a create step for this.
	//
	// 2. However, if they did not include the resource in the --target list, then we want to flat
	// out ignore it (just like we ignore updates to resource not in the --target list).  This has
	// interesting implications though. Specifically, what to do if a prop from this resource is
	// then actually needed by a property we *are* doing a targeted create/update for.
	//
	// In that case, we want to error to force the user to be explicit about wanting this resource
	// to be created. However, we can't issue the error until later on when the resource is
	// referenced. So, to support this we create a special "same" step here for this resource. That
	// "same" step has a bit on it letting us know that it is for this case. If we then later see a
	// resource that depends on this resource, we will issue an error letting the user know.
	//
	// We will also not record this non-created resource into the checkpoint as it doesn't actually
	// exist.

	if !isTargeted && !providers.IsProviderType(goal.Type) {
		sg.sames[urn] = true
		sg.skippedCreates[urn] = true
		return []Step{NewSkippedCreateStep(sg.deployment, event, new)}, nil
	}

	sg.creates[urn] = true
	logging.V(7).Infof("Planner decided to create '%v' (inputs=%v)", urn, new.Inputs)
	return []Step{NewCreateStep(sg.deployment, event, new)}, nil
}

func (sg *stepGenerator) generateStepsFromDiff(
	event RegisterResourceEvent, urn resource.URN, old, new *resource.State,
	oldInputs, oldOutputs, inputs resource.PropertyMap,
	prov plugin.Provider, goal *resource.Goal) ([]Step, result.Result) {

	// We only allow unknown property values to be exposed to the provider if we are performing an update preview.
	allowUnknowns := sg.deployment.preview

	diff, err := sg.diff(urn, old, new, oldInputs, oldOutputs, inputs, prov, allowUnknowns, goal.IgnoreChanges)
	// If the plugin indicated that the diff is unavailable, assume that the resource will be updated and
	// report the message contained in the error.
	if _, ok := err.(plugin.DiffUnavailableError); ok {
		diff = plugin.DiffResult{Changes: plugin.DiffSome}
		sg.deployment.ctx.Diag.Warningf(diag.RawMessage(urn, err.Error()))
	} else if err != nil {
		return nil, result.FromError(err)
	}

	// Ensure that we received a sensible response.
	if diff.Changes != plugin.DiffNone && diff.Changes != plugin.DiffSome {
		return nil, result.Errorf(
			"unrecognized diff state for %s: %d", urn, diff.Changes)
	}

	hasInitErrors := len(old.InitErrors) > 0

	// Update the diff to apply any replaceOnChanges annotations and to include initErrors in the diff.
	diff, err = applyReplaceOnChanges(diff, goal.ReplaceOnChanges, hasInitErrors)
	if err != nil {
		return nil, result.FromError(err)
	}

	// If there were changes check for a replacement vs. an in-place update.
	if diff.Changes == plugin.DiffSome {
		if diff.Replace() {
			// If this resource is protected we can't replace it because that entails a delete
			// Note that we do allow unprotecting and replacing to happen in a single update
			// cycle, we don't look at old.Protect here.
			if goal.Protect {
				message := fmt.Sprintf("unable to replace resource %q\n"+
					"as it is currently marked for protection. To unprotect the resource, "+
					"remove the `protect` flag from the resource in your Pulumi "+
					"program and run `pulumi up`", urn)
				sg.deployment.ctx.Diag.Errorf(diag.StreamMessage(urn, message, 0))
				sg.sawError = true
				return nil, result.Bail()
			}

			// If the goal state specified an ID, issue an error: the replacement will change the ID, and is
			// therefore incompatible with the goal state.
			if goal.ID != "" {
				const message = "previously-imported resources that still specify an ID may not be replaced; " +
					"please remove the `import` declaration from your program"
				if sg.deployment.preview {
					sg.deployment.ctx.Diag.Warningf(diag.StreamMessage(urn, message, 0))
				} else {
					return nil, result.Errorf(message)
				}
			}

			sg.replaces[urn] = true

			// If we are going to perform a replacement, we need to recompute the default values.  The above logic
			// had assumed that we were going to carry them over from the old resource, which is no longer true.
			//
			// Note that if we're performing a targeted replace, we already have the correct inputs.
			if prov != nil && !sg.isTargetedReplace(urn) {
				// Increment the sequence number (if it's known) before calling check so we get a new autoname
				var checkNumber int
				if new.SequenceNumber == -1 {
					new.SequenceNumber = 1
					checkNumber = 1
				} else if new.SequenceNumber == 0 {
					new.SequenceNumber = -1
					checkNumber = 0
				} else {
					new.SequenceNumber++
					checkNumber = new.SequenceNumber
				}

				var failures []plugin.CheckFailure
				inputs, failures, err = prov.Check(urn, nil, goal.Properties, allowUnknowns, checkNumber)
				if err != nil {
					return nil, result.FromError(err)
				} else if issueCheckErrors(sg.deployment, new, urn, failures) {
					return nil, result.Bail()
				}
				new.Inputs = inputs
			}

			if logging.V(7) {
				logging.V(7).Infof("Planner decided to replace '%v' (oldprops=%v inputs=%v replaceKeys=%v)",
					urn, oldInputs, new.Inputs, diff.ReplaceKeys)
			}

			// We have two approaches to performing replacements:
			//
			//     * CreateBeforeDelete: the default mode first creates a new instance of the resource, then
			//       updates all dependent resources to point to the new one, and finally after all of that,
			//       deletes the old resource.  This ensures minimal downtime.
			//
			//     * DeleteBeforeCreate: this mode can be used for resources that cannot be tolerate having
			//       side-by-side old and new instances alive at once.  This first deletes the resource and
			//       then creates the new one.  This may result in downtime, so is less preferred.  Note that
			//       until pulumi/pulumi#624 is resolved, we cannot safely perform this operation on resources
			//       that have dependent resources (we try to delete the resource while they refer to it).
			//
			// The provider is responsible for requesting which of these two modes to use. The user can override
			// the provider's decision by setting the `deleteBeforeReplace` field of `ResourceOptions` to either
			// `true` or `false`.
			deleteBeforeReplace := diff.DeleteBeforeReplace
			if goal.DeleteBeforeReplace != nil {
				deleteBeforeReplace = *goal.DeleteBeforeReplace
			}
			if deleteBeforeReplace {
				logging.V(7).Infof("Planner decided to delete-before-replacement for resource '%v'", urn)
				contract.Assert(sg.deployment.depGraph != nil)

				// DeleteBeforeCreate implies that we must immediately delete the resource. For correctness,
				// we must also eagerly delete all resources that depend directly or indirectly on the resource
				// being replaced and would be replaced by a change to the relevant dependency.
				//
				// To do this, we'll utilize the dependency information contained in the snapshot if it is
				// trustworthy, which is interpreted by the DependencyGraph type.
				var steps []Step
				if sg.opts.TrustDependencies {
					toReplace, res := sg.calculateDependentReplacements(old)
					if res != nil {
						return nil, res
					}

					// Deletions must occur in reverse dependency order, and `deps` is returned in dependency
					// order, so we iterate in reverse.
					for i := len(toReplace) - 1; i >= 0; i-- {
						dependentResource := toReplace[i].res

						// If we already deleted this resource due to some other DBR, don't do it again.
						if sg.deletes[dependentResource.URN] {
							continue
						}

						// If we're in experimental mode create a plan for this delete
						if sg.opts.ExperimentalPlans {
							if _, ok := sg.deployment.newPlans.get(dependentResource.URN); !ok {
								// We haven't see this resource before, create a new
								// resource plan for it with no goal (because it's going to be a delete)
								resourcePlan := &ResourcePlan{}
								sg.deployment.newPlans.set(dependentResource.URN, resourcePlan)
							}
						}

						sg.dependentReplaceKeys[dependentResource.URN] = toReplace[i].keys

						logging.V(7).Infof("Planner decided to delete '%v' due to dependence on condemned resource '%v'",
							dependentResource.URN, urn)

						steps = append(steps, NewDeleteReplacementStep(sg.deployment, dependentResource, true))
						// Mark the condemned resource as deleted. We won't know until later in the deployment whether
						// or not we're going to be replacing this resource.
						sg.deletes[dependentResource.URN] = true
					}
				}

				return append(steps,
					NewDeleteReplacementStep(sg.deployment, old, true),
					NewReplaceStep(sg.deployment, old, new, diff.ReplaceKeys, diff.ChangedKeys, diff.DetailedDiff, false),
					NewCreateReplacementStep(
						sg.deployment, event, old, new, diff.ReplaceKeys, diff.ChangedKeys, diff.DetailedDiff, false),
				), nil
			}

			return []Step{
				NewCreateReplacementStep(
					sg.deployment, event, old, new, diff.ReplaceKeys, diff.ChangedKeys, diff.DetailedDiff, true),
				NewReplaceStep(sg.deployment, old, new, diff.ReplaceKeys, diff.ChangedKeys, diff.DetailedDiff, true),
				// note that the delete step is generated "later" on, after all creates/updates finish.
			}, nil
		}

		// If we fell through, it's an update.
		sg.updates[urn] = true
		if logging.V(7) {
			logging.V(7).Infof("Planner decided to update '%v' (oldprops=%v inputs=%v)", urn, oldInputs, new.Inputs)
		}
		return []Step{
			NewUpdateStep(sg.deployment, event, old, new, diff.StableKeys, diff.ChangedKeys, diff.DetailedDiff,
				goal.IgnoreChanges),
		}, nil
	}

	// If resource was unchanged, but there were initialization errors, generate an empty update
	// step to attempt to "continue" awaiting initialization.
	if hasInitErrors {
		sg.updates[urn] = true
		return []Step{NewUpdateStep(sg.deployment, event, old, new, diff.StableKeys, nil, nil, nil)}, nil
	}

	// Else there are no changes needed
	return nil, nil
}

func (sg *stepGenerator) GenerateDeletes(targetsOpt map[resource.URN]bool) ([]Step, result.Result) {
	// To compute the deletion list, we must walk the list of old resources *backwards*.  This is because the list is
	// stored in dependency order, and earlier elements are possibly leaf nodes for later elements.  We must not delete
	// dependencies prior to their dependent nodes.
	var dels []Step
	if prev := sg.deployment.prev; prev != nil {
		for i := len(prev.Resources) - 1; i >= 0; i-- {
			// If this resource is explicitly marked for deletion or wasn't seen at all, delete it.
			res := prev.Resources[i]
			if res.Delete {
				// The below assert is commented-out because it's believed to be wrong.
				//
				// The original justification for this assert is that the author (swgillespie) believed that
				// it was impossible for a single URN to be deleted multiple times in the same program.
				// This has empirically been proven to be false - it is possible using today engine to construct
				// a series of actions that puts arbitrarily many pending delete resources with the same URN in
				// the snapshot.
				//
				// It is not clear whether or not this is OK. I (swgillespie), the author of this comment, have
				// seen no evidence that it is *not* OK. However, concerns were raised about what this means for
				// structural resources, and so until that question is answered, I am leaving this comment and
				// assert in the code.
				//
				// Regardless, it is better to admit strange behavior in corner cases than it is to crash the CLI
				// whenever we see multiple deletes for the same URN.
				// contract.Assert(!sg.deletes[res.URN])
				if sg.pendingDeletes[res] {
					logging.V(7).Infof(
						"Planner ignoring pending-delete resource (%v, %v) that was already deleted", res.URN, res.ID)
					continue
				}

				if sg.deletes[res.URN] {
					logging.V(7).Infof(
						"Planner is deleting pending-delete urn '%v' that has already been deleted", res.URN)
				}

				logging.V(7).Infof("Planner decided to delete '%v' due to replacement", res.URN)
				sg.deletes[res.URN] = true
				dels = append(dels, NewDeleteReplacementStep(sg.deployment, res, false))
			} else if _, aliased := sg.aliased[res.URN]; !sg.sames[res.URN] && !sg.updates[res.URN] && !sg.replaces[res.URN] &&
				!sg.reads[res.URN] && !aliased {
				// NOTE: we deliberately do not check sg.deletes here, as it is possible for us to issue multiple
				// delete steps for the same URN if the old checkpoint contained pending deletes.
				logging.V(7).Infof("Planner decided to delete '%v'", res.URN)
				sg.deletes[res.URN] = true
				if !res.PendingReplacement {
					dels = append(dels, NewDeleteStep(sg.deployment, res))
				} else {
					dels = append(dels, NewRemovePendingReplaceStep(sg.deployment, res))
				}
			}
		}
	}

	// Check each proposed delete against the relevant resource plan
	for _, s := range dels {
		if sg.deployment.plan != nil {
			if resourcePlan, ok := sg.deployment.plan.ResourcePlans[s.URN()]; ok {
				if len(resourcePlan.Ops) == 0 {
					return nil, result.Errorf("%v is not allowed by the plan: no more steps were expected for this resource", s.Op())
				}

				constraint := resourcePlan.Ops[0]
				// We remove the Op from the list before doing the constraint check.
				// This is because we look at Ops at the end to see if any expected operations didn't attempt to happen.
				// This op has been attempted, it just might fail its constraint.
				resourcePlan.Ops = resourcePlan.Ops[1:]

				if !s.Op().ConstrainedTo(constraint) {
					return nil, result.Errorf("%v is not allowed by the plan: this resource is constrained to %v", s.Op(), constraint)
				}
			} else {
				if !s.Op().ConstrainedTo(OpSame) {
					return nil, result.Errorf("%v is not allowed by the plan: no steps were expected for this resource", s.Op())
				}
			}
		}

		// If we're in experimental mode add a delete op to the plan for this resource
		if sg.opts.ExperimentalPlans {
			resourcePlan, ok := sg.deployment.newPlans.get(s.URN())
			if !ok {
				// TODO(pdg-plan): using the program inputs means that non-determinism could sneak in as part of default
				// application. However, it is necessary in the face of computed inputs.
				resourcePlan = &ResourcePlan{}
				sg.deployment.newPlans.set(s.URN(), resourcePlan)
			}
			resourcePlan.Ops = append(resourcePlan.Ops, s.Op())
		}
	}

	// If -target was provided to either `pulumi update` or `pulumi destroy` then only delete
	// resources that were specified.
	allowedResourcesToDelete, res := sg.determineAllowedResourcesToDeleteFromTargets(targetsOpt)
	if res != nil {
		return nil, res
	}

	if allowedResourcesToDelete != nil {
		filtered := []Step{}
		for _, step := range dels {
			if _, has := allowedResourcesToDelete[step.URN()]; has {
				filtered = append(filtered, step)
			}
		}

		dels = filtered
	}

	deletingUnspecifiedTarget := false
	for _, step := range dels {
		urn := step.URN()
		if targetsOpt != nil && !targetsOpt[urn] && !sg.opts.TargetDependents {
			d := diag.GetResourceWillBeDestroyedButWasNotSpecifiedInTargetList(urn)

			// Targets were specified, but didn't include this resource to create.  Report all the
			// problematic targets so the user doesn't have to keep adding them one at a time and
			// re-running the operation.
			//
			// Mark that step generation entered an error state so that the entire app run fails.
			sg.deployment.Diag().Errorf(d, urn)
			sg.sawError = true

			deletingUnspecifiedTarget = true
		}
	}

	if deletingUnspecifiedTarget && !sg.deployment.preview {
		// In preview we keep going so that the user will hear about all the problems and can then
		// fix up their command once (as opposed to adding a target, rerunning, adding a target,
		// rerunning, etc. etc.).
		//
		// Doing a normal run.  We should not proceed here at all.  We don't want to delete
		// something the user didn't ask for.
		return nil, result.Bail()
	}

	return dels, nil
}

// getTargetDependents returns the (transitive) set of dependents on the target resources.
// This includes both implicit and explicit dependents in the DAG itself, as well as children.
func (sg *stepGenerator) getTargetDependents(targetsOpt map[resource.URN]bool) map[resource.URN]bool {
	// Seed the list with the initial set of targets.
	var frontier []*resource.State
	for _, res := range sg.deployment.prev.Resources {
		if _, has := targetsOpt[res.URN]; has {
			frontier = append(frontier, res)
		}
	}

	// Produce a dependency graph of resources.
	dg := graph.NewDependencyGraph(sg.deployment.prev.Resources)

	// Now accumulate a list of targets that are implicated because they depend upon the targets.
	targets := make(map[resource.URN]bool)
	for len(frontier) > 0 {
		// Pop the next to explore, mark it, and skip any we've already seen.
		next := frontier[0]
		frontier = frontier[1:]
		if _, has := targets[next.URN]; has {
			continue
		}
		targets[next.URN] = true

		// Compute the set of resources depending on this one, either implicitly, explicitly,
		// or because it is a child resource. Add them to the frontier to keep exploring.
		deps := dg.DependingOn(next, targets, true)
		frontier = append(frontier, deps...)
	}

	return targets
}

// determineAllowedResourcesToDeleteFromTargets computes the full (transitive) closure of resources
// that need to be deleted to permit the full list of targetsOpt resources to be deleted. This list
// will include the targetsOpt resources, but may contain more than just that, if there are dependent
// or child resources that require the targets to exist (and so are implicated in the deletion).
func (sg *stepGenerator) determineAllowedResourcesToDeleteFromTargets(
	targetsOpt map[resource.URN]bool) (map[resource.URN]bool, result.Result) {

	if targetsOpt == nil {
		// no specific targets, so we won't filter down anything
		return nil, nil
	}

	// Produce a map of targets and their dependents, including explicit and implicit
	// DAG dependencies, as well as children (transitively).
	targets := sg.getTargetDependents(targetsOpt)
	logging.V(7).Infof("Planner was asked to only delete/update '%v'", targetsOpt)
	resourcesToDelete := make(map[resource.URN]bool)

	// Now actually use all the requested targets to figure out the exact set to delete.
	for target := range targets {
		current := sg.deployment.olds[target]
		if current == nil {
			// user specified a target that didn't exist.  they will have already gotten a warning
			// about this when we called checkTargets.  explicitly ignore this target since it won't
			// be something we could possibly be trying to delete, nor could have dependents we
			// might need to replace either.
			continue
		}

		resourcesToDelete[target] = true

		// the item the user is asking to destroy may cause downstream replacements.  Clean those up
		// as well. Use the standard delete-before-replace computation to determine the minimal
		// set of downstream resources that are affected.
		deps, res := sg.calculateDependentReplacements(current)
		if res != nil {
			return nil, res
		}

		for _, dep := range deps {
			logging.V(7).Infof("GenerateDeletes(...): Adding dependent: %v", dep.res.URN)
			resourcesToDelete[dep.res.URN] = true
		}
	}

	if logging.V(7) {
		keys := []resource.URN{}
		for k := range resourcesToDelete {
			keys = append(keys, k)
		}

		logging.V(7).Infof("Planner will delete all of '%v'", keys)
	}

	return resourcesToDelete, nil
}

// GeneratePendingDeletes generates delete steps for all resources that are pending deletion. This function should be
// called at the start of a deployment in order to find all resources that are pending deletion from the previous
// deployment.
func (sg *stepGenerator) GeneratePendingDeletes() []Step {
	var dels []Step
	if prev := sg.deployment.prev; prev != nil {
		logging.V(7).Infof("stepGenerator.GeneratePendingDeletes(): scanning previous snapshot for pending deletes")
		for i := len(prev.Resources) - 1; i >= 0; i-- {
			res := prev.Resources[i]
			if res.Delete {
				logging.V(7).Infof(
					"stepGenerator.GeneratePendingDeletes(): resource (%v, %v) is pending deletion", res.URN, res.ID)
				sg.pendingDeletes[res] = true
				dels = append(dels, NewDeleteStep(sg.deployment, res))
			}
		}
	}
	return dels
}

// ScheduleDeletes takes a list of steps that will delete resources and "schedules" them by producing a list of list of
// steps, where each list can be executed in parallel but a previous list must be executed to completion before
// advancing to the next list.
//
// In lieu of tracking per-step dependencies and orienting the step executor around these dependencies, this function
// provides a conservative approximation of what deletions can safely occur in parallel. The insight here is that the
// resource dependency graph is a partially-ordered set and all partially-ordered sets can be easily decomposed into
// antichains - subsets of the set that are all not comparable to one another. (In this definition, "not comparable"
// means "do not depend on one another").
//
// The algorithm for decomposing a poset into antichains is:
//  1. While there exist elements in the poset,
//    1a. There must exist at least one "maximal" element of the poset. Let E_max be those elements.
//    2a. Remove all elements E_max from the poset. E_max is an antichain.
//    3a. Goto 1.
//
// Translated to our dependency graph:
//  1. While the set of condemned resources is not empty:
//    1a. Remove all resources with no outgoing edges from the graph and add them to the current antichain.
//    2a. Goto 1.
//
// The resulting list of antichains is a list of list of steps that can be safely executed in parallel. Since we must
// process deletes in reverse (so we don't delete resources upon which other resources depend), we reverse the list and
// hand it back to the deployment executor for safe execution.
func (sg *stepGenerator) ScheduleDeletes(deleteSteps []Step) []antichain {
	var antichains []antichain                // the list of parallelizable steps we intend to return.
	dg := sg.deployment.depGraph              // the current deployment's dependency graph.
	condemned := make(graph.ResourceSet)      // the set of condemned resources.
	stepMap := make(map[*resource.State]Step) // a map from resource states to the steps that delete them.

	// If we don't trust the dependency graph we've been given, we must be conservative and delete everything serially.
	if !sg.opts.TrustDependencies {
		logging.V(7).Infof("Planner does not trust dependency graph, scheduling deletions serially")
		for _, step := range deleteSteps {
			antichains = append(antichains, antichain{step})
		}

		return antichains
	}

	logging.V(7).Infof("Planner trusts dependency graph, scheduling deletions in parallel")

	// For every step we've been given, record it as condemned and save the step that will be used to delete it. We'll
	// iteratively place these steps into antichains as we remove elements from the condemned set.
	for _, step := range deleteSteps {
		condemned[step.Res()] = true
		stepMap[step.Res()] = step
	}

	for len(condemned) > 0 {
		var steps antichain
		logging.V(7).Infof("Planner beginning schedule of new deletion antichain")
		for res := range condemned {
			// Does res have any outgoing edges to resources that haven't already been removed from the graph?
			condemnedDependencies := dg.DependenciesOf(res).Intersect(condemned)
			if len(condemnedDependencies) == 0 {
				// If not, it's safe to delete res at this stage.
				logging.V(7).Infof("Planner scheduling deletion of '%v'", res.URN)
				steps = append(steps, stepMap[res])
			}

			// If one of this resource's dependencies or this resource's parent hasn't been removed from the graph yet,
			// it can't be deleted this round.
		}

		// For all reosurces that are to be deleted in this round, remove them from the graph.
		for _, step := range steps {
			delete(condemned, step.Res())
		}

		antichains = append(antichains, steps)
	}

	// Up until this point, all logic has been "backwards" - we're scheduling resources for deletion when all of their
	// dependencies finish deletion, but that's exactly the opposite of what we need to do. We can only delete a
	// resource when all *resources that depend on it* complete deletion. Our solution is still correct, though, it's
	// just backwards.
	//
	// All we have to do here is reverse the list and then our solution is correct.
	for i := len(antichains)/2 - 1; i >= 0; i-- {
		opp := len(antichains) - 1 - i
		antichains[i], antichains[opp] = antichains[opp], antichains[i]
	}

	return antichains
}

// providerChanged diffs the Provider field of old and new resources, returning true if the rest of the step generator
// should consider there to be a diff between these two resources.
func (sg *stepGenerator) providerChanged(urn resource.URN, old, new *resource.State) (bool, error) {
	// If a resource's Provider field has changed, we may need to show a diff and we may not. This is subtle. See
	// pulumi/pulumi#2753 for more details.
	//
	// Recent versions of Pulumi allow for language hosts to pass a plugin version to the engine. The purpose of this is
	// to ensure that the plugin that the engine uses for a particular resource is *exactly equal* to the version of the
	// SDK that the language host used to produce the resource registration. This is critical for correct versioning
	// semantics; it is generally an error for a language SDK to produce a registration that is serviced by a
	// differently versioned plugin, since the two version in complete lockstep and there is no guarantee that the two
	// will work correctly together when not the same version.

	if old.Provider == new.Provider {
		return false, nil
	}

	logging.V(stepExecutorLogLevel).Infof("sg.diffProvider(%s, ...): observed provider diff", urn)
	logging.V(stepExecutorLogLevel).Infof("sg.diffProvider(%s, ...): %s => %s", urn, old.Provider, new.Provider)

	oldRef, err := providers.ParseReference(old.Provider)
	if err != nil {
		return false, err
	}
	newRef, err := providers.ParseReference(new.Provider)
	if err != nil {
		return false, err
	}

	if alias, ok := sg.aliased[oldRef.URN()]; ok && alias == newRef.URN() {
		logging.V(stepExecutorLogLevel).Infof(
			"sg.diffProvider(%s, ...): observed an aliased provider from %q to %q", urn, oldRef.URN(), newRef.URN())
		return false, nil
	}

	// If one or both of these providers are not default providers, we will need to accept the diff and replace
	// everything. This might not be strictly necessary, but it is conservatively correct.
	if !providers.IsDefaultProvider(oldRef.URN()) || !providers.IsDefaultProvider(newRef.URN()) {
		logging.V(stepExecutorLogLevel).Infof(
			"sg.diffProvider(%s, ...): reporting provider diff due to change in default provider status", urn)
		logging.V(stepExecutorLogLevel).Infof(
			"sg.diffProvider(%s, ...): old provider %q is default: %v",
			urn, oldRef.URN(), providers.IsDefaultProvider(oldRef.URN()))
		logging.V(stepExecutorLogLevel).Infof(
			"sg.diffProvider(%s, ...): new provider %q is default: %v",
			urn, newRef.URN(), providers.IsDefaultProvider(newRef.URN()))
		return true, err
	}

	// If both of these providers are default providers, use the *new provider* to diff the config and determine if
	// this provider requires replacement.
	//
	// Note that, if we have many resources managed by the same provider that is getting replaced in this manner,
	// this will call DiffConfig repeatedly with the same arguments for every resource. If this becomes a
	// performance problem, this result can be cached.
	newProv, ok := sg.deployment.providers.GetProvider(newRef)
	if !ok {
		return false, fmt.Errorf("failed to resolve provider reference: %q", oldRef.String())
	}

	oldRes, ok := sg.deployment.olds[oldRef.URN()]
	contract.Assertf(ok, "old state didn't have provider, despite resource using it?")
	newRes, ok := sg.providers[newRef.URN()]
	contract.Assertf(ok, "new deployment didn't have provider, despite resource using it?")

	diff, err := newProv.DiffConfig(newRef.URN(), oldRes.Inputs, newRes.Inputs, true, nil)
	if err != nil {
		return false, err
	}

	// If there is a replacement diff, we must also replace this resource.
	if diff.Replace() {
		logging.V(stepExecutorLogLevel).Infof(
			"sg.diffProvider(%s, ...): new provider's DiffConfig reported replacement", urn)
		return true, nil
	}

	// Otherwise, it's safe to allow this new provider to replace our old one.
	logging.V(stepExecutorLogLevel).Infof(
		"sg.diffProvider(%s, ...): both providers are default, proceeding with resource diff", urn)
	return false, nil
}

// diff returns a DiffResult for the given resource.
func (sg *stepGenerator) diff(urn resource.URN, old, new *resource.State, oldInputs, oldOutputs,
	newInputs resource.PropertyMap, prov plugin.Provider, allowUnknowns bool,
	ignoreChanges []string) (plugin.DiffResult, error) {

	// If this resource is marked for replacement, just return a "replace" diff that blames the id.
	if sg.isTargetedReplace(urn) {
		return plugin.DiffResult{Changes: plugin.DiffSome, ReplaceKeys: []resource.PropertyKey{"id"}}, nil
	}

	// Before diffing the resource, diff the provider field. If the provider field changes, we may or may
	// not need to replace the resource.
	providerChanged, err := sg.providerChanged(urn, old, new)
	if err != nil {
		return plugin.DiffResult{}, err
	} else if providerChanged {
		return plugin.DiffResult{Changes: plugin.DiffSome, ReplaceKeys: []resource.PropertyKey{"provider"}}, nil
	}

	// Apply legacy diffing behavior if requested. In this mode, if the provider-calculated inputs for a resource did
	// not change, then the resource is considered to have no diff between its desired and actual state.
	if sg.opts.UseLegacyDiff && oldInputs.DeepEquals(newInputs) {
		return plugin.DiffResult{Changes: plugin.DiffNone}, nil
	}

	// If there is no provider for this resource (which should only happen for component resources), simply return a
	// "diffs exist" result.
	if prov == nil {
		if oldInputs.DeepEquals(newInputs) {
			return plugin.DiffResult{Changes: plugin.DiffNone}, nil
		}
		return plugin.DiffResult{Changes: plugin.DiffSome}, nil
	}

	return diffResource(urn, old.ID, oldInputs, oldOutputs, newInputs, prov, allowUnknowns, ignoreChanges)
}

// diffResource invokes the Diff function for the given custom resource's provider and returns the result.
func diffResource(urn resource.URN, id resource.ID, oldInputs, oldOutputs,
	newInputs resource.PropertyMap, prov plugin.Provider, allowUnknowns bool,
	ignoreChanges []string) (plugin.DiffResult, error) {

	contract.Require(prov != nil, "prov != nil")

	// Grab the diff from the provider. At this point we know that there were changes to the Pulumi inputs, so if the
	// provider returns an "unknown" diff result, pretend it returned "diffs exist".
	diff, err := prov.Diff(urn, id, oldOutputs, newInputs, allowUnknowns, ignoreChanges)
	if err != nil {
		return diff, err
	}
	if diff.Changes == plugin.DiffUnknown {
		new, res := processIgnoreChanges(newInputs, oldInputs, ignoreChanges)
		if res != nil {
			return plugin.DiffResult{}, err
		}
		tmp := oldInputs.Diff(new)
		if tmp.AnyChanges() {
			diff.Changes = plugin.DiffSome
			diff.ChangedKeys = tmp.ChangedKeys()
			diff.DetailedDiff = plugin.NewDetailedDiffFromObjectDiff(tmp)
		} else {
			diff.Changes = plugin.DiffNone
		}
	}
	return diff, nil
}

// issueCheckErrors prints any check errors to the diagnostics sink.
func issueCheckErrors(deployment *Deployment, new *resource.State, urn resource.URN,
	failures []plugin.CheckFailure) bool {

	if len(failures) == 0 {
		return false
	}
	inputs := new.Inputs
	for _, failure := range failures {
		if failure.Property != "" {
			deployment.Diag().Errorf(diag.GetResourcePropertyInvalidValueError(urn),
				new.Type, urn.Name(), failure.Property, inputs[failure.Property], failure.Reason)
		} else {
			deployment.Diag().Errorf(
				diag.GetResourceInvalidError(urn), new.Type, urn.Name(), failure.Reason)
		}
	}
	return true
}

// processIgnoreChanges sets the value for each ignoreChanges property in inputs to the value from oldInputs.  This has
// the effect of ensuring that no changes will be made for the corresponding property.
func processIgnoreChanges(inputs, oldInputs resource.PropertyMap,
	ignoreChanges []string) (resource.PropertyMap, result.Result) {

	ignoredInputs := resource.NewObjectProperty(inputs.Copy())
	var invalidPaths []string
	for _, ignoreChange := range ignoreChanges {
		path, err := resource.ParsePropertyPath(ignoreChange)
		if err != nil {
			continue
		}

		oldValue, hasOld := path.Get(resource.NewObjectProperty(oldInputs))
		_, hasNew := path.Get(resource.NewObjectProperty(inputs))

		var ok bool
		switch {
		case hasOld && hasNew:
			ok = path.Set(ignoredInputs, oldValue)
			contract.Assert(ok)
		case hasOld && !hasNew:
			ok = path.Set(ignoredInputs, oldValue)
		case !hasOld && hasNew:
			ok = path.Delete(ignoredInputs)
		default:
			ok = true
		}
		if !ok {
			invalidPaths = append(invalidPaths, ignoreChange)
		}
	}
	if len(invalidPaths) != 0 {
		return nil, result.Errorf("cannot ignore changes to the following properties because one or more elements of "+
			"the path are missing: %q", strings.Join(invalidPaths, ", "))
	}
	return ignoredInputs.ObjectValue(), nil
}

func (sg *stepGenerator) loadResourceProvider(
	urn resource.URN, custom bool, provider string, typ tokens.Type) (plugin.Provider, result.Result) {

	// If this is not a custom resource, then it has no provider by definition.
	if !custom {
		return nil, nil
	}

	// If this resource is a provider resource, use the deployment's provider registry for its CRUD operations.
	// Otherwise, resolve the the resource's provider reference.
	if providers.IsProviderType(typ) {
		return sg.deployment.providers, nil
	}

	contract.Assert(provider != "")
	ref, refErr := providers.ParseReference(provider)
	if refErr != nil {
		sg.deployment.Diag().Errorf(diag.GetBadProviderError(urn), provider, urn, refErr)
		return nil, result.Bail()
	}
	p, ok := sg.deployment.GetProvider(ref)
	if !ok {
		sg.deployment.Diag().Errorf(diag.GetUnknownProviderError(urn), provider, urn)
		return nil, result.Bail()
	}
	return p, nil
}

func (sg *stepGenerator) getProviderResource(urn resource.URN, provider string) *resource.State {
	if provider == "" {
		return nil
	}

	// All callers of this method are on paths that have previously validated that the provider
	// reference can be parsed correctly and has a provider resource in the map.
	ref, err := providers.ParseReference(provider)
	contract.AssertNoErrorf(err, "failed to parse provider reference")
	result := sg.providers[ref.URN()]
	contract.Assertf(result != nil, "provider missing from step generator providers map")
	return result
}

// initErrorSpecialKey is a special property key used to indicate that a diff is due to
// initialization errors existing in the old state instead of due to a specific property
// diff between old and new states.
const initErrorSpecialKey = "#initerror"

// applyReplaceOnChanges adjusts a DiffResult returned from a provider to apply the ReplaceOnChange
// settings in the desired state and init errors from the previous state.
func applyReplaceOnChanges(diff plugin.DiffResult,
	replaceOnChanges []string, hasInitErrors bool) (plugin.DiffResult, error) {

	// No further work is necessary for DiffNone unless init errors are present.
	if diff.Changes != plugin.DiffSome && !hasInitErrors {
		return diff, nil
	}

	var replaceOnChangePaths []resource.PropertyPath
	for _, p := range replaceOnChanges {
		path, err := resource.ParsePropertyPath(p)
		if err != nil {
			return diff, err
		}
		replaceOnChangePaths = append(replaceOnChangePaths, path)
	}

	// Calculate the new DetailedDiff
	var modifiedDiff map[string]plugin.PropertyDiff
	if diff.DetailedDiff != nil {
		modifiedDiff = map[string]plugin.PropertyDiff{}
		for p, v := range diff.DetailedDiff {
			diffPath, err := resource.ParsePropertyPath(p)
			if err != nil {
				return diff, err
			}
			changeToReplace := false
			for _, replaceOnChangePath := range replaceOnChangePaths {
				if replaceOnChangePath.Contains(diffPath) {
					changeToReplace = true
					break
				}
			}
			if changeToReplace {
				v = v.ToReplace()
			}
			modifiedDiff[p] = v
		}
	}

	// Calculate the new ReplaceKeys
	modifiedReplaceKeysMap := map[resource.PropertyKey]struct{}{}
	for _, k := range diff.ReplaceKeys {
		modifiedReplaceKeysMap[k] = struct{}{}
	}
	for _, k := range diff.ChangedKeys {
		for _, replaceOnChangePath := range replaceOnChangePaths {
			keyPath, err := resource.ParsePropertyPath(string(k))
			if err != nil {
				continue
			}
			if replaceOnChangePath.Contains(keyPath) {
				modifiedReplaceKeysMap[k] = struct{}{}
			}
		}
	}
	var modifiedReplaceKeys []resource.PropertyKey
	for k := range modifiedReplaceKeysMap {
		modifiedReplaceKeys = append(modifiedReplaceKeys, k)
	}

	// Add init errors to modified diff results
	modifiedChanges := diff.Changes
	if hasInitErrors {
		for _, replaceOnChangePath := range replaceOnChangePaths {
			initErrPath, err := resource.ParsePropertyPath(initErrorSpecialKey)
			if err != nil {
				continue
			}
			if replaceOnChangePath.Contains(initErrPath) {
				modifiedReplaceKeys = append(modifiedReplaceKeys, initErrorSpecialKey)
				if modifiedDiff != nil {
					modifiedDiff[initErrorSpecialKey] = plugin.PropertyDiff{
						Kind:      plugin.DiffUpdateReplace,
						InputDiff: false,
					}
				}
				// If an init error is present on a path that causes replacement, then trigger a replacement.
				modifiedChanges = plugin.DiffSome
			}
		}
	}

	return plugin.DiffResult{
		DetailedDiff:        modifiedDiff,
		ReplaceKeys:         modifiedReplaceKeys,
		ChangedKeys:         diff.ChangedKeys,
		Changes:             modifiedChanges,
		DeleteBeforeReplace: diff.DeleteBeforeReplace,
		StableKeys:          diff.StableKeys,
	}, nil
}

type dependentReplace struct {
	res  *resource.State
	keys []resource.PropertyKey
}

func (sg *stepGenerator) calculateDependentReplacements(root *resource.State) ([]dependentReplace, result.Result) {
	// We need to compute the set of resources that may be replaced by a change to the resource
	// under consideration. We do this by taking the complete set of transitive dependents on the
	// resource under consideration and removing any resources that would not be replaced by changes
	// to their dependencies. We determine whether or not a resource may be replaced by substituting
	// unknowns for input properties that may change due to deletion of the resources their value
	// depends on and calling the resource provider's `Diff` method.
	//
	// This is perhaps clearer when described by example. Consider the following dependency graph:
	//
	//       A
	//     __|__
	//     B   C
	//     |  _|_
	//     D  E F
	//
	// In this graph, all of B, C, D, E, and F transitively depend on A. It may be the case,
	// however, that changes to the specific properties of any of those resources R that would occur
	// if a resource on the path to A were deleted and recreated may not cause R to be replaced. For
	// example, the edge from B to A may be a simple `dependsOn` edge such that a change to B does
	// not actually influence any of B's input properties.  More commonly, the edge from B to A may
	// be due to a property from A being used as the input to a property of B that does not require
	// B to be replaced upon a change. In these cases, neither B nor D would need to be deleted
	// before A could be deleted.
	var toReplace []dependentReplace
	replaceSet := map[resource.URN]bool{root.URN: true}

	requiresReplacement := func(r *resource.State) (bool, []resource.PropertyKey, result.Result) {
		// Neither component nor external resources require replacement.
		if !r.Custom || r.External {
			return false, nil, nil
		}

		// If the resource's provider is in the replace set, we must replace this resource.
		if r.Provider != "" {
			ref, err := providers.ParseReference(r.Provider)
			if err != nil {
				return false, nil, result.FromError(err)
			}
			if replaceSet[ref.URN()] {
				return true, nil, nil
			}
		}

		// Scan the properties of this resource in order to determine whether or not any of them depend on a resource
		// that requires replacement and build a set of input properties for the provider diff.
		hasDependencyInReplaceSet, inputsForDiff := false, resource.PropertyMap{}
		for pk, pv := range r.Inputs {
			for _, propertyDep := range r.PropertyDependencies[pk] {
				if replaceSet[propertyDep] {
					hasDependencyInReplaceSet = true
					pv = resource.MakeComputed(resource.NewStringProperty("<unknown>"))
				}
			}
			inputsForDiff[pk] = pv
		}

		// If none of this resource's properties depend on a resource in the replace set, then none of the properties
		// may change and this resource does not need to be replaced.
		if !hasDependencyInReplaceSet {
			return false, nil, nil
		}

		// Otherwise, fetch the resource's provider. Since we have filtered out component resources, this resource must
		// have a provider.
		prov, res := sg.loadResourceProvider(r.URN, r.Custom, r.Provider, r.Type)
		if res != nil {
			return false, nil, res
		}
		contract.Assert(prov != nil)

		// Call the provider's `Diff` method and return.
		diff, err := prov.Diff(r.URN, r.ID, r.Outputs, inputsForDiff, true, nil)
		if err != nil {
			return false, nil, result.FromError(err)
		}
		return diff.Replace(), diff.ReplaceKeys, nil
	}

	// Walk the root resource's dependents in order and build up the set of resources that require replacement.
	//
	// NOTE: the dependency graph we use for this calculation is based on the dependency graph from the last snapshot.
	// If there are resources in this graph that used to depend on the root but have been re-registered such that they
	// no longer depend on the root, we may make incorrect decisions. To avoid that, we rely on the observation that
	// dependents can only have been _removed_ from the base dependency graph: for a dependent to have been added,
	// it would have had to have been registered prior to the root, which is not a valid operation. This means that
	// any resources that depend on the root must not yet have been registered, which in turn implies that resources
	// that have already been registered must not depend on the root. Thus, we ignore these resources if they are
	// encountered while walking the old dependency graph to determine the set of dependents.
	impossibleDependents := sg.urns
	for _, d := range sg.deployment.depGraph.DependingOn(root, impossibleDependents, false) {
		replace, keys, res := requiresReplacement(d)
		if res != nil {
			return nil, res
		}
		if replace {
			toReplace, replaceSet[d.URN] = append(toReplace, dependentReplace{res: d, keys: keys}), true
		}
	}

	// Return the list of resources to replace.
	return toReplace, nil
}

func (sg *stepGenerator) AnalyzeResources() result.Result {
	var resources []plugin.AnalyzerStackResource
	sg.deployment.news.mapRange(func(urn resource.URN, v *resource.State) bool {
		goal, ok := sg.deployment.goals.get(urn)
		contract.Assertf(ok, "failed to load goal for %s", urn)
		resource := plugin.AnalyzerStackResource{
			AnalyzerResource: plugin.AnalyzerResource{
				URN:  v.URN,
				Type: v.Type,
				Name: v.URN.Name(),
				// Unlike Analyze, AnalyzeStack is called on the final outputs of each resource,
				// to verify the final stack is in a compliant state.
				Properties: v.Outputs,
				Options: plugin.AnalyzerResourceOptions{
					Protect:                 v.Protect,
					IgnoreChanges:           goal.IgnoreChanges,
					DeleteBeforeReplace:     goal.DeleteBeforeReplace,
					AdditionalSecretOutputs: v.AdditionalSecretOutputs,
					Aliases:                 v.Aliases,
					CustomTimeouts:          v.CustomTimeouts,
				},
			},
			Parent:               v.Parent,
			Dependencies:         v.Dependencies,
			PropertyDependencies: v.PropertyDependencies,
		}
		providerResource := sg.getProviderResource(v.URN, v.Provider)
		if providerResource != nil {
			resource.Provider = &plugin.AnalyzerProviderResource{
				URN:        providerResource.URN,
				Type:       providerResource.Type,
				Name:       providerResource.URN.Name(),
				Properties: providerResource.Inputs,
			}
		}
		resources = append(resources, resource)
		return true
	})

	analyzers := sg.deployment.ctx.Host.ListAnalyzers()
	for _, analyzer := range analyzers {
		diagnostics, aErr := analyzer.AnalyzeStack(resources)
		if aErr != nil {
			return result.FromError(aErr)
		}
		for _, d := range diagnostics {
			sg.sawError = sg.sawError || (d.EnforcementLevel == apitype.Mandatory)
			// If a URN was provided and it is a URN associated with a resource in the stack, use it.
			// Otherwise, if the URN is empty or is not associated with a resource in the stack, use
			// the default root stack URN.
			var urn resource.URN
			if d.URN != "" {
				if _, ok := sg.deployment.news.get(d.URN); ok {
					urn = d.URN
				}
			}
			if urn == "" {
				urn = resource.DefaultRootStackURN(sg.deployment.Target().Name, sg.deployment.source.Project())
			}
			sg.opts.Events.OnPolicyViolation(urn, d)
		}
	}

	return nil
}

// newStepGenerator creates a new step generator that operates on the given deployment.
func newStepGenerator(
	deployment *Deployment, opts Options, updateTargetsOpt, replaceTargetsOpt map[resource.URN]bool) *stepGenerator {

	return &stepGenerator{
		deployment:           deployment,
		opts:                 opts,
		updateTargetsOpt:     updateTargetsOpt,
		replaceTargetsOpt:    replaceTargetsOpt,
		urns:                 make(map[resource.URN]bool),
		reads:                make(map[resource.URN]bool),
		creates:              make(map[resource.URN]bool),
		sames:                make(map[resource.URN]bool),
		replaces:             make(map[resource.URN]bool),
		updates:              make(map[resource.URN]bool),
		deletes:              make(map[resource.URN]bool),
		skippedCreates:       make(map[resource.URN]bool),
		pendingDeletes:       make(map[*resource.State]bool),
		providers:            make(map[resource.URN]*resource.State),
		dependentReplaceKeys: make(map[resource.URN][]resource.PropertyKey),
		aliased:              make(map[resource.URN]resource.URN),
	}
}<|MERGE_RESOLUTION|>--- conflicted
+++ resolved
@@ -391,8 +391,30 @@
 		// invalid (they got deleted) so don't consider them. Similarly, if the old resource was External,
 		// don't consider those inputs since Pulumi does not own them. Finally, if the resource has been
 		// targeted for replacement, ignore its old state.
-<<<<<<< HEAD
 		if recreating || wasExternal || sg.isTargetedReplace(urn) || !hasOld {
+			if hasOld {
+				// Only increment/change sequence number if this is a replace. If hasOld is false this is a new resource and sequence number will
+				// already be correctly set to 1.
+				if new.SequenceNumber == -1 {
+					// This is known to have been created with a non-deterministic sequnce number in the last update,
+					// it should now be safe to create with sequence number == 1 as that shouldn't clash with the current random name.
+					new.SequenceNumber = 1
+				} else if new.SequenceNumber == 0 {
+					// We don't have any info on the current resources sequnce number, but we know we're going to do a replace with
+					// sequnce number == 0 to create a random name so the next time we do a replace it should be safe to go back to
+					// sequnce number == 1 (see above)
+					new.SequenceNumber = -1
+				} else {
+					new.SequenceNumber++
+				}
+			}
+
+			checkNumber := new.SequenceNumber
+			// We don't want to call check with -1, that's just an internal state file marker
+			if checkNumber == -1 {
+				checkNumber = 0
+			}
+
 			// If we have a plan for this resource we need to feed the saved checked inputs to Check to remove non-determinism
 			var oldChecked resource.PropertyMap
 			if sg.deployment.plan != nil {
@@ -401,28 +423,7 @@
 				}
 			}
 
-			inputs, failures, err = prov.Check(urn, oldChecked, goal.Properties, allowUnknowns)
-=======
-		if recreating || wasExternal || sg.isTargetedReplace(urn) {
-			if new.SequenceNumber == -1 {
-				// This is known to have been created with a non-deterministic sequnce number in the last update,
-				// it should now be safe to create with sequence number == 1 as that shouldn't clash with the current random name.
-				new.SequenceNumber = 1
-			} else if new.SequenceNumber == 0 {
-				// We don't have any info on the current resources sequnce number, but we know we're going to do a replace with
-				// sequnce number == 0 to create a random name so the next time we do a replace it should be safe to go back to
-				// sequnce number == 1 (see above)
-				new.SequenceNumber = -1
-			} else {
-				new.SequenceNumber++
-			}
-			checkNumber := new.SequenceNumber
-			// We don't want to call check with -1, that's just an internal state file marker
-			if checkNumber == -1 {
-				checkNumber = 0
-			}
-			inputs, failures, err = prov.Check(urn, nil, goal.Properties, allowUnknowns, checkNumber)
->>>>>>> 1181311c
+			inputs, failures, err = prov.Check(urn, oldChecked, goal.Properties, allowUnknowns, checkNumber)
 		} else {
 			checkNumber := new.SequenceNumber
 			// We don't want to call check with -1, that's just an internal state file marker
