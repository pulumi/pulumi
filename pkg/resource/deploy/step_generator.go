--- conflicted
+++ resolved
@@ -346,7 +346,6 @@
 	//    be replaced, we do so. If it does not, we update the resource in place.
 	if hasOld {
 		contract.Assert(old != nil)
-<<<<<<< HEAD
 
 		// If the user requested only specific resources to update, and this resource was not in
 		// that set, then do nothin but create a SameStep for it.
@@ -369,16 +368,6 @@
 			// Diff didn't produce any steps for this resource.  Fall through and indicate that it
 			// is same/unchanged.
 			logging.V(7).Infof("Planner decided not to update '%v' after diff (same) (inputs=%v)", urn, new.Inputs)
-=======
-		diff, err := sg.diff(urn, old, new, oldInputs, oldOutputs, inputs, prov, allowUnknowns, goal.IgnoreChanges)
-		// If the plugin indicated that the diff is unavailable, assume that the resource will be updated and
-		// report the message contained in the error.
-		if _, ok := err.(plugin.DiffUnavailableError); ok {
-			diff = plugin.DiffResult{Changes: plugin.DiffSome}
-			sg.plan.ctx.Diag.Warningf(diag.RawMessage(urn, err.Error()))
-		} else if err != nil {
-			return nil, result.FromError(err)
->>>>>>> 429bde33
 		}
 
 		// No need to update anything, the properties didn't change.
@@ -415,15 +404,13 @@
 	allowUnknowns := sg.plan.preview
 
 	diff, err := sg.diff(urn, old, new, oldInputs, oldOutputs, inputs, prov, allowUnknowns, goal.IgnoreChanges)
-	if err != nil {
-		// If the plugin indicated that the diff is unavailable, assume that the resource will be updated and
-		// report the message contained in the error.
-		if _, ok := err.(plugin.DiffUnavailableError); ok {
-			diff = plugin.DiffResult{Changes: plugin.DiffSome}
-			sg.plan.ctx.Diag.Warningf(diag.RawMessage(urn, err.Error()))
-		} else {
-			return nil, result.FromError(err)
-		}
+	// If the plugin indicated that the diff is unavailable, assume that the resource will be updated and
+	// report the message contained in the error.
+	if _, ok := err.(plugin.DiffUnavailableError); ok {
+		diff = plugin.DiffResult{Changes: plugin.DiffSome}
+		sg.plan.ctx.Diag.Warningf(diag.RawMessage(urn, err.Error()))
+	} else {
+		return nil, result.FromError(err)
 	}
 
 	// Ensure that we received a sensible response.
