// Copyright 2016-2021, Pulumi Corporation.
//
// Licensed under the Apache License, Version 2.0 (the "License");
// you may not use this file except in compliance with the License.
// You may obtain a copy of the License at
//
//     http://www.apache.org/licenses/LICENSE-2.0
//
// Unless required by applicable law or agreed to in writing, software
// distributed under the License is distributed on an "AS IS" BASIS,
// WITHOUT WARRANTIES OR CONDITIONS OF ANY KIND, either express or implied.
// See the License for the specific language governing permissions and
// limitations under the License.

package deploy

import (
	"errors"
	"fmt"
	"strings"

	"github.com/pulumi/pulumi/pkg/v3/resource/deploy/providers"
	"github.com/pulumi/pulumi/sdk/v3/go/common/diag"
	"github.com/pulumi/pulumi/sdk/v3/go/common/diag/colors"
	"github.com/pulumi/pulumi/sdk/v3/go/common/resource"
	"github.com/pulumi/pulumi/sdk/v3/go/common/resource/plugin"
	"github.com/pulumi/pulumi/sdk/v3/go/common/tokens"
	"github.com/pulumi/pulumi/sdk/v3/go/common/util/contract"
	"github.com/pulumi/pulumi/sdk/v3/go/common/util/logging"
)

// StepCompleteFunc is the type of functions returned from Step.Apply. These functions are to be called
// when the engine has fully retired a step.
type StepCompleteFunc func()

// Step is a specification for a deployment operation.
type Step interface {
	// Apply applies or previews this step. It returns the status of the resource after the step application,
	// a function to call to signal that this step has fully completed, and an error, if one occurred while applying
	// the step.
	//
	// The returned StepCompleteFunc, if not nil, must be called after committing the results of this step into
	// the state of the deployment.
	Apply(preview bool) (resource.Status, StepCompleteFunc, error) // applies or previews this step.

	Op() StepOp              // the operation performed by this step.
	URN() resource.URN       // the resource URN (for before and after).
	Type() tokens.Type       // the type affected by this step.
	Provider() string        // the provider reference for this step.
	Old() *resource.State    // the state of the resource before performing this step.
	New() *resource.State    // the state of the resource after performing this step.
	Res() *resource.State    // the latest state for the resource that is known (worst case, old).
	Logical() bool           // true if this step represents a logical operation in the program.
	Deployment() *Deployment // the owning deployment.
}

// SameStep is a mutating step that does nothing.
type SameStep struct {
	deployment *Deployment           // the current deployment.
	reg        RegisterResourceEvent // the registration intent to convey a URN back to.
	old        *resource.State       // the state of the resource before this step.
	new        *resource.State       // the state of the resource after this step.

	// If this is a same-step for a resource being created but which was not --target'ed by the user
	// (and thus was skipped).
	skippedCreate bool
}

var _ Step = (*SameStep)(nil)

func NewSameStep(deployment *Deployment, reg RegisterResourceEvent, old, new *resource.State) Step {
	contract.Assert(old != nil)
	contract.Assert(old.URN != "")
	contract.Assert(old.ID != "" || !old.Custom)
	contract.Assert(!old.Custom || old.Provider != "" || providers.IsProviderType(old.Type))
	contract.Assert(!old.Delete)
	contract.Assert(new != nil)
	contract.Assert(new.URN != "")
	contract.Assert(new.ID == "")
	contract.Assert(!new.Custom || new.Provider != "" || providers.IsProviderType(new.Type))
	contract.Assert(!new.Delete)
	return &SameStep{
		deployment: deployment,
		reg:        reg,
		old:        old,
		new:        new,
	}
}

// NewSkippedCreateStep produces a SameStep for a resource that was created but not targeted
// by the user (and thus was skipped). These act as no-op steps (hence 'same') since we are not
// actually creating the resource, but ensure that we complete resource-registration and convey the
// right information downstream. For example, we will not write these into the checkpoint file.
func NewSkippedCreateStep(deployment *Deployment, reg RegisterResourceEvent, new *resource.State) Step {
	contract.Assert(new != nil)
	contract.Assert(new.URN != "")
	contract.Assert(new.ID == "")
	contract.Assert(!new.Custom || new.Provider != "" || providers.IsProviderType(new.Type))
	contract.Assert(!new.Delete)

	// Make the old state here a direct copy of the new state
	old := *new
	return &SameStep{
		deployment:    deployment,
		reg:           reg,
		old:           &old,
		new:           new,
		skippedCreate: true,
	}
}

func (s *SameStep) Op() StepOp              { return OpSame }
func (s *SameStep) Deployment() *Deployment { return s.deployment }
func (s *SameStep) Type() tokens.Type       { return s.new.Type }
func (s *SameStep) Provider() string        { return s.new.Provider }
func (s *SameStep) URN() resource.URN       { return s.new.URN }
func (s *SameStep) Old() *resource.State    { return s.old }
func (s *SameStep) New() *resource.State    { return s.new }
func (s *SameStep) Res() *resource.State    { return s.new }
func (s *SameStep) Logical() bool           { return true }

func (s *SameStep) Apply(preview bool) (resource.Status, StepCompleteFunc, error) {
	// Retain the ID and outputs
	s.new.ID = s.old.ID
	s.new.Outputs = s.old.Outputs

	// If the resource is a provider, ensure that it is present in the registry under the appropriate URNs.
	if providers.IsProviderType(s.new.Type) {
		ref, err := providers.NewReference(s.new.URN, s.new.ID)
		if err != nil {
			return resource.StatusOK, nil,
				fmt.Errorf("bad provider reference '%v' for resource %v: %v", s.Provider(), s.URN(), err)
		}
		if s.Deployment() != nil {
			s.Deployment().SameProvider(ref)
		}
	}

	complete := func() { s.reg.Done(&RegisterResult{State: s.new}) }
	return resource.StatusOK, complete, nil
}

func (s *SameStep) IsSkippedCreate() bool {
	return s.skippedCreate
}

// CreateStep is a mutating step that creates an entirely new resource.
type CreateStep struct {
	deployment    *Deployment                    // the current deployment.
	reg           RegisterResourceEvent          // the registration intent to convey a URN back to.
	old           *resource.State                // the state of the existing resource (only for replacements).
	new           *resource.State                // the state of the resource after this step.
	keys          []resource.PropertyKey         // the keys causing replacement (only for replacements).
	diffs         []resource.PropertyKey         // the keys causing a diff (only for replacements).
	detailedDiff  map[string]plugin.PropertyDiff // the structured property diff (only for replacements).
	replacing     bool                           // true if this is a create due to a replacement.
	pendingDelete bool                           // true if this replacement should create a pending delete.
}

var _ Step = (*CreateStep)(nil)

func NewCreateStep(deployment *Deployment, reg RegisterResourceEvent, new *resource.State) Step {
	contract.Assert(reg != nil)
	contract.Assert(new != nil)
	contract.Assert(new.URN != "")
	contract.Assert(new.ID == "")
	contract.Assert(!new.Custom || new.Provider != "" || providers.IsProviderType(new.Type))
	contract.Assert(!new.Delete)
	contract.Assert(!new.External)
	return &CreateStep{
		deployment: deployment,
		reg:        reg,
		new:        new,
	}
}

func NewCreateReplacementStep(deployment *Deployment, reg RegisterResourceEvent, old, new *resource.State,
	keys, diffs []resource.PropertyKey, detailedDiff map[string]plugin.PropertyDiff, pendingDelete bool) Step {

	contract.Assert(reg != nil)
	contract.Assert(old != nil)
	contract.Assert(old.URN != "")
	contract.Assert(old.ID != "" || !old.Custom)
	contract.Assert(!old.Delete)
	contract.Assert(new != nil)
	contract.Assert(new.URN != "")
	contract.Assert(new.ID == "")
	contract.Assert(!new.Custom || new.Provider != "" || providers.IsProviderType(new.Type))
	contract.Assert(!new.Delete)
	contract.Assert(!new.External)
	return &CreateStep{
		deployment:    deployment,
		reg:           reg,
		old:           old,
		new:           new,
		keys:          keys,
		diffs:         diffs,
		detailedDiff:  detailedDiff,
		replacing:     true,
		pendingDelete: pendingDelete,
	}
}

func (s *CreateStep) Op() StepOp {
	if s.replacing {
		return OpCreateReplacement
	}
	return OpCreate
}
func (s *CreateStep) Deployment() *Deployment                      { return s.deployment }
func (s *CreateStep) Type() tokens.Type                            { return s.new.Type }
func (s *CreateStep) Provider() string                             { return s.new.Provider }
func (s *CreateStep) URN() resource.URN                            { return s.new.URN }
func (s *CreateStep) Old() *resource.State                         { return s.old }
func (s *CreateStep) New() *resource.State                         { return s.new }
func (s *CreateStep) Res() *resource.State                         { return s.new }
func (s *CreateStep) Keys() []resource.PropertyKey                 { return s.keys }
func (s *CreateStep) Diffs() []resource.PropertyKey                { return s.diffs }
func (s *CreateStep) DetailedDiff() map[string]plugin.PropertyDiff { return s.detailedDiff }
func (s *CreateStep) Logical() bool                                { return !s.replacing }

func (s *CreateStep) Apply(preview bool) (resource.Status, StepCompleteFunc, error) {
	var resourceError error
	resourceStatus := resource.StatusOK
	if s.new.Custom {
		// Invoke the Create RPC function for this provider:
		prov, err := getProvider(s)
		if err != nil {
			return resource.StatusOK, nil, err
		}

		id, outs, rst, err := prov.Create(s.URN(), s.new.Inputs, s.new.CustomTimeouts.Create, s.deployment.preview)
		if err != nil {
			if rst != resource.StatusPartialFailure {
				return rst, nil, err
			}

			resourceError = err
			resourceStatus = rst

			if initErr, isInitErr := err.(*plugin.InitError); isInitErr {
				s.new.InitErrors = initErr.Reasons
			}
		}

		if !preview && id == "" {
			return resourceStatus, nil, fmt.Errorf("provider did not return an ID from Create")
		}

		// Copy any of the default and output properties on the live object state.
		s.new.ID = id
		s.new.Outputs = outs
	}

	// Mark the old resource as pending deletion if necessary.
	if s.replacing && s.pendingDelete {
		s.old.Delete = true
	}

	complete := func() { s.reg.Done(&RegisterResult{State: s.new}) }
	if resourceError == nil {
		return resourceStatus, complete, nil
	}
	return resourceStatus, complete, resourceError
}

// DeleteStep is a mutating step that deletes an existing resource. If `old` is marked "External",
// DeleteStep is a no-op.
type DeleteStep struct {
	deployment *Deployment     // the current deployment.
	old        *resource.State // the state of the existing resource.
	replacing  bool            // true if part of a replacement.
}

var _ Step = (*DeleteStep)(nil)

func NewDeleteStep(deployment *Deployment, old *resource.State) Step {
	contract.Assert(old != nil)
	contract.Assert(old.URN != "")
	contract.Assert(old.ID != "" || !old.Custom)
	contract.Assert(!old.Custom || old.Provider != "" || providers.IsProviderType(old.Type))
	return &DeleteStep{
		deployment: deployment,
		old:        old,
	}
}

func NewDeleteReplacementStep(deployment *Deployment, old *resource.State, pendingReplace bool) Step {
	contract.Assert(old != nil)
	contract.Assert(old.URN != "")
	contract.Assert(old.ID != "" || !old.Custom)
	contract.Assert(!old.Custom || old.Provider != "" || providers.IsProviderType(old.Type))

	// There are two cases in which we create a delete-replacment step:
	//
	//   1. When creating the delete steps that occur due to a delete-before-replace
	//   2. When creating the delete step that occurs due to a delete-after-replace
	//
	// In the former case, the persistence layer may require that the resource remain in the
	// checkpoint file for purposes of checkpoint integrity. We communicate this case by means
	// of the `PendingReplacement` field on `resource.State`, which we set here.
	//
	// In the latter case, the resource must be deleted, but the deletion may not occur if an earlier step fails.
	// The engine requires that the fact that the old resource must be deleted is persisted in the checkpoint so
	// that it can issue a deletion of this resource on the next update to this stack.
	contract.Assert(pendingReplace != old.Delete)
	old.PendingReplacement = pendingReplace
	return &DeleteStep{
		deployment: deployment,
		old:        old,
		replacing:  true,
	}
}

func (s *DeleteStep) Op() StepOp {
	if s.old.External {
		if s.replacing {
			return OpDiscardReplaced
		}
		return OpReadDiscard
	}

	if s.replacing {
		return OpDeleteReplaced
	}
	return OpDelete
}
func (s *DeleteStep) Deployment() *Deployment { return s.deployment }
func (s *DeleteStep) Type() tokens.Type       { return s.old.Type }
func (s *DeleteStep) Provider() string        { return s.old.Provider }
func (s *DeleteStep) URN() resource.URN       { return s.old.URN }
func (s *DeleteStep) Old() *resource.State    { return s.old }
func (s *DeleteStep) New() *resource.State    { return nil }
func (s *DeleteStep) Res() *resource.State    { return s.old }
func (s *DeleteStep) Logical() bool           { return !s.replacing }

func (s *DeleteStep) Apply(preview bool) (resource.Status, StepCompleteFunc, error) {
<<<<<<< HEAD
	// Refuse to delete protected resources.
	if s.old.Protect || s.old.DeleteBehaviour == resource.DeleteBehaviourProtect {
=======
	// Refuse to delete protected resources (unless we're replacing them in
	// which case we will of checked protect elsewhere)
	if !s.replacing && s.old.Protect {
>>>>>>> d9df7a07
		return resource.StatusOK, nil, fmt.Errorf("unable to delete resource %q\n"+
			"as it is currently marked for protection. To unprotect the resource, "+
			"either remove the `protect` flag from the resource in your Pulumi "+
			"program and run `pulumi up` or use the command:\n"+
			"`pulumi state unprotect '%s'`", s.old.URN, s.old.URN)
	}

	// Deleting an External resource is a no-op, since Pulumi does not own the lifecycle.
	// Deleting a "drop on delete" is a no-op as the user has explicitly asked us to not delete the resource.
	if !preview && !s.old.External && (s.old.DeleteBehaviour != resource.DeleteBehaviourDrop) {
		if s.old.Custom {
			// Invoke the Delete RPC function for this provider:
			prov, err := getProvider(s)
			if err != nil {
				return resource.StatusOK, nil, err
			}

			if rst, err := prov.Delete(s.URN(), s.old.ID, s.old.Outputs, s.old.CustomTimeouts.Delete); err != nil {
				return rst, nil, err
			}
		}
	}

	return resource.StatusOK, func() {}, nil
}

type RemovePendingReplaceStep struct {
	deployment *Deployment     // the current deployment.
	old        *resource.State // the state of the existing resource.
}

func NewRemovePendingReplaceStep(deployment *Deployment, old *resource.State) Step {
	contract.Assert(old != nil)
	contract.Assert(old.PendingReplacement)
	return &RemovePendingReplaceStep{
		deployment: deployment,
		old:        old,
	}
}

func (s *RemovePendingReplaceStep) Op() StepOp {
	return OpRemovePendingReplace
}
func (s *RemovePendingReplaceStep) Deployment() *Deployment { return s.deployment }
func (s *RemovePendingReplaceStep) Type() tokens.Type       { return s.old.Type }
func (s *RemovePendingReplaceStep) Provider() string        { return s.old.Provider }
func (s *RemovePendingReplaceStep) URN() resource.URN       { return s.old.URN }
func (s *RemovePendingReplaceStep) Old() *resource.State    { return s.old }
func (s *RemovePendingReplaceStep) New() *resource.State    { return nil }
func (s *RemovePendingReplaceStep) Res() *resource.State    { return s.old }
func (s *RemovePendingReplaceStep) Logical() bool           { return false }

func (s *RemovePendingReplaceStep) Apply(preview bool) (resource.Status, StepCompleteFunc, error) {
	return resource.StatusOK, nil, nil
}

// UpdateStep is a mutating step that updates an existing resource's state.
type UpdateStep struct {
	deployment    *Deployment                    // the current deployment.
	reg           RegisterResourceEvent          // the registration intent to convey a URN back to.
	old           *resource.State                // the state of the existing resource.
	new           *resource.State                // the newly computed state of the resource after updating.
	stables       []resource.PropertyKey         // an optional list of properties that won't change during this update.
	diffs         []resource.PropertyKey         // the keys causing a diff.
	detailedDiff  map[string]plugin.PropertyDiff // the structured diff.
	ignoreChanges []string                       // a list of property paths to ignore when updating.
}

var _ Step = (*UpdateStep)(nil)

func NewUpdateStep(deployment *Deployment, reg RegisterResourceEvent, old, new *resource.State,
	stables, diffs []resource.PropertyKey, detailedDiff map[string]plugin.PropertyDiff,

	ignoreChanges []string) Step {
	contract.Assert(old != nil)
	contract.Assert(old.URN != "")
	contract.Assert(old.ID != "" || !old.Custom)
	contract.Assert(!old.Custom || old.Provider != "" || providers.IsProviderType(old.Type))
	contract.Assert(!old.Delete)
	contract.Assert(new != nil)
	contract.Assert(new.URN != "")
	contract.Assert(new.ID == "")
	contract.Assert(!new.Custom || new.Provider != "" || providers.IsProviderType(new.Type))
	contract.Assert(!new.Delete)
	contract.Assert(!new.External)
	contract.Assert(!old.External)
	return &UpdateStep{
		deployment:    deployment,
		reg:           reg,
		old:           old,
		new:           new,
		stables:       stables,
		diffs:         diffs,
		detailedDiff:  detailedDiff,
		ignoreChanges: ignoreChanges,
	}
}

func (s *UpdateStep) Op() StepOp                                   { return OpUpdate }
func (s *UpdateStep) Deployment() *Deployment                      { return s.deployment }
func (s *UpdateStep) Type() tokens.Type                            { return s.new.Type }
func (s *UpdateStep) Provider() string                             { return s.new.Provider }
func (s *UpdateStep) URN() resource.URN                            { return s.new.URN }
func (s *UpdateStep) Old() *resource.State                         { return s.old }
func (s *UpdateStep) New() *resource.State                         { return s.new }
func (s *UpdateStep) Res() *resource.State                         { return s.new }
func (s *UpdateStep) Logical() bool                                { return true }
func (s *UpdateStep) Diffs() []resource.PropertyKey                { return s.diffs }
func (s *UpdateStep) DetailedDiff() map[string]plugin.PropertyDiff { return s.detailedDiff }

func (s *UpdateStep) Apply(preview bool) (resource.Status, StepCompleteFunc, error) {
	// Always propagate the ID, even in previews and refreshes.
	s.new.ID = s.old.ID

	var resourceError error
	resourceStatus := resource.StatusOK
	if s.new.Custom {
		// Invoke the Update RPC function for this provider:
		prov, err := getProvider(s)
		if err != nil {
			return resource.StatusOK, nil, err
		}

		// Update to the combination of the old "all" state, but overwritten with new inputs.
		outs, rst, upderr := prov.Update(s.URN(), s.old.ID, s.old.Outputs, s.new.Inputs,
			s.new.CustomTimeouts.Update, s.ignoreChanges, s.deployment.preview)
		if upderr != nil {
			if rst != resource.StatusPartialFailure {
				return rst, nil, upderr
			}

			resourceError = upderr
			resourceStatus = rst

			if initErr, isInitErr := upderr.(*plugin.InitError); isInitErr {
				s.new.InitErrors = initErr.Reasons
			}
		}

		// Now copy any output state back in case the update triggered cascading updates to other properties.
		s.new.Outputs = outs
	}

	// Finally, mark this operation as complete.
	complete := func() { s.reg.Done(&RegisterResult{State: s.new}) }
	if resourceError == nil {
		return resourceStatus, complete, nil
	}
	return resourceStatus, complete, resourceError
}

// ReplaceStep is a logical step indicating a resource will be replaced.  This is comprised of three physical steps:
// a creation of the new resource, any number of intervening updates of dependents to the new resource, and then
// a deletion of the now-replaced old resource.  This logical step is primarily here for tools and visualization.
type ReplaceStep struct {
	deployment    *Deployment                    // the current deployment.
	old           *resource.State                // the state of the existing resource.
	new           *resource.State                // the new state snapshot.
	keys          []resource.PropertyKey         // the keys causing replacement.
	diffs         []resource.PropertyKey         // the keys causing a diff.
	detailedDiff  map[string]plugin.PropertyDiff // the structured property diff.
	pendingDelete bool                           // true if a pending deletion should happen.
}

var _ Step = (*ReplaceStep)(nil)

func NewReplaceStep(deployment *Deployment, old, new *resource.State, keys, diffs []resource.PropertyKey,
	detailedDiff map[string]plugin.PropertyDiff, pendingDelete bool) Step {

	contract.Assert(old != nil)
	contract.Assert(old.URN != "")
	contract.Assert(old.ID != "" || !old.Custom)
	contract.Assert(!old.Delete)
	contract.Assert(new != nil)
	contract.Assert(new.URN != "")
	// contract.Assert(new.ID == "")
	contract.Assert(!new.Delete)
	return &ReplaceStep{
		deployment:    deployment,
		old:           old,
		new:           new,
		keys:          keys,
		diffs:         diffs,
		detailedDiff:  detailedDiff,
		pendingDelete: pendingDelete,
	}
}

func (s *ReplaceStep) Op() StepOp                                   { return OpReplace }
func (s *ReplaceStep) Deployment() *Deployment                      { return s.deployment }
func (s *ReplaceStep) Type() tokens.Type                            { return s.new.Type }
func (s *ReplaceStep) Provider() string                             { return s.new.Provider }
func (s *ReplaceStep) URN() resource.URN                            { return s.new.URN }
func (s *ReplaceStep) Old() *resource.State                         { return s.old }
func (s *ReplaceStep) New() *resource.State                         { return s.new }
func (s *ReplaceStep) Res() *resource.State                         { return s.new }
func (s *ReplaceStep) Keys() []resource.PropertyKey                 { return s.keys }
func (s *ReplaceStep) Diffs() []resource.PropertyKey                { return s.diffs }
func (s *ReplaceStep) DetailedDiff() map[string]plugin.PropertyDiff { return s.detailedDiff }
func (s *ReplaceStep) Logical() bool                                { return true }

func (s *ReplaceStep) Apply(preview bool) (resource.Status, StepCompleteFunc, error) {
	// If this is a pending delete, we should have marked the old resource for deletion in the CreateReplacement step.
	contract.Assert(!s.pendingDelete || s.old.Delete)
	return resource.StatusOK, func() {}, nil
}

// ReadStep is a step indicating that an existing resources will be "read" and projected into the Pulumi object
// model. Resources that are read are marked with the "External" bit which indicates to the engine that it does
// not own this resource's lifeycle.
//
// A resource with a given URN can transition freely between an "external" state and a non-external state. If
// a URN that was previously marked "External" (i.e. was the target of a ReadStep in a previous deployment) is the
// target of a RegisterResource in the next deployment, a CreateReplacement step will be issued to indicate the
// transition from external to owned. If a URN that was previously not marked "External" is the target of a
// ReadResource in the next deployment, a ReadReplacement step will be issued to indicate the transition from owned to
// external.
type ReadStep struct {
	deployment *Deployment       // the deployment that produced this read
	event      ReadResourceEvent // the event that should be signaled upon completion
	old        *resource.State   // the old resource state, if one exists for this urn
	new        *resource.State   // the new resource state, to be used to query the provider
	replacing  bool              // whether or not the new resource is replacing the old resource
}

// NewReadStep creates a new Read step.
func NewReadStep(deployment *Deployment, event ReadResourceEvent, old, new *resource.State) Step {
	contract.Assert(new != nil)
	contract.Assertf(new.External, "target of Read step must be marked External")
	contract.Assertf(new.Custom, "target of Read step must be Custom")

	// If Old was given, it's either an external resource or its ID is equal to the
	// ID that we are preparing to read.
	if old != nil {
		contract.Assert(old.ID == new.ID || old.External)
	}

	return &ReadStep{
		deployment: deployment,
		event:      event,
		old:        old,
		new:        new,
		replacing:  false,
	}
}

// NewReadReplacementStep creates a new Read step with the `replacing` flag set. When executed,
// it will pend deletion of the "old" resource, which must not be an external resource.
func NewReadReplacementStep(deployment *Deployment, event ReadResourceEvent, old, new *resource.State) Step {
	contract.Assert(new != nil)
	contract.Assertf(new.External, "target of ReadReplacement step must be marked External")
	contract.Assertf(new.Custom, "target of ReadReplacement step must be Custom")
	contract.Assert(old != nil)
	contract.Assertf(!old.External, "old target of ReadReplacement step must not be External")
	return &ReadStep{
		deployment: deployment,
		event:      event,
		old:        old,
		new:        new,
		replacing:  true,
	}
}

func (s *ReadStep) Op() StepOp {
	if s.replacing {
		return OpReadReplacement
	}

	return OpRead
}

func (s *ReadStep) Deployment() *Deployment { return s.deployment }
func (s *ReadStep) Type() tokens.Type       { return s.new.Type }
func (s *ReadStep) Provider() string        { return s.new.Provider }
func (s *ReadStep) URN() resource.URN       { return s.new.URN }
func (s *ReadStep) Old() *resource.State    { return s.old }
func (s *ReadStep) New() *resource.State    { return s.new }
func (s *ReadStep) Res() *resource.State    { return s.new }
func (s *ReadStep) Logical() bool           { return !s.replacing }

func (s *ReadStep) Apply(preview bool) (resource.Status, StepCompleteFunc, error) {
	urn := s.new.URN
	id := s.new.ID

	var resourceError error
	resourceStatus := resource.StatusOK
	// Unlike most steps, Read steps run during previews. The only time
	// we can't run is if the ID we are given is unknown.
	if id == plugin.UnknownStringValue {
		s.new.Outputs = resource.PropertyMap{}
	} else {
		prov, err := getProvider(s)
		if err != nil {
			return resource.StatusOK, nil, err
		}

		result, rst, err := prov.Read(urn, id, nil, s.new.Inputs)
		if err != nil {
			if rst != resource.StatusPartialFailure {
				return rst, nil, err
			}

			resourceError = err
			resourceStatus = rst

			if initErr, isInitErr := err.(*plugin.InitError); isInitErr {
				s.new.InitErrors = initErr.Reasons
			}
		}

		// If there is no such resource, return an error indicating as such.
		if result.Outputs == nil {
			return resource.StatusOK, nil, fmt.Errorf("resource '%s' does not exist", id)
		}
		s.new.Outputs = result.Outputs

		if result.ID != "" {
			s.new.ID = result.ID
		}
	}

	// If we were asked to replace an existing, non-External resource, pend the
	// deletion here.
	if s.replacing {
		s.old.Delete = true
	}

	complete := func() { s.event.Done(&ReadResult{State: s.new}) }
	if resourceError == nil {
		return resourceStatus, complete, nil
	}
	return resourceStatus, complete, resourceError
}

// RefreshStep is a step used to track the progress of a refresh operation. A refresh operation updates the an existing
// resource by reading its current state from its provider plugin. These steps are not issued by the step generator;
// instead, they are issued by the deployment executor as the optional first step in deployment execution.
type RefreshStep struct {
	deployment *Deployment     // the deployment that produced this refresh
	old        *resource.State // the old resource state, if one exists for this urn
	new        *resource.State // the new resource state, to be used to query the provider
	done       chan<- bool     // the channel to use to signal completion, if any
}

// NewRefreshStep creates a new Refresh step.
func NewRefreshStep(deployment *Deployment, old *resource.State, done chan<- bool) Step {
	contract.Assert(old != nil)

	// NOTE: we set the new state to the old state by default so that we don't interpret step failures as deletes.
	return &RefreshStep{
		deployment: deployment,
		old:        old,
		new:        old,
		done:       done,
	}
}

func (s *RefreshStep) Op() StepOp              { return OpRefresh }
func (s *RefreshStep) Deployment() *Deployment { return s.deployment }
func (s *RefreshStep) Type() tokens.Type       { return s.old.Type }
func (s *RefreshStep) Provider() string        { return s.old.Provider }
func (s *RefreshStep) URN() resource.URN       { return s.old.URN }
func (s *RefreshStep) Old() *resource.State    { return s.old }
func (s *RefreshStep) New() *resource.State    { return s.new }
func (s *RefreshStep) Res() *resource.State    { return s.old }
func (s *RefreshStep) Logical() bool           { return false }

// ResultOp returns the operation that corresponds to the change to this resource after reading its current state, if
// any.
func (s *RefreshStep) ResultOp() StepOp {
	if s.new == nil {
		return OpDelete
	}
	if s.new == s.old || s.old.Outputs.Diff(s.new.Outputs) == nil {
		return OpSame
	}
	return OpUpdate
}

func (s *RefreshStep) Apply(preview bool) (resource.Status, StepCompleteFunc, error) {
	var complete func()
	if s.done != nil {
		complete = func() { close(s.done) }
	}

	resourceID := s.old.ID

	// Component, provider, and pending-replace resources never change with a refresh; just return the current state.
	if !s.old.Custom || providers.IsProviderType(s.old.Type) || s.old.PendingReplacement {
		return resource.StatusOK, complete, nil
	}

	// For a custom resource, fetch the resource's provider and read the resource's current state.
	prov, err := getProvider(s)
	if err != nil {
		return resource.StatusOK, nil, err
	}

	var initErrors []string
	refreshed, rst, err := prov.Read(s.old.URN, resourceID, s.old.Inputs, s.old.Outputs)
	if err != nil {
		if rst != resource.StatusPartialFailure {
			return rst, nil, err
		}
		if initErr, isInitErr := err.(*plugin.InitError); isInitErr {
			initErrors = initErr.Reasons

			// Partial failure SHOULD NOT cause refresh to fail. Instead:
			//
			// 1. Warn instead that during refresh we noticed the resource has become unhealthy.
			// 2. Make sure the initialization errors are persisted in the state, so that the next
			//    `pulumi up` will surface them to the user.
			err = nil
			msg := fmt.Sprintf("Refreshed resource is in an unhealthy state:\n* %s", strings.Join(initErrors, "\n* "))
			s.Deployment().Diag().Warningf(diag.RawMessage(s.URN(), msg))
		}
	}
	outputs := refreshed.Outputs

	// If the provider specified new inputs for this resource, pick them up now. Otherwise, retain the current inputs.
	inputs := s.old.Inputs
	if refreshed.Inputs != nil {
		inputs = refreshed.Inputs
	}

	if outputs != nil {
		// There is a chance that the ID has changed. We want to allow this change to happen
		// it will have changed already in the outputs, but we need to persist this change
		// at a state level because the Id
		if refreshed.ID != "" && refreshed.ID != resourceID {
			logging.V(7).Infof("Refreshing ID; oldId=%s, newId=%s", resourceID, refreshed.ID)
			resourceID = refreshed.ID
		}

		s.new = resource.NewState(s.old.Type, s.old.URN, s.old.Custom, s.old.Delete, resourceID, inputs, outputs,
			s.old.Parent, s.old.Protect, s.old.External, s.old.Dependencies, initErrors, s.old.Provider,
			s.old.PropertyDependencies, s.old.PendingReplacement, s.old.AdditionalSecretOutputs, s.old.Aliases,
			&s.old.CustomTimeouts, s.old.ImportID, s.old.SequenceNumber, s.old.DeleteBehaviour)
	} else {
		s.new = nil
	}

	return rst, complete, err
}

type ImportStep struct {
	deployment    *Deployment                    // the current deployment.
	reg           RegisterResourceEvent          // the registration intent to convey a URN back to.
	original      *resource.State                // the original resource, if this is an import-replace.
	old           *resource.State                // the state of the resource fetched from the provider.
	new           *resource.State                // the newly computed state of the resource after importing.
	replacing     bool                           // true if we are replacing a Pulumi-managed resource.
	planned       bool                           // true if this import is from an import deployment.
	diffs         []resource.PropertyKey         // any keys that differed between the user's program and the actual state.
	detailedDiff  map[string]plugin.PropertyDiff // the structured property diff.
	ignoreChanges []string                       // a list of property paths to ignore when updating.
}

func NewImportStep(deployment *Deployment, reg RegisterResourceEvent, new *resource.State,
	ignoreChanges []string) Step {

	contract.Assert(new != nil)
	contract.Assert(new.URN != "")
	contract.Assert(new.ID != "")
	contract.Assert(new.Custom)
	contract.Assert(!new.Delete)
	contract.Assert(!new.External)

	return &ImportStep{
		deployment:    deployment,
		reg:           reg,
		new:           new,
		ignoreChanges: ignoreChanges,
	}
}

func NewImportReplacementStep(deployment *Deployment, reg RegisterResourceEvent, original, new *resource.State,
	ignoreChanges []string) Step {

	contract.Assert(original != nil)
	contract.Assert(new != nil)
	contract.Assert(new.URN != "")
	contract.Assert(new.ID != "")
	contract.Assert(new.Custom)
	contract.Assert(!new.Delete)
	contract.Assert(!new.External)

	return &ImportStep{
		deployment:    deployment,
		reg:           reg,
		original:      original,
		new:           new,
		replacing:     true,
		ignoreChanges: ignoreChanges,
	}
}

func newImportDeploymentStep(deployment *Deployment, new *resource.State) Step {
	contract.Assert(new != nil)
	contract.Assert(new.URN != "")
	contract.Assert(new.ID != "")
	contract.Assert(new.Custom)
	contract.Assert(!new.Delete)
	contract.Assert(!new.External)

	return &ImportStep{
		deployment: deployment,
		reg:        noopEvent(0),
		new:        new,
		planned:    true,
	}
}

func (s *ImportStep) Op() StepOp {
	if s.replacing {
		return OpImportReplacement
	}
	return OpImport
}

func (s *ImportStep) Deployment() *Deployment                      { return s.deployment }
func (s *ImportStep) Type() tokens.Type                            { return s.new.Type }
func (s *ImportStep) Provider() string                             { return s.new.Provider }
func (s *ImportStep) URN() resource.URN                            { return s.new.URN }
func (s *ImportStep) Old() *resource.State                         { return s.old }
func (s *ImportStep) New() *resource.State                         { return s.new }
func (s *ImportStep) Res() *resource.State                         { return s.new }
func (s *ImportStep) Logical() bool                                { return !s.replacing }
func (s *ImportStep) Diffs() []resource.PropertyKey                { return s.diffs }
func (s *ImportStep) DetailedDiff() map[string]plugin.PropertyDiff { return s.detailedDiff }

func (s *ImportStep) Apply(preview bool) (resource.Status, StepCompleteFunc, error) {
	complete := func() { s.reg.Done(&RegisterResult{State: s.new}) }

	// If this is a planned import, ensure that the resource does not exist in the old state file.
	if s.planned {
		if _, ok := s.deployment.olds[s.new.URN]; ok {
			return resource.StatusOK, nil, fmt.Errorf("resource '%v' already exists", s.new.URN)
		}
		if s.new.Parent.Type() != resource.RootStackType {
			if _, ok := s.deployment.olds[s.new.Parent]; !ok {
				return resource.StatusOK, nil, fmt.Errorf("unknown parent '%v' for resource '%v'",
					s.new.Parent, s.new.URN)
			}
		}
	}

	// Read the current state of the resource to import. If the provider does not hand us back any inputs for the
	// resource, it probably needs to be updated. If the resource does not exist at all, fail the import.
	prov, err := getProvider(s)
	if err != nil {
		return resource.StatusOK, nil, err
	}
	read, rst, err := prov.Read(s.new.URN, s.new.ID, nil, nil)
	if err != nil {
		if initErr, isInitErr := err.(*plugin.InitError); isInitErr {
			s.new.InitErrors = initErr.Reasons
		} else {
			return rst, nil, err
		}
	}
	if read.Outputs == nil {
		return rst, nil, fmt.Errorf("resource '%v' does not exist", s.new.ID)
	}
	if read.Inputs == nil {
		return resource.StatusOK, nil,
			fmt.Errorf("provider does not support importing resources; please try updating the '%v' plugin",
				s.new.URN.Type().Package())
	}
	if read.ID != "" {
		s.new.ID = read.ID
	}
	s.new.Outputs = read.Outputs

	// Magic up an old state so the frontend can display a proper diff. This state is the output of the just-executed
	// `Read` combined with the resource identity and metadata from the desired state. This ensures that the only
	// differences between the old and new states are between the inputs and outputs.
	s.old = resource.NewState(s.new.Type, s.new.URN, s.new.Custom, false, s.new.ID, read.Inputs, read.Outputs,
		s.new.Parent, s.new.Protect, false, s.new.Dependencies, s.new.InitErrors, s.new.Provider,
		s.new.PropertyDependencies, false, nil, nil, &s.new.CustomTimeouts, s.new.ImportID, s.new.SequenceNumber, s.new.DeleteBehaviour)

	// If this step came from an import deployment, we need to fetch any required inputs from the state.
	if s.planned {
		contract.Assert(len(s.new.Inputs) == 0)

		pkg, err := s.deployment.schemaLoader.LoadPackage(string(s.new.Type.Package()), nil)
		if err != nil {
			return resource.StatusOK, nil, fmt.Errorf("failed to fetch provider schema: %w", err)
		}

		r, ok := pkg.GetResource(string(s.new.Type))
		if !ok {
			return resource.StatusOK, nil, fmt.Errorf("unknown resource type '%v'", s.new.Type)
		}

		// Get the import object and see if it had properties set
		var inputProperties []string
		for _, imp := range s.deployment.imports {
			if imp.ID == s.old.ID {
				inputProperties = imp.Properties
				break
			}
		}

		if len(inputProperties) == 0 {
			logging.V(9).Infof("Importing %v with required properties", s.URN())

			for _, p := range r.InputProperties {
				if p.IsRequired() {
					k := resource.PropertyKey(p.Name)
					s.new.Inputs[k] = s.old.Inputs[k]
				}
			}
		} else {
			logging.V(9).Infof("Importing %v with supplied properties: %v", s.URN(), inputProperties)

			for _, p := range inputProperties {
				k := resource.PropertyKey(p)
				if value, has := s.old.Inputs[k]; has {
					s.new.Inputs[k] = value
				}
			}
		}
	} else {
		// Set inputs back to their old values (if any) for any "ignored" properties
		processedInputs, res := processIgnoreChanges(s.new.Inputs, s.old.Inputs, s.ignoreChanges)
		if res != nil {
			return resource.StatusOK, nil, res.Error()
		}
		s.new.Inputs = processedInputs
	}

	// Check the inputs using the provider inputs for defaults.
	inputs, failures, err := prov.Check(s.new.URN, s.old.Inputs, s.new.Inputs, preview, s.new.SequenceNumber)
	if err != nil {
		return rst, nil, err
	}
	if issueCheckErrors(s.deployment, s.new, s.new.URN, failures) {
		return rst, nil, errors.New("one or more inputs failed to validate")
	}
	s.new.Inputs = inputs

	// Diff the user inputs against the provider inputs. If there are any differences, fail the import unless this step
	// is from an import deployment.
	diff, err := diffResource(s.new.URN, s.new.ID, s.old.Inputs, s.old.Outputs, s.new.Inputs, prov, preview,
		s.ignoreChanges)
	if err != nil {
		return rst, nil, err
	}

	if !s.planned {
		s.diffs, s.detailedDiff = diff.ChangedKeys, diff.DetailedDiff

		if diff.Changes != plugin.DiffNone {
			const message = "inputs to import do not match the existing resource"

			if preview {
				s.deployment.ctx.Diag.Warningf(diag.StreamMessage(s.new.URN,
					message+"; importing this resource will fail", 0))
			} else {
				err = errors.New(message)
			}
		}

		// If we were asked to replace an existing, non-External resource, pend the deletion here.
		if err == nil && s.replacing {
			s.original.Delete = true
		}
	} else {
		s.diffs, s.detailedDiff = []resource.PropertyKey{}, map[string]plugin.PropertyDiff{}

		// If there were diffs between the inputs supplied by the import and the actual state of the resource, copy
		// the differing properties from the actual inputs/state. This is only possible if the provider returned a
		// detailed diff. If no detailed diff was returned, take the actual inputs wholesale.
		if diff.Changes != plugin.DiffNone {
			if diff.DetailedDiff == nil {
				s.new.Inputs = s.old.Inputs
			} else {
				for path, pdiff := range diff.DetailedDiff {
					elements, err := resource.ParsePropertyPath(path)
					if err != nil {
						continue
					}

					source := s.old.Outputs
					if pdiff.InputDiff {
						source = s.old.Inputs
					}

					if old, ok := elements.Get(resource.NewObjectProperty(source)); ok {
						// Ignore failure here.
						elements.Add(resource.NewObjectProperty(s.new.Inputs), old)
					}
				}
			}
		}
	}

	return rst, complete, err
}

// StepOp represents the kind of operation performed by a step.  It evaluates to its string label.
type StepOp string

const (
	OpSame                 StepOp = "same"                   // nothing to do.
	OpCreate               StepOp = "create"                 // creating a new resource.
	OpUpdate               StepOp = "update"                 // updating an existing resource.
	OpDelete               StepOp = "delete"                 // deleting an existing resource.
	OpReplace              StepOp = "replace"                // replacing a resource with a new one.
	OpCreateReplacement    StepOp = "create-replacement"     // creating a new resource for a replacement.
	OpDeleteReplaced       StepOp = "delete-replaced"        // deleting an existing resource after replacement.
	OpRead                 StepOp = "read"                   // reading an existing resource.
	OpReadReplacement      StepOp = "read-replacement"       // reading an existing resource for a replacement.
	OpRefresh              StepOp = "refresh"                // refreshing an existing resource.
	OpReadDiscard          StepOp = "discard"                // removing a resource that was read.
	OpDiscardReplaced      StepOp = "discard-replaced"       // discarding a read resource that was replaced.
	OpRemovePendingReplace StepOp = "remove-pending-replace" // removing a pending replace resource.
	OpImport               StepOp = "import"                 // import an existing resource.
	OpImportReplacement    StepOp = "import-replacement"     // replace an existing resource with an imported resource.
)

// StepOps contains the full set of step operation types.
var StepOps = []StepOp{
	OpSame,
	OpCreate,
	OpUpdate,
	OpDelete,
	OpReplace,
	OpCreateReplacement,
	OpDeleteReplaced,
	OpRead,
	OpReadReplacement,
	OpRefresh,
	OpReadDiscard,
	OpDiscardReplaced,
	OpRemovePendingReplace,
	OpImport,
	OpImportReplacement,
}

// Color returns a suggested color for lines of this op type.
func (op StepOp) Color() string {
	switch op {
	case OpSame:
		return colors.SpecUnimportant
	case OpCreate, OpImport:
		return colors.SpecCreate
	case OpDelete:
		return colors.SpecDelete
	case OpUpdate:
		return colors.SpecUpdate
	case OpReplace:
		return colors.SpecReplace
	case OpCreateReplacement:
		return colors.SpecCreateReplacement
	case OpDeleteReplaced:
		return colors.SpecDeleteReplaced
	case OpRead:
		return colors.SpecRead
	case OpReadReplacement, OpImportReplacement:
		return colors.SpecReplace
	case OpRefresh:
		return colors.SpecUpdate
	case OpReadDiscard, OpDiscardReplaced:
		return colors.SpecDelete
	default:
		contract.Failf("Unrecognized resource step op: '%v'", op)
		return ""
	}
}

// ColorProgress returns a suggested coloring for lines of this of type which
// are progressing.
func (op StepOp) ColorProgress() string {
	return colors.Bold + op.Color()
}

// Prefix returns a suggested prefix for lines of this op type.
func (op StepOp) Prefix(done bool) string {
	var color string
	if done {
		color = op.Color()
	} else {
		color = op.ColorProgress()
	}
	return color + op.RawPrefix()
}

// RawPrefix returns the uncolorized prefix text.
func (op StepOp) RawPrefix() string {
	switch op {
	case OpSame:
		return "  "
	case OpCreate:
		return "+ "
	case OpDelete:
		return "- "
	case OpUpdate:
		return "~ "
	case OpReplace:
		return "+-"
	case OpCreateReplacement:
		return "++"
	case OpDeleteReplaced:
		return "--"
	case OpRead:
		return "> "
	case OpReadReplacement:
		return ">>"
	case OpRefresh:
		return "~ "
	case OpReadDiscard:
		return "< "
	case OpDiscardReplaced:
		return "<<"
	case OpImport:
		return "= "
	case OpImportReplacement:
		return "=>"
	default:
		contract.Failf("Unrecognized resource step op: %v", op)
		return ""
	}
}

func (op StepOp) PastTense() string {
	switch op {
	case OpSame, OpCreate, OpDelete, OpReplace, OpCreateReplacement, OpDeleteReplaced, OpUpdate, OpReadReplacement:
		return string(op) + "d"
	case OpRefresh:
		return "refreshed"
	case OpRead:
		return "read"
	case OpReadDiscard, OpDiscardReplaced:
		return "discarded"
	case OpImport, OpImportReplacement:
		return "imported"
	default:
		contract.Failf("Unexpected resource step op: %v", op)
		return ""
	}
}

// Suffix returns a suggested suffix for lines of this op type.
func (op StepOp) Suffix() string {
	switch op {
	case OpCreateReplacement, OpUpdate, OpReplace, OpReadReplacement, OpRefresh, OpImportReplacement:
		return colors.Reset // updates and replacements colorize individual lines; get has none
	}
	return ""
}

// ConstrainedTo returns true if this operation is no more impactful than the constraint.
func (op StepOp) ConstrainedTo(constraint StepOp) bool {
	var allowed []StepOp
	switch constraint {
	case OpSame, OpDelete, OpRead, OpReadReplacement, OpRefresh, OpReadDiscard, OpDiscardReplaced,
		OpRemovePendingReplace, OpImport, OpImportReplacement:
		allowed = []StepOp{constraint}
	case OpCreate:
		allowed = []StepOp{OpSame, OpCreate}
	case OpUpdate:
		allowed = []StepOp{OpSame, OpUpdate}
	case OpReplace, OpCreateReplacement, OpDeleteReplaced:
		allowed = []StepOp{OpSame, OpUpdate, constraint}
	}
	for _, candidate := range allowed {
		if candidate == op {
			return true
		}
	}
	return false
}

// getProvider fetches the provider for the given step.
func getProvider(s Step) (plugin.Provider, error) {
	if providers.IsProviderType(s.Type()) {
		return s.Deployment().providers, nil
	}
	ref, err := providers.ParseReference(s.Provider())
	if err != nil {
		return nil, fmt.Errorf("bad provider reference '%v' for resource %v: %v", s.Provider(), s.URN(), err)
	}
	if providers.IsDenyDefaultsProvider(ref) {
		pkg := providers.GetDeniedDefaultProviderPkg(ref)
		msg := diag.GetDefaultProviderDenied(s.URN()).Message
		return nil, fmt.Errorf(msg, pkg, s.URN())
	}
	provider, ok := s.Deployment().GetProvider(ref)
	if !ok {
		return nil, fmt.Errorf("unknown provider '%v' for resource %v", s.Provider(), s.URN())
	}
	return provider, nil
}<|MERGE_RESOLUTION|>--- conflicted
+++ resolved
@@ -335,14 +335,9 @@
 func (s *DeleteStep) Logical() bool           { return !s.replacing }
 
 func (s *DeleteStep) Apply(preview bool) (resource.Status, StepCompleteFunc, error) {
-<<<<<<< HEAD
-	// Refuse to delete protected resources.
-	if s.old.Protect || s.old.DeleteBehaviour == resource.DeleteBehaviourProtect {
-=======
 	// Refuse to delete protected resources (unless we're replacing them in
 	// which case we will of checked protect elsewhere)
-	if !s.replacing && s.old.Protect {
->>>>>>> d9df7a07
+	if !s.replacing && (s.old.Protect || s.old.DeleteBehaviour == resource.DeleteBehaviourProtect) {
 		return resource.StatusOK, nil, fmt.Errorf("unable to delete resource %q\n"+
 			"as it is currently marked for protection. To unprotect the resource, "+
 			"either remove the `protect` flag from the resource in your Pulumi "+
