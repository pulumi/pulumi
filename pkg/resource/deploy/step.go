--- conflicted
+++ resolved
@@ -289,18 +289,11 @@
 // DeleteStep is a mutating step that deletes an existing resource. If `old` is marked "External",
 // DeleteStep is a no-op.
 type DeleteStep struct {
-<<<<<<< HEAD
-	deployment     *Deployment     // the current deployment.
-	old            *resource.State // the state of the existing resource.
-	replacing      bool            // true if part of a replacement.
-	otherDeletions *sync.Map       // other resources that are planned to delete
-=======
 	deployment     *Deployment           // the current deployment.
 	old            *resource.State       // the state of the existing resource.
 	replacing      bool                  // true if part of a replacement.
-	otherDeletions map[resource.URN]bool // other resources that are planned to delete
+	otherDeletions *sync.Map       // other resources that are planned to delete
 	provider       plugin.Provider       // the optional provider to use.
->>>>>>> 89cd536c
 }
 
 var _ Step = (*DeleteStep)(nil)
