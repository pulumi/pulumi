// Copyright 2016-2023, Pulumi Corporation.
//
// Licensed under the Apache License, Version 2.0 (the "License");
// you may not use this file except in compliance with the License.
// You may obtain a copy of the License at
//
//     http://www.apache.org/licenses/LICENSE-2.0
//
// Unless required by applicable law or agreed to in writing, software
// distributed under the License is distributed on an "AS IS" BASIS,
// WITHOUT WARRANTIES OR CONDITIONS OF ANY KIND, either express or implied.
// See the License for the specific language governing permissions and
// limitations under the License.

package deploy

import (
	"context"
	"errors"
	"fmt"
	"strings"
	"time"

	"github.com/pulumi/pulumi/pkg/v3/display"
	"github.com/pulumi/pulumi/pkg/v3/resource/deploy/providers"
	"github.com/pulumi/pulumi/sdk/v3/go/common/diag"
	"github.com/pulumi/pulumi/sdk/v3/go/common/diag/colors"
	"github.com/pulumi/pulumi/sdk/v3/go/common/promise"
	"github.com/pulumi/pulumi/sdk/v3/go/common/resource"
	"github.com/pulumi/pulumi/sdk/v3/go/common/resource/plugin"
	"github.com/pulumi/pulumi/sdk/v3/go/common/tokens"
	"github.com/pulumi/pulumi/sdk/v3/go/common/util/contract"
	"github.com/pulumi/pulumi/sdk/v3/go/common/util/logging"
)

// StepCompleteFunc is the type of functions returned from Step.Apply. These
// functions are to be called when the engine has fully retired a step. You
// _should not_ modify the resource state in these functions -- doing so will
// race with the snapshot writing code.
type StepCompleteFunc func() error

// Step is a specification for a deployment operation.
type Step interface {
	// Apply applies this step. It returns the status of the resource after the
	// step application, a function to call to signal that this step has fully
	// completed, and an error, if one occurred while applying the step.
	//
	// The returned StepCompleteFunc, if not nil, must be called after committing
	// the results of this step into the state of the deployment.
	Apply() (resource.Status, StepCompleteFunc, error)

	// the operation performed by this step.
	Op() display.StepOp
	// the resource URN (for before and after).
	URN() resource.URN
	// the type of the resource affected by this step.
	Type() tokens.Type
	// the provider reference for the resource affected by this step.
	Provider() string
	// the state of the resource before performing this step.
	Old() *resource.State
	// the state of the resource after performing this step.
	New() *resource.State
	// the latest state for the resource that is known (worst case, old).
	Res() *resource.State
	// true if this step represents a logical operation in the program.
	Logical() bool
	// the deployment to which this step belongs.
	Deployment() *Deployment

	// Calling Fail will mark the step as failed.
	Fail()
	// Calling Skip will mark the step as skipped.
	Skip()
}

// SameStep is a mutating step that does nothing.
type SameStep struct {
	deployment *Deployment           // the current deployment.
	reg        RegisterResourceEvent // the registration intent to convey a URN back to.
	old        *resource.State       // the state of the resource before this step.
	new        *resource.State       // the state of the resource after this step.

	// If this is a same-step for a resource being created but which was not --target'ed by the user
	// (and thus was skipped).
	skippedCreate bool
}

var _ Step = (*SameStep)(nil)

func NewSameStep(deployment *Deployment, reg RegisterResourceEvent, old, new *resource.State) Step {
	contract.Requiref(old != new, "old and new", "must not be the same")

	contract.Requiref(old != nil, "old", "must not be nil")
	contract.Requiref(old.URN != "", "old", "must have a URN")
	contract.Requiref(old.ID != "" || !old.Custom, "old", "must have an ID if it is custom")
	contract.Requiref(!old.Custom || old.Provider != "" || providers.IsProviderType(old.Type),
		"old", "must have or be a provider if it is a custom resource")
	contract.Requiref(!old.Delete, "old", "must not be marked for deletion")

	contract.Requiref(new != nil, "new", "must not be nil")
	contract.Requiref(new.URN != "", "new", "must have a URN")
	contract.Requiref(new.ID == "", "new", "must not have an ID")
	contract.Requiref(!new.Custom || new.Provider != "" || providers.IsProviderType(new.Type),
		"new", "must have or be a provider if it is a custom resource")
	contract.Requiref(!new.Delete, "new", "must not be marked for deletion")

	return &SameStep{
		deployment: deployment,
		reg:        reg,
		old:        old,
		new:        new,
	}
}

// NewSkippedCreateStep produces a SameStep for a resource that was created but not targeted
// by the user (and thus was skipped). These act as no-op steps (hence 'same') since we are not
// actually creating the resource, but ensure that we complete resource-registration and convey the
// right information downstream. For example, we will not write these into the checkpoint file.
func NewSkippedCreateStep(deployment *Deployment, reg RegisterResourceEvent, new *resource.State) Step {
	contract.Requiref(new != nil, "new", "must not be nil")
	contract.Requiref(new.URN != "", "new", "must have a URN")
	contract.Requiref(new.ID == "", "new", "must not have an ID")
	contract.Requiref(!new.Custom || new.Provider != "" || providers.IsProviderType(new.Type),
		"new", "must have or be a provider if it is a custom resource")
	contract.Requiref(!new.Delete, "new", "must not be marked for deletion")

	contract.Requiref(new.ViewOf == "", "new", "must not be a view")

	// If we don't have an old state make the old state here a direct copy of the new state
	old := new.Copy()
	return &SameStep{
		deployment:    deployment,
		reg:           reg,
		old:           old,
		new:           new,
		skippedCreate: true,
	}
}

func (s *SameStep) Op() display.StepOp      { return OpSame }
func (s *SameStep) Deployment() *Deployment { return s.deployment }
func (s *SameStep) Type() tokens.Type       { return s.new.Type }
func (s *SameStep) Provider() string        { return s.new.Provider }
func (s *SameStep) URN() resource.URN       { return s.new.URN }
func (s *SameStep) Old() *resource.State    { return s.old }
func (s *SameStep) New() *resource.State    { return s.new }
func (s *SameStep) Res() *resource.State    { return s.new }
func (s *SameStep) Logical() bool           { return true }

func (s *SameStep) Apply() (resource.Status, StepCompleteFunc, error) {
	s.new.Lock.Lock()
	defer s.new.Lock.Unlock()

	// Retain the ID and outputs
	s.new.ID = s.old.ID
	s.new.Outputs = s.old.Outputs

	// If the resource is a provider, ensure that it is present in the registry under the appropriate URNs.
	// We can only do this if the provider is actually a same, not a skipped create.
	if providers.IsProviderType(s.new.Type) && !s.skippedCreate {
		if s.Deployment() != nil {
			// We need to use the new state here (so that URN and ID are correct), but we want to use the old
			// inputs. This ensures that providers that report changed inputs as NO_DIFF consistently see the
			// old inputs, not the new ones.
			st := s.new.Copy()
			st.Inputs = s.old.Inputs
			err := s.Deployment().SameProvider(st)
			if err != nil {
				return resource.StatusOK, nil,
					fmt.Errorf("bad provider state for resource %v: %w", s.URN(), err)
			}
		}
	}

	// TODO: should this step be marked as skipped if it comes from a targeted up?
	complete := func() error {
		// It's possible that s.reg will be nil in the case that multiple same steps
		// are emitted for a single RegisterResourceEvent. This occurs when a
		// resource which is not targeted by a targeted operation needs to ensure
		// that old dependencies are brought forward into the new state before it
		// is. In these cases the root resource will be instantiated with its event
		// while its dependencies will have a nil event. This is fine since in these
		// cases the only Done callback we care about is the one for the root
		// resource.
		if s.reg != nil {
			s.reg.Done(&RegisterResult{State: s.new})
		}
		return nil
	}
	return resource.StatusOK, complete, nil
}

func (s *SameStep) IsSkippedCreate() bool {
	return s.skippedCreate
}

func (s *SameStep) Fail() {
	s.reg.Done(&RegisterResult{State: s.new, Result: ResultStateFailed})
}

func (s *SameStep) Skip() {
	s.reg.Done(&RegisterResult{State: s.new, Result: ResultStateSkipped})
}

// CreateStep is a mutating step that creates an entirely new resource.
type CreateStep struct {
	deployment    *Deployment                    // the current deployment.
	reg           RegisterResourceEvent          // the registration intent to convey a URN back to.
	old           *resource.State                // the state of the existing resource (only for replacements).
	new           *resource.State                // the state of the resource after this step.
	keys          []resource.PropertyKey         // the keys causing replacement (only for replacements).
	diffs         []resource.PropertyKey         // the keys causing a diff (only for replacements).
	detailedDiff  map[string]plugin.PropertyDiff // the structured property diff (only for replacements).
	replacing     bool                           // true if this is a create due to a replacement.
	pendingDelete bool                           // true if this replacement should create a pending delete.
	provider      plugin.Provider                // the optional provider to use.
}

var _ Step = (*CreateStep)(nil)

func NewCreateStep(deployment *Deployment, reg RegisterResourceEvent, new *resource.State) Step {
	contract.Requiref(reg != nil, "reg", "must not be nil")

	contract.Requiref(new != nil, "new", "must not be nil")
	contract.Requiref(new.URN != "", "new", "must have a URN")
	contract.Requiref(new.ID == "", "new", "must not have an ID")
	contract.Requiref(!new.Custom || new.Provider != "" || providers.IsProviderType(new.Type),
		"new", "must have or be a provider if it is a custom resource")
	contract.Requiref(!new.Delete, "new", "must not be marked for deletion")
	contract.Requiref(!new.External, "new", "must not be external")

	contract.Requiref(new.ViewOf == "", "new", "must not be a view")

	return &CreateStep{
		deployment: deployment,
		reg:        reg,
		new:        new,
	}
}

func NewCreateReplacementStep(deployment *Deployment, reg RegisterResourceEvent, old, new *resource.State,
	keys, diffs []resource.PropertyKey, detailedDiff map[string]plugin.PropertyDiff, pendingDelete bool,
) Step {
	contract.Requiref(reg != nil, "reg", "must not be nil")

	contract.Requiref(old != nil, "old", "must not be nil")
	contract.Requiref(old.URN != "", "old", "must have a URN")
	contract.Requiref(old.ID != "" || !old.Custom, "old", "must have an ID if it is a custom resource")
	contract.Requiref(!old.Delete, "old", "must not be marked for deletion")

	contract.Requiref(new != nil, "new", "must not be nil")
	contract.Requiref(new.URN != "", "new", "must have a URN")
	contract.Requiref(new.ID == "", "new", "must not have an ID")
	contract.Requiref(!new.Custom || new.Provider != "" || providers.IsProviderType(new.Type),
		"new", "must have or be a provider if it is a custom resource")
	contract.Requiref(!new.Delete, "new", "must not be marked for deletion")
	contract.Requiref(!new.External, "new", "must not be external")

	// TODO: Do we want to allow a view to become an actual resource and vice versa? Probably.
	contract.Requiref(old.ViewOf == "", "old", "must not be a view")
	contract.Requiref(new.ViewOf == "", "new", "must not be a view")

	return &CreateStep{
		deployment:    deployment,
		reg:           reg,
		old:           old,
		new:           new,
		keys:          keys,
		diffs:         diffs,
		detailedDiff:  detailedDiff,
		replacing:     true,
		pendingDelete: pendingDelete,
	}
}

func (s *CreateStep) Op() display.StepOp {
	if s.replacing {
		return OpCreateReplacement
	}
	return OpCreate
}
func (s *CreateStep) Deployment() *Deployment                      { return s.deployment }
func (s *CreateStep) Type() tokens.Type                            { return s.new.Type }
func (s *CreateStep) Provider() string                             { return s.new.Provider }
func (s *CreateStep) URN() resource.URN                            { return s.new.URN }
func (s *CreateStep) Old() *resource.State                         { return s.old }
func (s *CreateStep) New() *resource.State                         { return s.new }
func (s *CreateStep) Res() *resource.State                         { return s.new }
func (s *CreateStep) Keys() []resource.PropertyKey                 { return s.keys }
func (s *CreateStep) Diffs() []resource.PropertyKey                { return s.diffs }
func (s *CreateStep) DetailedDiff() map[string]plugin.PropertyDiff { return s.detailedDiff }
func (s *CreateStep) Logical() bool                                { return !s.replacing }

func (s *CreateStep) Apply() (resource.Status, StepCompleteFunc, error) {
	var resourceError error
	resourceStatus := resource.StatusOK

	id := s.new.ID
	outs := s.new.Outputs
	refreshBeforeUpdate := false

	var resourceStatusToken string

	if s.new.Custom {
		// Invoke the Create RPC function for this provider:
		prov, err := getProvider(s, s.provider)
		if err != nil {
			return resource.StatusOK, nil, err
		}

		resourceStatusAddress := s.deployment.resourceStatus.Address()
		resourceStatusToken, err = s.deployment.resourceStatus.ReserveToken(s.URN(), false /*refresh*/)
		if err != nil {
			return resource.StatusOK, nil, err
		}

		resp, err := prov.Create(context.TODO(), plugin.CreateRequest{
			URN:                   s.URN(),
			Name:                  s.new.URN.Name(),
			Type:                  s.new.URN.Type(),
			Properties:            s.new.Inputs,
			Timeout:               s.new.CustomTimeouts.Create,
			Preview:               s.deployment.opts.DryRun,
			ResourceStatusAddress: resourceStatusAddress,
			ResourceStatusToken:   resourceStatusToken,
		})
		if err != nil {
			if resp.Status != resource.StatusPartialFailure {
				return resp.Status, nil, err
			}

			resourceError = err
			resourceStatus = resp.Status

			if initErr, isInitErr := err.(*plugin.InitError); isInitErr {
				s.new.InitErrors = initErr.Reasons
			}
		}

		id = resp.ID
		outs = resp.Properties
		refreshBeforeUpdate = resp.RefreshBeforeUpdate

		if !s.deployment.opts.DryRun && id == "" {
			return resourceStatus, nil, errors.New("provider did not return an ID from Create")
		}
	}

	s.new.Lock.Lock()
	defer s.new.Lock.Unlock()

	// Copy any of the default and output properties on the live object state.
	s.new.ID = id
	s.new.Outputs = outs
	s.new.RefreshBeforeUpdate = refreshBeforeUpdate

	// Create should set the Create and Modified timestamps as the resource state has been created.
	now := time.Now().UTC()
	s.new.Created = &now
	s.new.Modified = &now

	// Mark the old resource as pending deletion if necessary.
	if s.replacing && s.pendingDelete {
		contract.Assertf(s.old != s.new, "old and new states should not be the same")
		s.old.Lock.Lock()
		s.old.Delete = true
		s.old.Lock.Unlock()
	}

	complete := func() error {
		err := s.deployment.resourceStatus.ReleaseToken(resourceStatusToken)
		if err != nil {
			return err
		}
		s.reg.Done(&RegisterResult{State: s.new})
		return nil
	}

	if resourceError != nil {
		// If we have a failure, we should return an empty complete function
		// and let the Fail method handle the registration.
		return resourceStatus, nil, resourceError
	}

	return resourceStatus, complete, nil
}

func (s *CreateStep) Fail() {
	s.reg.Done(&RegisterResult{State: s.new, Result: ResultStateFailed})
}

func (s *CreateStep) Skip() {
	s.reg.Done(&RegisterResult{State: s.new, Result: ResultStateSkipped})
}

// DeleteStep is a mutating step that deletes an existing resource. If `old` is marked "External",
// DeleteStep is a no-op.
type DeleteStep struct {
	deployment         *Deployment           // the current deployment.
	old                *resource.State       // the state of the existing resource.
	pendingReplacement bool                  // true if this resource is pending replacement.
	replacing          bool                  // true if part of a replacement.
	otherDeletions     map[resource.URN]bool // other resources that are planned to delete
	provider           plugin.Provider       // the optional provider to use.
	oldViews           []plugin.View         // the old views for this resource.
}

var _ Step = (*DeleteStep)(nil)

func NewDeleteStep(deployment *Deployment, otherDeletions map[resource.URN]bool, old *resource.State,
	oldViews []plugin.View,
) Step {
	contract.Requiref(old != nil, "old", "must not be nil")
	contract.Requiref(old.URN != "", "old", "must have a URN")
	contract.Requiref(old.ID != "" || !old.Custom, "old", "must have an ID if it is a custom resource")
	contract.Requiref(!old.Custom || old.Provider != "" || providers.IsProviderType(old.Type),
		"old", "must have or be a provider if it is a custom resource")
	contract.Requiref(otherDeletions != nil, "otherDeletions", "must not be nil")

	contract.Requiref(old.ViewOf == "", "old", "must not be a view")

	return &DeleteStep{
		deployment:     deployment,
		old:            old,
		otherDeletions: otherDeletions,
		oldViews:       oldViews,
	}
}

func NewDeleteReplacementStep(
	deployment *Deployment,
	otherDeletions map[resource.URN]bool,
	old *resource.State,
	pendingReplace bool,
	oldViews []plugin.View,
) Step {
	contract.Requiref(old != nil, "old", "must not be nil")
	contract.Requiref(old.URN != "", "old", "must have a URN")
	contract.Requiref(old.ID != "" || !old.Custom, "old", "must have an ID if it is a custom resource")
	contract.Requiref(!old.Custom || old.Provider != "" || providers.IsProviderType(old.Type),
		"old", "must have or be a provider if it is a custom resource")

	contract.Requiref(otherDeletions != nil, "otherDeletions", "must not be nil")
	contract.Assertf(pendingReplace != old.Delete,
		"resource %v cannot be pending replacement and deletion at the same time", old.URN)

	contract.Requiref(old.ViewOf == "", "old", "must not be a view")

	return &DeleteStep{
		deployment:         deployment,
		otherDeletions:     otherDeletions,
		old:                old,
		pendingReplacement: pendingReplace,
		replacing:          true,
		oldViews:           oldViews,
	}
}

func (s *DeleteStep) Op() display.StepOp {
	if s.old.External {
		if s.replacing {
			return OpDiscardReplaced
		}
		return OpReadDiscard
	}

	if s.replacing {
		return OpDeleteReplaced
	}
	return OpDelete
}
func (s *DeleteStep) Deployment() *Deployment { return s.deployment }
func (s *DeleteStep) Type() tokens.Type       { return s.old.Type }
func (s *DeleteStep) Provider() string        { return s.old.Provider }
func (s *DeleteStep) URN() resource.URN       { return s.old.URN }
func (s *DeleteStep) Old() *resource.State    { return s.old }
func (s *DeleteStep) New() *resource.State    { return nil }
func (s *DeleteStep) Res() *resource.State    { return s.old }
func (s *DeleteStep) Logical() bool           { return !s.replacing }

func isDeletedWith(with resource.URN, otherDeletions map[resource.URN]bool) bool {
	if with == "" {
		return false
	}
	r, ok := otherDeletions[with]
	if !ok {
		return false
	}
	return r
}

type deleteProtectedError struct {
	urn resource.URN
}

func (d deleteProtectedError) Error() string {
	return fmt.Sprintf("resource %[1]q cannot be deleted\n"+
		"because it is protected. To unprotect the resource, "+
		"either remove the `protect` flag from the resource in your Pulumi "+
		"program and run `pulumi up`, or use the command:\n"+
		"`pulumi state unprotect %[2]s`", d.urn, d.urn.Quote())
}

func (s *DeleteStep) Apply() (resource.Status, StepCompleteFunc, error) {
	var resourceStatusToken string

	// Refuse to delete protected resources (unless we're replacing them in
	// which case we will of checked protect elsewhere)
	if !s.replacing && s.old.Protect {
		return resource.StatusOK, nil, deleteProtectedError{urn: s.old.URN}
	}

	if s.deployment.opts.DryRun {
		// Do nothing in preview
	} else if s.old.External {
		// Deleting an External resource is a no-op, since Pulumi does not own the lifecycle.
	} else if s.old.RetainOnDelete {
		// Deleting a "drop on delete" is a no-op as the user has explicitly asked us to not delete the resource.
	} else if isDeletedWith(s.old.DeletedWith, s.otherDeletions) {
		// No need to delete this resource since this resource will be deleted by the another deletion
	} else if s.old.Custom {
		// Not preview and not external and not Drop and is custom, do the actual delete

		// Invoke the Delete RPC function for this provider:
		prov, err := getProvider(s, s.provider)
		if err != nil {
			return resource.StatusOK, nil, err
		}

		resourceStatusAddress := s.deployment.resourceStatus.Address()
		resourceStatusToken, err = s.deployment.resourceStatus.ReserveToken(s.URN(), false /*refresh*/)
		if err != nil {
			return resource.StatusOK, nil, err
		}

		if rst, err := prov.Delete(context.TODO(), plugin.DeleteRequest{
			URN:                   s.URN(),
			Name:                  s.URN().Name(),
			Type:                  s.URN().Type(),
			ID:                    s.old.ID,
			Inputs:                s.old.Inputs,
			Outputs:               s.old.Outputs,
			Timeout:               s.old.CustomTimeouts.Delete,
			ResourceStatusAddress: resourceStatusAddress,
			ResourceStatusToken:   resourceStatusToken,
			OldViews:              s.oldViews,
		}); err != nil {
			return rst.Status, nil, err
		}
	}

	// Delete steps may occur as part of a replacement chain (where a
	// replacement is effectively implemented as a combination of a create and a
	// delete). The two combinations (create first, or create last) give us the
	// two kinds of replacements Pulumi currently supports:
	// delete-before-replace and delete-after-replace.
	//
	// In the case of a delete-before-replace, we want the resource to remain in
	// the persistence layer throughout the replace operation, even at the point
	// where the delete has occurred but the create has not (yet). This is the
	// purpose of `resource.State`'s `PendingReplacement` field, which we set
	// here.
	//
	// Note: we _don't_ want to set this before the provider delete call (if we
	// need to perform one). The call could fail, and having `PendingReplacement`
	// set in that case would be problematic. `PendingReplacement`'s purpose is to
	// indicate that a delete has already been performed and that an appropriate
	// create needs to be carried out to complete the operation. If an operation
	// is interrupted but `PendingReplacement` is set, the delete will not be
	// retried on the next operation. If the delete failed, we _do_ want to retry
	// it, so only set `PendingReplacement` after we know it's succeeded.
	if s.pendingReplacement {
		s.old.Lock.Lock()
		s.old.PendingReplacement = true
		s.old.Lock.Unlock()
	}

	complete := func() error {
		return s.deployment.resourceStatus.ReleaseToken(resourceStatusToken)
	}

	return resource.StatusOK, complete, nil
}

func (s *DeleteStep) Fail() {
	// Nothing to do here.
}

func (s *DeleteStep) Skip() {
	// Nothing to do here.
}

type RemovePendingReplaceStep struct {
	deployment *Deployment     // the current deployment.
	old        *resource.State // the state of the existing resource.
}

func NewRemovePendingReplaceStep(deployment *Deployment, old *resource.State) Step {
	contract.Requiref(old != nil, "old", "must not be nil")
	contract.Requiref(old.PendingReplacement, "old", "must be pending replacement")

	contract.Requiref(old.ViewOf == "", "old", "must not be a view")

	return &RemovePendingReplaceStep{
		deployment: deployment,
		old:        old,
	}
}

func (s *RemovePendingReplaceStep) Op() display.StepOp {
	return OpRemovePendingReplace
}
func (s *RemovePendingReplaceStep) Deployment() *Deployment { return s.deployment }
func (s *RemovePendingReplaceStep) Type() tokens.Type       { return s.old.Type }
func (s *RemovePendingReplaceStep) Provider() string        { return s.old.Provider }
func (s *RemovePendingReplaceStep) URN() resource.URN       { return s.old.URN }
func (s *RemovePendingReplaceStep) Old() *resource.State    { return s.old }
func (s *RemovePendingReplaceStep) New() *resource.State    { return nil }
func (s *RemovePendingReplaceStep) Res() *resource.State    { return s.old }
func (s *RemovePendingReplaceStep) Logical() bool           { return false }

func (s *RemovePendingReplaceStep) Apply() (resource.Status, StepCompleteFunc, error) {
	return resource.StatusOK, nil, nil
}

func (s *RemovePendingReplaceStep) Fail() {
	// Nothing to do here.
}

func (s *RemovePendingReplaceStep) Skip() {
	// Nothing to do here.
}

// UpdateStep is a mutating step that updates an existing resource's state.
type UpdateStep struct {
	deployment    *Deployment                    // the current deployment.
	reg           RegisterResourceEvent          // the registration intent to convey a URN back to.
	old           *resource.State                // the state of the existing resource.
	new           *resource.State                // the newly computed state of the resource after updating.
	stables       []resource.PropertyKey         // an optional list of properties that won't change during this update.
	diffs         []resource.PropertyKey         // the keys causing a diff.
	detailedDiff  map[string]plugin.PropertyDiff // the structured diff.
	ignoreChanges []string                       // a list of property paths to ignore when updating.
	provider      plugin.Provider                // the optional provider to use.
	oldViews      []plugin.View                  // the old views for this resource.
}

var _ Step = (*UpdateStep)(nil)

func NewUpdateStep(deployment *Deployment, reg RegisterResourceEvent, old, new *resource.State,
	stables, diffs []resource.PropertyKey, detailedDiff map[string]plugin.PropertyDiff,
	ignoreChanges []string, oldViews []plugin.View,
) Step {
	contract.Requiref(old != nil, "old", "must not be nil")
	contract.Requiref(old.URN != "", "old", "must have a URN")
	contract.Requiref(old.ID != "" || !old.Custom, "old", "must have an ID if it is a custom resource")
	contract.Requiref(!old.Custom || old.Provider != "" || providers.IsProviderType(old.Type),
		"old", "must have or be a provider if it is a custom resource")
	contract.Requiref(!old.Delete, "old", "must not be marked for deletion")
	contract.Requiref(!old.External, "old", "must not be an external resource")

	contract.Requiref(new != nil, "new", "must not be nil")
	contract.Requiref(new.URN != "", "new", "must have a URN")
	contract.Requiref(new.ID == "", "new", "must not have an ID")
	contract.Requiref(!new.Custom || new.Provider != "" || providers.IsProviderType(new.Type),
		"new", "must have or be a provider if it is a custom resource")
	contract.Requiref(!new.Delete, "new", "must not be marked for deletion")
	contract.Requiref(!new.External, "new", "must not be an external resource")

	contract.Requiref(old.ViewOf == "", "old", "must not be a view")
	contract.Requiref(new.ViewOf == "", "new", "must not be a view")

	return &UpdateStep{
		deployment:    deployment,
		reg:           reg,
		old:           old,
		new:           new,
		stables:       stables,
		diffs:         diffs,
		detailedDiff:  detailedDiff,
		ignoreChanges: ignoreChanges,
		oldViews:      oldViews,
	}
}

func (s *UpdateStep) Op() display.StepOp                           { return OpUpdate }
func (s *UpdateStep) Deployment() *Deployment                      { return s.deployment }
func (s *UpdateStep) Type() tokens.Type                            { return s.new.Type }
func (s *UpdateStep) Provider() string                             { return s.new.Provider }
func (s *UpdateStep) URN() resource.URN                            { return s.new.URN }
func (s *UpdateStep) Old() *resource.State                         { return s.old }
func (s *UpdateStep) New() *resource.State                         { return s.new }
func (s *UpdateStep) Res() *resource.State                         { return s.new }
func (s *UpdateStep) Logical() bool                                { return true }
func (s *UpdateStep) Diffs() []resource.PropertyKey                { return s.diffs }
func (s *UpdateStep) DetailedDiff() map[string]plugin.PropertyDiff { return s.detailedDiff }

func (s *UpdateStep) Apply() (resource.Status, StepCompleteFunc, error) {
	// Always propagate the ID and timestamps even in previews and refreshes.
	s.new.Lock.Lock()
	s.new.ID = s.old.ID
	s.new.Created = s.old.Created
	s.new.Modified = s.old.Modified
	s.new.Lock.Unlock()

	var resourceError error
	resourceStatus := resource.StatusOK

	var resourceStatusToken string

	if s.new.Custom {
		// Invoke the Update RPC function for this provider:
		prov, err := getProvider(s, s.provider)
		if err != nil {
			return resource.StatusOK, nil, err
		}

		resourceStatusAddress := s.deployment.resourceStatus.Address()
		resourceStatusToken, err = s.deployment.resourceStatus.ReserveToken(s.URN(), false /*refresh*/)
		if err != nil {
			return resource.StatusOK, nil, err
		}

		// Update to the combination of the old "all" state, but overwritten with new inputs.
		resp, upderr := prov.Update(context.TODO(), plugin.UpdateRequest{
			URN:                   s.URN(),
			Name:                  s.URN().Name(),
			Type:                  s.URN().Type(),
			ID:                    s.old.ID,
			OldInputs:             s.old.Inputs,
			OldOutputs:            s.old.Outputs,
			NewInputs:             s.new.Inputs,
			Timeout:               s.new.CustomTimeouts.Update,
			IgnoreChanges:         s.ignoreChanges,
			Preview:               s.deployment.opts.DryRun,
			ResourceStatusAddress: resourceStatusAddress,
			ResourceStatusToken:   resourceStatusToken,
			OldViews:              s.oldViews,
		})

		s.new.Lock.Lock()
		defer s.new.Lock.Unlock()

		if upderr != nil {
			if resp.Status != resource.StatusPartialFailure {
				return resp.Status, nil, upderr
			}

			resourceError = upderr
			resourceStatus = resp.Status

			if initErr, isInitErr := upderr.(*plugin.InitError); isInitErr {
				s.new.InitErrors = initErr.Reasons
			}
		}

		// Now copy any output state back in case the update triggered cascading updates to other properties.
		s.new.Outputs = resp.Properties
		s.new.RefreshBeforeUpdate = resp.RefreshBeforeUpdate

		// UpdateStep doesn't create, but does modify state.
		// Change the Modified timestamp.
		now := time.Now().UTC()
		s.new.Modified = &now
	}

	// Finally, mark this operation as complete.
	complete := func() error {
		err := s.deployment.resourceStatus.ReleaseToken(resourceStatusToken)
		if err != nil {
			return err
		}
		s.reg.Done(&RegisterResult{State: s.new})
		return nil
	}

	if resourceError != nil {
		// If we have a failure, we should return an empty complete function
		// and let the Fail method handle the registration.
		return resourceStatus, nil, resourceError
	}
	return resourceStatus, complete, nil
}

func (s *UpdateStep) Fail() {
	s.reg.Done(&RegisterResult{State: s.new, Result: ResultStateFailed})
}

func (s *UpdateStep) Skip() {
	s.reg.Done(&RegisterResult{State: s.new, Result: ResultStateSkipped})
}

// ReplaceStep is a logical step indicating a resource will be replaced.  This is comprised of three physical steps:
// a creation of the new resource, any number of intervening updates of dependents to the new resource, and then
// a deletion of the now-replaced old resource.  This logical step is primarily here for tools and visualization.
type ReplaceStep struct {
	deployment    *Deployment                    // the current deployment.
	old           *resource.State                // the state of the existing resource.
	new           *resource.State                // the new state snapshot.
	keys          []resource.PropertyKey         // the keys causing replacement.
	diffs         []resource.PropertyKey         // the keys causing a diff.
	detailedDiff  map[string]plugin.PropertyDiff // the structured property diff.
	pendingDelete bool                           // true if a pending deletion should happen.
}

var _ Step = (*ReplaceStep)(nil)

func NewReplaceStep(deployment *Deployment, old, new *resource.State, keys, diffs []resource.PropertyKey,
	detailedDiff map[string]plugin.PropertyDiff, pendingDelete bool,
) Step {
	contract.Requiref(old != nil, "old", "must not be nil")
	contract.Requiref(old.URN != "", "old", "must have a URN")
	contract.Requiref(old.ID != "" || !old.Custom, "old", "must have an ID if it is a custom resource")
	contract.Requiref(!old.Delete, "old", "must not be marked for deletion")

	contract.Requiref(new != nil, "new", "must not be nil")
	contract.Requiref(new.URN != "", "new", "must have a URN")
	// contract.Assert(new.ID == "")
	contract.Requiref(!new.Delete, "new", "must not be marked for deletion")

	// TODO: Do we want to allow a view to become an actual resource and vice versa? Probably.
	contract.Requiref(old.ViewOf == "", "old", "must not be a view")
	contract.Requiref(new.ViewOf == "", "new", "must not be a view")

	return &ReplaceStep{
		deployment:    deployment,
		old:           old,
		new:           new,
		keys:          keys,
		diffs:         diffs,
		detailedDiff:  detailedDiff,
		pendingDelete: pendingDelete,
	}
}

func (s *ReplaceStep) Op() display.StepOp                           { return OpReplace }
func (s *ReplaceStep) Deployment() *Deployment                      { return s.deployment }
func (s *ReplaceStep) Type() tokens.Type                            { return s.new.Type }
func (s *ReplaceStep) Provider() string                             { return s.new.Provider }
func (s *ReplaceStep) URN() resource.URN                            { return s.new.URN }
func (s *ReplaceStep) Old() *resource.State                         { return s.old }
func (s *ReplaceStep) New() *resource.State                         { return s.new }
func (s *ReplaceStep) Res() *resource.State                         { return s.new }
func (s *ReplaceStep) Keys() []resource.PropertyKey                 { return s.keys }
func (s *ReplaceStep) Diffs() []resource.PropertyKey                { return s.diffs }
func (s *ReplaceStep) DetailedDiff() map[string]plugin.PropertyDiff { return s.detailedDiff }
func (s *ReplaceStep) Logical() bool                                { return true }

func (s *ReplaceStep) Apply() (resource.Status, StepCompleteFunc, error) {
	// If this is a pending delete, we should have marked the old resource for deletion in the CreateReplacement step.
	contract.Assertf(!s.pendingDelete || s.old.Delete,
		"old resource %v should be marked for deletion if pending delete", s.old.URN)
	return resource.StatusOK, func() error { return nil }, nil
}

func (s *ReplaceStep) Fail() {
	// Nothing to do here.
}

func (s *ReplaceStep) Skip() {
	// Nothing to do here.
}

// ReadStep is a step indicating that an existing resources will be "read" and projected into the Pulumi object
// model. Resources that are read are marked with the "External" bit which indicates to the engine that it does
// not own this resource's lifeycle.
//
// A resource with a given URN can transition freely between an "external" state and a non-external state. If
// a URN that was previously marked "External" (i.e. was the target of a ReadStep in a previous deployment) is the
// target of a RegisterResource in the next deployment, a CreateReplacement step will be issued to indicate the
// transition from external to owned. If a URN that was previously not marked "External" is the target of a
// ReadResource in the next deployment, a ReadReplacement step will be issued to indicate the transition from owned to
// external.
type ReadStep struct {
	deployment *Deployment       // the deployment that produced this read
	event      ReadResourceEvent // the event that should be signaled upon completion
	old        *resource.State   // the old resource state, if one exists for this urn
	new        *resource.State   // the new resource state, to be used to query the provider
	replacing  bool              // whether or not the new resource is replacing the old resource
	provider   plugin.Provider   // the optional provider to use.
}

// NewReadStep creates a new Read step.
func NewReadStep(deployment *Deployment, event ReadResourceEvent, old, new *resource.State) Step {
	contract.Requiref(new != nil, "new", "must not be nil")
	contract.Requiref(new.URN != "", "new", "must have a URN")
	contract.Requiref(new.ID != "", "new", "must have an ID")
	contract.Requiref(new.External, "new", "must be marked as external")
	contract.Requiref(new.Custom, "new", "must be a custom resource")

	contract.Requiref(new.ViewOf == "", "new", "must not be a view")

	// If Old was given, it's either an external resource or its ID is equal to the
	// ID that we are preparing to read.
	if old != nil {
		contract.Requiref(old.ID == new.ID || old.External,
			"old", "must have the same ID as new or be external")
		contract.Requiref(old.ViewOf == "", "old", "must not be a view")
	}

	return &ReadStep{
		deployment: deployment,
		event:      event,
		old:        old,
		new:        new,
		replacing:  false,
	}
}

// NewReadReplacementStep creates a new Read step with the `replacing` flag set. When executed,
// it will pend deletion of the "old" resource, which must not be an external resource.
func NewReadReplacementStep(deployment *Deployment, event ReadResourceEvent, old, new *resource.State) Step {
	contract.Requiref(new != nil, "new", "must not be nil")
	contract.Requiref(new.URN != "", "new", "must have a URN")
	contract.Requiref(new.ID != "", "new", "must have an ID")
	contract.Requiref(new.External, "new", "must be marked as external")
	contract.Requiref(new.Custom, "new", "must be a custom resource")

	contract.Requiref(old != nil, "old", "must not be nil")
	contract.Requiref(!old.External, "old", "must not be marked as external")

	// TODO: Do we want to allow a view to become an actual resource and vice versa? Probably.
	contract.Requiref(old.ViewOf == "", "old", "must not be a view")
	contract.Requiref(new.ViewOf == "", "new", "must not be a view")

	return &ReadStep{
		deployment: deployment,
		event:      event,
		old:        old,
		new:        new,
		replacing:  true,
	}
}

func (s *ReadStep) Op() display.StepOp {
	if s.replacing {
		return OpReadReplacement
	}

	return OpRead
}

func (s *ReadStep) Deployment() *Deployment { return s.deployment }
func (s *ReadStep) Type() tokens.Type       { return s.new.Type }
func (s *ReadStep) Provider() string        { return s.new.Provider }
func (s *ReadStep) URN() resource.URN       { return s.new.URN }
func (s *ReadStep) Old() *resource.State    { return s.old }
func (s *ReadStep) New() *resource.State    { return s.new }
func (s *ReadStep) Res() *resource.State    { return s.new }
func (s *ReadStep) Logical() bool           { return !s.replacing }

func (s *ReadStep) Apply() (resource.Status, StepCompleteFunc, error) {
	urn := s.new.URN
	id := s.new.ID

	var resourceError error
	resourceStatus := resource.StatusOK

	var resourceStatusToken string

	// Unlike most steps, Read steps run during previews. The only time
	// we can't run is if the ID we are given is unknown.
	if id == plugin.UnknownStringValue {
		s.new.Lock.Lock()
		defer s.new.Lock.Unlock()

		s.new.Outputs = resource.PropertyMap{}
	} else {
		prov, err := getProvider(s, s.provider)
		if err != nil {
			return resource.StatusOK, nil, err
		}

		resourceStatusAddress := s.deployment.resourceStatus.Address()
		resourceStatusToken, err = s.deployment.resourceStatus.ReserveToken(s.URN(), false /*refresh*/)
		if err != nil {
			return resource.StatusOK, nil, err
		}

		// Technically the only data we have at this point is "inputs", but we've been passing that as "state" to
		// providers since forever and it would probably break things to stop sending that now. Thus this strange double
		// send of inputs as both "inputs" and "state". Something to break to tidy up in V4.
		result, err := prov.Read(context.TODO(), plugin.ReadRequest{
			URN:                   urn,
			Name:                  urn.Name(),
			Type:                  urn.Type(),
			ID:                    id,
			Inputs:                s.new.Inputs,
			State:                 s.new.Inputs,
			ResourceStatusAddress: resourceStatusAddress,
			ResourceStatusToken:   resourceStatusToken,
		})

		s.new.Lock.Lock()
		defer s.new.Lock.Unlock()

		if err != nil {
			if result.Status != resource.StatusPartialFailure {
				return result.Status, nil, err
			}

			resourceError = err
			resourceStatus = result.Status

			if initErr, isInitErr := err.(*plugin.InitError); isInitErr {
				s.new.InitErrors = initErr.Reasons
			}
		}

		// If there is no such resource, return an error indicating as such.
		if result.Outputs == nil {
			return resource.StatusOK, nil, fmt.Errorf("resource '%s' does not exist", id)
		}
		s.new.Outputs = result.Outputs

		if result.ID != "" {
			s.new.ID = result.ID
		}
	}

	// If we were asked to replace an existing, non-External resource, pend the
	// deletion here.
	if s.replacing {
		s.old.Delete = true
	}
	// Propagate timestamps on Read.
	if s.old != nil {
		s.new.Created = s.old.Created
		s.new.Modified = s.old.Modified
	}
	var inputsChange, outputsChange bool
	if s.old != nil {
		inputsChange = !s.new.Inputs.DeepEquals(s.old.Inputs)
		outputsChange = !s.new.Outputs.DeepEquals(s.old.Outputs)
	}
	// Only update the Modified timestamp if read provides new values that differ
	// from the old state.
	if inputsChange || outputsChange {
		now := time.Now().UTC()
		s.new.Modified = &now
	}

	complete := func() error {
		err := s.deployment.resourceStatus.ReleaseToken(resourceStatusToken)
		if err != nil {
			return err
		}
		s.event.Done(&ReadResult{State: s.new})
		return nil
	}

	if resourceError == nil {
		return resourceStatus, complete, nil
	}
	return resourceStatus, complete, resourceError
}

func (s *ReadStep) Fail() {
	s.event.Done(&ReadResult{State: s.new, Result: ResultStateFailed})
}

func (s *ReadStep) Skip() {
	s.event.Done(&ReadResult{State: s.new, Result: ResultStateSkipped})
}

// RefreshStep is a step used to track the progress of a refresh operation. A refresh operation updates the an existing
// resource by reading its current state from its provider plugin. These steps are not issued by the step generator;
// instead, they are issued by the deployment executor as the optional first step in deployment execution.
type RefreshStep struct {
	deployment *Deployment                                // the deployment that produced this refresh
	old        *resource.State                            // the old resource state, if one exists for this urn
	new        *resource.State                            // the new resource state, to be used to query the provider
	provider   plugin.Provider                            // the optional provider to use.
	diff       plugin.DiffResult                          // the diff between the cloud provider and the state file
	cts        *promise.CompletionSource[*resource.State] // the completion source to signal when the refresh is complete
	oldViews   []plugin.View                              // the old views for this resource.
}

// NewRefreshStep creates a new Refresh step.
func NewRefreshStep(deployment *Deployment, cts *promise.CompletionSource[*resource.State], old *resource.State,
	oldViews []plugin.View,
) Step {
	contract.Requiref(old != nil, "old", "must not be nil")
	contract.Requiref(old.ViewOf == "", "old", "must not be a view")

	// NOTE: we set the new state to the old state by default so that we don't interpret step failures as deletes.
	return &RefreshStep{
		deployment: deployment,
		old:        old,
		new:        old,
		cts:        cts,
		oldViews:   oldViews,
	}
}

// True if this is a persisted refresh step that should be respected by the snapshot system.
func (s *RefreshStep) Persisted() bool { return s.cts != nil }

func (s *RefreshStep) Op() display.StepOp                           { return OpRefresh }
func (s *RefreshStep) Deployment() *Deployment                      { return s.deployment }
func (s *RefreshStep) Type() tokens.Type                            { return s.old.Type }
func (s *RefreshStep) Provider() string                             { return s.old.Provider }
func (s *RefreshStep) URN() resource.URN                            { return s.old.URN }
func (s *RefreshStep) Old() *resource.State                         { return s.old }
func (s *RefreshStep) New() *resource.State                         { return s.new }
func (s *RefreshStep) Res() *resource.State                         { return s.old }
func (s *RefreshStep) Logical() bool                                { return false }
func (s *RefreshStep) Diffs() []resource.PropertyKey                { return s.diff.ChangedKeys }
func (s *RefreshStep) DetailedDiff() map[string]plugin.PropertyDiff { return s.diff.DetailedDiff }

// ResultOp returns the operation that corresponds to the change to this resource after reading its current state, if
// any.
func (s *RefreshStep) ResultOp() display.StepOp {
	if s.new == nil {
		return OpDelete
	}

	// There are two cases in which we'll diff only resource outputs on a
	// refresh:
	//
	// * The resource is external, that is, it is not managed by Pulumi.
	//   In these cases, we care somewhat equally about inputs and outputs, but
	//   the Diff contract we currently support forces us to bias one side
	//   (typically inputs). Moreover, some providers might not support
	//   diff/handle diffing correctly for external resources. This can lead to
	//   surprising results, so for now we sidestep the issue by only looking at
	//   outputs.
	// * The user has explicitly opted into this legacy behaviour by setting
	//   the `UseLegacyRefreshDiff` option to true.
	if s.old.External || s.deployment.opts.UseLegacyRefreshDiff {
		if s.new == s.old || s.old.Outputs.Diff(s.new.Outputs) == nil {
			return OpSame
		}
	} else {
		if s.new == s.old || s.diff.Changes == plugin.DiffNone {
			return OpSame
		}
	}

	return OpUpdate
}

func (s *RefreshStep) Apply() (resource.Status, StepCompleteFunc, error) {
	resourceID := s.old.ID

	// Component, provider, and pending-replace resources never change with a refresh; just return the current state.
	if !s.old.Custom || providers.IsProviderType(s.old.Type) || s.old.PendingReplacement {
		return resource.StatusOK, nil, nil
	}

	// For a custom resource, fetch the resource's provider and read the resource's current state.
	prov, err := getProvider(s, s.provider)
	if err != nil {
		return resource.StatusOK, nil, err
	}

	resourceStatusAddress := s.deployment.resourceStatus.Address()
	resourceStatusToken, err := s.deployment.resourceStatus.ReserveToken(s.URN(), true /*refresh*/)
	if err != nil {
		return resource.StatusOK, nil, err
	}

	var initErrors []string
	refreshed, err := prov.Read(context.TODO(), plugin.ReadRequest{
		URN:                   s.old.URN,
		Name:                  s.old.URN.Name(),
		Type:                  s.old.URN.Type(),
		ID:                    resourceID,
		Inputs:                s.old.Inputs,
		State:                 s.old.Outputs,
		ResourceStatusAddress: resourceStatusAddress,
		ResourceStatusToken:   resourceStatusToken,
		OldViews:              s.oldViews,
	})
	if err != nil {
		if refreshed.Status != resource.StatusPartialFailure {
			return refreshed.Status, nil, err
		}
		if initErr, isInitErr := err.(*plugin.InitError); isInitErr {
			initErrors = initErr.Reasons

			// Partial failure SHOULD NOT cause refresh to fail. Instead:
			//
			// 1. Warn instead that during refresh we noticed the resource has become unhealthy.
			// 2. Make sure the initialization errors are persisted in the state, so that the next
			//    `pulumi up` will surface them to the user.
			err = nil
			msg := "Refreshed resource is in an unhealthy state:\n* " + strings.Join(initErrors, "\n* ")
			s.Deployment().Diag().Warningf(diag.RawMessage(s.URN(), msg))
		}
	}
	outputs := refreshed.Outputs

	// If the provider specified new inputs for this resource, pick them up now. Otherwise, retain the current inputs.
	inputs := s.old.Inputs
	if refreshed.Inputs != nil {
		inputs = refreshed.Inputs
	}

	if outputs != nil {
		// There is a chance that the ID has changed. We want to allow this change to happen
		// it will have changed already in the outputs, but we need to persist this change
		// at a state level because the Id
		if refreshed.ID != "" && refreshed.ID != resourceID {
			logging.V(7).Infof("Refreshing ID; oldId=%s, newId=%s", resourceID, refreshed.ID)
			resourceID = refreshed.ID
		}

		s.new = resource.NewState(s.old.Type, s.old.URN, s.old.Custom, s.old.Delete, resourceID, inputs, outputs,
			s.old.Parent, s.old.Protect, s.old.External, s.old.Dependencies, initErrors, s.old.Provider,
			s.old.PropertyDependencies, s.old.PendingReplacement, s.old.AdditionalSecretOutputs, s.old.Aliases,
			&s.old.CustomTimeouts, s.old.ImportID, s.old.RetainOnDelete, s.old.DeletedWith, s.old.Created, s.old.Modified,
<<<<<<< HEAD
			s.old.SourcePosition, s.old.IgnoreChanges, s.old.ReplaceOnChanges, s.old.ViewOf,
=======
			s.old.SourcePosition, s.old.IgnoreChanges, s.old.ReplaceOnChanges,
			refreshed.RefreshBeforeUpdate,
>>>>>>> 15cfbb47
		)
		var inputsChange, outputsChange bool
		if s.old != nil {
			// There are two cases in which we'll diff only resource outputs on a
			// refresh:
			//
			// * The resource is external, that is, it is not managed by Pulumi.
			//   In these cases, we care somewhat equally about inputs and outputs, but
			//   the Diff contract we currently support forces us to bias one side
			//   (typically inputs). Moreover, some providers might not support
			//   diff/handle diffing correctly for external resources. This can lead to
			//   surprising results, so for now we sidestep the issue by only looking at
			//   outputs.
			// * The user has explicitly opted into this legacy behaviour by setting
			//   the `UseLegacyRefreshDiff` option to true.
			if s.old.External || s.deployment.opts.UseLegacyRefreshDiff {
				inputsChange = !refreshed.Inputs.DeepEquals(s.old.Inputs)
				outputsChange = !refreshed.Outputs.DeepEquals(s.old.Outputs)
			} else {
				inputsChange = !inputs.DeepEquals(s.old.Inputs)
				outputsChange = !outputs.DeepEquals(s.old.Outputs)
			}
		}

		// Only update the Modified timestamp if refresh provides new values that differ
		// from the old state.
		if inputsChange || outputsChange {
			// The refresh has identified an incongruence between the provider and state
			// updated the Modified timestamp to track this.
			now := time.Now().UTC()
			s.new.Modified = &now
		}

		if s.old.External {
			logging.V(7).Infof("External resource %s; diffing outputs only", s.URN())
		} else if s.deployment.opts.UseLegacyRefreshDiff {
			logging.V(7).Infof("Refresh diffing disabled; diffing outputs only (%s)", s.URN())
		} else {
			// To compute refresh diffs against the desired state, we compute the diff
			// that a user would see if they immediately ran an `up` operation on a
			// no-change program after this refresh. However, this will return the
			// _opposite_ of what we want, since the `up`'s diff is framed in terms of
			// the program being the source of truth (not the provider). That is, we
			// want to show the user what changes are coming from the outputs into the
			// inputs, not what changes are coming from the inputs into the outputs!
			// We thus invert the diff (changing adds to deletes, and so on) before
			// storing it against the step.
			//
			// Note that to compute the diff in this manner, we pass:
			//
			// * newInputs where oldInputs are expected
			// * newOutputs where oldOutputs are expected
			// * oldInputs where newInputs are expected
			diff, err := diffResource(
				s.new.URN, s.new.ID,
				// pass new inputs/outputs as old inputs/outputs
				s.new.Inputs, s.new.Outputs,
				// pass old inputs as new inputs
				s.old.Inputs,
				prov, s.deployment.opts.DryRun, s.old.IgnoreChanges,
			)
			if err != nil {
				return refreshed.Status, nil, err
			}

			s.diff = diff.Invert()
			logging.V(7).Infof("Refresh diff for %s: %v", s.URN(), s.diff)
		}
	} else {
		s.new = nil
	}

	complete := func() error {
		err := s.deployment.resourceStatus.ReleaseToken(resourceStatusToken)

		// s.cts will be empty for refreshes that are just being done on state, rather than via a program.
		if s.cts != nil {
			s.cts.MustFulfill(s.new)
		}

		return err
	}

	return refreshed.Status, complete, err
}

func (s *RefreshStep) Fail() {
	// Nothing to do here.
}

func (s *RefreshStep) Skip() {
	// Nothing to do here.
}

type ImportStep struct {
	deployment    *Deployment                    // the current deployment.
	reg           RegisterResourceEvent          // the registration intent to convey a URN back to.
	original      *resource.State                // the original resource, if this is an import-replace.
	old           *resource.State                // the state of the resource fetched from the provider.
	new           *resource.State                // the newly computed state of the resource after importing.
	replacing     bool                           // true if we are replacing a Pulumi-managed resource.
	planned       bool                           // true if this import is from an import deployment.
	diffs         []resource.PropertyKey         // any keys that differed between the user's program and the actual state.
	detailedDiff  map[string]plugin.PropertyDiff // the structured property diff.
	ignoreChanges []string                       // a list of property paths to ignore when updating.
	randomSeed    []byte                         // the random seed to use for Check.
	provider      plugin.Provider                // the optional provider to use.
}

func NewImportStep(deployment *Deployment, reg RegisterResourceEvent, new *resource.State,
	ignoreChanges []string, randomSeed []byte,
) Step {
	contract.Requiref(new != nil, "new", "must not be nil")
	contract.Requiref(new.URN != "", "new", "must have a URN")
	contract.Requiref(new.ID == "", "new", "must not have an ID")
	contract.Requiref(new.ImportID != "", "new", "must have an ImportID")
	contract.Requiref(new.Custom, "new", "must be a custom resource")
	contract.Requiref(!new.Delete, "new", "must not be marked for deletion")
	contract.Requiref(!new.External, "new", "must not be external")
	contract.Requiref(randomSeed != nil, "randomSeed", "must not be nil")

	contract.Requiref(new.ViewOf == "", "new", "must not be a view")

	return &ImportStep{
		deployment:    deployment,
		reg:           reg,
		new:           new,
		ignoreChanges: ignoreChanges,
		randomSeed:    randomSeed,
	}
}

func NewImportReplacementStep(deployment *Deployment, reg RegisterResourceEvent, original, new *resource.State,
	ignoreChanges []string, randomSeed []byte,
) Step {
	contract.Requiref(original != nil, "original", "must not be nil")

	contract.Requiref(new != nil, "new", "must not be nil")
	contract.Requiref(new.URN != "", "new", "must have a URN")
	contract.Requiref(new.ID == "", "new", "must not have an ID")
	contract.Requiref(new.ImportID != "", "new", "must have an ImportID")
	contract.Requiref(new.Custom, "new", "must be a custom resource")
	contract.Requiref(!new.Delete, "new", "must not be marked for deletion")
	contract.Requiref(!new.External, "new", "must not be external")

	contract.Requiref(new.ViewOf == "", "new", "must not be a view")

	contract.Requiref(randomSeed != nil, "randomSeed", "must not be nil")

	return &ImportStep{
		deployment:    deployment,
		reg:           reg,
		original:      original,
		new:           new,
		replacing:     true,
		ignoreChanges: ignoreChanges,
		randomSeed:    randomSeed,
	}
}

func newImportDeploymentStep(deployment *Deployment, new *resource.State, randomSeed []byte) Step {
	contract.Requiref(new != nil, "new", "must not be nil")
	contract.Requiref(new.URN != "", "new", "must have a URN")
	contract.Requiref(new.ID == "", "new", "must not have an ID")
	contract.Requiref(!new.Custom || new.ImportID != "", "new", "must have an ImportID")
	contract.Requiref(!new.Delete, "new", "must not be marked for deletion")
	contract.Requiref(!new.External, "new", "must not be external")
	contract.Requiref(!new.Custom || randomSeed != nil, "randomSeed", "must not be nil")

	contract.Requiref(new.ViewOf == "", "new", "must not be a view")

	return &ImportStep{
		deployment: deployment,
		reg:        noopEvent(0),
		new:        new,
		planned:    true,
		randomSeed: randomSeed,
	}
}

func (s *ImportStep) Op() display.StepOp {
	if s.replacing {
		return OpImportReplacement
	}
	return OpImport
}

func (s *ImportStep) Deployment() *Deployment                      { return s.deployment }
func (s *ImportStep) Type() tokens.Type                            { return s.new.Type }
func (s *ImportStep) Provider() string                             { return s.new.Provider }
func (s *ImportStep) URN() resource.URN                            { return s.new.URN }
func (s *ImportStep) Old() *resource.State                         { return s.old }
func (s *ImportStep) New() *resource.State                         { return s.new }
func (s *ImportStep) Res() *resource.State                         { return s.new }
func (s *ImportStep) Logical() bool                                { return !s.replacing }
func (s *ImportStep) Diffs() []resource.PropertyKey                { return s.diffs }
func (s *ImportStep) DetailedDiff() map[string]plugin.PropertyDiff { return s.detailedDiff }

func (s *ImportStep) Apply() (resource.Status, StepCompleteFunc, error) {
	// If this is a planned import, ensure that the resource does not exist in the old state file.
	if s.planned {
		if _, ok := s.deployment.olds[s.new.URN]; ok {
			return resource.StatusOK, nil, fmt.Errorf("resource '%v' already exists", s.new.URN)
		}
		if s.new.Parent.QualifiedType() != resource.RootStackType {
			_, ok := s.deployment.news.Load(s.new.Parent)
			if !ok {
				return resource.StatusOK, nil, fmt.Errorf("unknown parent '%v' for resource '%v'",
					s.new.Parent, s.new.URN)
			}
		}
	}

	// Only need to do anything here for custom resources, components just import as empty
	inputs := resource.PropertyMap{}
	outputs := resource.PropertyMap{}
	var prov plugin.Provider
	var resourceStatusToken string
	rst := resource.StatusOK
	if s.new.Custom {
		// Read the current state of the resource to import. If the provider does not hand us back any inputs for the
		// resource, it probably needs to be updated. If the resource does not exist at all, fail the import.
		var err error
		prov, err = getProvider(s, s.provider)
		if err != nil {
			return resource.StatusOK, nil, err
		}

		resourceStatusAddress := s.deployment.resourceStatus.Address()
		resourceStatusToken, err := s.deployment.resourceStatus.ReserveToken(s.URN(), false /*refresh*/)
		if err != nil {
			return resource.StatusOK, nil, err
		}

		read, err := prov.Read(context.TODO(), plugin.ReadRequest{
			URN:                   s.new.URN,
			Name:                  s.new.URN.Name(),
			Type:                  s.new.URN.Type(),
			ID:                    s.new.ImportID,
			ResourceStatusAddress: resourceStatusAddress,
			ResourceStatusToken:   resourceStatusToken,
		})
		rst = read.Status

		s.new.Lock.Lock()
		defer s.new.Lock.Unlock()

		if err != nil {
			if initErr, isInitErr := err.(*plugin.InitError); isInitErr {
				s.new.InitErrors = initErr.Reasons
			} else {
				return rst, nil, err
			}
		}
		if read.Outputs == nil {
			return rst, nil, fmt.Errorf("resource '%v' does not exist", s.new.ID)
		}
		if read.Inputs == nil {
			return resource.StatusOK, nil,
				fmt.Errorf("provider does not support importing resources; please try updating the '%v' plugin",
					s.new.URN.Type().Package())
		}
		if read.ID != "" {
			s.new.ID = read.ID
		} else {
			s.new.ID = s.new.ImportID
		}
		inputs = read.Inputs
		outputs = read.Outputs
		s.new.RefreshBeforeUpdate = read.RefreshBeforeUpdate
	} else {
		s.new.Lock.Lock()
		defer s.new.Lock.Unlock()
	}

	s.new.Outputs = outputs
	// Magic up an old state so the frontend can display a proper diff. This state is the output of the just-executed
	// `Read` combined with the resource identity and metadata from the desired state. This ensures that the only
	// differences between the old and new states are between the inputs and outputs.
	s.old = resource.NewState(s.new.Type, s.new.URN, s.new.Custom, false, s.new.ID, inputs, outputs,
		s.new.Parent, s.new.Protect, false, s.new.Dependencies, s.new.InitErrors, s.new.Provider,
		s.new.PropertyDependencies, false, nil, nil, &s.new.CustomTimeouts, s.new.ImportID, s.new.RetainOnDelete,
<<<<<<< HEAD
		s.new.DeletedWith, nil, nil, s.new.SourcePosition, s.new.IgnoreChanges, s.new.ReplaceOnChanges, s.new.ViewOf)
=======
		s.new.DeletedWith, nil, nil, s.new.SourcePosition, s.new.IgnoreChanges, s.new.ReplaceOnChanges,
		s.new.RefreshBeforeUpdate)
>>>>>>> 15cfbb47

	// Import takes a resource that Pulumi did not create and imports it into pulumi state.
	now := time.Now().UTC()
	s.new.Modified = &now
	// Set Created to now as the resource has been created in the state.
	s.new.Created = &now

	complete := func() error {
		err := s.deployment.resourceStatus.ReleaseToken(resourceStatusToken)
		if err != nil {
			return err
		}
		s.reg.Done(&RegisterResult{State: s.new})
		return nil
	}

	// If this is a component we don't need to do the rest of the input validation
	if !s.new.Custom {
		return rst, complete, nil
	}

	// If this step came from an import deployment, we need to fetch any required inputs from the state.
	if s.planned {
		contract.Assertf(len(s.new.Inputs) == 0, "import resource cannot have existing inputs")

		// Historically, we would never set ImportID for resources imported via `pulumi import`. This
		// continues that behavior. When adding support for https://github.com/pulumi/pulumi/issues/8836,
		// we'll likly need to make this toggleable.
		s.new.ImportID = ""

		// Get the import object and see if it had properties set
		var inputProperties []string
		for _, imp := range s.deployment.imports {
			if imp.ID == s.old.ImportID {
				inputProperties = imp.Properties
				break
			}
		}

		if len(inputProperties) == 0 {
			logging.V(9).Infof("Importing %v with all properties", s.URN())
			s.new.Inputs = s.old.Inputs.Copy()
		} else {
			logging.V(9).Infof("Importing %v with supplied properties: %v", s.URN(), inputProperties)
			for _, p := range inputProperties {
				k := resource.PropertyKey(p)
				if value, has := s.old.Inputs[k]; has {
					s.new.Inputs[k] = value
				}
			}
		}

		// Check the provider inputs for consistency. If the inputs fail validation, the import will still succeed, but
		// we will display the validation failures and a message informing the user that the failures are almost
		// definitely a provider bug.
		resp, err := prov.Check(context.TODO(), plugin.CheckRequest{
			URN:           s.new.URN,
			Name:          s.URN().Name(),
			Type:          s.URN().Type(),
			Olds:          s.old.Inputs,
			News:          s.new.Inputs,
			AllowUnknowns: s.deployment.opts.DryRun,
			RandomSeed:    s.randomSeed,
		})
		if err != nil {
			return rst, nil, err
		}

		// Print this warning before printing all the check failures to give better context.
		if len(resp.Failures) != 0 {
			// Based on if the user passed 'properties' or not we want to change the error message here.
			var errorMessage string
			if len(inputProperties) == 0 {
				ref, err := providers.ParseReference(s.Provider())
				contract.AssertNoErrorf(err, "failed to parse provider reference %q", s.Provider())

				pkgName := ref.URN().Type().Name()
				errorMessage = fmt.Sprintf("This is almost certainly a bug in the `%s` provider.", pkgName)
			} else {
				errorMessage = "Try specifying a different set of properties to import with in the future."
			}

			s.deployment.Diag().Warningf(diag.Message(s.new.URN,
				"One or more imported inputs failed to validate. %s "+
					"The import will still proceed, but you will need to edit the generated code after copying it into your program."),
				errorMessage)
		}

		issueCheckFailures(s.deployment.Diag().Warningf, s.new, s.new.URN, resp.Failures)

		s.diffs, s.detailedDiff = []resource.PropertyKey{}, map[string]plugin.PropertyDiff{}

		return rst, complete, nil
	}

	// Set inputs back to their old values (if any) for any "ignored" properties
	processedInputs, err := processIgnoreChanges(s.new.Inputs, s.old.Inputs, s.ignoreChanges)
	if err != nil {
		return resource.StatusOK, nil, err
	}
	s.new.Inputs = processedInputs

	// Check the inputs using the provider inputs for defaults.
	resp, err := prov.Check(context.TODO(), plugin.CheckRequest{
		URN:           s.new.URN,
		Name:          s.new.URN.Name(),
		Type:          s.new.URN.Type(),
		Olds:          s.old.Inputs,
		News:          s.new.Inputs,
		AllowUnknowns: s.deployment.opts.DryRun,
		RandomSeed:    s.randomSeed,
	})
	if err != nil {
		return rst, nil, err
	}
	if issueCheckErrors(s.deployment, s.new, s.new.URN, resp.Failures) {
		return rst, nil, errors.New("one or more inputs failed to validate")
	}
	s.new.Inputs = resp.Properties

	// Diff the user inputs against the provider inputs. If there are any differences, fail the import unless this step
	// is from an import deployment.
	diff, err := diffResource(
		s.new.URN, s.new.ID,
		s.old.Inputs, s.old.Outputs,
		s.new.Inputs,
		prov,
		s.deployment.opts.DryRun,
		s.ignoreChanges,
	)
	if err != nil {
		return rst, nil, err
	}

	s.diffs, s.detailedDiff = diff.ChangedKeys, diff.DetailedDiff

	if diff.Changes != plugin.DiffNone {
		message := fmt.Sprintf("inputs to import do not match the existing resource: %v", s.diffs)

		if s.deployment.opts.DryRun {
			s.deployment.ctx.Diag.Warningf(diag.StreamMessage(s.new.URN,
				message+"; importing this resource will fail", 0))
		} else {
			err = errors.New(message)
		}
	}

	// If we were asked to replace an existing, non-External resource, pend the deletion here.
	if err == nil && s.replacing {
		s.original.Delete = true
	}

	if err != nil {
		return rst, nil, err
	}
	return rst, complete, nil
}

func (s *ImportStep) Fail() {
	s.reg.Done(&RegisterResult{State: s.new, Result: ResultStateFailed})
}

func (s *ImportStep) Skip() {
	s.reg.Done(&RegisterResult{State: s.new, Result: ResultStateSkipped})
}

const (
	OpSame                 display.StepOp = "same"                   // nothing to do.
	OpCreate               display.StepOp = "create"                 // creating a new resource.
	OpUpdate               display.StepOp = "update"                 // updating an existing resource.
	OpDelete               display.StepOp = "delete"                 // deleting an existing resource.
	OpReplace              display.StepOp = "replace"                // replacing a resource with a new one.
	OpCreateReplacement    display.StepOp = "create-replacement"     // creating a new resource for a replacement.
	OpDeleteReplaced       display.StepOp = "delete-replaced"        // deleting an existing resource after replacement.
	OpRead                 display.StepOp = "read"                   // reading an existing resource.
	OpReadReplacement      display.StepOp = "read-replacement"       // reading an existing resource for a replacement.
	OpRefresh              display.StepOp = "refresh"                // refreshing an existing resource.
	OpReadDiscard          display.StepOp = "discard"                // removing a resource that was read.
	OpDiscardReplaced      display.StepOp = "discard-replaced"       // discarding a read resource that was replaced.
	OpRemovePendingReplace display.StepOp = "remove-pending-replace" // removing a pending replace resource.
	OpImport               display.StepOp = "import"                 // import an existing resource.
	OpImportReplacement    display.StepOp = "import-replacement"     // replace an existing resource
	OpDiff                 display.StepOp = "diff"                   // diffing a resource
	// with an imported resource.
)

// StepOps contains the full set of step operation types.
var StepOps = []display.StepOp{
	OpSame,
	OpCreate,
	OpUpdate,
	OpDelete,
	OpReplace,
	OpCreateReplacement,
	OpDeleteReplaced,
	OpRead,
	OpReadReplacement,
	OpRefresh,
	OpReadDiscard,
	OpDiscardReplaced,
	OpRemovePendingReplace,
	OpImport,
	OpImportReplacement,
	OpDiff,
}

func IsReplacementStep(op display.StepOp) bool {
	if op == OpReplace || op == OpCreateReplacement || op == OpDeleteReplaced ||
		op == OpReadReplacement || op == OpDiscardReplaced || op == OpRemovePendingReplace ||
		op == OpImportReplacement {
		return true
	}
	return false
}

// Color returns a suggested color for lines of this op type.
func Color(op display.StepOp) string {
	switch op {
	case OpSame:
		return colors.SpecUnimportant
	case OpCreate, OpImport:
		return colors.SpecCreate
	case OpDelete:
		return colors.SpecDelete
	case OpUpdate:
		return colors.SpecUpdate
	case OpReplace:
		return colors.SpecReplace
	case OpCreateReplacement:
		return colors.SpecCreateReplacement
	case OpDeleteReplaced:
		return colors.SpecDeleteReplaced
	case OpRead:
		return colors.SpecRead
	case OpReadReplacement, OpImportReplacement:
		return colors.SpecReplace
	case OpRefresh:
		return colors.SpecUpdate
	case OpReadDiscard, OpDiscardReplaced:
		return colors.SpecDelete
	case OpRemovePendingReplace:
		return colors.SpecUnimportant
	default:
		contract.Failf("Unrecognized resource step op: '%v'", op)
		return ""
	}
}

// ColorProgress returns a suggested coloring for lines of this of type which
// are progressing.
func ColorProgress(op display.StepOp) string {
	return colors.Bold + Color(op)
}

// Prefix returns a suggested prefix for lines of this op type.
func Prefix(op display.StepOp, done bool) string {
	var color string
	if done {
		color = Color(op)
	} else {
		color = ColorProgress(op)
	}
	return color + RawPrefix(op)
}

// RawPrefix returns the uncolorized prefix text.
func RawPrefix(op display.StepOp) string {
	switch op {
	case OpSame:
		return "  "
	case OpCreate:
		return "+ "
	case OpDelete:
		return "- "
	case OpUpdate:
		return "~ "
	case OpReplace:
		return "+-"
	case OpCreateReplacement:
		return "++"
	case OpDeleteReplaced:
		return "--"
	case OpRead:
		return "> "
	case OpReadReplacement:
		return ">>"
	case OpRefresh:
		return "~ "
	case OpReadDiscard:
		return "< "
	case OpDiscardReplaced:
		return "<<"
	case OpImport:
		return "= "
	case OpImportReplacement:
		return "=>"
	case OpRemovePendingReplace:
		return "~ "
	default:
		contract.Failf("Unrecognized resource step op: %v", op)
		return ""
	}
}

func PastTense(op display.StepOp) string {
	switch op {
	case OpSame, OpCreate, OpReplace, OpCreateReplacement, OpUpdate, OpReadReplacement:
		return string(op) + "d"
	case OpRefresh:
		return "refreshed"
	case OpRead:
		return "read"
	case OpReadDiscard, OpDiscardReplaced:
		return "discarded"
	case OpDelete, OpDeleteReplaced:
		return "deleted"
	case OpImport, OpImportReplacement:
		return "imported"
	default:
		contract.Failf("Unexpected resource step op: %v", op)
		return ""
	}
}

// Suffix returns a suggested suffix for lines of this op type.
func Suffix(op display.StepOp) string {
	switch op {
	case OpCreateReplacement, OpUpdate, OpReplace, OpReadReplacement, OpRefresh, OpImportReplacement:
		return colors.Reset // updates and replacements colorize individual lines; get has none
	}
	return ""
}

// ConstrainedTo returns true if this operation is no more impactful than the constraint.
func ConstrainedTo(op display.StepOp, constraint display.StepOp) bool {
	var allowed []display.StepOp
	switch constraint {
	case OpSame, OpDelete, OpRead, OpReadReplacement, OpRefresh, OpReadDiscard, OpDiscardReplaced,
		OpRemovePendingReplace, OpImport, OpImportReplacement:
		allowed = []display.StepOp{constraint}
	case OpCreate:
		allowed = []display.StepOp{OpSame, OpCreate}
	case OpUpdate:
		allowed = []display.StepOp{OpSame, OpUpdate}
	case OpReplace, OpCreateReplacement, OpDeleteReplaced:
		allowed = []display.StepOp{OpSame, OpUpdate, constraint}
	}
	for _, candidate := range allowed {
		if candidate == op {
			return true
		}
	}
	return false
}

// getProvider fetches the provider for the given step.
func getProvider(s Step, override plugin.Provider) (plugin.Provider, error) {
	if override != nil {
		return override, nil
	}
	if providers.IsProviderType(s.Type()) {
		return s.Deployment().providers, nil
	}
	ref, err := providers.ParseReference(s.Provider())
	if err != nil {
		return nil, fmt.Errorf("bad provider reference '%v' for resource %v: %w", s.Provider(), s.URN(), err)
	}
	if providers.IsDenyDefaultsProvider(ref) {
		pkg := providers.GetDeniedDefaultProviderPkg(ref)
		msg := diag.GetDefaultProviderDenied(s.URN()).Message
		return nil, fmt.Errorf(msg, pkg, s.URN())
	}
	provider, ok := s.Deployment().GetProvider(ref)
	if !ok {
		return nil, fmt.Errorf("unknown provider '%v' for resource %v", s.Provider(), s.URN())
	}
	return provider, nil
}

// DiffStep isn't really a step like a normal step. It's just a way to get access to the parallel but bounded step
// workers. We use this step to call `provider.Diff` in parallel with other steps.
type DiffStep struct {
	deployment    *Deployment                                  // the deployment that produced this diff
	pcs           *promise.CompletionSource[plugin.DiffResult] // the completion source for this diff
	old           *resource.State                              // the old resource state
	new           *resource.State                              // the new resource state
	ignoreChanges []string                                     // a list of property paths to ignore when diffing
}

func NewDiffStep(
	deployment *Deployment, pcs *promise.CompletionSource[plugin.DiffResult], old, new *resource.State,
	ignoreChanges []string,
) Step {
	return &DiffStep{
		deployment:    deployment,
		pcs:           pcs,
		old:           old,
		new:           new,
		ignoreChanges: ignoreChanges,
	}
}

func (s *DiffStep) Op() display.StepOp {
	return OpDiff
}

func (s *DiffStep) Deployment() *Deployment { return s.deployment }
func (s *DiffStep) Type() tokens.Type       { return s.new.Type }
func (s *DiffStep) Provider() string        { return s.new.Provider }
func (s *DiffStep) URN() resource.URN       { return s.new.URN }
func (s *DiffStep) Old() *resource.State    { return s.old }
func (s *DiffStep) New() *resource.State    { return s.new }
func (s *DiffStep) Res() *resource.State    { return s.new }
func (s *DiffStep) Logical() bool           { return true }

func (s *DiffStep) Apply() (resource.Status, StepCompleteFunc, error) {
	// DiffStep is a special step in that we're just using it as a way to get access to the parallel step
	// workers. We don't actually want it to participate in the rest of what normally happens for step
	// execution. As such we never actually return an error here, we just reject the completion source in an
	// error case instead. The step generator will pick that error up and turn it into a stepgen error.

	prov, err := getProvider(s, nil)
	if err != nil {
		s.pcs.Reject(err)
		return resource.StatusOK, nil, nil
	}

	diff, err := diffResource(
		s.new.URN, s.old.ID, s.old.Inputs, s.old.Outputs, s.new.Inputs, prov, s.deployment.opts.DryRun, s.ignoreChanges)
	if err != nil {
		s.pcs.Reject(err)
		return resource.StatusOK, nil, nil
	}
	s.pcs.Fulfill(diff)

	return resource.StatusOK, nil, nil
}

func (s *DiffStep) Fail() {
	s.pcs.Reject(errors.New("failed diff resource"))
}

func (s *DiffStep) Skip() {
	s.pcs.Reject(errors.New("skipped diff resource"))
}

// ViewStep isn't like a normal step. It's a virtual step for a view resource. The step itself
// doesn't perform any operations against a provider, it's used to communicate the steps that
// were taken for the view resource, primarily for display purposes and analysis.
type ViewStep struct {
	deployment   *Deployment                    // the current deployment.
	op           display.StepOp                 // the operation that was performed.
	status       resource.Status                // the status of the operation.
	error        string                         // whether an error occurred (empty if not).
	old          *resource.State                // the state of the existing resource.
	new          *resource.State                // the state of the resource after this step.
	keys         []resource.PropertyKey         // the keys causing replacement (only for replacements).
	diffs        []resource.PropertyKey         // the keys causing a diff (only for replacements).
	detailedDiff map[string]plugin.PropertyDiff // the structured property diff (only for replacements).
	resultOp     display.StepOp                 // the operation that corresponds to this resource after reading its current state, if any.
}

func NewViewStep(
	deployment *Deployment, op display.StepOp, status resource.Status, err string, old, new *resource.State,
	keys, diffs []resource.PropertyKey, detailedDiff map[string]plugin.PropertyDiff,
) Step {
	return &ViewStep{
		deployment:   deployment,
		op:           op,
		status:       status,
		error:        err,
		old:          old,
		new:          new,
		keys:         keys,
		diffs:        diffs,
		detailedDiff: detailedDiff,
	}
}

func (s *ViewStep) Op() display.StepOp      { return s.op }
func (s *ViewStep) Deployment() *Deployment { return s.deployment }
func (s *ViewStep) Type() tokens.Type       { return s.Res().Type }
func (s *ViewStep) Provider() string        { return s.Res().Provider }
func (s *ViewStep) URN() resource.URN       { return s.Res().URN }
func (s *ViewStep) Old() *resource.State    { return s.old }
func (s *ViewStep) New() *resource.State    { return s.new }
func (s *ViewStep) Res() *resource.State {
	if s.new != nil {
		return s.new
	}
	return s.old
}
func (s *ViewStep) Keys() []resource.PropertyKey                 { return s.keys }
func (s *ViewStep) Diffs() []resource.PropertyKey                { return s.diffs }
func (s *ViewStep) DetailedDiff() map[string]plugin.PropertyDiff { return s.detailedDiff }
func (s *ViewStep) Logical() bool {
	switch s.op {
	case OpCreateReplacement, OpDeleteReplaced, OpDiscardReplaced, OpRemovePendingReplace,
		OpReadReplacement, OpRefresh, OpImportReplacement:
		return false
	}
	return true
}

func (s *ViewStep) ResultOp() display.StepOp {
	return s.resultOp
}

func (s *ViewStep) Apply() (resource.Status, StepCompleteFunc, error) {
	// ViewStep is a special step that that represents an operation for a view resource.
	// It doesn't actually do anything in Apply. It's used to flow the step through the
	// system for display in the UI and so the the result of the operation is recorded
	// in the state.

	if s.error != "" {
		return s.status, nil, errors.New(s.error)
	}

	if s.op == OpCreateReplacement && s.old != nil {
		s.old.Lock.Lock()
		s.old.Delete = true
		s.old.Lock.Unlock()
	}

	return s.status, nil, nil
}

func (s *ViewStep) Fail() {
	// Nothing to do here.
}

func (s *ViewStep) Skip() {
	// Nothing to do here.
}<|MERGE_RESOLUTION|>--- conflicted
+++ resolved
@@ -1211,12 +1211,8 @@
 			s.old.Parent, s.old.Protect, s.old.External, s.old.Dependencies, initErrors, s.old.Provider,
 			s.old.PropertyDependencies, s.old.PendingReplacement, s.old.AdditionalSecretOutputs, s.old.Aliases,
 			&s.old.CustomTimeouts, s.old.ImportID, s.old.RetainOnDelete, s.old.DeletedWith, s.old.Created, s.old.Modified,
-<<<<<<< HEAD
 			s.old.SourcePosition, s.old.IgnoreChanges, s.old.ReplaceOnChanges, s.old.ViewOf,
-=======
-			s.old.SourcePosition, s.old.IgnoreChanges, s.old.ReplaceOnChanges,
 			refreshed.RefreshBeforeUpdate,
->>>>>>> 15cfbb47
 		)
 		var inputsChange, outputsChange bool
 		if s.old != nil {
@@ -1499,12 +1495,9 @@
 	s.old = resource.NewState(s.new.Type, s.new.URN, s.new.Custom, false, s.new.ID, inputs, outputs,
 		s.new.Parent, s.new.Protect, false, s.new.Dependencies, s.new.InitErrors, s.new.Provider,
 		s.new.PropertyDependencies, false, nil, nil, &s.new.CustomTimeouts, s.new.ImportID, s.new.RetainOnDelete,
-<<<<<<< HEAD
-		s.new.DeletedWith, nil, nil, s.new.SourcePosition, s.new.IgnoreChanges, s.new.ReplaceOnChanges, s.new.ViewOf)
-=======
 		s.new.DeletedWith, nil, nil, s.new.SourcePosition, s.new.IgnoreChanges, s.new.ReplaceOnChanges,
+		s.new.ViewOf,
 		s.new.RefreshBeforeUpdate)
->>>>>>> 15cfbb47
 
 	// Import takes a resource that Pulumi did not create and imports it into pulumi state.
 	now := time.Now().UTC()
