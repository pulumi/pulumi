--- conflicted
+++ resolved
@@ -92,18 +92,11 @@
 	// For now, we will spawn goroutines that will spew STDOUT/STDERR to the relevant diag streams.
 	runtrace := func(t io.Reader, stderr bool, done chan<- bool) {
 		reader := bufio.NewReader(t)
-<<<<<<< HEAD
-
-=======
->>>>>>> 94a8d5dd
+
 		buf := &bytes.Buffer{}
 		buf.ReadFrom(reader)
-
 		msg := buf.String()
-<<<<<<< HEAD
-
-=======
->>>>>>> 94a8d5dd
+
 		if strings.TrimSpace(msg) != "" {
 			if stderr {
 				ctx.Diag.Errorf(diag.RawMessage("" /*urn*/, msg))
