--- conflicted
+++ resolved
@@ -90,23 +90,12 @@
 	// For now, we will spawn goroutines that will spew STDOUT/STDERR to the relevant diag streams.
 	runtrace := func(t io.Reader, stderr bool, done chan<- bool) {
 		reader := bufio.NewReader(t)
-<<<<<<< HEAD
-
-		buf := &bytes.Buffer{}
-		_, err1 := buf.ReadFrom(reader)
-		contract.IgnoreError(err1)
-
-		msg := buf.String()
-
-		if strings.TrimSpace(msg) != "" {
-=======
 		for {
 			line, readerr := reader.ReadString('\n')
 			if readerr != nil {
 				break
 			}
 			msg := line[:len(line)-1]
->>>>>>> 84fdd8d9
 			if stderr {
 				ctx.Diag.Infoerrf(diag.RawMessage("" /*urn*/, msg))
 			} else {
