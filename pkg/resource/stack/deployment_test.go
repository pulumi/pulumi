// Copyright 2016-2018, Pulumi Corporation.
//
// Licensed under the Apache License, Version 2.0 (the "License");
// you may not use this file except in compliance with the License.
// You may obtain a copy of the License at
//
//     http://www.apache.org/licenses/LICENSE-2.0
//
// Unless required by applicable law or agreed to in writing, software
// distributed under the License is distributed on an "AS IS" BASIS,
// WITHOUT WARRANTIES OR CONDITIONS OF ANY KIND, either express or implied.
// See the License for the specific language governing permissions and
// limitations under the License.

//nolint:lll
package stack

import (
	"encoding/json"
	"fmt"
	"strings"
	"testing"

	"github.com/stretchr/testify/assert"
	"github.com/stretchr/testify/require"
	"pgregory.net/rapid"

	"github.com/pulumi/pulumi/sdk/v3/go/common/apitype"
	"github.com/pulumi/pulumi/sdk/v3/go/common/resource"
	"github.com/pulumi/pulumi/sdk/v3/go/common/resource/config"
	resource_testing "github.com/pulumi/pulumi/sdk/v3/go/common/resource/testing"
	"github.com/pulumi/pulumi/sdk/v3/go/common/tokens"
	"github.com/pulumi/pulumi/sdk/v3/go/common/util/contract"
)

// TestDeploymentSerialization creates a basic snapshot of a given resource state.
func TestDeploymentSerialization(t *testing.T) {
	res := resource.NewState(
		tokens.Type("Test"),
		resource.NewURN(
			tokens.QName("test"),
			tokens.PackageName("resource/test"),
			tokens.Type(""),
			tokens.Type("Test"),
			tokens.QName("resource-x"),
		),
		true,
		false,
		resource.ID("test-resource-x"),
		resource.NewPropertyMapFromMap(map[string]interface{}{
			"in-nil":         nil,
			"in-bool":        true,
			"in-float64":     float64(1.5),
			"in-string":      "lumilumilo",
			"in-array":       []interface{}{"a", true, float64(32)},
			"in-empty-array": []interface{}{},
			"in-map": map[string]interface{}{
				"a": true,
				"b": float64(88),
				"c": "c-see-saw",
				"d": "d-dee-daw",
			},
			"in-empty-map":                            map[string]interface{}{},
			"in-component-resource-reference":         resource.MakeComponentResourceReference("urn", "1.2.3").V,
			"in-custom-resource-reference":            resource.MakeCustomResourceReference("urn2", "id", "2.3.4").V,
			"in-custom-resource-reference-unknown-id": resource.MakeCustomResourceReference("urn3", "", "3.4.5").V,
		}),
		resource.NewPropertyMapFromMap(map[string]interface{}{
			"out-nil":         nil,
			"out-bool":        false,
			"out-float64":     float64(76),
			"out-string":      "loyolumiloom",
			"out-array":       []interface{}{false, "zzxx"},
			"out-empty-array": []interface{}{},
			"out-map": map[string]interface{}{
				"x": false,
				"y": "z-zee-zaw",
				"z": float64(999.9),
			},
			"out-empty-map": map[string]interface{}{},
		}),
		"",
		false,
		false,
		[]resource.URN{
			resource.URN("foo:bar:baz"),
			resource.URN("foo:bar:boo"),
		},
		[]string{},
		"",
		nil,
		false,
		nil,
		nil,
		nil,
		"",
<<<<<<< HEAD
		false,
=======
		0,
>>>>>>> a14cd1c1
	)

	dep, err := SerializeResource(res, config.NopEncrypter, false /* showSecrets */)
	assert.NoError(t, err)

	// assert some things about the deployment record:
	assert.NotNil(t, dep)
	assert.NotNil(t, dep.ID)
	assert.Equal(t, resource.ID("test-resource-x"), dep.ID)
	assert.Equal(t, tokens.Type("Test"), dep.Type)
	assert.Equal(t, 2, len(dep.Dependencies))
	assert.Equal(t, resource.URN("foo:bar:baz"), dep.Dependencies[0])
	assert.Equal(t, resource.URN("foo:bar:boo"), dep.Dependencies[1])

	// assert some things about the inputs:
	assert.NotNil(t, dep.Inputs)
	assert.Nil(t, dep.Inputs["in-nil"])
	assert.NotNil(t, dep.Inputs["in-bool"])
	assert.True(t, dep.Inputs["in-bool"].(bool))
	assert.NotNil(t, dep.Inputs["in-float64"])
	assert.Equal(t, float64(1.5), dep.Inputs["in-float64"].(float64))
	assert.NotNil(t, dep.Inputs["in-string"])
	assert.Equal(t, "lumilumilo", dep.Inputs["in-string"].(string))
	assert.NotNil(t, dep.Inputs["in-array"])
	assert.Equal(t, 3, len(dep.Inputs["in-array"].([]interface{})))
	assert.Equal(t, "a", dep.Inputs["in-array"].([]interface{})[0])
	assert.Equal(t, true, dep.Inputs["in-array"].([]interface{})[1])
	assert.Equal(t, float64(32), dep.Inputs["in-array"].([]interface{})[2])
	assert.NotNil(t, dep.Inputs["in-empty-array"])
	assert.Equal(t, 0, len(dep.Inputs["in-empty-array"].([]interface{})))
	assert.NotNil(t, dep.Inputs["in-map"])
	inmap := dep.Inputs["in-map"].(map[string]interface{})
	assert.Equal(t, 4, len(inmap))
	assert.NotNil(t, inmap["a"])
	assert.Equal(t, true, inmap["a"].(bool))
	assert.NotNil(t, inmap["b"])
	assert.Equal(t, float64(88), inmap["b"].(float64))
	assert.NotNil(t, inmap["c"])
	assert.Equal(t, "c-see-saw", inmap["c"].(string))
	assert.NotNil(t, inmap["d"])
	assert.Equal(t, "d-dee-daw", inmap["d"].(string))
	assert.NotNil(t, dep.Inputs["in-empty-map"])
	assert.Equal(t, 0, len(dep.Inputs["in-empty-map"].(map[string]interface{})))
	assert.Equal(t, map[string]interface{}{
		resource.SigKey:  resource.ResourceReferenceSig,
		"urn":            "urn",
		"packageVersion": "1.2.3",
	}, dep.Inputs["in-component-resource-reference"])
	assert.Equal(t, map[string]interface{}{
		resource.SigKey:  resource.ResourceReferenceSig,
		"urn":            "urn2",
		"id":             "id",
		"packageVersion": "2.3.4",
	}, dep.Inputs["in-custom-resource-reference"])
	assert.Equal(t, map[string]interface{}{
		resource.SigKey:  resource.ResourceReferenceSig,
		"urn":            "urn3",
		"id":             "",
		"packageVersion": "3.4.5",
	}, dep.Inputs["in-custom-resource-reference-unknown-id"])

	// assert some things about the outputs:
	assert.NotNil(t, dep.Outputs)
	assert.Nil(t, dep.Outputs["out-nil"])
	assert.NotNil(t, dep.Outputs["out-bool"])
	assert.False(t, dep.Outputs["out-bool"].(bool))
	assert.NotNil(t, dep.Outputs["out-float64"])
	assert.Equal(t, float64(76), dep.Outputs["out-float64"].(float64))
	assert.NotNil(t, dep.Outputs["out-string"])
	assert.Equal(t, "loyolumiloom", dep.Outputs["out-string"].(string))
	assert.NotNil(t, dep.Outputs["out-array"])
	assert.Equal(t, 2, len(dep.Outputs["out-array"].([]interface{})))
	assert.Equal(t, false, dep.Outputs["out-array"].([]interface{})[0])
	assert.Equal(t, "zzxx", dep.Outputs["out-array"].([]interface{})[1])
	assert.NotNil(t, dep.Outputs["out-empty-array"])
	assert.Equal(t, 0, len(dep.Outputs["out-empty-array"].([]interface{})))
	assert.NotNil(t, dep.Outputs["out-map"])
	outmap := dep.Outputs["out-map"].(map[string]interface{})
	assert.Equal(t, 3, len(outmap))
	assert.NotNil(t, outmap["x"])
	assert.Equal(t, false, outmap["x"].(bool))
	assert.NotNil(t, outmap["y"])
	assert.Equal(t, "z-zee-zaw", outmap["y"].(string))
	assert.NotNil(t, outmap["z"])
	assert.Equal(t, float64(999.9), outmap["z"].(float64))
	assert.NotNil(t, dep.Outputs["out-empty-map"])
	assert.Equal(t, 0, len(dep.Outputs["out-empty-map"].(map[string]interface{})))
}

func TestLoadTooNewDeployment(t *testing.T) {
	untypedDeployment := &apitype.UntypedDeployment{
		Version: apitype.DeploymentSchemaVersionCurrent + 1,
	}

	deployment, err := DeserializeUntypedDeployment(untypedDeployment, DefaultSecretsProvider)
	assert.Nil(t, deployment)
	assert.Error(t, err)
	assert.Equal(t, ErrDeploymentSchemaVersionTooNew, err)
}

func TestLoadTooOldDeployment(t *testing.T) {
	untypedDeployment := &apitype.UntypedDeployment{
		Version: DeploymentSchemaVersionOldestSupported - 1,
	}

	deployment, err := DeserializeUntypedDeployment(untypedDeployment, DefaultSecretsProvider)
	assert.Nil(t, deployment)
	assert.Error(t, err)
	assert.Equal(t, ErrDeploymentSchemaVersionTooOld, err)
}

func TestUnsupportedSecret(t *testing.T) {
	rawProp := map[string]interface{}{
		resource.SigKey: resource.SecretSig,
	}
	_, err := DeserializePropertyValue(rawProp, config.NewPanicCrypter(), config.NewPanicCrypter())
	assert.Error(t, err)
}

func TestUnknownSig(t *testing.T) {
	rawProp := map[string]interface{}{
		resource.SigKey: "foobar",
	}
	_, err := DeserializePropertyValue(rawProp, config.NewPanicCrypter(), config.NewPanicCrypter())
	assert.Error(t, err)
}

// TestDeserializeResourceReferencePropertyValueID tests the ability of the deserializer to handle resource references
// that were serialized without unwrapping their ID PropertyValue due to a bug in the serializer. Such resource
// references were produced by Pulumi v2.18.0.
func TestDeserializeResourceReferencePropertyValueID(t *testing.T) {
	// Serialize replicates Pulumi 2.18.0's buggy resource reference serializer. We round-trip the value through JSON
	// in order to convert the ID property value into a plain map[string]interface{}.
	serialize := func(v resource.PropertyValue) interface{} {
		ref := v.ResourceReferenceValue()
		bytes, err := json.Marshal(map[string]interface{}{
			resource.SigKey:  resource.ResourceReferenceSig,
			"urn":            ref.URN,
			"id":             ref.ID,
			"packageVersion": ref.PackageVersion,
		})
		contract.IgnoreError(err)
		var sv interface{}
		err = json.Unmarshal(bytes, &sv)
		contract.IgnoreError(err)
		return sv
	}

	serialized := map[string]interface{}{
		"component-resource":         serialize(resource.MakeComponentResourceReference("urn", "1.2.3")),
		"custom-resource":            serialize(resource.MakeCustomResourceReference("urn2", "id", "2.3.4")),
		"custom-resource-unknown-id": serialize(resource.MakeCustomResourceReference("urn3", "", "3.4.5")),
	}

	deserialized, err := DeserializePropertyValue(serialized, config.NewPanicCrypter(), config.NewPanicCrypter())
	assert.NoError(t, err)

	assert.Equal(t, resource.NewPropertyValue(map[string]interface{}{
		"component-resource":         resource.MakeComponentResourceReference("urn", "1.2.3").V,
		"custom-resource":            resource.MakeCustomResourceReference("urn2", "id", "2.3.4").V,
		"custom-resource-unknown-id": resource.MakeCustomResourceReference("urn3", "", "3.4.5").V,
	}), deserialized)
}

func TestCustomSerialization(t *testing.T) {
	textAsset, err := resource.NewTextAsset("alpha beta gamma")
	assert.NoError(t, err)

	strProp := resource.NewStringProperty("strProp")

	computed := resource.Computed{Element: strProp}
	output := resource.Output{Element: strProp}
	secret := &resource.Secret{Element: strProp}

	propMap := resource.NewPropertyMapFromMap(map[string]interface{}{
		// Primitive types
		"nil":     nil,
		"bool":    true,
		"int32":   int64(41),
		"int64":   int64(42),
		"float32": float32(2.5),
		"float64": float64(1.5),
		"string":  "string literal",

		// Data structures
		"array":       []interface{}{"a", true, float64(32)},
		"array-empty": []interface{}{},

		"map": map[string]interface{}{
			"a": true,
			"b": float64(88),
			"c": "c-see-saw",
			"d": "d-dee-daw",
		},
		"map-empty": map[string]interface{}{},

		// Specialized resource types
		"asset-text": textAsset,

		"computed": computed,
		"output":   output,
		"secret":   secret,
	})

	assert.True(t, propMap.ContainsSecrets())
	assert.True(t, propMap.ContainsUnknowns())

	// Confirm the expected shape of serializing a ResourceProperty and PropertyMap using the
	// reflection-based default JSON encoder. This should NOT be used when serializing resources,
	// but we confirm the expected shape here while we migrate older code that relied on the
	// specific format.
	t.Run("SerializeToJSON", func(t *testing.T) {
		b, err := json.Marshal(propMap)
		if err != nil {
			t.Fatalf("Marshalling PropertyMap: %v", err)
		}
		json := string(b)

		// Look for the specific JSON serialization of the properties.
		tests := []string{
			// Primitives
			`"nil":{"V":null}`,
			`"bool":{"V":true}`,
			`"string":{"V":"string literal"}}`,
			`"float32":{"V":2.5}`,
			`"float64":{"V":1.5}`,
			`"int32":{"V":41}`,
			`"int64":{"V":42}`,

			// Data structures
			`array":{"V":[{"V":"a"},{"V":true},{"V":32}]}`,
			`"array-empty":{"V":[]}`,
			`"map":{"V":{"a":{"V":true},"b":{"V":88},"c":{"V":"c-see-saw"},"d":{"V":"d-dee-daw"}}}`,
			`"map-empty":{"V":{}}`,

			// Specialized resource types
			// nolint: lll
			`"asset-text":{"V":{"4dabf18193072939515e22adb298388d":"c44067f5952c0a294b673a41bacd8c17","hash":"64989ccbf3efa9c84e2afe7cee9bc5828bf0fcb91e44f8c1e591638a2c2e90e3","text":"alpha beta gamma"}}`,

			`"computed":{"V":{"Element":{"V":"strProp"}}}`,
			`"output":{"V":{"Element":{"V":"strProp"}}}`,
			`"secret":{"V":{"Element":{"V":"strProp"}}}`,
		}

		for _, want := range tests {
			if !strings.Contains(json, want) {
				t.Errorf("Did not find expected snippet: %v", want)
			}
		}

		if t.Failed() {
			t.Logf("Full JSON encoding:\n%v", json)
		}
	})

	// Using stack.SerializeProperties will get the correct behavior and should be used
	// whenever persisting resources into some durable form.
	t.Run("SerializeProperties", func(t *testing.T) {
		serializedPropMap, err := SerializeProperties(propMap, config.BlindingCrypter, false /* showSecrets */)
		assert.NoError(t, err)

		// Now JSON encode the results?
		b, err := json.Marshal(serializedPropMap)
		if err != nil {
			t.Fatalf("Marshalling PropertyMap: %v", err)
		}
		json := string(b)

		// Look for the specific JSON serialization of the properties.
		tests := []string{
			// Primitives
			`"bool":true`,
			`"string":"string literal"`,
			`"float32":2.5`,
			`"float64":1.5`,
			`"int32":41`,
			`"int64":42`,
			`"nil":null`,

			// Data structures
			`"array":["a",true,32]`,
			`"array-empty":[]`,
			`"map":{"a":true,"b":88,"c":"c-see-saw","d":"d-dee-daw"}`,
			`"map-empty":{}`,

			// Specialized resource types
			// nolint: lll
			`"asset-text":{"4dabf18193072939515e22adb298388d":"c44067f5952c0a294b673a41bacd8c17","hash":"64989ccbf3efa9c84e2afe7cee9bc5828bf0fcb91e44f8c1e591638a2c2e90e3","text":"alpha beta gamma"}`,

			// Computed values are replaced with a magic constant.
			`"computed":"04da6b54-80e4-46f7-96ec-b56ff0331ba9"`,
			`"output":"04da6b54-80e4-46f7-96ec-b56ff0331ba9"`,

			// Secrets are serialized with the special sig key, and their underlying cipher text.
			// Since we passed in a config.BlindingCrypter the cipher text isn't super-useful.
			`"secret":{"4dabf18193072939515e22adb298388d":"1b47061264138c4ac30d75fd1eb44270","ciphertext":"[secret]"}`,
		}
		for _, want := range tests {
			if !strings.Contains(json, want) {
				t.Errorf("Did not find expected snippet: %v", want)
			}
		}

		if t.Failed() {
			t.Logf("Full JSON encoding:\n%v", json)
		}
	})
}

func TestDeserializeInvalidResourceErrors(t *testing.T) {
	deployment, err := DeserializeDeploymentV3(apitype.DeploymentV3{
		Resources: []apitype.ResourceV3{
			{},
		},
	}, DefaultSecretsProvider)
	assert.Nil(t, deployment)
	assert.Error(t, err)
	assert.Equal(t, "resource missing required 'urn' field", err.Error())

	urn := "urn:pulumi:prod::acme::acme:erp:Backend$aws:ebs/volume:Volume::PlatformBackendDb"
	deployment, err = DeserializeDeploymentV3(apitype.DeploymentV3{
		Resources: []apitype.ResourceV3{
			{
				URN: resource.URN(urn),
			},
		},
	}, DefaultSecretsProvider)
	assert.Nil(t, deployment)
	assert.Error(t, err)
	assert.Equal(t, fmt.Sprintf("resource '%s' missing required 'type' field", urn), err.Error())

	deployment, err = DeserializeDeploymentV3(apitype.DeploymentV3{
		Resources: []apitype.ResourceV3{
			{
				URN:    resource.URN(urn),
				Type:   "aws:ebs/volume:Volume",
				Custom: false,
				ID:     "vol-044ba5ad2bd959bc1",
			},
		},
	}, DefaultSecretsProvider)
	assert.Nil(t, deployment)
	assert.Error(t, err)
	assert.Equal(t, fmt.Sprintf("resource '%s' has 'custom' false but non-empty ID", urn), err.Error())
}

func TestSerializePropertyValue(t *testing.T) {
	rapid.Check(t, func(t *rapid.T) {
		v := resource_testing.PropertyValueGenerator(6).Draw(t, "property value").(resource.PropertyValue)
		_, err := SerializePropertyValue(v, config.NopEncrypter, false)
		assert.NoError(t, err)
	})
}

func TestDeserializePropertyValue(t *testing.T) {
	rapid.Check(t, func(t *rapid.T) {
		v := ObjectValueGenerator(6).Draw(t, "property value")
		_, err := DeserializePropertyValue(v, config.NopDecrypter, config.NopEncrypter)
		assert.NoError(t, err)
	})
}

func wireValue(v resource.PropertyValue) (interface{}, error) {
	object, err := SerializePropertyValue(v, config.NopEncrypter, false)
	if err != nil {
		return nil, err
	}

	wire, err := json.Marshal(object)
	if err != nil {
		return nil, err
	}

	var wireObject interface{}
	err = json.Unmarshal(wire, &wireObject)
	if err != nil {
		return nil, err
	}
	return wireObject, nil
}

func TestPropertyValueSchema(t *testing.T) {
	t.Run("serialized", rapid.MakeCheck(func(t *rapid.T) {
		wireObject, err := wireValue(resource_testing.PropertyValueGenerator(6).Draw(t, "property value").(resource.PropertyValue))
		require.NoError(t, err)

		err = propertyValueSchema.Validate(wireObject)
		assert.NoError(t, err)
	}))

	t.Run("synthetic", rapid.MakeCheck(func(t *rapid.T) {
		wireObject := ObjectValueGenerator(6).Draw(t, "wire object")
		err := propertyValueSchema.Validate(wireObject)
		assert.NoError(t, err)
	}))
}

func replaceOutputsWithComputed(v resource.PropertyValue) resource.PropertyValue {
	switch {
	case v.IsArray():
		a := v.ArrayValue()
		for i, v := range a {
			a[i] = replaceOutputsWithComputed(v)
		}
	case v.IsObject():
		o := v.ObjectValue()
		for k, v := range o {
			o[k] = replaceOutputsWithComputed(v)
		}
	case v.IsOutput():
		return resource.MakeComputed(resource.NewStringProperty(""))
	case v.IsSecret():
		v.SecretValue().Element = replaceOutputsWithComputed(v.SecretValue().Element)
	}
	return v
}

func TestRoundTripPropertyValue(t *testing.T) {
	rapid.Check(t, func(t *rapid.T) {
		original := resource_testing.PropertyValueGenerator(6).Draw(t, "property value").(resource.PropertyValue)
		wireObject, err := wireValue(original)
		require.NoError(t, err)

		deserialized, err := DeserializePropertyValue(wireObject, config.NopDecrypter, config.NopEncrypter)
		require.NoError(t, err)

		resource_testing.AssertEqualPropertyValues(t, replaceOutputsWithComputed(original), deserialized)
	})
}

// UnknownObjectGenerator generates the unknown object value.
func UnknownObjectGenerator() *rapid.Generator {
	return rapid.Custom(func(t *rapid.T) interface{} {
		return rapid.Just(computedValuePlaceholder).Draw(t, "unknowns")
	})
}

// BoolObjectGenerator generates boolean object values.
func BoolObjectGenerator() *rapid.Generator {
	return rapid.Custom(func(t *rapid.T) interface{} {
		return rapid.Bool().Draw(t, "booleans")
	})
}

// NumberObjectGenerator generates numeric object values.
func NumberObjectGenerator() *rapid.Generator {
	return rapid.Custom(func(t *rapid.T) interface{} {
		return rapid.Float64().Draw(t, "numbers")
	})
}

// StringObjectGenerator generates string object values.
func StringObjectGenerator() *rapid.Generator {
	return rapid.Custom(func(t *rapid.T) interface{} {
		return rapid.String().Draw(t, "strings")
	})
}

// TextAssetObjectGenerator generates textual asset object values.
func TextAssetObjectGenerator() *rapid.Generator {
	return rapid.Custom(func(t *rapid.T) interface{} {
		return map[string]interface{}{
			resource.SigKey:            resource.AssetSig,
			resource.AssetTextProperty: rapid.String().Draw(t, "text asset contents"),
		}
	})
}

// AssetObjectGenerator generates asset object values.
func AssetObjectGenerator() *rapid.Generator {
	return TextAssetObjectGenerator()
}

// LiteralArchiveObjectGenerator generates archive object values with literal archive contents.
func LiteralArchiveObjectGenerator(maxDepth int) *rapid.Generator {
	return rapid.Custom(func(t *rapid.T) map[string]interface{} {
		var contentsGenerator *rapid.Generator
		if maxDepth > 0 {
			contentsGenerator = rapid.MapOfN(rapid.StringMatching(`^(/[^[:cntrl:]/]+)*/?[^[:cntrl:]/]+$`), rapid.OneOf(AssetObjectGenerator(), ArchiveObjectGenerator(maxDepth-1)), 0, 16)
		} else {
			contentsGenerator = rapid.Just(map[string]interface{}{})
		}

		return map[string]interface{}{
			resource.SigKey:                resource.ArchiveSig,
			resource.ArchiveAssetsProperty: contentsGenerator.Draw(t, "literal archive contents"),
		}
	})
}

// ArchiveObjectGenerator generates archive object values.
func ArchiveObjectGenerator(maxDepth int) *rapid.Generator {
	return LiteralArchiveObjectGenerator(maxDepth)
}

// ResourceReferenceObjectGenerator generates resource reference object values.
func ResourceReferenceObjectGenerator() *rapid.Generator {
	return rapid.Custom(func(t *rapid.T) interface{} {
		fields := map[string]interface{}{
			resource.SigKey:  resource.ResourceReferenceSig,
			"urn":            string(resource_testing.URNGenerator().Draw(t, "referenced URN").(resource.URN)),
			"packageVersion": resource_testing.SemverStringGenerator().Draw(t, "package version"),
		}

		id := rapid.OneOf(UnknownObjectGenerator(), StringObjectGenerator()).Draw(t, "referenced ID")
		if idstr := id.(string); idstr != "" && idstr != computedValuePlaceholder {
			fields["id"] = id
		}

		return fields
	})
}

// ArrayObjectGenerator generates array object values. The maxDepth parameter controls the maximum
// depth of the elements of the array.
func ArrayObjectGenerator(maxDepth int) *rapid.Generator {
	return rapid.Custom(func(t *rapid.T) interface{} {
		return rapid.SliceOfN(ObjectValueGenerator(maxDepth-1), 0, 32).Draw(t, "array elements")
	})
}

// MapObjectGenerator generates map object values. The maxDepth parameter controls the maximum
// depth of the elements of the map.
func MapObjectGenerator(maxDepth int) *rapid.Generator {
	return rapid.Custom(func(t *rapid.T) interface{} {
		return rapid.MapOfN(rapid.String(), ObjectValueGenerator(maxDepth-1), 0, 32).Draw(t, "map elements")
	})
}

// SecretObjectGenerator generates secret object values. The maxDepth parameter controls the maximum
// depth of the plaintext value of the secret, if any.
func SecretObjectGenerator(maxDepth int) *rapid.Generator {
	return rapid.Custom(func(t *rapid.T) interface{} {
		value := ObjectValueGenerator(maxDepth-1).Draw(t, "secret element")
		bytes, err := json.Marshal(value)
		require.NoError(t, err)

		return map[string]interface{}{
			resource.SigKey: resource.SecretSig,
			"plaintext":     string(bytes),
		}
	})
}

// ObjectValueGenerator generates arbitrary object values. The maxDepth parameter controls the maximum
// number of times the generator may recur.
func ObjectValueGenerator(maxDepth int) *rapid.Generator {
	choices := []*rapid.Generator{
		UnknownObjectGenerator(),
		BoolObjectGenerator(),
		NumberObjectGenerator(),
		StringObjectGenerator(),
		AssetObjectGenerator(),
		ResourceReferenceObjectGenerator(),
	}
	if maxDepth > 0 {
		choices = append(choices,
			ArchiveObjectGenerator(maxDepth),
			ArrayObjectGenerator(maxDepth),
			MapObjectGenerator(maxDepth),
			SecretObjectGenerator(maxDepth))
	}
	return rapid.OneOf(choices...)
}<|MERGE_RESOLUTION|>--- conflicted
+++ resolved
@@ -94,11 +94,8 @@
 		nil,
 		nil,
 		"",
-<<<<<<< HEAD
-		false,
-=======
 		0,
->>>>>>> a14cd1c1
+		resource.DeleteBehaviourDelete,
 	)
 
 	dep, err := SerializeResource(res, config.NopEncrypter, false /* showSecrets */)
