--- conflicted
+++ resolved
@@ -108,11 +108,8 @@
 		"",
 		nil,
 		nil,
-<<<<<<< HEAD
 		"",
-=======
 		false,
->>>>>>> 15cfbb47
 	)
 
 	dep, err := SerializeResource(context.Background(), res, config.NopEncrypter, false /* showSecrets */)
