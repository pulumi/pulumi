// Copyright 2016-2018, Pulumi Corporation.
//
// Licensed under the Apache License, Version 2.0 (the "License");
// you may not use this file except in compliance with the License.
// You may obtain a copy of the License at
//
//     http://www.apache.org/licenses/LICENSE-2.0
//
// Unless required by applicable law or agreed to in writing, software
// distributed under the License is distributed on an "AS IS" BASIS,
// WITHOUT WARRANTIES OR CONDITIONS OF ANY KIND, either express or implied.
// See the License for the specific language governing permissions and
// limitations under the License.

package stack

import (
	"encoding/json"
	"fmt"
	"reflect"

	"github.com/blang/semver"
	"github.com/pkg/errors"
	"github.com/pulumi/pulumi/pkg/apitype"
	"github.com/pulumi/pulumi/pkg/apitype/migrate"
	"github.com/pulumi/pulumi/pkg/resource"
	"github.com/pulumi/pulumi/pkg/resource/config"
	"github.com/pulumi/pulumi/pkg/resource/deploy"
	"github.com/pulumi/pulumi/pkg/secrets"
<<<<<<< HEAD
	"github.com/pulumi/pulumi/pkg/secrets/b64"
	"github.com/pulumi/pulumi/pkg/secrets/cloud"
	"github.com/pulumi/pulumi/pkg/secrets/passphrase"
=======
>>>>>>> aac25eab
	"github.com/pulumi/pulumi/pkg/util/contract"
	"github.com/pulumi/pulumi/pkg/workspace"
)

const (
	// DeploymentSchemaVersionOldestSupported is the oldest deployment schema that we
	// still support, i.e. we can produce a `deploy.Snapshot` from. This will generally
	// need to be at least one less than the current schema version so that old deployments can
	// be migrated to the current schema.
	DeploymentSchemaVersionOldestSupported = 1
)

var (
	// ErrDeploymentSchemaVersionTooOld is returned from `DeserializeDeployment` if the
	// untyped deployment being deserialized is too old to understand.
	ErrDeploymentSchemaVersionTooOld = fmt.Errorf("this stack's deployment is too old")

	// ErrDeploymentSchemaVersionTooNew is returned from `DeserializeDeployment` if the
	// untyped deployment being deserialized is too new to understand.
	ErrDeploymentSchemaVersionTooNew = fmt.Errorf("this stack's deployment version is too new")
)

// SerializeDeployment serializes an entire snapshot as a deploy record.
func SerializeDeployment(snap *deploy.Snapshot, sm secrets.Manager) (*apitype.DeploymentV3, error) {
	contract.Require(snap != nil, "snap")

	// Capture the version information into a manifest.
	manifest := apitype.ManifestV1{
		Time:    snap.Manifest.Time,
		Magic:   snap.Manifest.Magic,
		Version: snap.Manifest.Version,
	}
	for _, plug := range snap.Manifest.Plugins {
		var version string
		if plug.Version != nil {
			version = plug.Version.String()
		}
		manifest.Plugins = append(manifest.Plugins, apitype.PluginInfoV1{
			Name:    plug.Name,
			Path:    plug.Path,
			Type:    plug.Kind,
			Version: version,
		})
	}

	// If a specific secrets manager was not provided, use the one in the snapshot, if present.
	if sm == nil {
		sm = snap.SecretsManager
	}

	var enc config.Encrypter
	if sm != nil {
		e, err := sm.Encrypter()
		if err != nil {
			return nil, errors.Wrap(err, "getting encrypter for deployment")
		}
		enc = e
	} else {
		enc = config.NewPanicCrypter()
	}

	// Serialize all vertices and only include a vertex section if non-empty.
	var resources []apitype.ResourceV3
	for _, res := range snap.Resources {
		sres, err := SerializeResource(res, enc)
		if err != nil {
			return nil, errors.Wrap(err, "serializing resources")
		}
		resources = append(resources, sres)
	}

	var operations []apitype.OperationV2
	for _, op := range snap.PendingOperations {
		sop, err := SerializeOperation(op, enc)
		if err != nil {
			return nil, err
		}
		operations = append(operations, sop)
	}

	var secretsProvider *apitype.SecretsProvidersV1
	if sm != nil {
		secretsProvider = &apitype.SecretsProvidersV1{
			Type: sm.Type(),
		}
		if state := sm.State(); state != nil {
			rm, err := json.Marshal(state)
			if err != nil {
				return nil, err
			}
			secretsProvider.State = rm
		}
	}

	return &apitype.DeploymentV3{
		Manifest:          manifest,
		Resources:         resources,
		SecretsProviders:  secretsProvider,
		PendingOperations: operations,
	}, nil
}

// DeserializeUntypedDeployment deserializes an untyped deployment and produces a `deploy.Snapshot`
// from it. DeserializeDeployment will return an error if the untyped deployment's version is
// not within the range `DeploymentSchemaVersionCurrent` and `DeploymentSchemaVersionOldestSupported`.
func DeserializeUntypedDeployment(
	deployment *apitype.UntypedDeployment, secretsProv SecretsProvider) (*deploy.Snapshot, error) {

	contract.Require(deployment != nil, "deployment")
	switch {
	case deployment.Version > apitype.DeploymentSchemaVersionCurrent:
		return nil, ErrDeploymentSchemaVersionTooNew
	case deployment.Version < DeploymentSchemaVersionOldestSupported:
		return nil, ErrDeploymentSchemaVersionTooOld
	}

	var v3deployment apitype.DeploymentV3
	switch deployment.Version {
	case 1:
		var v1deployment apitype.DeploymentV1
		if err := json.Unmarshal([]byte(deployment.Deployment), &v1deployment); err != nil {
			return nil, err
		}
		v2deployment := migrate.UpToDeploymentV2(v1deployment)
		v3deployment = migrate.UpToDeploymentV3(v2deployment)
	case 2:
		var v2deployment apitype.DeploymentV2
		if err := json.Unmarshal([]byte(deployment.Deployment), &v2deployment); err != nil {
			return nil, err
		}
		v3deployment = migrate.UpToDeploymentV3(v2deployment)
	case 3:
		if err := json.Unmarshal([]byte(deployment.Deployment), &v3deployment); err != nil {
			return nil, err
		}
	default:
		contract.Failf("unrecognized version: %d", deployment.Version)
	}

	return DeserializeDeploymentV3(v3deployment, secretsProv)
}

// DeserializeDeploymentV3 deserializes a typed DeploymentV3 into a `deploy.Snapshot`.
func DeserializeDeploymentV3(deployment apitype.DeploymentV3, secretsProv SecretsProvider) (*deploy.Snapshot, error) {
	// Unpack the versions.
	manifest := deploy.Manifest{
		Time:    deployment.Manifest.Time,
		Magic:   deployment.Manifest.Magic,
		Version: deployment.Manifest.Version,
	}
	for _, plug := range deployment.Manifest.Plugins {
		var version *semver.Version
		if v := plug.Version; v != "" {
			sv, err := semver.ParseTolerant(v)
			if err != nil {
				return nil, err
			}
			version = &sv
		}
		manifest.Plugins = append(manifest.Plugins, workspace.PluginInfo{
			Name:    plug.Name,
			Kind:    plug.Type,
			Version: version,
		})
	}

	var secretsManager secrets.Manager
	if deployment.SecretsProviders != nil && deployment.SecretsProviders.Type != "" {
<<<<<<< HEAD
		var provider secrets.ManagerProvider

		switch deployment.SecretsProviders.Type {
		case b64.Type:
			provider = b64.NewProvider()
		case passphrase.Type:
			provider = passphrase.NewProvider()
		case service.Type:
			provider = service.NewProvider()
		case cloud.Type:
			provider = cloud.NewProvider()
		default:
			return nil, errors.Errorf("unknown secrets provider type %s", deployment.SecretsProviders.Type)
=======
		if secretsProv == nil {
			return nil, errors.New("deployment uses a SecretsProvider but no SecretsProvider was provided")
>>>>>>> aac25eab
		}

		sm, err := secretsProv.OfType(deployment.SecretsProviders.Type, deployment.SecretsProviders.State)
		if err != nil {
			return nil, err
		}
		secretsManager = sm
	}

	var dec config.Decrypter
	if secretsManager == nil {
		dec = config.NewPanicCrypter()
	} else {
		d, err := secretsManager.Decrypter()
		if err != nil {
			return nil, err
		}
		dec = d
	}

	// For every serialized resource vertex, create a ResourceDeployment out of it.
	var resources []*resource.State
	for _, res := range deployment.Resources {
		desres, err := DeserializeResource(res, dec)
		if err != nil {
			return nil, err
		}
		resources = append(resources, desres)
	}

	var ops []resource.Operation
	for _, op := range deployment.PendingOperations {
		desop, err := DeserializeOperation(op, dec)
		if err != nil {
			return nil, err
		}
		ops = append(ops, desop)
	}

	return deploy.NewSnapshot(manifest, secretsManager, resources, ops), nil
}

// SerializeResource turns a resource into a structure suitable for serialization.
func SerializeResource(res *resource.State, enc config.Encrypter) (apitype.ResourceV3, error) {
	contract.Assert(res != nil)
	contract.Assertf(string(res.URN) != "", "Unexpected empty resource resource.URN")

	// Serialize all input and output properties recursively, and add them if non-empty.
	var inputs map[string]interface{}
	if inp := res.Inputs; inp != nil {
		sinp, err := SerializeProperties(inp, enc)
		if err != nil {
			return apitype.ResourceV3{}, err
		}
		inputs = sinp
	}
	var outputs map[string]interface{}
	if outp := res.Outputs; outp != nil {
		soutp, err := SerializeProperties(outp, enc)
		if err != nil {
			return apitype.ResourceV3{}, err
		}
		outputs = soutp
	}

	return apitype.ResourceV3{
		URN:                     res.URN,
		Custom:                  res.Custom,
		Delete:                  res.Delete,
		ID:                      res.ID,
		Type:                    res.Type,
		Parent:                  res.Parent,
		Inputs:                  inputs,
		Outputs:                 outputs,
		Protect:                 res.Protect,
		External:                res.External,
		Dependencies:            res.Dependencies,
		InitErrors:              res.InitErrors,
		Provider:                res.Provider,
		PropertyDependencies:    res.PropertyDependencies,
		PendingReplacement:      res.PendingReplacement,
		AdditionalSecretOutputs: res.AdditionalSecretOutputs,
		Aliases:                 res.Aliases,
		CustomTimeouts:          &res.CustomTimeouts,
	}, nil
}

func SerializeOperation(op resource.Operation, enc config.Encrypter) (apitype.OperationV2, error) {
	res, err := SerializeResource(op.Resource, enc)
	if err != nil {
		return apitype.OperationV2{}, errors.Wrap(err, "serializing resource")
	}
	return apitype.OperationV2{
		Resource: res,
		Type:     apitype.OperationType(op.Type),
	}, nil
}

// SerializeProperties serializes a resource property bag so that it's suitable for serialization.
func SerializeProperties(props resource.PropertyMap, enc config.Encrypter) (map[string]interface{}, error) {
	dst := make(map[string]interface{})
	for _, k := range props.StableKeys() {
		v, err := SerializePropertyValue(props[k], enc)
		if err != nil {
			return nil, err
		}
		if v != nil {
			dst[string(k)] = v
		}
	}
	return dst, nil
}

// SerializePropertyValue serializes a resource property value so that it's suitable for serialization.
func SerializePropertyValue(prop resource.PropertyValue, enc config.Encrypter) (interface{}, error) {
	// Skip nulls and "outputs"; the former needn't be serialized, and the latter happens if there is an output
	// that hasn't materialized (either because we're serializing inputs or the provider didn't give us the value).
	if prop.IsComputed() || !prop.HasValue() {
		return nil, nil
	}

	// For arrays, make sure to recurse.
	if prop.IsArray() {
		srcarr := prop.ArrayValue()
		dstarr := make([]interface{}, len(srcarr))
		for i, elem := range prop.ArrayValue() {
			selem, err := SerializePropertyValue(elem, enc)
			if err != nil {
				return nil, err
			}
			dstarr[i] = selem
		}
		return dstarr, nil
	}

	// Also for objects, recurse and use naked properties.
	if prop.IsObject() {
		return SerializeProperties(prop.ObjectValue(), enc)
	}

	// For assets, we need to serialize them a little carefully, so we can recover them afterwards.
	if prop.IsAsset() {
		return prop.AssetValue().Serialize(), nil
	} else if prop.IsArchive() {
		return prop.ArchiveValue().Serialize(), nil
	}

	if prop.IsSecret() {
		// Since we are going to encrypt property value, we can elide encrypting sub-elements. We'll mark them as
		// "secret" so we retain that information when deserializaing the overall structure, but there is no
		// need to double encrypt everything.
		value, err := SerializePropertyValue(prop.SecretValue().Element, config.NopEncrypter)
		if err != nil {
			return nil, err
		}
		bytes, err := json.Marshal(value)
		if err != nil {
			return nil, errors.Wrap(err, "encoding serialized property value")
		}
		ciphertext, err := enc.EncryptValue(string(bytes))
		if err != nil {
			return nil, errors.Wrap(err, "failed to encrypt secret value")
		}
		contract.AssertNoErrorf(err, "marshalling underlying secret value to JSON")
		return apitype.SecretV1{
			Sig:        resource.SecretSig,
			Ciphertext: ciphertext,
		}, nil
	}

	// All others are returned as-is.
	return prop.V, nil
}

// DeserializeResource turns a serialized resource back into its usual form.
func DeserializeResource(res apitype.ResourceV3, dec config.Decrypter) (*resource.State, error) {
	// Deserialize the resource properties, if they exist.
	inputs, err := DeserializeProperties(res.Inputs, dec)
	if err != nil {
		return nil, err
	}
	outputs, err := DeserializeProperties(res.Outputs, dec)
	if err != nil {
		return nil, err
	}

	return resource.NewState(
		res.Type, res.URN, res.Custom, res.Delete, res.ID,
		inputs, outputs, res.Parent, res.Protect, res.External, res.Dependencies, res.InitErrors, res.Provider,
		res.PropertyDependencies, res.PendingReplacement, res.AdditionalSecretOutputs, res.Aliases, res.CustomTimeouts), nil
}

func DeserializeOperation(op apitype.OperationV2, dec config.Decrypter) (resource.Operation, error) {
	res, err := DeserializeResource(op.Resource, dec)
	if err != nil {
		return resource.Operation{}, err
	}
	return resource.NewOperation(res, resource.OperationType(op.Type)), nil
}

// DeserializeProperties deserializes an entire map of deploy properties into a resource property map.
func DeserializeProperties(props map[string]interface{}, dec config.Decrypter) (resource.PropertyMap, error) {
	result := make(resource.PropertyMap)
	for k, prop := range props {
		desprop, err := DeserializePropertyValue(prop, dec)
		if err != nil {
			return nil, err
		}
		result[resource.PropertyKey(k)] = desprop
	}
	return result, nil
}

// DeserializePropertyValue deserializes a single deploy property into a resource property value.
func DeserializePropertyValue(v interface{}, dec config.Decrypter) (resource.PropertyValue, error) {
	if v != nil {
		switch w := v.(type) {
		case bool:
			return resource.NewBoolProperty(w), nil
		case float64:
			return resource.NewNumberProperty(w), nil
		case string:
			return resource.NewStringProperty(w), nil
		case []interface{}:
			var arr []resource.PropertyValue
			for _, elem := range w {
				ev, err := DeserializePropertyValue(elem, dec)
				if err != nil {
					return resource.PropertyValue{}, err
				}
				arr = append(arr, ev)
			}
			return resource.NewArrayProperty(arr), nil
		case map[string]interface{}:
			obj, err := DeserializeProperties(w, dec)
			if err != nil {
				return resource.PropertyValue{}, err
			}

			// This could be an asset or archive; if so, recover its type.
			objmap := obj.Mappable()
			if sig, hasSig := objmap[resource.SigKey]; hasSig {
				switch sig {
				case resource.AssetSig:
					asset, isasset, err := resource.DeserializeAsset(objmap)
					if err != nil {
						return resource.PropertyValue{}, err
					}
					contract.Assert(isasset)
					return resource.NewAssetProperty(asset), nil
				case resource.ArchiveSig:
					archive, isarchive, err := resource.DeserializeArchive(objmap)
					if err != nil {
						return resource.PropertyValue{}, err
					}
					contract.Assert(isarchive)
					return resource.NewArchiveProperty(archive), nil
				case resource.SecretSig:
					ciphertext, ok := objmap["ciphertext"].(string)
					if !ok {
						return resource.PropertyValue{}, errors.New("malformed secret value: missing ciphertext")
					}
					var elem interface{}
					plaintext, err := dec.DecryptValue(ciphertext)
					if err != nil {
						return resource.PropertyValue{}, errors.Wrap(err, "decrypting secret value")
					}
					if err := json.Unmarshal([]byte(plaintext), &elem); err != nil {
						return resource.PropertyValue{}, err
					}
					ev, err := DeserializePropertyValue(elem, config.NopDecrypter)
					if err != nil {
						return resource.PropertyValue{}, err
					}
					return resource.MakeSecret(ev), nil
				default:
					return resource.PropertyValue{}, errors.Errorf("unrecognized signature '%v' in property map", sig)
				}
			}

			// Otherwise, it's just a weakly typed object map.
			return resource.NewObjectProperty(obj), nil
		default:
			contract.Failf("Unrecognized property type: %v", reflect.ValueOf(v))
		}
	}

	return resource.NewNullProperty(), nil
}<|MERGE_RESOLUTION|>--- conflicted
+++ resolved
@@ -27,12 +27,6 @@
 	"github.com/pulumi/pulumi/pkg/resource/config"
 	"github.com/pulumi/pulumi/pkg/resource/deploy"
 	"github.com/pulumi/pulumi/pkg/secrets"
-<<<<<<< HEAD
-	"github.com/pulumi/pulumi/pkg/secrets/b64"
-	"github.com/pulumi/pulumi/pkg/secrets/cloud"
-	"github.com/pulumi/pulumi/pkg/secrets/passphrase"
-=======
->>>>>>> aac25eab
 	"github.com/pulumi/pulumi/pkg/util/contract"
 	"github.com/pulumi/pulumi/pkg/workspace"
 )
@@ -201,24 +195,8 @@
 
 	var secretsManager secrets.Manager
 	if deployment.SecretsProviders != nil && deployment.SecretsProviders.Type != "" {
-<<<<<<< HEAD
-		var provider secrets.ManagerProvider
-
-		switch deployment.SecretsProviders.Type {
-		case b64.Type:
-			provider = b64.NewProvider()
-		case passphrase.Type:
-			provider = passphrase.NewProvider()
-		case service.Type:
-			provider = service.NewProvider()
-		case cloud.Type:
-			provider = cloud.NewProvider()
-		default:
-			return nil, errors.Errorf("unknown secrets provider type %s", deployment.SecretsProviders.Type)
-=======
 		if secretsProv == nil {
 			return nil, errors.New("deployment uses a SecretsProvider but no SecretsProvider was provided")
->>>>>>> aac25eab
 		}
 
 		sm, err := secretsProv.OfType(deployment.SecretsProviders.Type, deployment.SecretsProviders.State)
