// Copyright 2016-2021, Pulumi Corporation.
//
// Licensed under the Apache License, Version 2.0 (the "License");
// you may not use this file except in compliance with the License.
// You may obtain a copy of the License at
//
//     http://www.apache.org/licenses/LICENSE-2.0
//
// Unless required by applicable law or agreed to in writing, software
// distributed under the License is distributed on an "AS IS" BASIS,
// WITHOUT WARRANTIES OR CONDITIONS OF ANY KIND, either express or implied.
// See the License for the specific language governing permissions and
// limitations under the License.

package graph

import (
<<<<<<< HEAD
	"sort"

=======
>>>>>>> d3b2dedd
	"github.com/pulumi/pulumi/sdk/v3/go/common/resource"
)

// ResourceSet represents a set of Resources.
type ResourceSet map[*resource.State]bool

// Intersect returns a new set that is the intersection of the two given resource sets.
func (s ResourceSet) Intersect(other ResourceSet) ResourceSet {
	newSet := make(ResourceSet)
	for key := range s {
		if other[key] {
			newSet[key] = true
		}
	}

	return newSet
}

// Returns the contents of the set as an array of resources. To ensure
// determinism, they are sorted by urn.
func (s ResourceSet) ToArray() []*resource.State {
	arr := make([]*resource.State, len(s))
	i := 0
	for r := range s {
		arr[i] = r
		i++
	}
	sort.Slice(arr, func(i, j int) bool {
		return arr[i].URN < arr[j].URN
	})
	return arr
}

// Produces a set from an array.
func NewResourceSetFromArray(arr []*resource.State) ResourceSet {
	s := ResourceSet{}
	for _, r := range arr {
		s[r] = true
	}
	return s
}

// Produces a shallow copy of `s`.
func CopyResourceSet(s ResourceSet) ResourceSet {
	result := ResourceSet{}
	for k, v := range s {
		result[k] = v
	}
	return result
}

// Computes s - other. Input sets are unchanged. If `other[k] = false`, then `k`
// will not be removed from `s`.
func (s ResourceSet) SetMinus(other ResourceSet) ResourceSet {
	result := CopyResourceSet(s)
	for k, v := range other {
		if v {
			delete(result, k)
		}
	}
	return result
}

// Produces a new set with elements from both sets. The original sets are unchanged.
func (s ResourceSet) Union(other ResourceSet) ResourceSet {
	result := CopyResourceSet(s)
	return result.UnionWith(other)
}

// Alters `s` to include elements of `other`.
func (s ResourceSet) UnionWith(other ResourceSet) ResourceSet {
	for k, v := range other {
		s[k] = v || s[k]
	}
	return s
}<|MERGE_RESOLUTION|>--- conflicted
+++ resolved
@@ -15,12 +15,8 @@
 package graph
 
 import (
-<<<<<<< HEAD
+	"github.com/pulumi/pulumi/sdk/v3/go/common/resource"
 	"sort"
-
-=======
->>>>>>> d3b2dedd
-	"github.com/pulumi/pulumi/sdk/v3/go/common/resource"
 )
 
 // ResourceSet represents a set of Resources.
