// Copyright 2020-2025, Pulumi Corporation.
//
// Licensed under the Apache License, Version 2.0 (the "License");
// you may not use this file except in compliance with the License.
// You may obtain a copy of the License at
//
//     http://www.apache.org/licenses/LICENSE-2.0
//
// Unless required by applicable law or agreed to in writing, software
// distributed under the License is distributed on an "AS IS" BASIS,
// WITHOUT WARRANTIES OR CONDITIONS OF ANY KIND, either express or implied.
// See the License for the specific language governing permissions and
// limitations under the License.

package lifecycletest

import (
	"context"
	"errors"
	"fmt"
	"reflect"
	"strconv"
	"strings"
	"testing"

	"github.com/blang/semver"
	"github.com/gofrs/uuid"
	combinations "github.com/mxschmitt/golang-combinations"
	"github.com/stretchr/testify/assert"
	"github.com/stretchr/testify/require"

	"github.com/pulumi/pulumi/pkg/v3/engine"
	. "github.com/pulumi/pulumi/pkg/v3/engine" //nolint:revive
	lt "github.com/pulumi/pulumi/pkg/v3/engine/lifecycletest/framework"
	"github.com/pulumi/pulumi/pkg/v3/resource/deploy"
	"github.com/pulumi/pulumi/pkg/v3/resource/deploy/deploytest"
	"github.com/pulumi/pulumi/pkg/v3/resource/deploy/providers"
	"github.com/pulumi/pulumi/sdk/v3/go/common/resource"
	"github.com/pulumi/pulumi/sdk/v3/go/common/resource/config"
	"github.com/pulumi/pulumi/sdk/v3/go/common/resource/plugin"
	"github.com/pulumi/pulumi/sdk/v3/go/common/tokens"
	"github.com/pulumi/pulumi/sdk/v3/go/common/workspace"
	pulumirpc "github.com/pulumi/pulumi/sdk/v3/proto/go"
)

func TestParallelRefresh(t *testing.T) {
	t.Parallel()

	loaders := []*deploytest.ProviderLoader{
		deploytest.NewProviderLoader("pkgA", semver.MustParse("1.0.0"), func() (plugin.Provider, error) {
			return &deploytest.Provider{}, nil
		}),
	}

	// Create a program that registers four resources, each of which depends on the resource that immediately precedes
	// it.
	programF := deploytest.NewLanguageRuntimeF(func(_ plugin.RunInfo, monitor *deploytest.ResourceMonitor) error {
		respA, err := monitor.RegisterResource("pkgA:m:typA", "resA", true)
		require.NoError(t, err)

		respB, err := monitor.RegisterResource("pkgA:m:typA", "resB", true, deploytest.ResourceOptions{
			Dependencies: []resource.URN{respA.URN},
		})
		require.NoError(t, err)

		respC, err := monitor.RegisterResource("pkgA:m:typA", "resC", true, deploytest.ResourceOptions{
			Dependencies: []resource.URN{respB.URN},
		})
		require.NoError(t, err)

		_, err = monitor.RegisterResource("pkgA:m:typA", "resD", true, deploytest.ResourceOptions{
			Dependencies: []resource.URN{respC.URN},
		})
		require.NoError(t, err)

		return nil
	})
	hostF := deploytest.NewPluginHostF(nil, nil, programF, loaders...)

	p := &lt.TestPlan{
		Options: lt.TestUpdateOptions{
			T:             t,
			HostF:         hostF,
			UpdateOptions: UpdateOptions{Parallel: 4},
			// Skip display tests because different ordering makes the colouring different.
			SkipDisplayTests: true,
		},
	}

	p.Steps = []lt.TestStep{{Op: Update}}
	snap := p.Run(t, nil)

	require.Len(t, snap.Resources, 5)
	assert.Equal(t, snap.Resources[0].URN.Name(), "default") // provider
	assert.Equal(t, snap.Resources[1].URN.Name(), "resA")
	assert.Equal(t, snap.Resources[2].URN.Name(), "resB")
	assert.Equal(t, snap.Resources[3].URN.Name(), "resC")
	assert.Equal(t, snap.Resources[4].URN.Name(), "resD")

	p.Steps = []lt.TestStep{{Op: Refresh}}
	snap = p.Run(t, snap)

	require.Len(t, snap.Resources, 5)
	assert.Equal(t, snap.Resources[0].URN.Name(), "default") // provider
	assert.Equal(t, snap.Resources[1].URN.Name(), "resA")
	assert.Equal(t, snap.Resources[2].URN.Name(), "resB")
	assert.Equal(t, snap.Resources[3].URN.Name(), "resC")
	assert.Equal(t, snap.Resources[4].URN.Name(), "resD")
}

func TestExternalRefresh(t *testing.T) {
	t.Parallel()

	loaders := []*deploytest.ProviderLoader{
		deploytest.NewProviderLoader("pkgA", semver.MustParse("1.0.0"), func() (plugin.Provider, error) {
			return &deploytest.Provider{}, nil
		}),
	}

	// Our program reads a resource and exits.
	programF := deploytest.NewLanguageRuntimeF(func(_ plugin.RunInfo, monitor *deploytest.ResourceMonitor) error {
		_, _, err := monitor.ReadResource("pkgA:m:typA", "resA", "resA-some-id", "", resource.PropertyMap{}, "", "", "", "")
		require.NoError(t, err)

		return nil
	})
	hostF := deploytest.NewPluginHostF(nil, nil, programF, loaders...)
	p := &lt.TestPlan{
		Options: lt.TestUpdateOptions{T: t, HostF: hostF},
		Steps:   []lt.TestStep{{Op: Update}},
	}

	// The read should place "resA" in the snapshot with the "External" bit set.
	snap := p.RunWithName(t, nil, "0")
	require.Len(t, snap.Resources, 2)
	assert.Equal(t, snap.Resources[0].URN.Name(), "default") // provider
	assert.Equal(t, snap.Resources[1].URN.Name(), "resA")
	assert.True(t, snap.Resources[1].External)

	p = &lt.TestPlan{
		Options: lt.TestUpdateOptions{T: t, HostF: hostF},
		Steps:   []lt.TestStep{{Op: Refresh}},
	}

	snap = p.RunWithName(t, snap, "1")
	// A refresh should leave "resA" as it is in the snapshot. The External bit should still be set.
	require.Len(t, snap.Resources, 2)
	assert.Equal(t, snap.Resources[0].URN.Name(), "default") // provider
	assert.Equal(t, snap.Resources[1].URN.Name(), "resA")
	assert.True(t, snap.Resources[1].External)
}

// External resources should only have their outputs diffed during a refresh, in
// line with the "legacy" implementation. Consequently Diff should not be called
// for them. This test checks that case.
func TestExternalRefreshDoesNotCallDiff(t *testing.T) {
	t.Parallel()

	readCall := 0
	diffCalled := false

	loaders := []*deploytest.ProviderLoader{
		deploytest.NewProviderLoader("pkgA", semver.MustParse("1.0.0"), func() (plugin.Provider, error) {
			return &deploytest.Provider{
				ReadF: func(_ context.Context, req plugin.ReadRequest) (plugin.ReadResponse, error) {
					readCall++
					return plugin.ReadResponse{
						ReadResult: plugin.ReadResult{
							Outputs: resource.PropertyMap{
								"o1": resource.NewNumberProperty(float64(readCall)),
							},
						},
						Status: resource.StatusOK,
					}, nil
				},

				DiffF: func(context.Context, plugin.DiffRequest) (plugin.DiffResult, error) {
					diffCalled = true
					return plugin.DiffResult{}, nil
				},
			}, nil
		}),
	}

	// Our program reads a resource and exits.
	programF := deploytest.NewLanguageRuntimeF(func(_ plugin.RunInfo, monitor *deploytest.ResourceMonitor) error {
		_, _, err := monitor.ReadResource("pkgA:m:typA", "resA", "resA-some-id", "", resource.PropertyMap{}, "", "", "", "")
		require.NoError(t, err)

		return nil
	})

	hostF := deploytest.NewPluginHostF(nil, nil, programF, loaders...)
	p := &lt.TestPlan{
		Options: lt.TestUpdateOptions{T: t, HostF: hostF},
		Steps:   []lt.TestStep{{Op: Update}},
	}

	snap := p.RunWithName(t, nil, "0")

	p = &lt.TestPlan{
		Options: lt.TestUpdateOptions{T: t, HostF: hostF},
		Steps:   []lt.TestStep{{Op: Refresh}},
	}

	p.RunWithName(t, snap, "1")

	assert.False(t, diffCalled, "Refresh should not diff external resources")
}

func TestRefreshInitFailure(t *testing.T) {
	t.Parallel()

	p := &lt.TestPlan{}

	provURN := p.NewProviderURN("pkgA", "default", "")
	resURN := p.NewURN("pkgA:m:typA", "resA", "")
	res2URN := p.NewURN("pkgA:m:typA", "resB", "")

	res2Outputs := resource.PropertyMap{"foo": resource.NewStringProperty("bar")}

	//
	// Refresh will persist any initialization errors that are returned by `Read`. This provider
	// will error out or not based on the value of `refreshShouldFail`.
	//
	refreshShouldFail := false

	//
	// Set up test environment to use `readFailProvider` as the underlying resource provider.
	//
	loaders := []*deploytest.ProviderLoader{
		deploytest.NewProviderLoader("pkgA", semver.MustParse("1.0.0"), func() (plugin.Provider, error) {
			return &deploytest.Provider{
				ReadF: func(_ context.Context, req plugin.ReadRequest) (plugin.ReadResponse, error) {
					if refreshShouldFail && req.URN == resURN {
						err := &plugin.InitError{
							Reasons: []string{"Refresh reports continued to fail to initialize"},
						}
						return plugin.ReadResponse{
							ReadResult: plugin.ReadResult{
								Outputs: resource.PropertyMap{},
							},
							Status: resource.StatusPartialFailure,
						}, err
					} else if req.URN == res2URN {
						return plugin.ReadResponse{
							ReadResult: plugin.ReadResult{
								Outputs: res2Outputs,
							},
							Status: resource.StatusOK,
						}, nil
					}
					return plugin.ReadResponse{
						ReadResult: plugin.ReadResult{
							Outputs: resource.PropertyMap{},
						},
						Status: resource.StatusOK,
					}, nil
				},
			}, nil
		}),
	}

	programF := deploytest.NewLanguageRuntimeF(func(_ plugin.RunInfo, monitor *deploytest.ResourceMonitor) error {
		_, err := monitor.RegisterResource("pkgA:m:typA", "resA", true)
		require.NoError(t, err)
		return nil
	})
	hostF := deploytest.NewPluginHostF(nil, nil, programF, loaders...)

	p.Options.HostF = hostF
	p.Options.T = t
	//
	// Create an old snapshot with a single initialization failure.
	//
	old := &deploy.Snapshot{
		Resources: []*resource.State{
			{
				Type:       resURN.Type(),
				URN:        resURN,
				Custom:     true,
				ID:         "0",
				Inputs:     resource.PropertyMap{},
				Outputs:    resource.PropertyMap{},
				InitErrors: []string{"Resource failed to initialize"},
			},
			{
				Type:    res2URN.Type(),
				URN:     res2URN,
				Custom:  true,
				ID:      "1",
				Inputs:  resource.PropertyMap{},
				Outputs: resource.PropertyMap{},
			},
		},
	}

	//
	// Refresh DOES NOT fail, causing the initialization error to disappear.
	//
	p.Steps = []lt.TestStep{{Op: Refresh}}
	snap := p.Run(t, old)

	for _, resource := range snap.Resources {
		switch urn := resource.URN; urn {
		case provURN:
			// break
		case resURN:
			assert.Empty(t, resource.InitErrors)
		case res2URN:
			assert.Equal(t, res2Outputs, resource.Outputs)
		default:
			t.Fatalf("unexpected resource %v", urn)
		}
	}

	//
	// Refresh again, see the resource is in a partial state of failure, but the refresh operation
	// DOES NOT fail. The initialization error is still persisted.
	//
	refreshShouldFail = true
	p.Steps = []lt.TestStep{{Op: Refresh, SkipPreview: true}}
	snap = p.Run(t, old)
	for _, resource := range snap.Resources {
		switch urn := resource.URN; urn {
		case provURN:
			// break
		case resURN:
			assert.Equal(t, []string{"Refresh reports continued to fail to initialize"}, resource.InitErrors)
		case res2URN:
			assert.Equal(t, res2Outputs, resource.Outputs)
		default:
			t.Fatalf("unexpected resource %v", urn)
		}
	}
}

// Test that tests that Refresh can detect that resources have been deleted and removes them
// from the snapshot.
func TestRefreshWithDelete(t *testing.T) {
	t.Parallel()

	//nolint:paralleltest // false positive because range var isn't used directly in t.Run(name) arg
	for _, parallelFactor := range []int32{1, 4} {
		parallelFactor := parallelFactor
		t.Run(fmt.Sprintf("parallel-%d", parallelFactor), func(t *testing.T) {
			t.Parallel()

			loaders := []*deploytest.ProviderLoader{
				deploytest.NewProviderLoader("pkgA", semver.MustParse("1.0.0"), func() (plugin.Provider, error) {
					return &deploytest.Provider{
						ReadF: func(_ context.Context, req plugin.ReadRequest) (plugin.ReadResponse, error) {
							// This thing doesn't exist. Returning nil from Read should trigger
							// the engine to delete it from the snapshot.
							return plugin.ReadResponse{}, nil
						},
					}, nil
				}),
			}

			programF := deploytest.NewLanguageRuntimeF(func(_ plugin.RunInfo, monitor *deploytest.ResourceMonitor) error {
				_, err := monitor.RegisterResource("pkgA:m:typA", "resA", true)
				require.NoError(t, err)
				return err
			})

			hostF := deploytest.NewPluginHostF(nil, nil, programF, loaders...)
			p := &lt.TestPlan{
				Options: lt.TestUpdateOptions{
					T: t,
					// Skip display tests because different ordering makes the colouring different.
					SkipDisplayTests: true,
					HostF:            hostF,
					UpdateOptions:    UpdateOptions{Parallel: parallelFactor},
				},
			}

			p.Steps = []lt.TestStep{{Op: Update}}
			snap := p.RunWithName(t, nil, "0")

			p.Steps = []lt.TestStep{{Op: Refresh}}
			snap = p.RunWithName(t, snap, "1")

			// Refresh succeeds and records that the resource in the snapshot doesn't exist anymore
			provURN := p.NewProviderURN("pkgA", "default", "")
			require.Len(t, snap.Resources, 1)
			assert.Equal(t, provURN, snap.Resources[0].URN)
		})
	}
}

// Tests that dependencies are correctly rewritten when refresh removes deleted resources.
func TestRefreshDeleteDependencies(t *testing.T) {
	t.Parallel()

	names := []string{"resA", "resB", "resC"}

	// Try refreshing a stack with every combination of the three above resources as a target to
	// refresh.
	subsets := combinations.All(names)

	// combinations.All doesn't return the empty set.  So explicitly test that case (i.e. test no
	// targets specified)
	validateRefreshDeleteCombination(t, names, []string{}, "pre")

	for i, subset := range subsets {
		validateRefreshDeleteCombination(t, names, subset, strconv.Itoa(i))
	}
}

func TestRefreshDeletePropertyDependencies(t *testing.T) {
	t.Parallel()

	loaders := []*deploytest.ProviderLoader{
		deploytest.NewProviderLoader("pkgA", semver.MustParse("1.0.0"), func() (plugin.Provider, error) {
			return &deploytest.Provider{
				ReadF: func(_ context.Context, req plugin.ReadRequest) (plugin.ReadResponse, error) {
					if req.URN.Name() == "resA" {
						return plugin.ReadResponse{}, nil
					}

					return plugin.ReadResponse{
						ReadResult: plugin.ReadResult{
							ID:      req.ID,
							Outputs: resource.PropertyMap{},
						},
					}, nil
				},
			}, nil
		}),
	}

	programF := deploytest.NewLanguageRuntimeF(func(_ plugin.RunInfo, monitor *deploytest.ResourceMonitor) error {
		resA, err := monitor.RegisterResource("pkgA:m:typA", "resA", true)
		require.NoError(t, err)

		_, err = monitor.RegisterResource("pkgA:m:typA", "resB", true, deploytest.ResourceOptions{
			PropertyDeps: map[resource.PropertyKey][]resource.URN{
				"propB1": {resA.URN},
			},
		})

		require.NoError(t, err)
		return nil
	})

	hostF := deploytest.NewPluginHostF(nil, nil, programF, loaders...)

	p := &lt.TestPlan{Options: lt.TestUpdateOptions{T: t, HostF: hostF}}

	p.Steps = []lt.TestStep{{Op: Update}}
	snap := p.Run(t, nil)

	require.Len(t, snap.Resources, 3)
	assert.Equal(t, snap.Resources[0].URN.Name(), "default") // provider
	assert.Equal(t, snap.Resources[1].URN.Name(), "resA")
	assert.Equal(t, snap.Resources[2].URN.Name(), "resB")
	assert.Equal(t, snap.Resources[2].PropertyDependencies["propB1"][0].Name(), "resA")

	err := snap.VerifyIntegrity()
	require.NoError(t, err)

	p.Steps = []lt.TestStep{{Op: Refresh}}
	snap = p.Run(t, snap)

	require.Len(t, snap.Resources, 2)
	assert.Equal(t, snap.Resources[0].URN.Name(), "default") // provider
	assert.Equal(t, snap.Resources[1].URN.Name(), "resB")
	assert.Empty(t, snap.Resources[1].PropertyDependencies)

	err = snap.VerifyIntegrity()
	require.NoError(t, err)
}

func TestRefreshDeleteDeletedWith(t *testing.T) {
	t.Parallel()

	loaders := []*deploytest.ProviderLoader{
		deploytest.NewProviderLoader("pkgA", semver.MustParse("1.0.0"), func() (plugin.Provider, error) {
			return &deploytest.Provider{
				ReadF: func(_ context.Context, req plugin.ReadRequest) (plugin.ReadResponse, error) {
					if req.URN.Name() == "resA" {
						return plugin.ReadResponse{}, nil
					}

					return plugin.ReadResponse{
						ReadResult: plugin.ReadResult{
							ID:      req.ID,
							Outputs: resource.PropertyMap{},
						},
						Status: resource.StatusOK,
					}, nil
				},
			}, nil
		}),
	}

	programF := deploytest.NewLanguageRuntimeF(func(_ plugin.RunInfo, monitor *deploytest.ResourceMonitor) error {
		resA, err := monitor.RegisterResource("pkgA:m:typA", "resA", true)
		require.NoError(t, err)

		_, err = monitor.RegisterResource("pkgA:m:typA", "resB", true, deploytest.ResourceOptions{
			DeletedWith: resA.URN,
		})

		require.NoError(t, err)
		return nil
	})

	hostF := deploytest.NewPluginHostF(nil, nil, programF, loaders...)

	p := &lt.TestPlan{Options: lt.TestUpdateOptions{T: t, HostF: hostF}}

	p.Steps = []lt.TestStep{{Op: Update}}
	snap := p.Run(t, nil)

	require.Len(t, snap.Resources, 3)
	assert.Equal(t, snap.Resources[0].URN.Name(), "default") // provider
	assert.Equal(t, snap.Resources[1].URN.Name(), "resA")
	assert.Equal(t, snap.Resources[2].URN.Name(), "resB")
	assert.Equal(t, snap.Resources[2].DeletedWith.Name(), "resA")

	err := snap.VerifyIntegrity()
	require.NoError(t, err)

	p.Steps = []lt.TestStep{{Op: Refresh}}
	snap = p.Run(t, snap)

	require.Len(t, snap.Resources, 2)
	assert.Equal(t, snap.Resources[0].URN.Name(), "default") // provider
	assert.Equal(t, snap.Resources[1].URN.Name(), "resB")
	assert.Empty(t, snap.Resources[1].DeletedWith)

	err = snap.VerifyIntegrity()
	require.NoError(t, err)
}

// Looks up the provider ID in newResources and sets "Provider" to reference that in every resource in oldResources.
func setProviderRef(t *testing.T, oldResources, newResources []*resource.State, provURN resource.URN) {
	for _, r := range newResources {
		if r.URN == provURN {
			provRef, err := providers.NewReference(r.URN, r.ID)
			require.NoError(t, err)
			for i := range oldResources {
				oldResources[i].Provider = provRef.String()
			}
			break
		}
	}
}

func validateRefreshDeleteCombination(t *testing.T, names []string, targets []string, name string) {
	p := &lt.TestPlan{}

	const resType = "pkgA:m:typA"

	urnA := p.NewURN(resType, names[0], "")
	urnB := p.NewURN(resType, names[1], "")
	urnC := p.NewURN(resType, names[2], "")
	urns := []resource.URN{urnA, urnB, urnC}

	refreshTargets := []resource.URN{}

	t.Logf("Refreshing targets: %v", targets)
	for _, target := range targets {
		refreshTargets = append(refreshTargets, pickURN(t, urns, names, target))
	}

	p.Options.Targets = deploy.NewUrnTargetsFromUrns(refreshTargets)

	newResource := func(urn resource.URN, id resource.ID, del bool, dependencies ...resource.URN) *resource.State {
		return &resource.State{
			Type:         urn.Type(),
			URN:          urn,
			Custom:       true,
			Delete:       del,
			ID:           id,
			Inputs:       resource.PropertyMap{},
			Outputs:      resource.PropertyMap{},
			Dependencies: dependencies,
		}
	}

	oldResources := []*resource.State{
		newResource(urnA, "0", false),
		newResource(urnB, "1", false, urnA),
		newResource(urnC, "2", false, urnA, urnB),
		newResource(urnA, "3", true),
		newResource(urnA, "4", true),
		newResource(urnC, "5", true, urnA, urnB),
	}

	old := &deploy.Snapshot{
		Resources: oldResources,
	}

	loaders := []*deploytest.ProviderLoader{
		deploytest.NewProviderLoader("pkgA", semver.MustParse("1.0.0"), func() (plugin.Provider, error) {
			return &deploytest.Provider{
				ReadF: func(_ context.Context, req plugin.ReadRequest) (plugin.ReadResponse, error) {
					switch req.ID {
					case "0", "4":
						// We want to delete resources A::0 and A::4.
						return plugin.ReadResponse{}, nil
					default:
						return plugin.ReadResponse{
							ReadResult: plugin.ReadResult{
								ID:      req.ID,
								Inputs:  req.Inputs,
								Outputs: req.State,
							},
							Status: resource.StatusOK,
						}, nil
					}
				},
			}, nil
		}),
	}

	p.Options.HostF = deploytest.NewPluginHostF(nil, nil, nil, loaders...)
	p.Options.T = t

	p.Steps = []lt.TestStep{
		{
			Op: Refresh,
			Validate: func(project workspace.Project, target deploy.Target, entries JournalEntries,
				_ []Event, err error,
			) error {
				// Should see only refreshes.
				for _, entry := range entries {
					if len(refreshTargets) > 0 {
						// should only see changes to urns we explicitly asked to change
						assert.Containsf(t, refreshTargets, entry.Step.URN(),
							"Refreshed a resource that wasn't a target: %v", entry.Step.URN())
					}

					assert.Equal(t, deploy.OpRefresh, entry.Step.Op())
				}

				return err
			},
		},
	}

	snap := p.RunWithName(t, old, name)

	provURN := p.NewProviderURN("pkgA", "default", "")

	// The new resources will have had their default provider urn filled in. We fill this in on
	// the old resources here as well so that the equal checks below pass
	setProviderRef(t, oldResources, snap.Resources, provURN)

	for _, r := range snap.Resources {
		switch urn := r.URN; urn {
		case provURN:
			continue
		case urnA, urnB, urnC:
			// break
		default:
			t.Fatalf("unexpected resource %v", urn)
		}

		if len(refreshTargets) == 0 || containsURN(refreshTargets, urnA) {
			// 'A' was deleted, so we should see the impact downstream.

			switch r.ID {
			case "1":
				// A::0 was deleted, so B's dependency list should be empty.
				assert.Equal(t, urnB, r.URN)
				assert.Empty(t, r.Dependencies)
			case "2":
				// A::0 was deleted, so C's dependency list should only contain B.
				assert.Equal(t, urnC, r.URN)
				assert.Equal(t, []resource.URN{urnB}, r.Dependencies)
			case "3":
				// A::3 should not have changed.
				assert.Equal(t, oldResources[3], r)
			case "5":
				// A::4 was deleted but A::3 was still refernceable by C, so C should not have changed.
				assert.Equal(t, oldResources[5], r)
			default:
				t.Fatalf("Unexpected changed resource when refreshing %v: %v::%v", refreshTargets, r.URN, r.ID)
			}
		} else {
			// A was not deleted. So nothing should be impacted.
			id, err := strconv.Atoi(r.ID.String())
			require.NoError(t, err)
			assert.Equal(t, oldResources[id], r)
		}
	}
}

func containsURN(urns []resource.URN, urn resource.URN) bool {
	for _, val := range urns {
		if val == urn {
			return true
		}
	}

	return false
}

// Tests basic refresh functionality.
func TestRefreshBasics(t *testing.T) {
	t.Parallel()

	names := []string{"resA", "resB", "resC"}

	// Try refreshing a stack with every combination of the three above resources as a target to
	// refresh.
	subsets := combinations.All(names)

	// combinations.All doesn't return the empty set.  So explicitly test that case (i.e. test no
	// targets specified)
	validateRefreshBasicsCombination(t, names, []string{}, "all")

	for i, subset := range subsets {
		validateRefreshBasicsCombination(t, names, subset, strconv.Itoa(i))
	}
}

func validateRefreshBasicsCombination(t *testing.T, names []string, targets []string, name string) {
	p := &lt.TestPlan{}

	const resType = "pkgA:m:typA"

	urnA := p.NewURN(resType, names[0], "")
	urnB := p.NewURN(resType, names[1], "")
	urnC := p.NewURN(resType, names[2], "")
	urns := []resource.URN{urnA, urnB, urnC}

	refreshTargets := []resource.URN{}

	for _, target := range targets {
		refreshTargets = append(p.Options.Targets.Literals(), pickURN(t, urns, names, target))
	}

	p.Options.Targets = deploy.NewUrnTargetsFromUrns(refreshTargets)

	newResource := func(urn resource.URN, id resource.ID, del bool, dependencies ...resource.URN) *resource.State {
		return &resource.State{
			Type:         urn.Type(),
			URN:          urn,
			Custom:       true,
			Delete:       del,
			ID:           id,
			Inputs:       resource.PropertyMap{},
			Outputs:      resource.PropertyMap{},
			Dependencies: dependencies,
		}
	}

	oldResources := []*resource.State{
		newResource(urnA, "0", false),
		newResource(urnB, "1", false, urnA),
		newResource(urnC, "2", false, urnA, urnB),
		newResource(urnA, "3", true),
		newResource(urnA, "4", true),
		newResource(urnC, "5", true, urnA, urnB),
	}

	newStates := map[resource.ID]plugin.ReadResult{
		// A::0 and A::3 will have no changes.
		"0": {Outputs: resource.PropertyMap{}, Inputs: resource.PropertyMap{}},
		"3": {Outputs: resource.PropertyMap{}, Inputs: resource.PropertyMap{}},

		// B::1 has output-only changes which will not be reported as a refresh diff.
		"1": {Outputs: resource.PropertyMap{"foo": resource.NewStringProperty("bar")}, Inputs: resource.PropertyMap{}},

		// A::4 will have input and output changes. The changes that impact the inputs will be reported
		// as a refresh diff.
		"4": {
			Outputs: resource.PropertyMap{
				"baz": resource.NewStringProperty("qux"),
				"oof": resource.NewStringProperty("zab"),
			},
			Inputs: resource.PropertyMap{"oof": resource.NewStringProperty("zab")},
		},

		// C::2 and C::5 will be deleted.
		"2": {},
		"5": {},
	}

	old := &deploy.Snapshot{
		Resources: oldResources,
	}

	loaders := []*deploytest.ProviderLoader{
		deploytest.NewProviderLoader("pkgA", semver.MustParse("1.0.0"), func() (plugin.Provider, error) {
			return &deploytest.Provider{
				ReadF: func(_ context.Context, req plugin.ReadRequest) (plugin.ReadResponse, error) {
					new, hasNewState := newStates[req.ID]
					assert.True(t, hasNewState)
					new.ID = req.ID
					return plugin.ReadResponse{
						ReadResult: new,
						Status:     resource.StatusOK,
					}, nil
				},
			}, nil
		}),
	}

	p.Options.HostF = deploytest.NewPluginHostF(nil, nil, nil, loaders...)
	p.Options.T = t

	p.Steps = []lt.TestStep{{
		Op: Refresh,
		Validate: func(project workspace.Project, target deploy.Target, entries JournalEntries,
			_ []Event, err error,
		) error {
			// Should see only refreshes.
			for _, entry := range entries {
				if len(refreshTargets) > 0 {
					// should only see changes to urns we explicitly asked to change
					assert.Containsf(t, refreshTargets, entry.Step.URN(),
						"Refreshed a resource that wasn't a target: %v", entry.Step.URN())
				}

				assert.Equal(t, deploy.OpRefresh, entry.Step.Op())
				resultOp := entry.Step.(*deploy.RefreshStep).ResultOp()

				old := entry.Step.Old()
				if !old.Custom || providers.IsProviderType(old.Type) {
					// Component and provider resources should never change.
					assert.Equal(t, deploy.OpSame, resultOp)
					continue
				}

				expected, new := newStates[old.ID], entry.Step.New()
				if expected.Outputs == nil {
					// If the resource was deleted, we want the result op to be an OpDelete.
					assert.Nil(t, new)
					assert.Equal(t, deploy.OpDelete, resultOp)
				} else {
					// If there were changes to the inputs, we want the result op to be an
					// OpUpdate. Otherwise we want an OpSame.
					if reflect.DeepEqual(old.Inputs, expected.Inputs) {
						assert.Equal(t, deploy.OpSame, resultOp)
					} else {
						assert.Equal(t, deploy.OpUpdate, resultOp)
					}

					old = old.Copy()
					new = new.Copy()

					// Only the inputs and outputs should have changed (if anything changed).
					old.Inputs = expected.Inputs
					old.Outputs = expected.Outputs

					// Discard timestamps for refresh test.
					new.Modified = nil
					old.Modified = nil

					assert.Equal(t, old, new)
				}
			}
			return err
		},
	}}
	snap := p.RunWithName(t, old, name)

	provURN := p.NewProviderURN("pkgA", "default", "")

	// The new resources will have had their default provider urn filled in. We fill this in on
	// the old resources here as well so that the equal checks below pass
	setProviderRef(t, oldResources, snap.Resources, provURN)

	for _, r := range snap.Resources {
		switch urn := r.URN; urn {
		case provURN:
			continue
		case urnA, urnB, urnC:
			// break
		default:
			t.Fatalf("unexpected resource %v", urn)
		}

		// The only resources left in the checkpoint should be those that were not deleted by the refresh.
		expected := newStates[r.ID]
		require.NotNil(t, expected)

		idx, err := strconv.ParseInt(string(r.ID), 0, 0)
		require.NoError(t, err)

		targetedForRefresh := len(refreshTargets) == 0
		for _, targetUrn := range refreshTargets {
			if targetUrn == r.URN {
				targetedForRefresh = true
			}
		}

		// If targeted for refresh the new resources should be equal to the old resources + the new inputs and outputs
		// and timestamp.
		old := oldResources[int(idx)]
		if targetedForRefresh {
			old.Inputs = expected.Inputs
			old.Outputs = expected.Outputs
			old.Modified = r.Modified
		}

		assert.Equal(t, old, r)
	}
}

// Tests that an interrupted refresh leaves behind an expected state.
func TestCanceledRefresh(t *testing.T) {
	t.Parallel()

	p := &lt.TestPlan{}

	const resType = "pkgA:m:typA"

	urnA := p.NewURN(resType, "resA", "")
	urnB := p.NewURN(resType, "resB", "")
	urnC := p.NewURN(resType, "resC", "")

	newResource := func(urn resource.URN, id resource.ID, del bool, dependencies ...resource.URN) *resource.State {
		return &resource.State{
			Type:         urn.Type(),
			URN:          urn,
			Custom:       true,
			Delete:       del,
			ID:           id,
			Inputs:       resource.PropertyMap{},
			Outputs:      resource.PropertyMap{},
			Dependencies: dependencies,
		}
	}

	oldResources := []*resource.State{
		newResource(urnA, "0", false),
		newResource(urnB, "1", false),
		newResource(urnC, "2", false),
	}

	newStates := map[resource.ID]plugin.ReadResult{
		// A::0 will have input and output changes. The changes that impact the inputs will be reported
		// as a refresh diff.
		"0": {
			Outputs: resource.PropertyMap{"foo": resource.NewStringProperty("bar")},
			Inputs:  resource.PropertyMap{"oof": resource.NewStringProperty("rab")},
		},
		// B::1 will have output changes.
		"1": {
			Outputs: resource.PropertyMap{"baz": resource.NewStringProperty("qux")},
		},
		// C::2 will be deleted.
		"2": {},
	}

	old := &deploy.Snapshot{
		Resources: oldResources,
	}

	// Set up a cancelable context for the refresh operation.
	ctx, cancel := context.WithCancel(context.Background())

	// Serialize all refreshes s.t. we can cancel after the first is issued.
	refreshes, cancelled := make(chan resource.ID), make(chan bool)
	go func() {
		<-refreshes
		cancel()
	}()

	loaders := []*deploytest.ProviderLoader{
		deploytest.NewProviderLoader("pkgA", semver.MustParse("1.0.0"), func() (plugin.Provider, error) {
			return &deploytest.Provider{
				ReadF: func(_ context.Context, req plugin.ReadRequest) (plugin.ReadResponse, error) {
					refreshes <- req.ID
					<-cancelled

					new, hasNewState := newStates[req.ID]
					new.ID = req.ID
					assert.True(t, hasNewState)
					return plugin.ReadResponse{
						ReadResult: new,
						Status:     resource.StatusOK,
					}, nil
				},
				CancelF: func() error {
					close(cancelled)
					return nil
				},
			}, nil
		}),
	}

	refreshed := make(map[resource.ID]bool)
	op := lt.TestOp(Refresh)
	options := lt.TestUpdateOptions{
		T:     t,
		HostF: deploytest.NewPluginHostF(nil, nil, nil, loaders...),
		UpdateOptions: UpdateOptions{
			Parallel: 1,
		},
	}
	project, target := p.GetProject(), p.GetTarget(t, old)
	validate := func(project workspace.Project, target deploy.Target, entries JournalEntries,
		_ []Event, err error,
	) error {
		for _, entry := range entries {
			assert.Equal(t, deploy.OpRefresh, entry.Step.Op())
			resultOp := entry.Step.(*deploy.RefreshStep).ResultOp()

			old := entry.Step.Old()
			if !old.Custom || providers.IsProviderType(old.Type) {
				// Component and provider resources should never change.
				assert.Equal(t, deploy.OpSame, resultOp)
				continue
			}

			refreshed[old.ID] = true

			expected, new := newStates[old.ID], entry.Step.New()
			if expected.Outputs == nil {
				// If the resource was deleted, we want the result op to be an OpDelete.
				assert.Nil(t, new)
				assert.Equal(t, deploy.OpDelete, resultOp)
			} else {
				// If there were changes to the inputs, we want the result op to be an
				// OpUpdate. Otherwise we want an OpSame.
				if reflect.DeepEqual(old.Inputs, expected.Inputs) {
					assert.Equal(t, deploy.OpSame, resultOp)
				} else {
					assert.Equal(t, deploy.OpUpdate, resultOp)
				}

				// The inputs, outputs and modified timestamps should have changed (if
				// anything changed at all).
				old = old.Copy()
				old.Inputs = expected.Inputs
				old.Outputs = expected.Outputs
				old.Modified = new.Modified

				assert.Equal(t, old, new)
			}
		}
		return err
	}

	snap, err := op.RunWithContext(ctx, project, target, options, false, nil, validate)
	assert.ErrorContains(t, err, "BAIL: canceled")
	assert.Equal(t, 1, len(refreshed))

	provURN := p.NewProviderURN("pkgA", "default", "")

	// The new resources will have had their default provider urn filled in. We fill this in on
	// the old resources here as well so that the equal checks below pass
	setProviderRef(t, oldResources, snap.Resources, provURN)

	for _, r := range snap.Resources {
		switch urn := r.URN; urn {
		case provURN:
			continue
		case urnA, urnB, urnC:
			// break
		default:
			t.Fatalf("unexpected resource %v", urn)
		}

		idx, err := strconv.ParseInt(string(r.ID), 0, 0)
		require.NoError(t, err)

		if refreshed[r.ID] {
			// The refreshed resource should have its new state.
			expected := newStates[r.ID]
			if expected.Outputs == nil {
				assert.Fail(t, "refreshed resource was not deleted")
			} else {
				old := oldResources[int(idx)]

				// The inputs, outputs and modified timestamps should have changed (if
				// anything changed at all).
				old.Inputs = expected.Inputs
				old.Outputs = expected.Outputs
				old.Modified = r.Modified

				assert.Equal(t, old, r)
			}
		} else {
			// Any resources that were not refreshed should retain their original state.
			old := oldResources[int(idx)]
			assert.Equal(t, old, r)
		}
	}
}

func TestRefreshStepWillPersistUpdatedIDs(t *testing.T) {
	t.Parallel()

	p := &lt.TestPlan{}

	provURN := p.NewProviderURN("pkgA", "default", "")
	resURN := p.NewURN("pkgA:m:typA", "resA", "")
	idBefore := resource.ID("myid")
	idAfter := resource.ID("mynewid")
	outputs := resource.PropertyMap{"foo": resource.NewStringProperty("bar")}

	loaders := []*deploytest.ProviderLoader{
		deploytest.NewProviderLoader("pkgA", semver.MustParse("1.0.0"), func() (plugin.Provider, error) {
			return &deploytest.Provider{
				ReadF: func(_ context.Context, req plugin.ReadRequest) (plugin.ReadResponse, error) {
					return plugin.ReadResponse{
						ReadResult: plugin.ReadResult{
							ID:      idAfter,
							Inputs:  resource.PropertyMap{},
							Outputs: outputs,
						},
						Status: resource.StatusOK,
					}, nil
				},
			}, nil
		}),
	}

	programF := deploytest.NewLanguageRuntimeF(func(_ plugin.RunInfo, monitor *deploytest.ResourceMonitor) error {
		_, err := monitor.RegisterResource("pkgA:m:typA", "resA", true)
		require.NoError(t, err)
		return nil
	})
	hostF := deploytest.NewPluginHostF(nil, nil, programF, loaders...)

	p.Options.HostF = hostF
	p.Options.T = t

	old := &deploy.Snapshot{
		Resources: []*resource.State{
			{
				Type:       resURN.Type(),
				URN:        resURN,
				Custom:     true,
				ID:         idBefore,
				Inputs:     resource.PropertyMap{},
				Outputs:    outputs,
				InitErrors: []string{"Resource failed to initialize"},
			},
		},
	}

	p.Steps = []lt.TestStep{{Op: Refresh, SkipPreview: true}}
	snap := p.Run(t, old)

	for _, resource := range snap.Resources {
		switch urn := resource.URN; urn {
		case provURN:
			// break
		case resURN:
			assert.Empty(t, resource.InitErrors)
			assert.Equal(t, idAfter, resource.ID)
		default:
			t.Fatalf("unexpected resource %v", urn)
		}
	}
}

// TestRefreshUpdateWithDeletedResource validates that the engine handles a deleted resource without error on an
// update with refresh.
func TestRefreshUpdateWithDeletedResource(t *testing.T) {
	t.Parallel()

	p := &lt.TestPlan{}

	resURN := p.NewURN("pkgA:m:typA", "resA", "")
	idBefore := resource.ID("myid")

	loaders := []*deploytest.ProviderLoader{
		deploytest.NewProviderLoader("pkgA", semver.MustParse("1.0.0"), func() (plugin.Provider, error) {
			return &deploytest.Provider{
				ReadF: func(_ context.Context, req plugin.ReadRequest) (plugin.ReadResponse, error) {
					return plugin.ReadResponse{}, nil
				},
			}, nil
		}),
	}

	programF := deploytest.NewLanguageRuntimeF(func(_ plugin.RunInfo, monitor *deploytest.ResourceMonitor) error {
		return nil
	})
	hostF := deploytest.NewPluginHostF(nil, nil, programF, loaders...)

	p.Options.HostF = hostF
	p.Options.Refresh = true
	p.Options.T = t

	old := &deploy.Snapshot{
		Resources: []*resource.State{
			{
				Type:    resURN.Type(),
				URN:     resURN,
				Custom:  true,
				ID:      idBefore,
				Inputs:  resource.PropertyMap{},
				Outputs: resource.PropertyMap{},
			},
		},
	}

	p.Steps = []lt.TestStep{{Op: Update}}
	snap := p.Run(t, old)
	assert.Equal(t, 0, len(snap.Resources))
}

// Test that we can run a simple refresh by executing the program for it.
func TestRefreshWithProgram(t *testing.T) {
	t.Parallel()

	programInputs := resource.PropertyMap{"foo": resource.NewStringProperty("bar")}
	createOutputs := resource.PropertyMap{"foo": resource.NewStringProperty("bar")}
	readOutputs := resource.PropertyMap{"foo": resource.NewStringProperty("baz")}

	loaders := []*deploytest.ProviderLoader{
		deploytest.NewProviderLoader("pkgA", semver.MustParse("1.0.0"), func() (plugin.Provider, error) {
			return &deploytest.Provider{
				ReadF: func(_ context.Context, req plugin.ReadRequest) (plugin.ReadResponse, error) {
					if req.Name == "resA" {
						assert.Equal(t, createOutputs, req.Inputs)
						assert.Equal(t, createOutputs, req.State)

						return plugin.ReadResponse{
							ReadResult: plugin.ReadResult{
								ID:      req.ID,
								Inputs:  req.Inputs,
								Outputs: readOutputs,
							},
							Status: resource.StatusOK,
						}, nil
					}

					return plugin.ReadResponse{
						ReadResult: plugin.ReadResult{
							ID:      req.ID,
							Inputs:  resource.PropertyMap{},
							Outputs: resource.PropertyMap{},
						},
						Status: resource.StatusOK,
					}, nil
				},
				CreateF: func(_ context.Context, req plugin.CreateRequest) (plugin.CreateResponse, error) {
					uuid, err := uuid.NewV4()
					if err != nil {
						return plugin.CreateResponse{}, err
					}

					if req.Name == "resA" {
						assert.Equal(t, programInputs, req.Properties)

						return plugin.CreateResponse{
							ID:         resource.ID(uuid.String()),
							Properties: createOutputs,
							Status:     resource.StatusOK,
						}, nil
					}

					return plugin.CreateResponse{
						ID:         resource.ID(uuid.String()),
						Properties: resource.PropertyMap{},
						Status:     resource.StatusOK,
					}, nil
				},
			}, nil
		}),
	}

	programExecutions := 0
	programF := deploytest.NewLanguageRuntimeF(func(_ plugin.RunInfo, monitor *deploytest.ResourceMonitor) error {
		programExecutions++

		resp, err := monitor.RegisterResource("pkgA:m:typA", "resA", true, deploytest.ResourceOptions{
			Inputs: programInputs,
		})
		require.NoError(t, err)

		// First time we should see the create outputs, second time the read outputs
		if programExecutions == 1 {
			assert.Equal(t, createOutputs, resp.Outputs)
		} else {
			assert.Equal(t, readOutputs, resp.Outputs)
		}

		return nil
	})
	hostF := deploytest.NewPluginHostF(nil, nil, programF, loaders...)

	p := &lt.TestPlan{
		Options: lt.TestUpdateOptions{
			T:     t,
			HostF: hostF,
		},
	}

	// Run an update to create the initial state.
	snap, err := lt.TestOp(Update).
		RunStep(p.GetProject(), p.GetTarget(t, nil), p.Options, false, p.BackendClient, nil, "0")
	require.NoError(t, err)
	assert.Equal(t, 1, programExecutions)
	assert.Equal(t, createOutputs, snap.Resources[1].Inputs)
	assert.Equal(t, createOutputs, snap.Resources[1].Outputs)

	// Change the program inputs to check we don't changed inputs to the provider
	programInputs["foo"] = resource.NewStringProperty("qux")
	// Run a refresh
	snap, err = lt.TestOp(RefreshV2).
		RunStep(p.GetProject(), p.GetTarget(t, snap), p.Options, false, p.BackendClient, nil, "1")
	require.NoError(t, err)
	// Should have run the program again
	assert.Equal(t, 2, programExecutions)
	// Inputs should match what the provider returned, not what was in the program.
	assert.Equal(t, createOutputs, snap.Resources[1].Inputs)
	assert.Equal(t, readOutputs, snap.Resources[1].Outputs)
}

// Test that we can run a refresh by executing the program for it and get updated provider configuration for
// an explicit provider.
func TestRefreshWithProgramUpdateExplicitProvider(t *testing.T) {
	t.Parallel()

	programInputs := resource.PropertyMap{"foo": resource.NewStringProperty("bar")}
	createOutputs := resource.PropertyMap{"foo": resource.NewStringProperty("bar")}
	readOutputs := resource.PropertyMap{"foo": resource.NewStringProperty("baz")}

	expectedAuth := resource.NewStringProperty("upauth")

	loaders := []*deploytest.ProviderLoader{
		deploytest.NewProviderLoader("pkgA", semver.MustParse("1.0.0"), func() (plugin.Provider, error) {
			var currentAuth resource.PropertyValue
			return &deploytest.Provider{
				ConfigureF: func(_ context.Context, req plugin.ConfigureRequest) (plugin.ConfigureResponse, error) {
					currentAuth = req.Inputs["auth"]

					return plugin.ConfigureResponse{}, nil
				},
				ReadF: func(_ context.Context, req plugin.ReadRequest) (plugin.ReadResponse, error) {
					if !currentAuth.DeepEquals(expectedAuth) {
						return plugin.ReadResponse{}, errors.New("unexpected auth")
					}

					if req.Name == "resA" {
						assert.Equal(t, createOutputs, req.Inputs)
						assert.Equal(t, createOutputs, req.State)

						return plugin.ReadResponse{
							ReadResult: plugin.ReadResult{
								ID:      req.ID,
								Inputs:  req.Inputs,
								Outputs: readOutputs,
							},
							Status: resource.StatusOK,
						}, nil
					}

					return plugin.ReadResponse{
						ReadResult: plugin.ReadResult{
							ID:      req.ID,
							Inputs:  resource.PropertyMap{},
							Outputs: resource.PropertyMap{},
						},
						Status: resource.StatusOK,
					}, nil
				},
				CreateF: func(_ context.Context, req plugin.CreateRequest) (plugin.CreateResponse, error) {
					if !currentAuth.DeepEquals(expectedAuth) {
						return plugin.CreateResponse{}, errors.New("unexpected auth")
					}

					uuid, err := uuid.NewV4()
					if err != nil {
						return plugin.CreateResponse{}, err
					}

					if req.Name == "resA" {
						assert.Equal(t, programInputs, req.Properties)

						return plugin.CreateResponse{
							ID:         resource.ID(uuid.String()),
							Properties: createOutputs,
							Status:     resource.StatusOK,
						}, nil
					}

					return plugin.CreateResponse{
						ID:         resource.ID(uuid.String()),
						Properties: resource.PropertyMap{},
						Status:     resource.StatusOK,
					}, nil
				},
			}, nil
		}),
	}

	programExecutions := 0
	programF := deploytest.NewLanguageRuntimeF(func(_ plugin.RunInfo, monitor *deploytest.ResourceMonitor) error {
		programExecutions++

		prov, err := monitor.RegisterResource("pulumi:providers:pkgA", "prov", true, deploytest.ResourceOptions{
			Inputs: resource.PropertyMap{"auth": expectedAuth},
		})
		require.NoError(t, err)

		provRef, err := providers.NewReference(prov.URN, prov.ID)
		require.NoError(t, err)

		resp, err := monitor.RegisterResource("pkgA:m:typA", "resA", true, deploytest.ResourceOptions{
			Provider: provRef.String(),
			Inputs:   programInputs,
		})
		require.NoError(t, err)

		// First time we should see the create outputs, second time the read outputs
		if programExecutions == 1 {
			assert.Equal(t, createOutputs, resp.Outputs)
		} else {
			assert.Equal(t, readOutputs, resp.Outputs)
		}

		return nil
	})
	hostF := deploytest.NewPluginHostF(nil, nil, programF, loaders...)

	p := &lt.TestPlan{
		Options: lt.TestUpdateOptions{
			T:     t,
			HostF: hostF,
		},
	}

	// Run an update to create the initial state.
	snap, err := lt.TestOp(Update).
		RunStep(p.GetProject(), p.GetTarget(t, nil), p.Options, false, p.BackendClient, nil, "0")
	require.NoError(t, err)
	assert.Equal(t, 1, programExecutions)
	assert.Equal(t, createOutputs, snap.Resources[1].Inputs)
	assert.Equal(t, createOutputs, snap.Resources[1].Outputs)

	// Change the program inputs to check we don't changed inputs to the provider
	programInputs["foo"] = resource.NewStringProperty("qux")
	// And update the expected auth required for the provider, if we loaded the provider just from state we
	// wouldn't pick this up.
	expectedAuth = resource.NewStringProperty("refreshauth")
	// Run a refresh
	snap, err = lt.TestOp(RefreshV2).
		RunStep(p.GetProject(), p.GetTarget(t, snap), p.Options, false, p.BackendClient, nil, "1")
	require.NoError(t, err)
	// Should have run the program again
	assert.Equal(t, 2, programExecutions)
	// Inputs should match what the provider returned, not what was in the program.
	assert.Equal(t, createOutputs, snap.Resources[1].Inputs)
	assert.Equal(t, readOutputs, snap.Resources[1].Outputs)
}

// Test that we can run a refresh by executing the program for it and get updated provider configuration for
// a default provider.
func TestRefreshWithProgramUpdateDefaultProvider(t *testing.T) {
	t.Parallel()

	programInputs := resource.PropertyMap{"foo": resource.NewStringProperty("bar")}
	createOutputs := resource.PropertyMap{"foo": resource.NewStringProperty("bar")}
	readOutputs := resource.PropertyMap{"foo": resource.NewStringProperty("baz")}

	expectedAuth := resource.NewStringProperty("upauth")

	loaders := []*deploytest.ProviderLoader{
		deploytest.NewProviderLoader("pkgA", semver.MustParse("1.0.0"), func() (plugin.Provider, error) {
			var currentAuth resource.PropertyValue
			return &deploytest.Provider{
				ConfigureF: func(_ context.Context, req plugin.ConfigureRequest) (plugin.ConfigureResponse, error) {
					currentAuth = req.Inputs["auth"]

					return plugin.ConfigureResponse{}, nil
				},
				ReadF: func(_ context.Context, req plugin.ReadRequest) (plugin.ReadResponse, error) {
					if !currentAuth.DeepEquals(expectedAuth) {
						return plugin.ReadResponse{}, errors.New("unexpected auth")
					}

					if req.Name == "resA" {
						assert.Equal(t, createOutputs, req.Inputs)
						assert.Equal(t, createOutputs, req.State)

						return plugin.ReadResponse{
							ReadResult: plugin.ReadResult{
								ID:      req.ID,
								Inputs:  req.Inputs,
								Outputs: readOutputs,
							},
							Status: resource.StatusOK,
						}, nil
					}

					return plugin.ReadResponse{
						ReadResult: plugin.ReadResult{
							ID:      req.ID,
							Inputs:  resource.PropertyMap{},
							Outputs: resource.PropertyMap{},
						},
						Status: resource.StatusOK,
					}, nil
				},
				CreateF: func(_ context.Context, req plugin.CreateRequest) (plugin.CreateResponse, error) {
					if !currentAuth.DeepEquals(expectedAuth) {
						return plugin.CreateResponse{}, errors.New("unexpected auth")
					}

					uuid, err := uuid.NewV4()
					if err != nil {
						return plugin.CreateResponse{}, err
					}

					if req.Name == "resA" {
						assert.Equal(t, programInputs, req.Properties)

						return plugin.CreateResponse{
							ID:         resource.ID(uuid.String()),
							Properties: createOutputs,
							Status:     resource.StatusOK,
						}, nil
					}

					return plugin.CreateResponse{
						ID:         resource.ID(uuid.String()),
						Properties: resource.PropertyMap{},
						Status:     resource.StatusOK,
					}, nil
				},
			}, nil
		}),
	}

	programExecutions := 0
	programF := deploytest.NewLanguageRuntimeF(func(_ plugin.RunInfo, monitor *deploytest.ResourceMonitor) error {
		programExecutions++

		resp, err := monitor.RegisterResource("pkgA:m:typA", "resA", true, deploytest.ResourceOptions{
			Inputs: programInputs,
		})
		require.NoError(t, err)

		// First time we should see the create outputs, second time the read outputs
		if programExecutions == 1 {
			assert.Equal(t, createOutputs, resp.Outputs)
		} else {
			assert.Equal(t, readOutputs, resp.Outputs)
		}

		return nil
	})
	hostF := deploytest.NewPluginHostF(nil, nil, programF, loaders...)

	p := &lt.TestPlan{
		Options: lt.TestUpdateOptions{
			T:     t,
			HostF: hostF,
		},
		Config: config.Map{
			config.MustParseKey("pkgA:config:auth"): config.NewValue("upauth"),
		},
	}

	// Run an update to create the initial state.
	snap, err := lt.TestOp(Update).
		RunStep(p.GetProject(), p.GetTarget(t, nil), p.Options, false, p.BackendClient, nil, "0")
	require.NoError(t, err)
	assert.Equal(t, 1, programExecutions)
	assert.Equal(t, createOutputs, snap.Resources[1].Inputs)
	assert.Equal(t, createOutputs, snap.Resources[1].Outputs)

	// Change the program inputs to check we don't changed inputs to the provider
	programInputs["foo"] = resource.NewStringProperty("qux")
	// And update the expected auth required for the provider, if we loaded the provider just from state we
	// wouldn't pick this up.
	expectedAuth = resource.NewStringProperty("refreshauth")
	p.Config = config.Map{
		config.MustParseKey("pkgA:config:auth"): config.NewValue("refreshauth"),
	}
	// Run a refresh
	snap, err = lt.TestOp(RefreshV2).
		RunStep(p.GetProject(), p.GetTarget(t, snap), p.Options, false, p.BackendClient, nil, "1")
	require.NoError(t, err)
	// Should have run the program again
	assert.Equal(t, 2, programExecutions)
	// Inputs should match what the provider returned, not what was in the program.
	assert.Equal(t, createOutputs, snap.Resources[1].Inputs)
	assert.Equal(t, readOutputs, snap.Resources[1].Outputs)
}

// Test that we can run a refresh by executing the program for it and get stale provider configuration for
// a default provider.
func TestRefreshWithProgramUpdateDefaultProviderWithoutRegistration(t *testing.T) {
	t.Parallel()

	programInputs := resource.PropertyMap{"foo": resource.NewStringProperty("bar")}
	createOutputs := resource.PropertyMap{"foo": resource.NewStringProperty("bar")}
	readOutputs := resource.PropertyMap{"foo": resource.NewStringProperty("baz")}

	expectedAuth := resource.NewStringProperty("upauth")

	loaders := []*deploytest.ProviderLoader{
		deploytest.NewProviderLoader("pkgA", semver.MustParse("1.0.0"), func() (plugin.Provider, error) {
			var currentAuth resource.PropertyValue
			return &deploytest.Provider{
				ConfigureF: func(_ context.Context, req plugin.ConfigureRequest) (plugin.ConfigureResponse, error) {
					currentAuth = req.Inputs["auth"]

					return plugin.ConfigureResponse{}, nil
				},
				ReadF: func(_ context.Context, req plugin.ReadRequest) (plugin.ReadResponse, error) {
					if !currentAuth.DeepEquals(expectedAuth) {
						return plugin.ReadResponse{}, errors.New("unexpected auth")
					}

					if req.Name == "resA" {
						assert.Equal(t, createOutputs, req.Inputs)
						assert.Equal(t, createOutputs, req.State)

						return plugin.ReadResponse{
							ReadResult: plugin.ReadResult{
								ID:      req.ID,
								Inputs:  req.Inputs,
								Outputs: readOutputs,
							},
							Status: resource.StatusOK,
						}, nil
					}

					return plugin.ReadResponse{
						ReadResult: plugin.ReadResult{
							ID:      req.ID,
							Inputs:  resource.PropertyMap{},
							Outputs: resource.PropertyMap{},
						},
						Status: resource.StatusOK,
					}, nil
				},
				CreateF: func(_ context.Context, req plugin.CreateRequest) (plugin.CreateResponse, error) {
					if !currentAuth.DeepEquals(expectedAuth) {
						return plugin.CreateResponse{}, errors.New("unexpected auth")
					}

					uuid, err := uuid.NewV4()
					if err != nil {
						return plugin.CreateResponse{}, err
					}

					if req.Name == "resA" {
						assert.Equal(t, programInputs, req.Properties)

						return plugin.CreateResponse{
							ID:         resource.ID(uuid.String()),
							Properties: createOutputs,
							Status:     resource.StatusOK,
						}, nil
					}

					return plugin.CreateResponse{
						ID:         resource.ID(uuid.String()),
						Properties: resource.PropertyMap{},
						Status:     resource.StatusOK,
					}, nil
				},
			}, nil
		}),
	}

	programExecutions := 0
	programF := deploytest.NewLanguageRuntimeF(func(_ plugin.RunInfo, monitor *deploytest.ResourceMonitor) error {
		programExecutions++

		if programExecutions == 1 {
			// First time we should register the resource and see the create outputs, second time we don't
			// send a registration.
			resp, err := monitor.RegisterResource("pkgA:m:typA", "resA", true, deploytest.ResourceOptions{
				Inputs: programInputs,
			})
			require.NoError(t, err)

			assert.Equal(t, createOutputs, resp.Outputs)
		}

		return nil
	})
	hostF := deploytest.NewPluginHostF(nil, nil, programF, loaders...)

	p := &lt.TestPlan{
		Options: lt.TestUpdateOptions{
			T:     t,
			HostF: hostF,
		},
		Config: config.Map{
			config.MustParseKey("pkgA:config:auth"): config.NewValue("upauth"),
		},
	}

	// Run an update to create the initial state.
	snap, err := lt.TestOp(Update).
		RunStep(p.GetProject(), p.GetTarget(t, nil), p.Options, false, p.BackendClient, nil, "0")
	require.NoError(t, err)
	assert.Equal(t, 1, programExecutions)
	assert.Equal(t, createOutputs, snap.Resources[1].Inputs)
	assert.Equal(t, createOutputs, snap.Resources[1].Outputs)

	// Change the program inputs to check we don't changed inputs to the provider
	programInputs["foo"] = resource.NewStringProperty("qux")
	// We can't change the 'expectedauth' in this case because we're re-loading the provider
	// from state. We change config here to show that's the case.
	p.Config = config.Map{
		config.MustParseKey("pkgA:config:auth"): config.NewValue("refreshauth"),
	}
	// Run a refresh
	snap, err = lt.TestOp(RefreshV2).
		RunStep(p.GetProject(), p.GetTarget(t, snap), p.Options, false, p.BackendClient, nil, "1")
	require.NoError(t, err)
	// Should have run the program again
	assert.Equal(t, 2, programExecutions)
	// Inputs should match what the provider returned, not what was in the program.
	assert.Equal(t, createOutputs, snap.Resources[1].Inputs)
	assert.Equal(t, readOutputs, snap.Resources[1].Outputs)
}

// Test that if refresh detects a resource has been deleted we flow that information to the program.
func TestRefreshWithProgramWithDeletedResource(t *testing.T) {
	t.Parallel()

	programInputs := resource.PropertyMap{"foo": resource.NewStringProperty("bar")}
	createOutputs := resource.PropertyMap{"foo": resource.NewStringProperty("bar")}
	readOutputs := resource.PropertyMap{"foo": resource.NewStringProperty("baz")}

	loaders := []*deploytest.ProviderLoader{
		deploytest.NewProviderLoader("pkgA", semver.MustParse("1.0.0"), func() (plugin.Provider, error) {
			return &deploytest.Provider{
				ReadF: func(_ context.Context, req plugin.ReadRequest) (plugin.ReadResponse, error) {
					if req.Name == "resA" {
						assert.Equal(t, createOutputs, req.Inputs)
						assert.Equal(t, createOutputs, req.State)

						return plugin.ReadResponse{
							// Return an empty read result to indicate the resource has been deleted.
							ReadResult: plugin.ReadResult{},
							Status:     resource.StatusOK,
						}, nil
					}

					if req.Name == "resB" {
						assert.Equal(t, createOutputs, req.Inputs)
						assert.Equal(t, createOutputs, req.State)

						return plugin.ReadResponse{
							ReadResult: plugin.ReadResult{
								ID:      req.ID,
								Inputs:  req.Inputs,
								Outputs: readOutputs,
							},
							Status: resource.StatusOK,
						}, nil
					}

					return plugin.ReadResponse{
						ReadResult: plugin.ReadResult{
							ID:      req.ID,
							Inputs:  resource.PropertyMap{},
							Outputs: resource.PropertyMap{},
						},
						Status: resource.StatusOK,
					}, nil
				},
				CreateF: func(_ context.Context, req plugin.CreateRequest) (plugin.CreateResponse, error) {
					uuid, err := uuid.NewV4()
					if err != nil {
						return plugin.CreateResponse{}, err
					}

					if req.Name == "resA" || req.Name == "resB" {
						assert.Equal(t, programInputs, req.Properties)

						return plugin.CreateResponse{
							ID:         resource.ID(uuid.String()),
							Properties: createOutputs,
							Status:     resource.StatusOK,
						}, nil
					}

					return plugin.CreateResponse{
						ID:         resource.ID(uuid.String()),
						Properties: resource.PropertyMap{},
						Status:     resource.StatusOK,
					}, nil
				},
			}, nil
		}),
	}

	programExecutions := 0
	programF := deploytest.NewLanguageRuntimeF(func(_ plugin.RunInfo, monitor *deploytest.ResourceMonitor) error {
		programExecutions++

		resp, err := monitor.RegisterResource("pkgA:m:typA", "resA", true, deploytest.ResourceOptions{
			Inputs: programInputs,
		})
		require.NoError(t, err)

		// First time we should see the create outputs, second time we should see nothing because it will be deleted
		if programExecutions == 1 {
			assert.Equal(t, createOutputs, resp.Outputs)
		} else {
			assert.Equal(t, resource.ID(""), resp.ID)
			assert.Empty(t, resp.Outputs)
		}

		resp, err = monitor.RegisterResource("pkgA:m:typA", "resB", true, deploytest.ResourceOptions{
			Inputs:       programInputs,
			Dependencies: []resource.URN{resp.URN},
		})
		require.NoError(t, err)

		// First time we should see the create outputs, second time the read outputs
		if programExecutions == 1 {
			assert.Equal(t, createOutputs, resp.Outputs)
		} else {
			assert.Equal(t, readOutputs, resp.Outputs)
		}

		return nil
	})
	hostF := deploytest.NewPluginHostF(nil, nil, programF, loaders...)

	p := &lt.TestPlan{
		Options: lt.TestUpdateOptions{
			T:     t,
			HostF: hostF,
		},
	}

	// Run an update to create the initial state.
	snap, err := lt.TestOp(Update).
		RunStep(p.GetProject(), p.GetTarget(t, nil), p.Options, false, p.BackendClient, nil, "0")
	require.NoError(t, err)
	assert.Equal(t, 1, programExecutions)
	require.Len(t, snap.Resources, 3)

	// Change the program inputs to check we don't changed inputs to the provider
	programInputs["foo"] = resource.NewStringProperty("qux")
	// Run a refresh
	snap, err = lt.TestOp(RefreshV2).
		RunStep(p.GetProject(), p.GetTarget(t, snap), p.Options, false, p.BackendClient, nil, "1")
	require.NoError(t, err)
	// Should have run the program again
	assert.Equal(t, 2, programExecutions)
	// Should only have 2 resources now, the deleted one should be gone.
	require.Len(t, snap.Resources, 2)
}

// Regression test for https://github.com/pulumi/pulumi/issues/19406. Check that if we have a program with
// more resources than step executor workers we don't deadlock.
func TestRefreshWithBigProgram(t *testing.T) {
	t.Parallel()

	programInputs := resource.PropertyMap{"foo": resource.NewStringProperty("bar")}
	createOutputs := resource.PropertyMap{"foo": resource.NewStringProperty("bar")}
	readOutputs := resource.PropertyMap{"foo": resource.NewStringProperty("baz")}

	loaders := []*deploytest.ProviderLoader{
		deploytest.NewProviderLoader("pkgA", semver.MustParse("1.0.0"), func() (plugin.Provider, error) {
			return &deploytest.Provider{
				ReadF: func(_ context.Context, req plugin.ReadRequest) (plugin.ReadResponse, error) {
					if strings.HasPrefix(req.Name, "resA") {
						assert.Equal(t, createOutputs, req.Inputs)
						assert.Equal(t, createOutputs, req.State)

						return plugin.ReadResponse{
							ReadResult: plugin.ReadResult{
								ID:      req.ID,
								Inputs:  req.Inputs,
								Outputs: readOutputs,
							},
							Status: resource.StatusOK,
						}, nil
					}

					return plugin.ReadResponse{
						ReadResult: plugin.ReadResult{
							ID:      req.ID,
							Inputs:  resource.PropertyMap{},
							Outputs: resource.PropertyMap{},
						},
						Status: resource.StatusOK,
					}, nil
				},
				CreateF: func(_ context.Context, req plugin.CreateRequest) (plugin.CreateResponse, error) {
					uuid, err := uuid.NewV4()
					if err != nil {
						return plugin.CreateResponse{}, err
					}

					if strings.HasPrefix(req.Name, "resA") {
						assert.Equal(t, programInputs, req.Properties)

						return plugin.CreateResponse{
							ID:         resource.ID(uuid.String()),
							Properties: createOutputs,
							Status:     resource.StatusOK,
						}, nil
					}

					return plugin.CreateResponse{
						ID:         resource.ID(uuid.String()),
						Properties: resource.PropertyMap{},
						Status:     resource.StatusOK,
					}, nil
				},
			}, nil
		}),
	}

	programExecutions := 0
	parallel := int32(4)
	programF := deploytest.NewLanguageRuntimeF(func(_ plugin.RunInfo, monitor *deploytest.ResourceMonitor) error {
		programExecutions++

		for i := int32(0); i < parallel+1; i++ {
			resp, err := monitor.RegisterResource(
				"pkgA:m:typA", "resA"+strconv.FormatInt(int64(i), 10), true,
				deploytest.ResourceOptions{
					Inputs: programInputs,
				})
			require.NoError(t, err)

			// First time we should see the create outputs, second time the read outputs
			if programExecutions == 1 {
				assert.Equal(t, createOutputs, resp.Outputs)
			} else {
				assert.Equal(t, readOutputs, resp.Outputs)
			}
		}

		return nil
	})
	hostF := deploytest.NewPluginHostF(nil, nil, programF, loaders...)

	p := &lt.TestPlan{
		Options: lt.TestUpdateOptions{
			T:     t,
			HostF: hostF,
			UpdateOptions: engine.UpdateOptions{
				Parallel: parallel,
			},
		},
	}

	// Run an update to create the initial state.
	snap, err := lt.TestOp(Update).
		RunStep(p.GetProject(), p.GetTarget(t, nil), p.Options, false, p.BackendClient, nil, "0")
	require.NoError(t, err)
	assert.Equal(t, 1, programExecutions)
	assert.Equal(t, createOutputs, snap.Resources[1].Inputs)
	assert.Equal(t, createOutputs, snap.Resources[1].Outputs)

	// Change the program inputs to check we don't changed inputs to the provider
	programInputs["foo"] = resource.NewStringProperty("qux")
	// Run a refresh
	snap, err = lt.TestOp(RefreshV2).
		RunStep(p.GetProject(), p.GetTarget(t, snap), p.Options, false, p.BackendClient, nil, "1")
	require.NoError(t, err)
	// Should have run the program again
	assert.Equal(t, 2, programExecutions)
	// Inputs should match what the provider returned, not what was in the program.
	assert.Equal(t, createOutputs, snap.Resources[1].Inputs)
	assert.Equal(t, readOutputs, snap.Resources[1].Outputs)
}

// Regression test for https://github.com/pulumi/pulumi/issues/19561. Run a refresh with a resource that
// changes type but is aliased. The provider should see the new type.
func TestRefreshWithAlias(t *testing.T) {
	t.Parallel()

	programInputs := resource.PropertyMap{"foo": resource.NewStringProperty("bar")}
	createOutputs := resource.PropertyMap{"foo": resource.NewStringProperty("bar")}
	readOutputs := resource.PropertyMap{"foo": resource.NewStringProperty("baz")}

	loaders := []*deploytest.ProviderLoader{
		deploytest.NewProviderLoader("pkgA", semver.MustParse("1.0.0"), func() (plugin.Provider, error) {
			return &deploytest.Provider{
				ReadF: func(_ context.Context, req plugin.ReadRequest) (plugin.ReadResponse, error) {
					if req.Name == "resA" {
						// We should see the new type here.
						assert.Equal(t, tokens.Type("pkgA:m:typB"), req.Type)
						assert.Equal(t, createOutputs, req.Inputs)
						assert.Equal(t, createOutputs, req.State)

						return plugin.ReadResponse{
							ReadResult: plugin.ReadResult{
								ID:      req.ID,
								Inputs:  req.Inputs,
								Outputs: readOutputs,
							},
							Status: resource.StatusOK,
						}, nil
					}

					return plugin.ReadResponse{
						ReadResult: plugin.ReadResult{
							ID:      req.ID,
							Inputs:  resource.PropertyMap{},
							Outputs: resource.PropertyMap{},
						},
						Status: resource.StatusOK,
					}, nil
				},
				CreateF: func(_ context.Context, req plugin.CreateRequest) (plugin.CreateResponse, error) {
					uuid, err := uuid.NewV4()
					if err != nil {
						return plugin.CreateResponse{}, err
					}

					if req.Name == "resA" {
						assert.Equal(t, programInputs, req.Properties)

						return plugin.CreateResponse{
							ID:         resource.ID(uuid.String()),
							Properties: createOutputs,
							Status:     resource.StatusOK,
						}, nil
					}

					return plugin.CreateResponse{
						ID:         resource.ID(uuid.String()),
						Properties: resource.PropertyMap{},
						Status:     resource.StatusOK,
					}, nil
				},
			}, nil
		}),
	}

	programExecutions := 0
	programF := deploytest.NewLanguageRuntimeF(func(_ plugin.RunInfo, monitor *deploytest.ResourceMonitor) error {
		programExecutions++

		// First time we should see the create outputs, second time the read outputs
		if programExecutions == 1 {
			resp, err := monitor.RegisterResource("pkgA:m:typA", "resA", true, deploytest.ResourceOptions{
				Inputs: programInputs,
			})
			require.NoError(t, err)
			assert.Equal(t, createOutputs, resp.Outputs)
		} else {
			// Register the resource with a different type, but with an alias.
			resp, err := monitor.RegisterResource("pkgA:m:typB", "resA", true, deploytest.ResourceOptions{
				Inputs: programInputs,
				Aliases: []*pulumirpc.Alias{{
					Alias: &pulumirpc.Alias_Spec_{
						Spec: &pulumirpc.Alias_Spec{
							Type: "pkgA:m:typA",
						},
					},
				}},
			})
			require.NoError(t, err)
			assert.Equal(t, readOutputs, resp.Outputs)
		}

		return nil
	})
	hostF := deploytest.NewPluginHostF(nil, nil, programF, loaders...)

	p := &lt.TestPlan{
		Options: lt.TestUpdateOptions{
			T:     t,
			HostF: hostF,
		},
	}

	// Run an update to create the initial state.
	snap, err := lt.TestOp(Update).
		RunStep(p.GetProject(), p.GetTarget(t, nil), p.Options, false, p.BackendClient, nil, "0")
	require.NoError(t, err)
	assert.Equal(t, 1, programExecutions)
	assert.Equal(t, createOutputs, snap.Resources[1].Inputs)
	assert.Equal(t, createOutputs, snap.Resources[1].Outputs)

	// Change the program inputs to check we don't changed inputs to the provider
	programInputs["foo"] = resource.NewStringProperty("qux")
	// Run a refresh
	snap, err = lt.TestOp(RefreshV2).
		RunStep(p.GetProject(), p.GetTarget(t, snap), p.Options, false, p.BackendClient, nil, "1")
	require.NoError(t, err)
	// Should have run the program again
	assert.Equal(t, 2, programExecutions)
	// Inputs should match what the provider returned, not what was in the program.
	assert.Equal(t, createOutputs, snap.Resources[1].Inputs)
	assert.Equal(t, readOutputs, snap.Resources[1].Outputs)
}

// When running a --refresh update with --run-program if a resource has been deleted we should re-create it.
func TestRefreshRunProgramDeletedResource(t *testing.T) {
	t.Parallel()

	programInputs := resource.PropertyMap{"foo": resource.NewStringProperty("bar")}
	createOutputs := resource.PropertyMap{"foo": resource.NewStringProperty("bar")}

	loaders := []*deploytest.ProviderLoader{
		deploytest.NewProviderLoader("pkgA", semver.MustParse("1.0.0"), func() (plugin.Provider, error) {
			return &deploytest.Provider{
				ReadF: func(_ context.Context, req plugin.ReadRequest) (plugin.ReadResponse, error) {
					if req.Name == "resA" {
						assert.Equal(t, createOutputs, req.Inputs)
						assert.Equal(t, createOutputs, req.State)

						return plugin.ReadResponse{
							// Return an empty read result to indicate the resource has been deleted.
							ReadResult: plugin.ReadResult{},
							Status:     resource.StatusOK,
						}, nil
					}

					return plugin.ReadResponse{
						ReadResult: plugin.ReadResult{
							ID:      req.ID,
							Inputs:  resource.PropertyMap{},
							Outputs: resource.PropertyMap{},
						},
						Status: resource.StatusOK,
					}, nil
				},
				CreateF: func(_ context.Context, req plugin.CreateRequest) (plugin.CreateResponse, error) {
					uuid, err := uuid.NewV4()
					if err != nil {
						return plugin.CreateResponse{}, err
					}

					if req.Name == "resA" {
						assert.Equal(t, programInputs, req.Properties)

						return plugin.CreateResponse{
							ID:         resource.ID(uuid.String()),
							Properties: createOutputs,
							Status:     resource.StatusOK,
						}, nil
					}

					return plugin.CreateResponse{
						ID:         resource.ID(uuid.String()),
						Properties: resource.PropertyMap{},
						Status:     resource.StatusOK,
					}, nil
				},
			}, nil
		}),
	}

	programExecutions := 0
	programF := deploytest.NewLanguageRuntimeF(func(_ plugin.RunInfo, monitor *deploytest.ResourceMonitor) error {
		programExecutions++

		resp, err := monitor.RegisterResource("pkgA:m:typA", "resA", true, deploytest.ResourceOptions{
			Inputs: programInputs,
		})
		require.NoError(t, err)
		assert.Equal(t, createOutputs, resp.Outputs)

		return nil
	})
	hostF := deploytest.NewPluginHostF(nil, nil, programF, loaders...)

	p := &lt.TestPlan{
		Options: lt.TestUpdateOptions{
			T:     t,
			HostF: hostF,
		},
	}

	// Run an update to create the initial state.
	snap, err := lt.TestOp(Update).
		RunStep(p.GetProject(), p.GetTarget(t, nil), p.Options, false, p.BackendClient, nil, "0")
	require.NoError(t, err)
	assert.Equal(t, 1, programExecutions)
	require.Len(t, snap.Resources, 2)
	firstID := snap.Resources[1].ID

	// Change the program inputs to check we don't changed inputs to the provider
	programInputs["foo"] = resource.NewStringProperty("qux")
	p.Options.Refresh = true
	p.Options.RefreshProgram = true
	// Run a refresh update
	snap, err = lt.TestOp(Update).
		RunStep(p.GetProject(), p.GetTarget(t, snap), p.Options, false, p.BackendClient, nil, "1")
	require.NoError(t, err)
	// Should have run the program again
	assert.Equal(t, 2, programExecutions)
	// Should have a new ID from calling create again
	require.Len(t, snap.Resources, 2)
	assert.NotEqual(t, firstID, snap.Resources[1].ID)
}

// Regression test for https://github.com/pulumi/pulumi/issues/20121. If a resource needs to DBR replace
// during a --refresh update we should not panic.
func TestRefreshRunProgramDBRReplacedResource(t *testing.T) {
	t.Parallel()

	programInputs := resource.PropertyMap{"foo": resource.NewStringProperty("bar")}
	createOutputs := resource.PropertyMap{"foo": resource.NewStringProperty("bar")}

	loaders := []*deploytest.ProviderLoader{
		deploytest.NewProviderLoader("pkgA", semver.MustParse("1.0.0"), func() (plugin.Provider, error) {
			return &deploytest.Provider{
				ReadF: func(_ context.Context, req plugin.ReadRequest) (plugin.ReadResponse, error) {
					if req.Name == "resA" || req.Name == "resB" {
						assert.Equal(t, createOutputs, req.Inputs)
						assert.Equal(t, createOutputs, req.State)

						return plugin.ReadResponse{
							ReadResult: plugin.ReadResult{
								ID:      req.ID,
								Inputs:  req.Inputs,
								Outputs: req.State,
							},
							Status: resource.StatusOK,
						}, nil
					}

					return plugin.ReadResponse{
						ReadResult: plugin.ReadResult{
							ID:      req.ID,
							Inputs:  resource.PropertyMap{},
							Outputs: resource.PropertyMap{},
						},
						Status: resource.StatusOK,
					}, nil
				},
				CreateF: func(_ context.Context, req plugin.CreateRequest) (plugin.CreateResponse, error) {
					uuid, err := uuid.NewV4()
					if err != nil {
						return plugin.CreateResponse{}, err
					}

					if req.Name == "resA" || req.Name == "resB" {
						assert.Equal(t, programInputs, req.Properties)

						return plugin.CreateResponse{
							ID:         resource.ID(uuid.String()),
							Properties: createOutputs,
							Status:     resource.StatusOK,
						}, nil
					}

					return plugin.CreateResponse{
						ID:         resource.ID(uuid.String()),
						Properties: resource.PropertyMap{},
						Status:     resource.StatusOK,
					}, nil
				},
				DiffF: func(_ context.Context, req plugin.DiffRequest) (plugin.DiffResponse, error) {
					if req.Name == "resA" {
						// Simulate a diff that requires a replacement.
						return plugin.DiffResponse{
							ReplaceKeys:         []resource.PropertyKey{"foo"},
							DeleteBeforeReplace: true,
						}, nil
					}

					return plugin.DiffResponse{}, nil
				},
			}, nil
		}),
	}

	programExecutions := 0
	programF := deploytest.NewLanguageRuntimeF(func(_ plugin.RunInfo, monitor *deploytest.ResourceMonitor) error {
		programExecutions++

		resp, err := monitor.RegisterResource("pkgA:m:typA", "resA", true, deploytest.ResourceOptions{
			Inputs: programInputs,
		})
		require.NoError(t, err)
		assert.Equal(t, createOutputs, resp.Outputs)

		resp, err = monitor.RegisterResource("pkgA:m:typA", "resB", true, deploytest.ResourceOptions{
			Inputs:       resp.Outputs,
			Dependencies: []resource.URN{resp.URN},
		})
		require.NoError(t, err)
		assert.Equal(t, createOutputs, resp.Outputs)

		return nil
	})
	hostF := deploytest.NewPluginHostF(nil, nil, programF, loaders...)

	p := &lt.TestPlan{
		Options: lt.TestUpdateOptions{
			T:     t,
			HostF: hostF,
		},
	}

	// Run an update to create the initial state.
	snap, err := lt.TestOp(Update).
		RunStep(p.GetProject(), p.GetTarget(t, nil), p.Options, false, p.BackendClient, nil, "0")
	require.NoError(t, err)
	assert.Equal(t, 1, programExecutions)
	require.Len(t, snap.Resources, 3)
	firstID := snap.Resources[1].ID

	programInputs["foo"] = resource.NewStringProperty("qux")
	p.Options.Refresh = true
	p.Options.RefreshProgram = true
	// Run a refresh update
	snap, err = lt.TestOp(Update).
		RunStep(p.GetProject(), p.GetTarget(t, snap), p.Options, false, p.BackendClient, nil, "1")
	require.NoError(t, err)
	// Should have run the program again
	assert.Equal(t, 2, programExecutions)
	// Should have a new ID from calling create again
	require.Len(t, snap.Resources, 3)
	assert.NotEqual(t, firstID, snap.Resources[1].ID)
}

<<<<<<< HEAD
// Regression test for https://github.com/pulumi/pulumi/issues/20215. If a resource is skipped during a --run-program refresh
// it can't be used as the dependency of a provider or other resource.
func TestRefreshRunProgramRefreshSkipped(t *testing.T) {
	t.Parallel()

	state := map[resource.ID]resource.PropertyMap{}
=======
// Regression test for https://github.com/pulumi/pulumi/issues/20217. If a resource needs to replace during a --refresh
// update we should not panic.
func TestRefreshRunProgramReplacedResource(t *testing.T) {
	t.Parallel()

	programInputs := resource.PropertyMap{"foo": resource.NewStringProperty("bar")}
	initialProperties := resource.PropertyMap{"foo": resource.NewStringProperty("bar")}
>>>>>>> 71d57cd6

	loaders := []*deploytest.ProviderLoader{
		deploytest.NewProviderLoader("pkgA", semver.MustParse("1.0.0"), func() (plugin.Provider, error) {
			return &deploytest.Provider{
				ReadF: func(_ context.Context, req plugin.ReadRequest) (plugin.ReadResponse, error) {
<<<<<<< HEAD
					return plugin.ReadResponse{
						ReadResult: plugin.ReadResult{
							ID:      req.ID,
							Inputs:  state[req.ID],
							Outputs: state[req.ID],
=======
					if req.Name == "resA" {
						assert.Equal(t, initialProperties, req.Inputs)
						assert.Equal(t, initialProperties, req.State)

						return plugin.ReadResponse{
							ReadResult: plugin.ReadResult{
								ID:      req.ID,
								Inputs:  req.Inputs,
								Outputs: req.State,
							},
							Status: resource.StatusOK,
						}, nil
					}

					return plugin.ReadResponse{
						ReadResult: plugin.ReadResult{
							ID:      req.ID,
							Inputs:  resource.PropertyMap{},
							Outputs: resource.PropertyMap{},
>>>>>>> 71d57cd6
						},
						Status: resource.StatusOK,
					}, nil
				},
				CreateF: func(_ context.Context, req plugin.CreateRequest) (plugin.CreateResponse, error) {
					uuid, err := uuid.NewV4()
					if err != nil {
						return plugin.CreateResponse{}, err
					}

<<<<<<< HEAD
					id := resource.ID(uuid.String())
					state[id] = req.Properties

					return plugin.CreateResponse{
						ID:         id,
						Properties: req.Properties,
						Status:     resource.StatusOK,
					}, nil
				},
=======
					if req.Name == "resA" {
						assert.Equal(t, programInputs, req.Properties)

						return plugin.CreateResponse{
							ID:         resource.ID(uuid.String()),
							Properties: req.Properties,
							Status:     resource.StatusOK,
						}, nil
					}

					return plugin.CreateResponse{
						ID:         resource.ID(uuid.String()),
						Properties: resource.PropertyMap{},
						Status:     resource.StatusOK,
					}, nil
				},
				DiffF: func(_ context.Context, req plugin.DiffRequest) (plugin.DiffResponse, error) {
					if req.Name == "resA" {
						// Simulate a diff that requires a replacement.
						return plugin.DiffResponse{
							ReplaceKeys: []resource.PropertyKey{"foo"},
						}, nil
					}

					return plugin.DiffResponse{}, nil
				},
>>>>>>> 71d57cd6
			}, nil
		}),
	}

<<<<<<< HEAD
	firstRefresh := true
	secondRefresh := false
	programF := deploytest.NewLanguageRuntimeF(func(_ plugin.RunInfo, monitor *deploytest.ResourceMonitor) error {
		resp, err := monitor.RegisterResource("pkgA:m:typA", "resA", true, deploytest.ResourceOptions{
			Inputs: resource.PropertyMap{"foo": resource.NewStringProperty("bar")},
		})
		require.NoError(t, err)

		// On the first run we try and make a provider, this also need to be skipped because it's dependency is skipped.
		prov, err := monitor.RegisterResource("pulumi:providers:pkgA", "provA", true, deploytest.ResourceOptions{
			Inputs: resource.PropertyMap{"value": resp.Outputs["foo"]},
			PropertyDeps: map[resource.PropertyKey][]resource.URN{
				"value": {resp.URN},
			},
		})
		require.NoError(t, err)
		if firstRefresh {
			// On the first run we should skip the provider because it has a dependency on a skipped resource.
			assert.Equal(t, resource.ID(""), prov.ID)
		} else {
			// On the up and second refresh run we should have a provider with an ID.
			assert.NotEqual(t, resource.ID(""), prov.ID)
		}

		// On the second run try and use a skipped resource as a dependency of another existing resource.
		var dep map[resource.PropertyKey][]resource.URN
		if secondRefresh {
			resp, err = monitor.RegisterResource("pkgA:m:typB", "resB", true, deploytest.ResourceOptions{
				Inputs: resource.PropertyMap{"foo": resource.NewStringProperty("baz")},
			})
			require.NoError(t, err)
			dep = map[resource.PropertyKey][]resource.URN{
				"foo": {resp.URN},
			}
		}

		// First run this doesn't depend on anything, on the second refresh it will try to depend on "resB" which is skipped.
		_, err = monitor.RegisterResource("pkgA:m:typC", "resC", true, deploytest.ResourceOptions{
			Inputs:       resource.PropertyMap{"foo": resource.NewStringProperty("baz")},
			PropertyDeps: dep,
		})
		require.NoError(t, err)
=======
	programExecutions := 0
	programF := deploytest.NewLanguageRuntimeF(func(_ plugin.RunInfo, monitor *deploytest.ResourceMonitor) error {
		programExecutions++

		resp, err := monitor.RegisterResource("pkgA:m:typA", "resA", true, deploytest.ResourceOptions{
			Inputs: programInputs,
		})
		require.NoError(t, err)
		assert.Equal(t, programInputs, resp.Outputs)
>>>>>>> 71d57cd6

		return nil
	})
	hostF := deploytest.NewPluginHostF(nil, nil, programF, loaders...)

	p := &lt.TestPlan{
		Options: lt.TestUpdateOptions{
			T:     t,
			HostF: hostF,
		},
	}

<<<<<<< HEAD
	// Run the first refresh with an empty state, it shouldn't error the provider should just be skipped.
	snap, err := lt.TestOp(RefreshV2).
		RunStep(p.GetProject(), p.GetTarget(t, nil), p.Options, false, p.BackendClient, nil, "0")
	require.NoError(t, err)
	// The default pkgA provider should exist.
	require.Len(t, snap.Resources, 1)

	// Run an update to create the actual resources
	firstRefresh = false
	snap, err = lt.TestOp(Update).
		RunStep(p.GetProject(), p.GetTarget(t, snap), p.Options, false, p.BackendClient, nil, "1")
	require.NoError(t, err)
	require.Len(t, snap.Resources, 4)

	// Run the second refresh which can refresh the provider but shouldn't fail on the resource now depending
	// on a skipped resource.
	secondRefresh = true
	snap, err = lt.TestOp(RefreshV2).
		RunStep(p.GetProject(), p.GetTarget(t, snap), p.Options, false, p.BackendClient, nil, "20")
	require.NoError(t, err)
	require.Len(t, snap.Resources, 4)
=======
	// Run an update to create the initial state.
	snap, err := lt.TestOp(Update).
		RunStep(p.GetProject(), p.GetTarget(t, nil), p.Options, false, p.BackendClient, nil, "0")
	require.NoError(t, err)
	assert.Equal(t, 1, programExecutions)
	require.Len(t, snap.Resources, 2)
	firstID := snap.Resources[1].ID

	programInputs["foo"] = resource.NewStringProperty("qux")
	p.Options.Refresh = true
	p.Options.RefreshProgram = true
	// Run a refresh update
	snap, err = lt.TestOp(Update).
		RunStep(p.GetProject(), p.GetTarget(t, snap), p.Options, false, p.BackendClient, nil, "1")
	require.NoError(t, err)
	// Should have run the program again
	assert.Equal(t, 2, programExecutions)
	// Should have a new ID from calling create again
	require.Len(t, snap.Resources, 2)
	assert.NotEqual(t, firstID, snap.Resources[1].ID)
>>>>>>> 71d57cd6
}<|MERGE_RESOLUTION|>--- conflicted
+++ resolved
@@ -2313,14 +2313,6 @@
 	assert.NotEqual(t, firstID, snap.Resources[1].ID)
 }
 
-<<<<<<< HEAD
-// Regression test for https://github.com/pulumi/pulumi/issues/20215. If a resource is skipped during a --run-program refresh
-// it can't be used as the dependency of a provider or other resource.
-func TestRefreshRunProgramRefreshSkipped(t *testing.T) {
-	t.Parallel()
-
-	state := map[resource.ID]resource.PropertyMap{}
-=======
 // Regression test for https://github.com/pulumi/pulumi/issues/20217. If a resource needs to replace during a --refresh
 // update we should not panic.
 func TestRefreshRunProgramReplacedResource(t *testing.T) {
@@ -2328,19 +2320,11 @@
 
 	programInputs := resource.PropertyMap{"foo": resource.NewStringProperty("bar")}
 	initialProperties := resource.PropertyMap{"foo": resource.NewStringProperty("bar")}
->>>>>>> 71d57cd6
 
 	loaders := []*deploytest.ProviderLoader{
 		deploytest.NewProviderLoader("pkgA", semver.MustParse("1.0.0"), func() (plugin.Provider, error) {
 			return &deploytest.Provider{
 				ReadF: func(_ context.Context, req plugin.ReadRequest) (plugin.ReadResponse, error) {
-<<<<<<< HEAD
-					return plugin.ReadResponse{
-						ReadResult: plugin.ReadResult{
-							ID:      req.ID,
-							Inputs:  state[req.ID],
-							Outputs: state[req.ID],
-=======
 					if req.Name == "resA" {
 						assert.Equal(t, initialProperties, req.Inputs)
 						assert.Equal(t, initialProperties, req.State)
@@ -2360,7 +2344,6 @@
 							ID:      req.ID,
 							Inputs:  resource.PropertyMap{},
 							Outputs: resource.PropertyMap{},
->>>>>>> 71d57cd6
 						},
 						Status: resource.StatusOK,
 					}, nil
@@ -2371,17 +2354,6 @@
 						return plugin.CreateResponse{}, err
 					}
 
-<<<<<<< HEAD
-					id := resource.ID(uuid.String())
-					state[id] = req.Properties
-
-					return plugin.CreateResponse{
-						ID:         id,
-						Properties: req.Properties,
-						Status:     resource.StatusOK,
-					}, nil
-				},
-=======
 					if req.Name == "resA" {
 						assert.Equal(t, programInputs, req.Properties)
 
@@ -2408,12 +2380,92 @@
 
 					return plugin.DiffResponse{}, nil
 				},
->>>>>>> 71d57cd6
 			}, nil
 		}),
 	}
 
-<<<<<<< HEAD
+	programExecutions := 0
+	programF := deploytest.NewLanguageRuntimeF(func(_ plugin.RunInfo, monitor *deploytest.ResourceMonitor) error {
+		programExecutions++
+
+		resp, err := monitor.RegisterResource("pkgA:m:typA", "resA", true, deploytest.ResourceOptions{
+			Inputs: programInputs,
+		})
+		require.NoError(t, err)
+		assert.Equal(t, programInputs, resp.Outputs)
+
+		return nil
+	})
+	hostF := deploytest.NewPluginHostF(nil, nil, programF, loaders...)
+
+	p := &lt.TestPlan{
+		Options: lt.TestUpdateOptions{
+			T:     t,
+			HostF: hostF,
+		},
+	}
+
+	// Run an update to create the initial state.
+	snap, err := lt.TestOp(Update).
+		RunStep(p.GetProject(), p.GetTarget(t, nil), p.Options, false, p.BackendClient, nil, "0")
+	require.NoError(t, err)
+	assert.Equal(t, 1, programExecutions)
+	require.Len(t, snap.Resources, 2)
+	firstID := snap.Resources[1].ID
+
+	programInputs["foo"] = resource.NewStringProperty("qux")
+	p.Options.Refresh = true
+	p.Options.RefreshProgram = true
+	// Run a refresh update
+	snap, err = lt.TestOp(Update).
+		RunStep(p.GetProject(), p.GetTarget(t, snap), p.Options, false, p.BackendClient, nil, "1")
+	require.NoError(t, err)
+	// Should have run the program again
+	assert.Equal(t, 2, programExecutions)
+	// Should have a new ID from calling create again
+	require.Len(t, snap.Resources, 2)
+	assert.NotEqual(t, firstID, snap.Resources[1].ID)
+}
+
+// Regression test for https://github.com/pulumi/pulumi/issues/20215. If a resource is skipped during a --run-program refresh
+// it can't be used as the dependency of a provider or other resource.
+func TestRefreshRunProgramRefreshSkipped(t *testing.T) {
+	t.Parallel()
+
+	state := map[resource.ID]resource.PropertyMap{}
+
+	loaders := []*deploytest.ProviderLoader{
+		deploytest.NewProviderLoader("pkgA", semver.MustParse("1.0.0"), func() (plugin.Provider, error) {
+			return &deploytest.Provider{
+				ReadF: func(_ context.Context, req plugin.ReadRequest) (plugin.ReadResponse, error) {
+					return plugin.ReadResponse{
+						ReadResult: plugin.ReadResult{
+							ID:      req.ID,
+							Inputs:  state[req.ID],
+							Outputs: state[req.ID],
+						},
+						Status: resource.StatusOK,
+					}, nil
+				},
+				CreateF: func(_ context.Context, req plugin.CreateRequest) (plugin.CreateResponse, error) {
+					uuid, err := uuid.NewV4()
+					if err != nil {
+						return plugin.CreateResponse{}, err
+					}
+
+					id := resource.ID(uuid.String())
+					state[id] = req.Properties
+
+					return plugin.CreateResponse{
+						ID:         id,
+						Properties: req.Properties,
+						Status:     resource.StatusOK,
+					}, nil
+				},
+			}, nil
+		}),
+	}
+
 	firstRefresh := true
 	secondRefresh := false
 	programF := deploytest.NewLanguageRuntimeF(func(_ plugin.RunInfo, monitor *deploytest.ResourceMonitor) error {
@@ -2456,17 +2508,6 @@
 			PropertyDeps: dep,
 		})
 		require.NoError(t, err)
-=======
-	programExecutions := 0
-	programF := deploytest.NewLanguageRuntimeF(func(_ plugin.RunInfo, monitor *deploytest.ResourceMonitor) error {
-		programExecutions++
-
-		resp, err := monitor.RegisterResource("pkgA:m:typA", "resA", true, deploytest.ResourceOptions{
-			Inputs: programInputs,
-		})
-		require.NoError(t, err)
-		assert.Equal(t, programInputs, resp.Outputs)
->>>>>>> 71d57cd6
 
 		return nil
 	})
@@ -2479,7 +2520,6 @@
 		},
 	}
 
-<<<<<<< HEAD
 	// Run the first refresh with an empty state, it shouldn't error the provider should just be skipped.
 	snap, err := lt.TestOp(RefreshV2).
 		RunStep(p.GetProject(), p.GetTarget(t, nil), p.Options, false, p.BackendClient, nil, "0")
@@ -2501,26 +2541,4 @@
 		RunStep(p.GetProject(), p.GetTarget(t, snap), p.Options, false, p.BackendClient, nil, "20")
 	require.NoError(t, err)
 	require.Len(t, snap.Resources, 4)
-=======
-	// Run an update to create the initial state.
-	snap, err := lt.TestOp(Update).
-		RunStep(p.GetProject(), p.GetTarget(t, nil), p.Options, false, p.BackendClient, nil, "0")
-	require.NoError(t, err)
-	assert.Equal(t, 1, programExecutions)
-	require.Len(t, snap.Resources, 2)
-	firstID := snap.Resources[1].ID
-
-	programInputs["foo"] = resource.NewStringProperty("qux")
-	p.Options.Refresh = true
-	p.Options.RefreshProgram = true
-	// Run a refresh update
-	snap, err = lt.TestOp(Update).
-		RunStep(p.GetProject(), p.GetTarget(t, snap), p.Options, false, p.BackendClient, nil, "1")
-	require.NoError(t, err)
-	// Should have run the program again
-	assert.Equal(t, 2, programExecutions)
-	// Should have a new ID from calling create again
-	require.Len(t, snap.Resources, 2)
-	assert.NotEqual(t, firstID, snap.Resources[1].ID)
->>>>>>> 71d57cd6
 }