--- conflicted
+++ resolved
@@ -141,7 +141,6 @@
 	assert.Equal(t, "0.17.0", awsVer.String())
 }
 
-<<<<<<< HEAD
 func TestPluginSetDeduplicate(t *testing.T) {
 	t.Parallel()
 	cases := []struct {
@@ -194,26 +193,25 @@
 			assert.Equal(t, c.expected, c.input.Deduplicate())
 		})
 	}
-=======
+}
+
 func TestDefaultProviderPluginsSorting(t *testing.T) {
 	t.Parallel()
-	plugins := newPluginSet()
 	v1 := semver.MustParse("0.0.1-alpha.10")
-	plugins.Add(workspace.PluginInfo{
+	p1 := workspace.PluginInfo{
 		Name:    "foo",
 		Version: &v1,
 		Kind:    workspace.ResourcePlugin,
-	})
+	}
 	v2 := semver.MustParse("0.0.1-alpha.10+dirty")
-	plugin2 := workspace.PluginInfo{
+	p2 := workspace.PluginInfo{
 		Name:    "foo",
 		Version: &v2,
 		Kind:    workspace.ResourcePlugin,
 	}
-	plugins.Add(plugin2)
+	plugins := newPluginSet(p1, p2)
 	result := computeDefaultProviderPlugins(plugins, plugins)
 	assert.Equal(t, map[tokens.Package]workspace.PluginInfo{
-		"foo": plugin2,
+		"foo": p2,
 	}, result)
->>>>>>> 0536e38b
 }