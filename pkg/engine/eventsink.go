--- conflicted
+++ resolved
@@ -53,19 +53,6 @@
 		glog.V(5).Infof("eventSink::Info(%v)", msg[:len(msg)-1])
 	}
 	s.events.diagInfoEvent(d.URN, msg)
-<<<<<<< HEAD
-	s.incrementCount(diag.Info)
-}
-
-func (s *eventSink) Infoerrf(d *diag.Diag, args ...interface{}) {
-	msg := s.Stringify(diag.Infoerr /* not Infoerr, just "info: "*/, d, args...)
-	if glog.V(5) {
-		glog.V(5).Infof("eventSink::Infoerr(%v)", msg[:len(msg)-1])
-	}
-	s.events.diagInfoerrEvent(d.URN, msg)
-	s.incrementCount(diag.Infoerr)
-=======
->>>>>>> 94a8d5dd
 }
 
 func (s *eventSink) Errorf(d *diag.Diag, args ...interface{}) {
