// Copyright 2016-2018, Pulumi Corporation.
//
// Licensed under the Apache License, Version 2.0 (the "License");
// you may not use this file except in compliance with the License.
// You may obtain a copy of the License at
//
//     http://www.apache.org/licenses/LICENSE-2.0
//
// Unless required by applicable law or agreed to in writing, software
// distributed under the License is distributed on an "AS IS" BASIS,
// WITHOUT WARRANTIES OR CONDITIONS OF ANY KIND, either express or implied.
// See the License for the specific language governing permissions and
// limitations under the License.

package engine

import (
	"context"
	"fmt"
	"reflect"
	"strconv"
	"strings"
	"sync"
	"testing"

	"github.com/pulumi/pulumi/pkg/secrets"

	"github.com/blang/semver"
	"github.com/mitchellh/copystructure"
	"github.com/pkg/errors"
	"github.com/stretchr/testify/assert"
	"google.golang.org/grpc/codes"

	"github.com/pulumi/pulumi/pkg/diag"
	"github.com/pulumi/pulumi/pkg/diag/colors"
	"github.com/pulumi/pulumi/pkg/resource"
	"github.com/pulumi/pulumi/pkg/resource/config"
	"github.com/pulumi/pulumi/pkg/resource/deploy"
	"github.com/pulumi/pulumi/pkg/resource/deploy/deploytest"
	"github.com/pulumi/pulumi/pkg/resource/deploy/providers"
	"github.com/pulumi/pulumi/pkg/resource/plugin"
	"github.com/pulumi/pulumi/pkg/tokens"
	"github.com/pulumi/pulumi/pkg/util/cancel"
	"github.com/pulumi/pulumi/pkg/util/contract"
	"github.com/pulumi/pulumi/pkg/util/logging"
	"github.com/pulumi/pulumi/pkg/util/result"
	"github.com/pulumi/pulumi/pkg/util/rpcutil/rpcerror"
	"github.com/pulumi/pulumi/pkg/workspace"
)

type JournalEntryKind int

const (
	JournalEntryBegin   JournalEntryKind = 0
	JournalEntrySuccess JournalEntryKind = 1
	JournalEntryFailure JournalEntryKind = 2
	JournalEntryOutputs JournalEntryKind = 4
)

type JournalEntry struct {
	Kind JournalEntryKind
	Step deploy.Step
}

type Journal struct {
	Entries []JournalEntry
	events  chan JournalEntry
	cancel  chan bool
	done    chan bool
}

func (j *Journal) Close() error {
	close(j.cancel)
	<-j.done

	return nil
}

func (j *Journal) BeginMutation(step deploy.Step) (SnapshotMutation, error) {
	select {
	case j.events <- JournalEntry{Kind: JournalEntryBegin, Step: step}:
		return j, nil
	case <-j.cancel:
		return nil, errors.New("journal closed")
	}
}

func (j *Journal) End(step deploy.Step, success bool) error {
	kind := JournalEntryFailure
	if success {
		kind = JournalEntrySuccess
	}
	select {
	case j.events <- JournalEntry{Kind: kind, Step: step}:
		return nil
	case <-j.cancel:
		return errors.New("journal closed")
	}
}

func (j *Journal) RegisterResourceOutputs(step deploy.Step) error {
	select {
	case j.events <- JournalEntry{Kind: JournalEntryOutputs, Step: step}:
		return nil
	case <-j.cancel:
		return errors.New("journal closed")
	}
}

func (j *Journal) RecordPlugin(plugin workspace.PluginInfo) error {
	return nil
}

func (j *Journal) Snap(base *deploy.Snapshot) *deploy.Snapshot {
	// Build up a list of current resources by replaying the journal.
	resources, dones := []*resource.State{}, make(map[*resource.State]bool)
	ops, doneOps := []resource.Operation{}, make(map[*resource.State]bool)
	for _, e := range j.Entries {
		logging.V(7).Infof("%v %v (%v)", e.Step.Op(), e.Step.URN(), e.Kind)

		// Begin journal entries add pending operations to the snapshot. As we see success or failure
		// entries, we'll record them in doneOps.
		switch e.Kind {
		case JournalEntryBegin:
			switch e.Step.Op() {
			case deploy.OpCreate, deploy.OpCreateReplacement:
				ops = append(ops, resource.NewOperation(e.Step.New(), resource.OperationTypeCreating))
			case deploy.OpDelete, deploy.OpDeleteReplaced, deploy.OpReadDiscard, deploy.OpDiscardReplaced:
				ops = append(ops, resource.NewOperation(e.Step.Old(), resource.OperationTypeDeleting))
			case deploy.OpRead, deploy.OpReadReplacement:
				ops = append(ops, resource.NewOperation(e.Step.New(), resource.OperationTypeReading))
			case deploy.OpUpdate:
				ops = append(ops, resource.NewOperation(e.Step.New(), resource.OperationTypeUpdating))
			}
		case JournalEntryFailure, JournalEntrySuccess:
			switch e.Step.Op() {
			// nolint: lll
			case deploy.OpCreate, deploy.OpCreateReplacement, deploy.OpRead, deploy.OpReadReplacement, deploy.OpUpdate:
				doneOps[e.Step.New()] = true
			case deploy.OpDelete, deploy.OpDeleteReplaced, deploy.OpReadDiscard, deploy.OpDiscardReplaced:
				doneOps[e.Step.Old()] = true
			}
		}

		// Now mark resources done as necessary.
		if e.Kind == JournalEntrySuccess {
			switch e.Step.Op() {
			case deploy.OpSame, deploy.OpUpdate:
				resources = append(resources, e.Step.New())
				dones[e.Step.Old()] = true
			case deploy.OpCreate, deploy.OpCreateReplacement:
				resources = append(resources, e.Step.New())
				if old := e.Step.Old(); old != nil && old.PendingReplacement {
					dones[old] = true
				}
			case deploy.OpDelete, deploy.OpDeleteReplaced, deploy.OpReadDiscard, deploy.OpDiscardReplaced:
				if old := e.Step.Old(); !old.PendingReplacement {
					dones[old] = true
				}
			case deploy.OpReplace:
				// do nothing.
			case deploy.OpRead, deploy.OpReadReplacement:
				resources = append(resources, e.Step.New())
				if e.Step.Old() != nil {
					dones[e.Step.Old()] = true
				}
			case deploy.OpRemovePendingReplace:
				dones[e.Step.Old()] = true
			}
		}
	}

	// Append any resources from the base snapshot that were not produced by the current snapshot.
	// See backend.SnapshotManager.snap for why this works.
	if base != nil {
		for _, res := range base.Resources {
			if !dones[res] {
				resources = append(resources, res)
			}
		}
	}

	// Append any pending operations.
	var operations []resource.Operation
	for _, op := range ops {
		if !doneOps[op.Resource] {
			operations = append(operations, op)
		}
	}

	// If we have a base snapshot, copy over its secrets manager.
	var secretsManager secrets.Manager
	if base != nil {
		secretsManager = base.SecretsManager
	}

	manifest := deploy.Manifest{}
	manifest.Magic = manifest.NewMagic()
	return deploy.NewSnapshot(manifest, secretsManager, resources, operations)
}

func (j *Journal) SuccessfulSteps() []deploy.Step {
	var steps []deploy.Step
	for _, entry := range j.Entries {
		if entry.Kind == JournalEntrySuccess {
			steps = append(steps, entry.Step)
		}
	}
	return steps
}

type StepSummary struct {
	Op  deploy.StepOp
	URN resource.URN
}

func AssertSameSteps(t *testing.T, expected []StepSummary, actual []deploy.Step) bool {
	assert.Equal(t, len(expected), len(actual))
	for _, exp := range expected {
		act := actual[0]
		actual = actual[1:]

		if !assert.Equal(t, exp.Op, act.Op()) || !assert.Equal(t, exp.URN, act.URN()) {
			return false
		}
	}
	return true
}

func newJournal() *Journal {
	j := &Journal{
		events: make(chan JournalEntry),
		cancel: make(chan bool),
		done:   make(chan bool),
	}
	go func() {
		for {
			select {
			case <-j.cancel:
				close(j.done)
				return
			case e := <-j.events:
				j.Entries = append(j.Entries, e)
			}
		}
	}()
	return j
}

type updateInfo struct {
	project workspace.Project
	target  deploy.Target
}

func (u *updateInfo) GetRoot() string {
	return ""
}

func (u *updateInfo) GetProject() *workspace.Project {
	return &u.project
}

func (u *updateInfo) GetTarget() *deploy.Target {
	return &u.target
}

type TestOp func(UpdateInfo, *Context, UpdateOptions, bool) (ResourceChanges, result.Result)
type ValidateFunc func(project workspace.Project, target deploy.Target, j *Journal,
	events []Event, res result.Result) result.Result

func (op TestOp) Run(project workspace.Project, target deploy.Target, opts UpdateOptions,
	dryRun bool, backendClient deploy.BackendClient, validate ValidateFunc) (*deploy.Snapshot, result.Result) {

	return op.RunWithContext(context.Background(), project, target, opts, dryRun, backendClient, validate)
}

func (op TestOp) RunWithContext(
	callerCtx context.Context, project workspace.Project,
	target deploy.Target, opts UpdateOptions, dryRun bool,
	backendClient deploy.BackendClient, validate ValidateFunc) (*deploy.Snapshot, result.Result) {

	// Create an appropriate update info and context.
	info := &updateInfo{project: project, target: target}

	cancelCtx, cancelSrc := cancel.NewContext(context.Background())
	done := make(chan bool)
	defer close(done)
	go func() {
		select {
		case <-callerCtx.Done():
			cancelSrc.Cancel()
		case <-done:
		}
	}()

	events := make(chan Event)
	journal := newJournal()

	ctx := &Context{
		Cancel:          cancelCtx,
		Events:          events,
		SnapshotManager: journal,
		BackendClient:   backendClient,
	}

	// Begin draining events.
	var firedEvents []Event
	go func() {
		for e := range events {
			firedEvents = append(firedEvents, e)
		}
	}()

	// Run the step and its validator.
	_, res := op(info, ctx, opts, dryRun)
	contract.IgnoreClose(journal)

	if dryRun {
		return nil, res
	}
	if validate != nil {
		res = validate(project, target, journal, firedEvents, res)
	}

	snap := journal.Snap(target.Snapshot)
	if res == nil && snap != nil {
		res = result.WrapIfNonNil(snap.VerifyIntegrity())
	}
	return snap, res

}

type TestStep struct {
	Op            TestOp
	ExpectFailure bool
	SkipPreview   bool
	Validate      ValidateFunc
}

type TestPlan struct {
	Project       string
	Stack         string
	Runtime       string
	Config        config.Map
	Decrypter     config.Decrypter
	BackendClient deploy.BackendClient
	Options       UpdateOptions
	Steps         []TestStep
}

//nolint: goconst
func (p *TestPlan) getNames() (stack tokens.QName, project tokens.PackageName, runtime string) {
	project = tokens.PackageName(p.Project)
	if project == "" {
		project = "test"
	}
	runtime = p.Runtime
	if runtime == "" {
		runtime = "test"
	}
	stack = tokens.QName(p.Stack)
	if stack == "" {
		stack = "test"
	}
	return stack, project, runtime
}

func (p *TestPlan) NewURN(typ tokens.Type, name string, parent resource.URN) resource.URN {
	stack, project, _ := p.getNames()
	var pt tokens.Type
	if parent != "" {
		pt = parent.Type()
	}
	return resource.NewURN(stack, project, pt, typ, tokens.QName(name))
}

func (p *TestPlan) NewProviderURN(pkg tokens.Package, name string, parent resource.URN) resource.URN {
	return p.NewURN(providers.MakeProviderType(pkg), name, parent)
}

func (p *TestPlan) GetProject() workspace.Project {
	_, projectName, runtime := p.getNames()

	return workspace.Project{
		Name:    projectName,
		Runtime: workspace.NewProjectRuntimeInfo(runtime, nil),
	}
}

func (p *TestPlan) GetTarget(snapshot *deploy.Snapshot) deploy.Target {
	stack, _, _ := p.getNames()

	cfg := p.Config
	if cfg == nil {
		cfg = config.Map{}
	}

	return deploy.Target{
		Name:      stack,
		Config:    cfg,
		Decrypter: p.Decrypter,
		Snapshot:  snapshot,
	}
}

func assertIsErrorOrBailResult(t *testing.T, res result.Result) {
	assert.NotNil(t, res)
}

func (p *TestPlan) Run(t *testing.T, snapshot *deploy.Snapshot) *deploy.Snapshot {
	project := p.GetProject()
	snap := snapshot
	for _, step := range p.Steps {
		// note: it's really important that the preview and update operate on different snapshots.  the engine can and
		// does mutate the snapshot in-place, even in previews, and sharing a snapshot between preview and update can
		// cause state changes from the preview to persist even when doing an update.
		if !step.SkipPreview {
			previewSnap := CloneSnapshot(t, snap)
			previewTarget := p.GetTarget(previewSnap)
			_, res := step.Op.Run(project, previewTarget, p.Options, true, p.BackendClient, step.Validate)
			if step.ExpectFailure {
				assertIsErrorOrBailResult(t, res)
				continue
			}

			assert.Nil(t, res)
		}

		var res result.Result
		target := p.GetTarget(snap)
		snap, res = step.Op.Run(project, target, p.Options, false, p.BackendClient, step.Validate)
		if step.ExpectFailure {
			assertIsErrorOrBailResult(t, res)
			continue
		}

		assert.Nil(t, res)
	}

	return snap
}

// CloneSnapshot makes a deep copy of the given snapshot and returns a pointer to the clone.
func CloneSnapshot(t *testing.T, snap *deploy.Snapshot) *deploy.Snapshot {
	t.Helper()
	if snap != nil {
		copiedSnap := copystructure.Must(copystructure.Copy(*snap)).(deploy.Snapshot)
		assert.True(t, reflect.DeepEqual(*snap, copiedSnap))
		return &copiedSnap
	}

	return snap
}

func MakeBasicLifecycleSteps(t *testing.T, resCount int) []TestStep {
	return []TestStep{
		// Initial update
		{
			Op: Update,
			Validate: func(project workspace.Project, target deploy.Target, j *Journal,
				_ []Event, res result.Result) result.Result {

				// Should see only creates.
				for _, entry := range j.Entries {
					assert.Equal(t, deploy.OpCreate, entry.Step.Op())
				}
				assert.Len(t, j.Snap(target.Snapshot).Resources, resCount)
				return res
			},
		},
		// No-op refresh
		{
			Op: Refresh,
			Validate: func(project workspace.Project, target deploy.Target, j *Journal,
				_ []Event, res result.Result) result.Result {

				// Should see only refresh-sames.
				for _, entry := range j.Entries {
					assert.Equal(t, deploy.OpRefresh, entry.Step.Op())
					assert.Equal(t, deploy.OpSame, entry.Step.(*deploy.RefreshStep).ResultOp())
				}
				assert.Len(t, j.Snap(target.Snapshot).Resources, resCount)
				return res
			},
		},
		// No-op update
		{
			Op: Update,
			Validate: func(project workspace.Project, target deploy.Target, j *Journal,
				_ []Event, res result.Result) result.Result {

				// Should see only sames.
				for _, entry := range j.Entries {
					assert.Equal(t, deploy.OpSame, entry.Step.Op())
				}
				assert.Len(t, j.Snap(target.Snapshot).Resources, resCount)
				return res
			},
		},
		// No-op refresh
		{
			Op: Refresh,
			Validate: func(project workspace.Project, target deploy.Target, j *Journal,
				_ []Event, res result.Result) result.Result {

				// Should see only referesh-sames.
				for _, entry := range j.Entries {
					assert.Equal(t, deploy.OpRefresh, entry.Step.Op())
					assert.Equal(t, deploy.OpSame, entry.Step.(*deploy.RefreshStep).ResultOp())
				}
				assert.Len(t, j.Snap(target.Snapshot).Resources, resCount)
				return res
			},
		},
		// Destroy
		{
			Op: Destroy,
			Validate: func(project workspace.Project, target deploy.Target, j *Journal,
				_ []Event, res result.Result) result.Result {

				// Should see only deletes.
				for _, entry := range j.Entries {
					switch entry.Step.Op() {
					case deploy.OpDelete, deploy.OpReadDiscard:
						// ok
					default:
						assert.Fail(t, "expected OpDelete or OpReadDiscard")
					}
				}
				assert.Len(t, j.Snap(target.Snapshot).Resources, 0)
				return res
			},
		},
		// No-op refresh
		{
			Op: Refresh,
			Validate: func(project workspace.Project, target deploy.Target, j *Journal,
				_ []Event, res result.Result) result.Result {

				assert.Len(t, j.Entries, 0)
				assert.Len(t, j.Snap(target.Snapshot).Resources, 0)
				return res
			},
		},
	}
}

func TestEmptyProgramLifecycle(t *testing.T) {
	program := deploytest.NewLanguageRuntime(func(_ plugin.RunInfo, _ *deploytest.ResourceMonitor) error {
		return nil
	})
	host := deploytest.NewPluginHost(nil, nil, program)

	p := &TestPlan{
		Options: UpdateOptions{host: host},
		Steps:   MakeBasicLifecycleSteps(t, 0),
	}
	p.Run(t, nil)
}

func TestSingleResourceDefaultProviderLifecycle(t *testing.T) {
	loaders := []*deploytest.ProviderLoader{
		deploytest.NewProviderLoader("pkgA", semver.MustParse("1.0.0"), func() (plugin.Provider, error) {
			return &deploytest.Provider{}, nil
		}),
	}

	program := deploytest.NewLanguageRuntime(func(_ plugin.RunInfo, monitor *deploytest.ResourceMonitor) error {
		_, _, _, err := monitor.RegisterResource("pkgA:m:typA", "resA", true, "", false, nil, "",
			resource.PropertyMap{}, nil, false, "", nil, nil)
		assert.NoError(t, err)
		return nil
	})
	host := deploytest.NewPluginHost(nil, nil, program, loaders...)

	p := &TestPlan{
		Options: UpdateOptions{host: host},
		Steps:   MakeBasicLifecycleSteps(t, 2),
	}
	p.Run(t, nil)
}

func TestSingleResourceExplicitProviderLifecycle(t *testing.T) {
	loaders := []*deploytest.ProviderLoader{
		deploytest.NewProviderLoader("pkgA", semver.MustParse("1.0.0"), func() (plugin.Provider, error) {
			return &deploytest.Provider{}, nil
		}),
	}

	program := deploytest.NewLanguageRuntime(func(_ plugin.RunInfo, monitor *deploytest.ResourceMonitor) error {
		provURN, provID, _, err := monitor.RegisterResource(providers.MakeProviderType("pkgA"), "provA", true, "",
			false, nil, "", resource.PropertyMap{}, nil, false, "", nil, nil)
		assert.NoError(t, err)

		if provID == "" {
			provID = providers.UnknownID
		}

		provRef, err := providers.NewReference(provURN, provID)
		assert.NoError(t, err)

		_, _, _, err = monitor.RegisterResource("pkgA:m:typA", "resA", true, "", false, nil, provRef.String(),
			resource.PropertyMap{}, nil, false, "", nil, nil)
		assert.NoError(t, err)

		return nil
	})
	host := deploytest.NewPluginHost(nil, nil, program, loaders...)

	p := &TestPlan{
		Options: UpdateOptions{host: host},
		Steps:   MakeBasicLifecycleSteps(t, 2),
	}
	p.Run(t, nil)
}

func TestSingleResourceDefaultProviderUpgrade(t *testing.T) {
	loaders := []*deploytest.ProviderLoader{
		deploytest.NewProviderLoader("pkgA", semver.MustParse("1.0.0"), func() (plugin.Provider, error) {
			return &deploytest.Provider{}, nil
		}),
	}

	program := deploytest.NewLanguageRuntime(func(_ plugin.RunInfo, monitor *deploytest.ResourceMonitor) error {
		_, _, _, err := monitor.RegisterResource("pkgA:m:typA", "resA", true, "", false, nil, "",
			resource.PropertyMap{}, nil, false, "", nil, nil)
		assert.NoError(t, err)
		return nil
	})
	host := deploytest.NewPluginHost(nil, nil, program, loaders...)

	p := &TestPlan{
		Options: UpdateOptions{host: host},
	}

	provURN := p.NewProviderURN("pkgA", "default", "")
	resURN := p.NewURN("pkgA:m:typA", "resA", "")

	// Create an old snapshot with an existing copy of the single resource and no providers.
	old := &deploy.Snapshot{
		Resources: []*resource.State{{
			Type:    resURN.Type(),
			URN:     resURN,
			Custom:  true,
			ID:      "0",
			Inputs:  resource.PropertyMap{},
			Outputs: resource.PropertyMap{},
		}},
	}

	isRefresh := false
	validate := func(project workspace.Project, target deploy.Target, j *Journal,
		_ []Event, res result.Result) result.Result {

		// Should see only sames: the default provider should be injected into the old state before the update
		// runs.
		for _, entry := range j.Entries {
			switch urn := entry.Step.URN(); urn {
			case provURN, resURN:
				expect := deploy.OpSame
				if isRefresh {
					expect = deploy.OpRefresh
				}
				assert.Equal(t, expect, entry.Step.Op())
			default:
				t.Fatalf("unexpected resource %v", urn)
			}
		}
		assert.Len(t, j.Snap(target.Snapshot).Resources, 2)
		return res
	}

	// Run a single update step using the base snapshot.
	p.Steps = []TestStep{{Op: Update, Validate: validate}}
	p.Run(t, old)

	// Run a single refresh step using the base snapshot.
	isRefresh = true
	p.Steps = []TestStep{{Op: Refresh, Validate: validate}}
	p.Run(t, old)

	// Run a single destroy step using the base snapshot.
	isRefresh = false
	p.Steps = []TestStep{{
		Op: Destroy,
		Validate: func(project workspace.Project, target deploy.Target, j *Journal,
			_ []Event, res result.Result) result.Result {

			// Should see two deletes:  the default provider should be injected into the old state before the update
			// runs.
			deleted := make(map[resource.URN]bool)
			for _, entry := range j.Entries {
				switch urn := entry.Step.URN(); urn {
				case provURN, resURN:
					deleted[urn] = true
					assert.Equal(t, deploy.OpDelete, entry.Step.Op())
				default:
					t.Fatalf("unexpected resource %v", urn)
				}
			}
			assert.Len(t, deleted, 2)
			assert.Len(t, j.Snap(target.Snapshot).Resources, 0)
			return res
		},
	}}
	p.Run(t, old)

	// Run a partial lifecycle using the base snapshot, skipping the initial update step.
	p.Steps = MakeBasicLifecycleSteps(t, 2)[1:]
	p.Run(t, old)
}

func TestSingleResourceDefaultProviderReplace(t *testing.T) {
	loaders := []*deploytest.ProviderLoader{
		deploytest.NewProviderLoader("pkgA", semver.MustParse("1.0.0"), func() (plugin.Provider, error) {
			return &deploytest.Provider{
				DiffConfigF: func(urn resource.URN, olds, news resource.PropertyMap,
					allowUnknowns bool) (plugin.DiffResult, error) {
					// Always require replacement.
					keys := []resource.PropertyKey{}
					for k := range news {
						keys = append(keys, k)
					}
					return plugin.DiffResult{ReplaceKeys: keys}, nil
				},
			}, nil
		}),
	}

	program := deploytest.NewLanguageRuntime(func(_ plugin.RunInfo, monitor *deploytest.ResourceMonitor) error {
		_, _, _, err := monitor.RegisterResource("pkgA:m:typA", "resA", true, "", false, nil, "",
			resource.PropertyMap{}, nil, false, "", nil, nil)
		assert.NoError(t, err)
		return nil
	})
	host := deploytest.NewPluginHost(nil, nil, program, loaders...)

	p := &TestPlan{
		Options: UpdateOptions{host: host},
		Config: config.Map{
			config.MustMakeKey("pkgA", "foo"): config.NewValue("bar"),
		},
	}

	// Build a basic lifecycle.
	steps := MakeBasicLifecycleSteps(t, 2)

	// Run the lifecycle through its no-op update+refresh.
	p.Steps = steps[:4]
	snap := p.Run(t, nil)

	// Change the config and run an update. We expect everything to require replacement.
	p.Config[config.MustMakeKey("pkgA", "foo")] = config.NewValue("baz")
	p.Steps = []TestStep{{
		Op: Update,
		Validate: func(project workspace.Project, target deploy.Target, j *Journal,
			_ []Event, res result.Result) result.Result {

			provURN := p.NewProviderURN("pkgA", "default", "")
			resURN := p.NewURN("pkgA:m:typA", "resA", "")

			// Look for replace steps on the provider and the resource.
			replacedProvider, replacedResource := false, false
			for _, entry := range j.Entries {
				if entry.Kind != JournalEntrySuccess || entry.Step.Op() != deploy.OpDeleteReplaced {
					continue
				}

				switch urn := entry.Step.URN(); urn {
				case provURN:
					replacedProvider = true
				case resURN:
					replacedResource = true
				default:
					t.Fatalf("unexpected resource %v", urn)
				}
			}
			assert.True(t, replacedProvider)
			assert.True(t, replacedResource)

			return res
		},
	}}

	snap = p.Run(t, snap)

	// Resume the lifecycle with another no-op update.
	p.Steps = steps[2:]
	p.Run(t, snap)
}

func TestSingleResourceExplicitProviderReplace(t *testing.T) {
	loaders := []*deploytest.ProviderLoader{
		deploytest.NewProviderLoader("pkgA", semver.MustParse("1.0.0"), func() (plugin.Provider, error) {
			return &deploytest.Provider{
				DiffConfigF: func(urn resource.URN, olds, news resource.PropertyMap,
					allowUnknowns bool) (plugin.DiffResult, error) {
					// Always require replacement.
					keys := []resource.PropertyKey{}
					for k := range news {
						keys = append(keys, k)
					}
					return plugin.DiffResult{ReplaceKeys: keys}, nil
				},
			}, nil
		}),
	}

	providerInputs := resource.PropertyMap{
		resource.PropertyKey("foo"): resource.NewStringProperty("bar"),
	}
	program := deploytest.NewLanguageRuntime(func(_ plugin.RunInfo, monitor *deploytest.ResourceMonitor) error {
		provURN, provID, _, err := monitor.RegisterResource(providers.MakeProviderType("pkgA"), "provA", true, "",
			false, nil, "", providerInputs, nil, false, "", nil, nil)
		assert.NoError(t, err)

		if provID == "" {
			provID = providers.UnknownID
		}

		provRef, err := providers.NewReference(provURN, provID)
		assert.NoError(t, err)

		_, _, _, err = monitor.RegisterResource("pkgA:m:typA", "resA", true, "", false, nil, provRef.String(),
			resource.PropertyMap{}, nil, false, "", nil, nil)
		assert.NoError(t, err)

		return nil
	})
	host := deploytest.NewPluginHost(nil, nil, program, loaders...)

	p := &TestPlan{
		Options: UpdateOptions{host: host},
	}

	// Build a basic lifecycle.
	steps := MakeBasicLifecycleSteps(t, 2)

	// Run the lifecycle through its no-op update+refresh.
	p.Steps = steps[:4]
	snap := p.Run(t, nil)

	// Change the config and run an update. We expect everything to require replacement.
	providerInputs[resource.PropertyKey("foo")] = resource.NewStringProperty("baz")
	p.Steps = []TestStep{{
		Op: Update,
		Validate: func(project workspace.Project, target deploy.Target, j *Journal,
			_ []Event, res result.Result) result.Result {

			provURN := p.NewProviderURN("pkgA", "provA", "")
			resURN := p.NewURN("pkgA:m:typA", "resA", "")

			// Look for replace steps on the provider and the resource.
			replacedProvider, replacedResource := false, false
			for _, entry := range j.Entries {
				if entry.Kind != JournalEntrySuccess || entry.Step.Op() != deploy.OpDeleteReplaced {
					continue
				}

				switch urn := entry.Step.URN(); urn {
				case provURN:
					replacedProvider = true
				case resURN:
					replacedResource = true
				default:
					t.Fatalf("unexpected resource %v", urn)
				}
			}
			assert.True(t, replacedProvider)
			assert.True(t, replacedResource)

			return res
		},
	}}
	snap = p.Run(t, snap)

	// Resume the lifecycle with another no-op update.
	p.Steps = steps[2:]
	p.Run(t, snap)
}

func TestSingleResourceExplicitProviderDeleteBeforeReplace(t *testing.T) {
	loaders := []*deploytest.ProviderLoader{
		deploytest.NewProviderLoader("pkgA", semver.MustParse("1.0.0"), func() (plugin.Provider, error) {
			return &deploytest.Provider{
				DiffConfigF: func(urn resource.URN, olds, news resource.PropertyMap,
					allowUnknowns bool) (plugin.DiffResult, error) {
					// Always require replacement.
					keys := []resource.PropertyKey{}
					for k := range news {
						keys = append(keys, k)
					}
					return plugin.DiffResult{ReplaceKeys: keys, DeleteBeforeReplace: true}, nil
				},
			}, nil
		}),
	}

	providerInputs := resource.PropertyMap{
		resource.PropertyKey("foo"): resource.NewStringProperty("bar"),
	}
	program := deploytest.NewLanguageRuntime(func(_ plugin.RunInfo, monitor *deploytest.ResourceMonitor) error {
		provURN, provID, _, err := monitor.RegisterResource(providers.MakeProviderType("pkgA"), "provA", true, "",
			false, nil, "", providerInputs, nil, false, "", nil, nil)
		assert.NoError(t, err)

		if provID == "" {
			provID = providers.UnknownID
		}

		provRef, err := providers.NewReference(provURN, provID)
		assert.NoError(t, err)

		_, _, _, err = monitor.RegisterResource("pkgA:m:typA", "resA", true, "", false, nil, provRef.String(),
			resource.PropertyMap{}, nil, false, "", nil, nil)
		assert.NoError(t, err)

		return nil
	})
	host := deploytest.NewPluginHost(nil, nil, program, loaders...)

	p := &TestPlan{
		Options: UpdateOptions{host: host},
	}

	// Build a basic lifecycle.
	steps := MakeBasicLifecycleSteps(t, 2)

	// Run the lifecycle through its no-op update+refresh.
	p.Steps = steps[:4]
	snap := p.Run(t, nil)

	// Change the config and run an update. We expect everything to require replacement.
	providerInputs[resource.PropertyKey("foo")] = resource.NewStringProperty("baz")
	p.Steps = []TestStep{{
		Op: Update,
		Validate: func(project workspace.Project, target deploy.Target, j *Journal,
			_ []Event, res result.Result) result.Result {

			provURN := p.NewProviderURN("pkgA", "provA", "")
			resURN := p.NewURN("pkgA:m:typA", "resA", "")

			// Look for replace steps on the provider and the resource.
			createdProvider, createdResource := false, false
			deletedProvider, deletedResource := false, false
			for _, entry := range j.Entries {
				if entry.Kind != JournalEntrySuccess {
					continue
				}

				switch urn := entry.Step.URN(); urn {
				case provURN:
					if entry.Step.Op() == deploy.OpDeleteReplaced {
						assert.False(t, createdProvider)
						assert.False(t, createdResource)
						assert.True(t, deletedResource)
						deletedProvider = true
					} else if entry.Step.Op() == deploy.OpCreateReplacement {
						assert.True(t, deletedProvider)
						assert.True(t, deletedResource)
						assert.False(t, createdResource)
						createdProvider = true
					}
				case resURN:
					if entry.Step.Op() == deploy.OpDeleteReplaced {
						assert.False(t, deletedProvider)
						assert.False(t, deletedResource)
						deletedResource = true
					} else if entry.Step.Op() == deploy.OpCreateReplacement {
						assert.True(t, deletedProvider)
						assert.True(t, deletedResource)
						assert.True(t, createdProvider)
						createdResource = true
					}
				default:
					t.Fatalf("unexpected resource %v", urn)
				}
			}
			assert.True(t, deletedProvider)
			assert.True(t, deletedResource)

			return res
		},
	}}
	snap = p.Run(t, snap)

	// Resume the lifecycle with another no-op update.
	p.Steps = steps[2:]
	p.Run(t, snap)
}

func TestSingleResourceDiffUnavailable(t *testing.T) {
	loaders := []*deploytest.ProviderLoader{
		deploytest.NewProviderLoader("pkgA", semver.MustParse("1.0.0"), func() (plugin.Provider, error) {
			return &deploytest.Provider{
				DiffF: func(urn resource.URN, id resource.ID,
					olds, news resource.PropertyMap) (plugin.DiffResult, error) {

					return plugin.DiffResult{}, plugin.DiffUnavailable("diff unavailable")
				},
			}, nil
		}),
	}

	inputs := resource.PropertyMap{}
	program := deploytest.NewLanguageRuntime(func(_ plugin.RunInfo, monitor *deploytest.ResourceMonitor) error {
		_, _, _, err := monitor.RegisterResource(
			"pkgA:m:typA", "resA", true, "", false, nil, "", inputs, nil, false, "", nil, nil)
		assert.NoError(t, err)
		return nil
	})
	host := deploytest.NewPluginHost(nil, nil, program, loaders...)

	p := &TestPlan{
		Options: UpdateOptions{host: host},
	}
	resURN := p.NewURN("pkgA:m:typA", "resA", "")

	// Run the initial update.
	project := p.GetProject()
	snap, res := TestOp(Update).Run(project, p.GetTarget(nil), p.Options, false, p.BackendClient, nil)
	assert.Nil(t, res)

	// Now change the inputs to our resource and run a preview.
	inputs = resource.PropertyMap{"foo": resource.NewStringProperty("bar")}
	_, res = TestOp(Update).Run(project, p.GetTarget(snap), p.Options, true, p.BackendClient,
		func(_ workspace.Project, _ deploy.Target, _ *Journal,
			events []Event, res result.Result) result.Result {

			found := false
			for _, e := range events {
				if e.Type == DiagEvent {
					p := e.Payload.(DiagEventPayload)
					if p.URN == resURN && p.Severity == diag.Warning && p.Message == "diff unavailable" {
						found = true
						break
					}
				}
			}
			assert.True(t, found)
			return res
		})
	assert.Nil(t, res)
}

func TestDestroyWithPendingDelete(t *testing.T) {
	loaders := []*deploytest.ProviderLoader{
		deploytest.NewProviderLoader("pkgA", semver.MustParse("1.0.0"), func() (plugin.Provider, error) {
			return &deploytest.Provider{}, nil
		}),
	}
	program := deploytest.NewLanguageRuntime(func(_ plugin.RunInfo, _ *deploytest.ResourceMonitor) error {
		return nil
	})
	host := deploytest.NewPluginHost(nil, nil, program, loaders...)

	p := &TestPlan{
		Options: UpdateOptions{host: host},
	}

	resURN := p.NewURN("pkgA:m:typA", "resA", "")

	// Create an old snapshot with two copies of a resource that share a URN: one that is pending deletion and one
	// that is not.
	old := &deploy.Snapshot{
		Resources: []*resource.State{
			{
				Type:    resURN.Type(),
				URN:     resURN,
				Custom:  true,
				ID:      "1",
				Inputs:  resource.PropertyMap{},
				Outputs: resource.PropertyMap{},
			},
			{
				Type:    resURN.Type(),
				URN:     resURN,
				Custom:  true,
				ID:      "0",
				Inputs:  resource.PropertyMap{},
				Outputs: resource.PropertyMap{},
				Delete:  true,
			},
		},
	}

	p.Steps = []TestStep{{
		Op: Update,
		Validate: func(_ workspace.Project, _ deploy.Target, j *Journal,
			_ []Event, res result.Result) result.Result {

			// Verify that we see a DeleteReplacement for the resource with ID 0 and a Delete for the resource with
			// ID 1.
			deletedID0, deletedID1 := false, false
			for _, entry := range j.Entries {
				// Ignore non-terminal steps and steps that affect the injected default provider.
				if entry.Kind != JournalEntrySuccess || entry.Step.URN() != resURN ||
					(entry.Step.Op() != deploy.OpDelete && entry.Step.Op() != deploy.OpDeleteReplaced) {
					continue
				}

				switch id := entry.Step.Old().ID; id {
				case "0":
					assert.False(t, deletedID0)
					deletedID0 = true
				case "1":
					assert.False(t, deletedID1)
					deletedID1 = true
				default:
					assert.Fail(t, "unexpected resource ID %v", string(id))
				}
			}
			assert.True(t, deletedID0)
			assert.True(t, deletedID1)

			return res
		},
	}}
	p.Run(t, old)
}

func TestUpdateWithPendingDelete(t *testing.T) {
	loaders := []*deploytest.ProviderLoader{
		deploytest.NewProviderLoader("pkgA", semver.MustParse("1.0.0"), func() (plugin.Provider, error) {
			return &deploytest.Provider{}, nil
		}),
	}

	host := deploytest.NewPluginHost(nil, nil, nil, loaders...)

	p := &TestPlan{
		Options: UpdateOptions{host: host},
	}

	resURN := p.NewURN("pkgA:m:typA", "resA", "")

	// Create an old snapshot with two copies of a resource that share a URN: one that is pending deletion and one
	// that is not.
	old := &deploy.Snapshot{
		Resources: []*resource.State{
			{
				Type:    resURN.Type(),
				URN:     resURN,
				Custom:  true,
				ID:      "1",
				Inputs:  resource.PropertyMap{},
				Outputs: resource.PropertyMap{},
			},
			{
				Type:    resURN.Type(),
				URN:     resURN,
				Custom:  true,
				ID:      "0",
				Inputs:  resource.PropertyMap{},
				Outputs: resource.PropertyMap{},
				Delete:  true,
			},
		},
	}

	p.Steps = []TestStep{{
		Op: Destroy,
		Validate: func(_ workspace.Project, _ deploy.Target, j *Journal,
			_ []Event, res result.Result) result.Result {

			// Verify that we see a DeleteReplacement for the resource with ID 0 and a Delete for the resource with
			// ID 1.
			deletedID0, deletedID1 := false, false
			for _, entry := range j.Entries {
				// Ignore non-terminal steps and steps that affect the injected default provider.
				if entry.Kind != JournalEntrySuccess || entry.Step.URN() != resURN ||
					(entry.Step.Op() != deploy.OpDelete && entry.Step.Op() != deploy.OpDeleteReplaced) {
					continue
				}

				switch id := entry.Step.Old().ID; id {
				case "0":
					assert.False(t, deletedID0)
					deletedID0 = true
				case "1":
					assert.False(t, deletedID1)
					deletedID1 = true
				default:
					assert.Fail(t, "unexpected resource ID %v", string(id))
				}
			}
			assert.True(t, deletedID0)
			assert.True(t, deletedID1)

			return res
		},
	}}
	p.Run(t, old)
}

func TestParallelRefresh(t *testing.T) {
	loaders := []*deploytest.ProviderLoader{
		deploytest.NewProviderLoader("pkgA", semver.MustParse("1.0.0"), func() (plugin.Provider, error) {
			return &deploytest.Provider{}, nil
		}),
	}

	// Create a program that registers four resources, each of which depends on the resource that immediately precedes
	// it.
	program := deploytest.NewLanguageRuntime(func(_ plugin.RunInfo, monitor *deploytest.ResourceMonitor) error {
		resA, _, _, err := monitor.RegisterResource("pkgA:m:typA", "resA", true, "", false, nil, "",
			resource.PropertyMap{}, nil, false, "", nil, nil)
		assert.NoError(t, err)

		resB, _, _, err := monitor.RegisterResource("pkgA:m:typA", "resB", true, "", false, []resource.URN{resA}, "",
			resource.PropertyMap{}, nil, false, "", nil, nil)
		assert.NoError(t, err)

		resC, _, _, err := monitor.RegisterResource("pkgA:m:typA", "resC", true, "", false, []resource.URN{resB}, "",
			resource.PropertyMap{}, nil, false, "", nil, nil)
		assert.NoError(t, err)

		_, _, _, err = monitor.RegisterResource("pkgA:m:typA", "resD", true, "", false, []resource.URN{resC}, "",
			resource.PropertyMap{}, nil, false, "", nil, nil)
		assert.NoError(t, err)

		return nil
	})
	host := deploytest.NewPluginHost(nil, nil, program, loaders...)

	p := &TestPlan{
		Options: UpdateOptions{Parallel: 4, host: host},
	}

	p.Steps = []TestStep{{Op: Update}}
	snap := p.Run(t, nil)

	assert.Len(t, snap.Resources, 5)
	assert.Equal(t, string(snap.Resources[0].URN.Name()), "default") // provider
	assert.Equal(t, string(snap.Resources[1].URN.Name()), "resA")
	assert.Equal(t, string(snap.Resources[2].URN.Name()), "resB")
	assert.Equal(t, string(snap.Resources[3].URN.Name()), "resC")
	assert.Equal(t, string(snap.Resources[4].URN.Name()), "resD")

	p.Steps = []TestStep{{Op: Refresh}}
	snap = p.Run(t, snap)

	assert.Len(t, snap.Resources, 5)
	assert.Equal(t, string(snap.Resources[0].URN.Name()), "default") // provider
	assert.Equal(t, string(snap.Resources[1].URN.Name()), "resA")
	assert.Equal(t, string(snap.Resources[2].URN.Name()), "resB")
	assert.Equal(t, string(snap.Resources[3].URN.Name()), "resC")
	assert.Equal(t, string(snap.Resources[4].URN.Name()), "resD")
}

func TestExternalRefresh(t *testing.T) {
	loaders := []*deploytest.ProviderLoader{
		deploytest.NewProviderLoader("pkgA", semver.MustParse("1.0.0"), func() (plugin.Provider, error) {
			return &deploytest.Provider{}, nil
		}),
	}

	// Our program reads a resource and exits.
	program := deploytest.NewLanguageRuntime(func(_ plugin.RunInfo, monitor *deploytest.ResourceMonitor) error {
		_, _, err := monitor.ReadResource("pkgA:m:typA", "resA", "resA-some-id", "", resource.PropertyMap{}, "", "")
		if !assert.NoError(t, err) {
			t.FailNow()
		}

		return nil
	})
	host := deploytest.NewPluginHost(nil, nil, program, loaders...)
	p := &TestPlan{
		Options: UpdateOptions{host: host},
		Steps:   []TestStep{{Op: Update}},
	}

	// The read should place "resA" in the snapshot with the "External" bit set.
	snap := p.Run(t, nil)
	assert.Len(t, snap.Resources, 2)
	assert.Equal(t, string(snap.Resources[0].URN.Name()), "default") // provider
	assert.Equal(t, string(snap.Resources[1].URN.Name()), "resA")
	assert.True(t, snap.Resources[1].External)

	p = &TestPlan{
		Options: UpdateOptions{host: host},
		Steps:   []TestStep{{Op: Refresh}},
	}

	snap = p.Run(t, snap)
	// A refresh should leave "resA" as it is in the snapshot. The External bit should still be set.
	assert.Len(t, snap.Resources, 2)
	assert.Equal(t, string(snap.Resources[0].URN.Name()), "default") // provider
	assert.Equal(t, string(snap.Resources[1].URN.Name()), "resA")
	assert.True(t, snap.Resources[1].External)
}

func TestRefreshInitFailure(t *testing.T) {
	p := &TestPlan{}

	provURN := p.NewProviderURN("pkgA", "default", "")
	resURN := p.NewURN("pkgA:m:typA", "resA", "")
	res2URN := p.NewURN("pkgA:m:typA", "resB", "")

	res2Outputs := resource.PropertyMap{"foo": resource.NewStringProperty("bar")}

	//
	// Refresh will persist any initialization errors that are returned by `Read`. This provider
	// will error out or not based on the value of `refreshShouldFail`.
	//
	refreshShouldFail := false

	//
	// Set up test environment to use `readFailProvider` as the underlying resource provider.
	//
	loaders := []*deploytest.ProviderLoader{
		deploytest.NewProviderLoader("pkgA", semver.MustParse("1.0.0"), func() (plugin.Provider, error) {
			return &deploytest.Provider{
				ReadF: func(
					urn resource.URN, id resource.ID, inputs, state resource.PropertyMap,
				) (plugin.ReadResult, resource.Status, error) {
					if refreshShouldFail && urn == resURN {
						err := &plugin.InitError{
							Reasons: []string{"Refresh reports continued to fail to initialize"},
						}
						return plugin.ReadResult{Outputs: resource.PropertyMap{}}, resource.StatusPartialFailure, err
					} else if urn == res2URN {
						return plugin.ReadResult{Outputs: res2Outputs}, resource.StatusOK, nil
					}
					return plugin.ReadResult{Outputs: resource.PropertyMap{}}, resource.StatusOK, nil
				},
			}, nil
		}),
	}

	program := deploytest.NewLanguageRuntime(func(_ plugin.RunInfo, monitor *deploytest.ResourceMonitor) error {
		_, _, _, err := monitor.RegisterResource("pkgA:m:typA", "resA", true, "", false, nil, "",
			resource.PropertyMap{}, nil, false, "", nil, nil)
		assert.NoError(t, err)
		return nil
	})
	host := deploytest.NewPluginHost(nil, nil, program, loaders...)

	p.Options.host = host

	//
	// Create an old snapshot with a single initialization failure.
	//
	old := &deploy.Snapshot{
		Resources: []*resource.State{
			{
				Type:       resURN.Type(),
				URN:        resURN,
				Custom:     true,
				ID:         "0",
				Inputs:     resource.PropertyMap{},
				Outputs:    resource.PropertyMap{},
				InitErrors: []string{"Resource failed to initialize"},
			},
			{
				Type:    res2URN.Type(),
				URN:     res2URN,
				Custom:  true,
				ID:      "1",
				Inputs:  resource.PropertyMap{},
				Outputs: resource.PropertyMap{},
			},
		},
	}

	//
	// Refresh DOES NOT fail, causing the initialization error to disappear.
	//
	p.Steps = []TestStep{{Op: Refresh}}
	snap := p.Run(t, old)

	for _, resource := range snap.Resources {
		switch urn := resource.URN; urn {
		case provURN:
			// break
		case resURN:
			assert.Empty(t, resource.InitErrors)
		case res2URN:
			assert.Equal(t, res2Outputs, resource.Outputs)
		default:
			t.Fatalf("unexpected resource %v", urn)
		}
	}

	//
	// Refresh again, see the resource is in a partial state of failure, but the refresh operation
	// DOES NOT fail. The initialization error is still persisted.
	//
	refreshShouldFail = true
	p.Steps = []TestStep{{Op: Refresh, SkipPreview: true}}
	snap = p.Run(t, old)
	for _, resource := range snap.Resources {
		switch urn := resource.URN; urn {
		case provURN:
			// break
		case resURN:
			assert.Equal(t, []string{"Refresh reports continued to fail to initialize"}, resource.InitErrors)
		case res2URN:
			assert.Equal(t, res2Outputs, resource.Outputs)
		default:
			t.Fatalf("unexpected resource %v", urn)
		}
	}
}

// Test that ensures that we log diagnostics for resources that receive an error from Check. (Note that this
// is distinct from receiving non-error failures from Check.)
func TestCheckFailureRecord(t *testing.T) {
	loaders := []*deploytest.ProviderLoader{
		deploytest.NewProviderLoader("pkgA", semver.MustParse("1.0.0"), func() (plugin.Provider, error) {
			return &deploytest.Provider{
				CheckF: func(urn resource.URN,
					olds, news resource.PropertyMap) (resource.PropertyMap, []plugin.CheckFailure, error) {
					return nil, nil, errors.New("oh no, check had an error")
				},
			}, nil
		}),
	}

	program := deploytest.NewLanguageRuntime(func(_ plugin.RunInfo, monitor *deploytest.ResourceMonitor) error {
		_, _, _, err := monitor.RegisterResource("pkgA:m:typA", "resA", true, "", false, nil, "",
			nil, nil, false, "", nil, nil)
		assert.Error(t, err)
		return err
	})

	host := deploytest.NewPluginHost(nil, nil, program, loaders...)
	p := &TestPlan{
		Options: UpdateOptions{host: host},
		Steps: []TestStep{{
			Op:            Update,
			ExpectFailure: true,
			SkipPreview:   true,
			Validate: func(project workspace.Project, target deploy.Target, j *Journal,
				evts []Event, res result.Result) result.Result {

				sawFailure := false
				for _, evt := range evts {
					if evt.Type == DiagEvent {
						e := evt.Payload.(DiagEventPayload)
						msg := colors.Never.Colorize(e.Message)
						sawFailure = msg == "oh no, check had an error\n" && e.Severity == diag.Error
					}
				}

				assert.True(t, sawFailure)
				return res
			},
		}},
	}

	p.Run(t, nil)
}

// Test that checks that we emit diagnostics for properties that check says are invalid.
func TestCheckFailureInvalidPropertyRecord(t *testing.T) {
	loaders := []*deploytest.ProviderLoader{
		deploytest.NewProviderLoader("pkgA", semver.MustParse("1.0.0"), func() (plugin.Provider, error) {
			return &deploytest.Provider{
				CheckF: func(urn resource.URN,
					olds, news resource.PropertyMap) (resource.PropertyMap, []plugin.CheckFailure, error) {
					return nil, []plugin.CheckFailure{{
						Property: "someprop",
						Reason:   "field is not valid",
					}}, nil
				},
			}, nil
		}),
	}

	program := deploytest.NewLanguageRuntime(func(_ plugin.RunInfo, monitor *deploytest.ResourceMonitor) error {
		_, _, _, err := monitor.RegisterResource("pkgA:m:typA", "resA", true, "", false, nil, "",
			nil, nil, false, "", nil, nil)
		assert.Error(t, err)
		return err
	})

	host := deploytest.NewPluginHost(nil, nil, program, loaders...)
	p := &TestPlan{
		Options: UpdateOptions{host: host},
		Steps: []TestStep{{
			Op:            Update,
			ExpectFailure: true,
			SkipPreview:   true,
			Validate: func(project workspace.Project, target deploy.Target, j *Journal,
				evts []Event, res result.Result) result.Result {

				sawFailure := false
				for _, evt := range evts {
					if evt.Type == DiagEvent {
						e := evt.Payload.(DiagEventPayload)
						msg := colors.Never.Colorize(e.Message)
						sawFailure = strings.Contains(msg, "field is not valid") && e.Severity == diag.Error
						if sawFailure {
							break
						}
					}
				}

				assert.True(t, sawFailure)
				return res
			},
		}},
	}

	p.Run(t, nil)

}

// Test that tests that Refresh can detect that resources have been deleted and removes them
// from the snapshot.
func TestRefreshWithDelete(t *testing.T) {
	for _, parallelFactor := range []int{1, 4} {
		t.Run(fmt.Sprintf("parallel-%d", parallelFactor), func(t *testing.T) {
			loaders := []*deploytest.ProviderLoader{
				deploytest.NewProviderLoader("pkgA", semver.MustParse("1.0.0"), func() (plugin.Provider, error) {
					return &deploytest.Provider{
						ReadF: func(
							urn resource.URN, id resource.ID, inputs, state resource.PropertyMap,
						) (plugin.ReadResult, resource.Status, error) {
							// This thing doesn't exist. Returning nil from Read should trigger
							// the engine to delete it from the snapshot.
							return plugin.ReadResult{}, resource.StatusOK, nil
						},
					}, nil
				}),
			}

			program := deploytest.NewLanguageRuntime(func(_ plugin.RunInfo, monitor *deploytest.ResourceMonitor) error {
				_, _, _, err := monitor.RegisterResource(
					"pkgA:m:typA", "resA", true, "", false, nil, "", nil, nil, false, "", nil, nil)
				assert.NoError(t, err)
				return err
			})

			host := deploytest.NewPluginHost(nil, nil, program, loaders...)
			p := &TestPlan{Options: UpdateOptions{host: host, Parallel: parallelFactor}}

			p.Steps = []TestStep{{Op: Update}}
			snap := p.Run(t, nil)

			p.Steps = []TestStep{{Op: Refresh}}
			snap = p.Run(t, snap)

			// Refresh succeeds and records that the resource in the snapshot doesn't exist anymore
			provURN := p.NewProviderURN("pkgA", "default", "")
			assert.Len(t, snap.Resources, 1)
			assert.Equal(t, provURN, snap.Resources[0].URN)
		})
	}
}

// Tests that dependencies are correctly rewritten when refresh removes deleted resources.
func TestRefreshDeleteDependencies(t *testing.T) {
	p := &TestPlan{}

	const resType = "pkgA:m:typA"

	urnA := p.NewURN(resType, "resA", "")
	urnB := p.NewURN(resType, "resB", "")
	urnC := p.NewURN(resType, "resC", "")

	newResource := func(urn resource.URN, id resource.ID, delete bool, dependencies ...resource.URN) *resource.State {
		return &resource.State{
			Type:         urn.Type(),
			URN:          urn,
			Custom:       true,
			Delete:       delete,
			ID:           id,
			Inputs:       resource.PropertyMap{},
			Outputs:      resource.PropertyMap{},
			Dependencies: dependencies,
		}
	}

	oldResources := []*resource.State{
		newResource(urnA, "0", false),
		newResource(urnB, "1", false, urnA),
		newResource(urnC, "2", false, urnA, urnB),
		newResource(urnA, "3", true),
		newResource(urnA, "4", true),
		newResource(urnC, "5", true, urnA, urnB),
	}

	old := &deploy.Snapshot{
		Resources: oldResources,
	}

	loaders := []*deploytest.ProviderLoader{
		deploytest.NewProviderLoader("pkgA", semver.MustParse("1.0.0"), func() (plugin.Provider, error) {
			return &deploytest.Provider{
				ReadF: func(urn resource.URN, id resource.ID,
					inputs, state resource.PropertyMap) (plugin.ReadResult, resource.Status, error) {

					switch id {
					case "0", "4":
						// We want to delete resources A::0 and A::4.
						return plugin.ReadResult{}, resource.StatusOK, nil
					default:
						return plugin.ReadResult{Inputs: inputs, Outputs: state}, resource.StatusOK, nil
					}
				},
			}, nil
		}),
	}

	p.Options.host = deploytest.NewPluginHost(nil, nil, nil, loaders...)

	p.Steps = []TestStep{{Op: Refresh}}
	snap := p.Run(t, old)

	provURN := p.NewProviderURN("pkgA", "default", "")

	for _, r := range snap.Resources {
		switch urn := r.URN; urn {
		case provURN:
			continue
		case urnA, urnB, urnC:
			// break
		default:
			t.Fatalf("unexpected resource %v", urn)
		}

		switch r.ID {
		case "1":
			// A::0 was deleted, so B's dependency list should be empty.
			assert.Equal(t, urnB, r.URN)
			assert.Empty(t, r.Dependencies)
		case "2":
			// A::0 was deleted, so C's dependency list should only contain B.
			assert.Equal(t, urnC, r.URN)
			assert.Equal(t, []resource.URN{urnB}, r.Dependencies)
		case "3":
			// A::3 should not have changed.
			assert.Equal(t, oldResources[3], r)
		case "5":
			// A::4 was deleted but A::3 was still refernceable by C, so C should not have changed.
			assert.Equal(t, oldResources[5], r)
		default:
			t.Fatalf("unexepcted resource %v::%v", r.URN, r.ID)
		}
	}
}

// Tests basic refresh functionality.
func TestRefreshBasics(t *testing.T) {
	p := &TestPlan{}

	const resType = "pkgA:m:typA"

	urnA := p.NewURN(resType, "resA", "")
	urnB := p.NewURN(resType, "resB", "")
	urnC := p.NewURN(resType, "resC", "")

	newResource := func(urn resource.URN, id resource.ID, delete bool, dependencies ...resource.URN) *resource.State {
		return &resource.State{
			Type:         urn.Type(),
			URN:          urn,
			Custom:       true,
			Delete:       delete,
			ID:           id,
			Inputs:       resource.PropertyMap{},
			Outputs:      resource.PropertyMap{},
			Dependencies: dependencies,
		}
	}

	oldResources := []*resource.State{
		newResource(urnA, "0", false),
		newResource(urnB, "1", false, urnA),
		newResource(urnC, "2", false, urnA, urnB),
		newResource(urnA, "3", true),
		newResource(urnA, "4", true),
		newResource(urnC, "5", true, urnA, urnB),
	}

	newStates := map[resource.ID]plugin.ReadResult{
		// A::0 and A::3 will have no changes.
		"0": {Outputs: resource.PropertyMap{}, Inputs: resource.PropertyMap{}},
		"3": {Outputs: resource.PropertyMap{}, Inputs: resource.PropertyMap{}},

		// B::1 and A::4 will have changes. The latter will also have input changes.
		"1": {Outputs: resource.PropertyMap{"foo": resource.NewStringProperty("bar")}, Inputs: resource.PropertyMap{}},
		"4": {
			Outputs: resource.PropertyMap{"baz": resource.NewStringProperty("qux")},
			Inputs:  resource.PropertyMap{"oof": resource.NewStringProperty("zab")},
		},

		// C::2 and C::5 will be deleted.
		"2": {},
		"5": {},
	}

	old := &deploy.Snapshot{
		Resources: oldResources,
	}

	loaders := []*deploytest.ProviderLoader{
		deploytest.NewProviderLoader("pkgA", semver.MustParse("1.0.0"), func() (plugin.Provider, error) {
			return &deploytest.Provider{
				ReadF: func(urn resource.URN, id resource.ID,
					inputs, state resource.PropertyMap) (plugin.ReadResult, resource.Status, error) {

					new, hasNewState := newStates[id]
					assert.True(t, hasNewState)
					return new, resource.StatusOK, nil
				},
			}, nil
		}),
	}

	p.Options.host = deploytest.NewPluginHost(nil, nil, nil, loaders...)

	p.Steps = []TestStep{{
		Op: Refresh,
		Validate: func(project workspace.Project, target deploy.Target, j *Journal,
			_ []Event, res result.Result) result.Result {

			// Should see only refreshes.
			for _, entry := range j.Entries {
				assert.Equal(t, deploy.OpRefresh, entry.Step.Op())
				resultOp := entry.Step.(*deploy.RefreshStep).ResultOp()

				old := entry.Step.Old()
				if !old.Custom || providers.IsProviderType(old.Type) {
					// Component and provider resources should never change.
					assert.Equal(t, deploy.OpSame, resultOp)
					continue
				}

				expected, new := newStates[old.ID], entry.Step.New()
				if expected.Outputs == nil {
					// If the resource was deleted, we want the result op to be an OpDelete.
					assert.Nil(t, new)
					assert.Equal(t, deploy.OpDelete, resultOp)
				} else {
					// If there were changes to the outputs, we want the result op to be an OpUpdate. Otherwise we want
					// an OpSame.
					if reflect.DeepEqual(old.Outputs, expected.Outputs) {
						assert.Equal(t, deploy.OpSame, resultOp)
					} else {
						assert.Equal(t, deploy.OpUpdate, resultOp)
					}

					// Only the inputs and outputs should have changed (if anything changed).
					old.Inputs = expected.Inputs
					old.Outputs = expected.Outputs
					assert.Equal(t, old, new)
				}
			}
			return res
		},
	}}
	snap := p.Run(t, old)

	provURN := p.NewProviderURN("pkgA", "default", "")

	for _, r := range snap.Resources {
		switch urn := r.URN; urn {
		case provURN:
			continue
		case urnA, urnB, urnC:
			// break
		default:
			t.Fatalf("unexpected resource %v", urn)
		}

		// The only resources left in the checkpoint should be those that were not deleted by the refresh.
		expected := newStates[r.ID]
		assert.NotNil(t, expected)

		idx, err := strconv.ParseInt(string(r.ID), 0, 0)
		assert.NoError(t, err)

		// The new resources should be equal to the old resources + the new inputs and outputs.
		old := oldResources[int(idx)]
		old.Inputs = expected.Inputs
		old.Outputs = expected.Outputs
		assert.Equal(t, old, r)
	}
}

// Tests that an interrupted refresh leaves behind an expected state.
func TestCanceledRefresh(t *testing.T) {
	p := &TestPlan{}

	const resType = "pkgA:m:typA"

	urnA := p.NewURN(resType, "resA", "")
	urnB := p.NewURN(resType, "resB", "")
	urnC := p.NewURN(resType, "resC", "")

	newResource := func(urn resource.URN, id resource.ID, delete bool, dependencies ...resource.URN) *resource.State {
		return &resource.State{
			Type:         urn.Type(),
			URN:          urn,
			Custom:       true,
			Delete:       delete,
			ID:           id,
			Inputs:       resource.PropertyMap{},
			Outputs:      resource.PropertyMap{},
			Dependencies: dependencies,
		}
	}

	oldResources := []*resource.State{
		newResource(urnA, "0", false),
		newResource(urnB, "1", false),
		newResource(urnC, "2", false),
	}

	newStates := map[resource.ID]resource.PropertyMap{
		// A::0 and B::1 will have changes; D::3 will be deleted.
		"0": {"foo": resource.NewStringProperty("bar")},
		"1": {"baz": resource.NewStringProperty("qux")},
		"2": nil,
	}

	old := &deploy.Snapshot{
		Resources: oldResources,
	}

	// Set up a cancelable context for the refresh operation.
	ctx, cancel := context.WithCancel(context.Background())

	// Serialize all refreshes s.t. we can cancel after the first is issued.
	refreshes, cancelled := make(chan resource.ID), make(chan bool)
	go func() {
		<-refreshes
		cancel()
	}()

	loaders := []*deploytest.ProviderLoader{
		deploytest.NewProviderLoader("pkgA", semver.MustParse("1.0.0"), func() (plugin.Provider, error) {
			return &deploytest.Provider{
				ReadF: func(urn resource.URN, id resource.ID,
					inputs, state resource.PropertyMap) (plugin.ReadResult, resource.Status, error) {

					refreshes <- id
					<-cancelled

					new, hasNewState := newStates[id]
					assert.True(t, hasNewState)
					return plugin.ReadResult{Outputs: new}, resource.StatusOK, nil
				},
				CancelF: func() error {
					close(cancelled)
					return nil
				},
			}, nil
		}),
	}

	refreshed := make(map[resource.ID]bool)
	op := TestOp(Refresh)
	options := UpdateOptions{
		Parallel: 1,
		host:     deploytest.NewPluginHost(nil, nil, nil, loaders...),
	}
	project, target := p.GetProject(), p.GetTarget(old)
	validate := func(project workspace.Project, target deploy.Target, j *Journal,
		_ []Event, res result.Result) result.Result {

		for _, entry := range j.Entries {
			assert.Equal(t, deploy.OpRefresh, entry.Step.Op())
			resultOp := entry.Step.(*deploy.RefreshStep).ResultOp()

			old := entry.Step.Old()
			if !old.Custom || providers.IsProviderType(old.Type) {
				// Component and provider resources should never change.
				assert.Equal(t, deploy.OpSame, resultOp)
				continue
			}

			refreshed[old.ID] = true

			expected, new := newStates[old.ID], entry.Step.New()
			if expected == nil {
				// If the resource was deleted, we want the result op to be an OpDelete.
				assert.Nil(t, new)
				assert.Equal(t, deploy.OpDelete, resultOp)
			} else {
				// If there were changes to the outputs, we want the result op to be an OpUpdate. Otherwise we want
				// an OpSame.
				if reflect.DeepEqual(old.Outputs, expected) {
					assert.Equal(t, deploy.OpSame, resultOp)
				} else {
					assert.Equal(t, deploy.OpUpdate, resultOp)
				}

				// Only the outputs should have changed (if anything changed).
				old.Outputs = expected
				assert.Equal(t, old, new)
			}
		}
		return res
	}

	snap, res := op.RunWithContext(ctx, project, target, options, false, nil, validate)
	assertIsErrorOrBailResult(t, res)
	assert.Equal(t, 1, len(refreshed))

	provURN := p.NewProviderURN("pkgA", "default", "")

	for _, r := range snap.Resources {
		switch urn := r.URN; urn {
		case provURN:
			continue
		case urnA, urnB, urnC:
			// break
		default:
			t.Fatalf("unexpected resource %v", urn)
		}

		idx, err := strconv.ParseInt(string(r.ID), 0, 0)
		assert.NoError(t, err)

		if refreshed[r.ID] {
			// The refreshed resource should have its new state.
			expected := newStates[r.ID]
			if expected == nil {
				assert.Fail(t, "refreshed resource was not deleted")
			} else {
				old := oldResources[int(idx)]
				old.Outputs = expected
				assert.Equal(t, old, r)
			}
		} else {
			// Any resources that were not refreshed should retain their original state.
			old := oldResources[int(idx)]
			assert.Equal(t, old, r)
		}
	}
}

// Tests that errors returned directly from the language host get logged by the engine.
func TestLanguageHostDiagnostics(t *testing.T) {
	loaders := []*deploytest.ProviderLoader{
		deploytest.NewProviderLoader("pkgA", semver.MustParse("1.0.0"), func() (plugin.Provider, error) {
			return &deploytest.Provider{}, nil
		}),
	}

	errorText := "oh no"
	program := deploytest.NewLanguageRuntime(func(_ plugin.RunInfo, _ *deploytest.ResourceMonitor) error {
		// Exiting immediately with an error simulates a language exiting immediately with a non-zero exit code.
		return errors.New(errorText)
	})

	host := deploytest.NewPluginHost(nil, nil, program, loaders...)
	p := &TestPlan{
		Options: UpdateOptions{host: host},
		Steps: []TestStep{{
			Op:            Update,
			ExpectFailure: true,
			SkipPreview:   true,
			Validate: func(project workspace.Project, target deploy.Target, j *Journal,
				evts []Event, res result.Result) result.Result {

				assertIsErrorOrBailResult(t, res)
				sawExitCode := false
				for _, evt := range evts {
					if evt.Type == DiagEvent {
						e := evt.Payload.(DiagEventPayload)
						msg := colors.Never.Colorize(e.Message)
						sawExitCode = strings.Contains(msg, errorText) && e.Severity == diag.Error
						if sawExitCode {
							break
						}
					}
				}

				assert.True(t, sawExitCode)
				return res
			},
		}},
	}

	p.Run(t, nil)
}

type brokenDecrypter struct {
	ErrorMessage string
}

func (b brokenDecrypter) DecryptValue(ciphertext string) (string, error) {
	return "", fmt.Errorf(b.ErrorMessage)
}

// Tests that the engine presents a reasonable error message when a decrypter fails to decrypt a config value.
func TestBrokenDecrypter(t *testing.T) {
	loaders := []*deploytest.ProviderLoader{
		deploytest.NewProviderLoader("pkgA", semver.MustParse("1.0.0"), func() (plugin.Provider, error) {
			return &deploytest.Provider{}, nil
		}),
	}

	program := deploytest.NewLanguageRuntime(func(_ plugin.RunInfo, _ *deploytest.ResourceMonitor) error {
		return nil
	})
	host := deploytest.NewPluginHost(nil, nil, program, loaders...)
	key := config.MustMakeKey("foo", "bar")
	msg := "decryption failed"
	configMap := make(config.Map)
	configMap[key] = config.NewSecureValue("hunter2")
	p := &TestPlan{
		Options:   UpdateOptions{host: host},
		Decrypter: brokenDecrypter{ErrorMessage: msg},
		Config:    configMap,
		Steps: []TestStep{{
			Op:            Update,
			ExpectFailure: true,
			SkipPreview:   true,
			Validate: func(project workspace.Project, target deploy.Target, j *Journal,
				evts []Event, res result.Result) result.Result {

				assertIsErrorOrBailResult(t, res)
				decryptErr := res.Error().(DecryptError)
				assert.Equal(t, key, decryptErr.Key)
				assert.Contains(t, decryptErr.Err.Error(), msg)
				return res
			},
		}},
	}

	p.Run(t, nil)
}

func TestBadResourceType(t *testing.T) {
	loaders := []*deploytest.ProviderLoader{
		deploytest.NewProviderLoader("pkgA", semver.MustParse("1.0.0"), func() (plugin.Provider, error) {
			return &deploytest.Provider{}, nil
		}),
	}

	program := deploytest.NewLanguageRuntime(func(_ plugin.RunInfo, mon *deploytest.ResourceMonitor) error {
		_, _, _, err := mon.RegisterResource(
			"very:bad", "resA", true, "", false, nil, "", resource.PropertyMap{}, nil, false, "", nil, nil)
		assert.Error(t, err)
		rpcerr, ok := rpcerror.FromError(err)
		assert.True(t, ok)
		assert.Equal(t, codes.InvalidArgument, rpcerr.Code())
		assert.Contains(t, rpcerr.Message(), "Type 'very:bad' is not a valid type token")

		_, _, err = mon.ReadResource("very:bad", "someResource", "someId", "", resource.PropertyMap{}, "", "")
		assert.Error(t, err)
		rpcerr, ok = rpcerror.FromError(err)
		assert.True(t, ok)
		assert.Equal(t, codes.InvalidArgument, rpcerr.Code())
		assert.Contains(t, rpcerr.Message(), "Type 'very:bad' is not a valid type token")

		// Component resources may have any format type.
		_, _, _, noErr := mon.RegisterResource("a:component", "resB", false /* custom */, "",
			false, nil, "", resource.PropertyMap{}, nil, false, "", nil, nil)
		assert.NoError(t, noErr)

		_, _, _, noErr = mon.RegisterResource("singlename", "resC", false /* custom */, "",
			false, nil, "", resource.PropertyMap{}, nil, false, "", nil, nil)
		assert.NoError(t, noErr)

		return err
	})

	host := deploytest.NewPluginHost(nil, nil, program, loaders...)
	p := &TestPlan{
		Options: UpdateOptions{host: host},
		Steps: []TestStep{{
			Op:            Update,
			ExpectFailure: true,
			SkipPreview:   true,
		}},
	}

	p.Run(t, nil)
}

// Tests that provider cancellation occurs as expected.
func TestProviderCancellation(t *testing.T) {
	const resourceCount = 4

	// Set up a cancelable context for the refresh operation.
	ctx, cancel := context.WithCancel(context.Background())

	// Wait for our resource ops, then cancel.
	var ops sync.WaitGroup
	ops.Add(resourceCount)
	go func() {
		ops.Wait()
		cancel()
	}()

	// Set up an independent cancelable context for the provider's operations.
	provCtx, provCancel := context.WithCancel(context.Background())
	loaders := []*deploytest.ProviderLoader{
		deploytest.NewProviderLoader("pkgA", semver.MustParse("1.0.0"), func() (plugin.Provider, error) {
			return &deploytest.Provider{
				CreateF: func(urn resource.URN,
					inputs resource.PropertyMap) (resource.ID, resource.PropertyMap, resource.Status, error) {

					// Inform the waiter that we've entered a provider op and wait for cancellation.
					ops.Done()
					<-provCtx.Done()

					return resource.ID(urn.Name()), resource.PropertyMap{}, resource.StatusOK, nil
				},
				CancelF: func() error {
					provCancel()
					return nil
				},
			}, nil
		}),
	}

	done := make(chan bool)
	program := deploytest.NewLanguageRuntime(func(_ plugin.RunInfo, monitor *deploytest.ResourceMonitor) error {
		errors := make([]error, resourceCount)
		var resources sync.WaitGroup
		resources.Add(resourceCount)
		for i := 0; i < resourceCount; i++ {
			go func(idx int) {
				_, _, _, errors[idx] = monitor.RegisterResource("pkgA:m:typA", fmt.Sprintf("res%d", idx), true, "",
					false, nil, "", resource.PropertyMap{}, nil, false, "", nil, nil)
				resources.Done()
			}(i)
		}
		resources.Wait()
		for _, err := range errors {
			assert.NoError(t, err)
		}
		close(done)
		return nil
	})

	p := &TestPlan{}
	op := TestOp(Update)
	options := UpdateOptions{
		Parallel: resourceCount,
		host:     deploytest.NewPluginHost(nil, nil, program, loaders...),
	}
	project, target := p.GetProject(), p.GetTarget(nil)

	_, res := op.RunWithContext(ctx, project, target, options, false, nil, nil)
	assertIsErrorOrBailResult(t, res)

	// Wait for the program to finish.
	<-done
}

// Tests that a preview works for a stack with pending operations.
func TestPreviewWithPendingOperations(t *testing.T) {
	p := &TestPlan{}

	const resType = "pkgA:m:typA"
	urnA := p.NewURN(resType, "resA", "")

	newResource := func(urn resource.URN, id resource.ID, delete bool, dependencies ...resource.URN) *resource.State {
		return &resource.State{
			Type:         urn.Type(),
			URN:          urn,
			Custom:       true,
			Delete:       delete,
			ID:           id,
			Inputs:       resource.PropertyMap{},
			Outputs:      resource.PropertyMap{},
			Dependencies: dependencies,
		}
	}

	old := &deploy.Snapshot{
		PendingOperations: []resource.Operation{{
			Resource: newResource(urnA, "0", false),
			Type:     resource.OperationTypeUpdating,
		}},
		Resources: []*resource.State{
			newResource(urnA, "0", false),
		},
	}

	loaders := []*deploytest.ProviderLoader{
		deploytest.NewProviderLoader("pkgA", semver.MustParse("1.0.0"), func() (plugin.Provider, error) {
			return &deploytest.Provider{}, nil
		}),
	}

	program := deploytest.NewLanguageRuntime(func(_ plugin.RunInfo, monitor *deploytest.ResourceMonitor) error {
		_, _, _, err := monitor.RegisterResource("pkgA:m:typA", "resA", true, "", false, nil, "",
			resource.PropertyMap{}, nil, false, "", nil, nil)
		assert.NoError(t, err)
		return nil
	})

	op := TestOp(Update)
	options := UpdateOptions{host: deploytest.NewPluginHost(nil, nil, program, loaders...)}
	project, target := p.GetProject(), p.GetTarget(old)

	// A preview should succeed despite the pending operations.
	_, res := op.Run(project, target, options, true, nil, nil)
	assert.Nil(t, res)

	// But an update should fail.
	_, res = op.Run(project, target, options, false, nil, nil)
	assertIsErrorOrBailResult(t, res)
	assert.EqualError(t, res.Error(), deploy.PlanPendingOperationsError{}.Error())
}

// Tests that a failed partial update causes the engine to persist the resource's old inputs and new outputs.
func TestUpdatePartialFailure(t *testing.T) {
	loaders := []*deploytest.ProviderLoader{
		deploytest.NewProviderLoader("pkgA", semver.MustParse("1.0.0"), func() (plugin.Provider, error) {
			return &deploytest.Provider{
				DiffF: func(urn resource.URN, id resource.ID, olds, news resource.PropertyMap) (plugin.DiffResult, error) {
					return plugin.DiffResult{
						Changes: plugin.DiffSome,
					}, nil
				},

				UpdateF: func(urn resource.URN, id resource.ID, olds,
					news resource.PropertyMap) (resource.PropertyMap, resource.Status, error) {
					outputs := resource.NewPropertyMapFromMap(map[string]interface{}{
						"output_prop": 42,
					})

					return outputs, resource.StatusPartialFailure, errors.New("update failed to apply")
				},
			}, nil
		}),
	}

	program := deploytest.NewLanguageRuntime(func(_ plugin.RunInfo, mon *deploytest.ResourceMonitor) error {
		_, _, _, err := mon.RegisterResource("pkgA:m:typA", "resA", true, "", false, nil, "",
			resource.NewPropertyMapFromMap(map[string]interface{}{
				"input_prop": "new inputs",
			}), nil, false, "", nil, nil)

		return err
	})

	host := deploytest.NewPluginHost(nil, nil, program, loaders...)
	p := &TestPlan{Options: UpdateOptions{host: host}}

	resURN := p.NewURN("pkgA:m:typA", "resA", "")
	p.Steps = []TestStep{{
		Op:            Update,
		ExpectFailure: true,
		SkipPreview:   true,
		Validate: func(project workspace.Project, target deploy.Target, j *Journal,
			evts []Event, res result.Result) result.Result {

			assertIsErrorOrBailResult(t, res)
			for _, entry := range j.Entries {
				switch urn := entry.Step.URN(); urn {
				case resURN:
					assert.Equal(t, deploy.OpUpdate, entry.Step.Op())
					switch entry.Kind {
					case JournalEntryBegin:
						continue
					case JournalEntrySuccess:
						inputs := entry.Step.New().Inputs
						outputs := entry.Step.New().Outputs
						assert.Len(t, inputs, 1)
						assert.Len(t, outputs, 1)
						assert.Equal(t,
							resource.NewStringProperty("old inputs"), inputs[resource.PropertyKey("input_prop")])
						assert.Equal(t,
							resource.NewNumberProperty(42), outputs[resource.PropertyKey("output_prop")])
					default:
						t.Fatalf("unexpected journal operation: %d", entry.Kind)
					}
				}
			}

			return res
		},
	}}

	old := &deploy.Snapshot{
		Resources: []*resource.State{
			{
				Type:   resURN.Type(),
				URN:    resURN,
				Custom: true,
				ID:     "1",
				Inputs: resource.NewPropertyMapFromMap(map[string]interface{}{
					"input_prop": "old inputs",
				}),
				Outputs: resource.NewPropertyMapFromMap(map[string]interface{}{
					"output_prop": 1,
				}),
			},
		},
	}

	p.Run(t, old)
}

// Tests that the StackReference resource works as intended,
func TestStackReference(t *testing.T) {
	loaders := []*deploytest.ProviderLoader{}

	// Test that the normal lifecycle works correctly.
	program := deploytest.NewLanguageRuntime(func(info plugin.RunInfo, mon *deploytest.ResourceMonitor) error {
		_, _, state, err := mon.RegisterResource("pulumi:pulumi:StackReference", "other", true, "", false, nil, "",
			resource.NewPropertyMapFromMap(map[string]interface{}{
				"name": "other",
			}), nil, false, "", nil, nil)
		assert.NoError(t, err)
		if !info.DryRun {
			assert.Equal(t, "bar", state["outputs"].ObjectValue()["foo"].StringValue())
		}
		return nil
	})
	p := &TestPlan{
		BackendClient: &deploytest.BackendClient{
			GetStackOutputsF: func(ctx context.Context, name string) (resource.PropertyMap, error) {
				switch name {
				case "other":
					return resource.NewPropertyMapFromMap(map[string]interface{}{
						"foo": "bar",
					}), nil
				default:
					return nil, errors.Errorf("unknown stack \"%s\"", name)
				}
			},
		},
		Options: UpdateOptions{host: deploytest.NewPluginHost(nil, nil, program, loaders...)},
		Steps:   MakeBasicLifecycleSteps(t, 2),
	}
	p.Run(t, nil)

	// Test that changes to `name` cause replacement.
	resURN := p.NewURN("pulumi:pulumi:StackReference", "other", "")
	old := &deploy.Snapshot{
		Resources: []*resource.State{
			{
				Type:   resURN.Type(),
				URN:    resURN,
				Custom: true,
				ID:     "1",
				Inputs: resource.NewPropertyMapFromMap(map[string]interface{}{
					"name": "other2",
				}),
				Outputs: resource.NewPropertyMapFromMap(map[string]interface{}{
					"name":    "other2",
					"outputs": resource.PropertyMap{},
				}),
			},
		},
	}
	p.Steps = []TestStep{{
		Op:          Update,
		SkipPreview: true,
		Validate: func(project workspace.Project, target deploy.Target, j *Journal,
			evts []Event, res result.Result) result.Result {

			assert.Nil(t, res)
			for _, entry := range j.Entries {
				switch urn := entry.Step.URN(); urn {
				case resURN:
					switch entry.Step.Op() {
					case deploy.OpCreateReplacement, deploy.OpDeleteReplaced, deploy.OpReplace:
						// OK
					default:
						t.Fatalf("unexpected journal operation: %v", entry.Step.Op())
					}
				}
			}

			return res
		},
	}}
	p.Run(t, old)

	// Test that unknown stacks are handled appropriately.
	program = deploytest.NewLanguageRuntime(func(info plugin.RunInfo, mon *deploytest.ResourceMonitor) error {
		_, _, _, err := mon.RegisterResource("pulumi:pulumi:StackReference", "other", true, "", false, nil, "",
			resource.NewPropertyMapFromMap(map[string]interface{}{
				"name": "rehto",
			}), nil, false, "", nil, nil)
		assert.Error(t, err)
		return err
	})
	p.Options = UpdateOptions{host: deploytest.NewPluginHost(nil, nil, program, loaders...)}
	p.Steps = []TestStep{{
		Op:            Update,
		ExpectFailure: true,
		SkipPreview:   true,
	}}
	p.Run(t, nil)

	// Test that unknown properties cause errors.
	program = deploytest.NewLanguageRuntime(func(info plugin.RunInfo, mon *deploytest.ResourceMonitor) error {
		_, _, _, err := mon.RegisterResource("pulumi:pulumi:StackReference", "other", true, "", false, nil, "",
			resource.NewPropertyMapFromMap(map[string]interface{}{
				"name": "other",
				"foo":  "bar",
			}), nil, false, "", nil, nil)
		assert.Error(t, err)
		return err
	})
	p.Options = UpdateOptions{host: deploytest.NewPluginHost(nil, nil, program, loaders...)}
	p.Run(t, nil)
}

type channelWriter struct {
	channel chan []byte
}

func (cw *channelWriter) Write(d []byte) (int, error) {
	cw.channel <- d
	return len(d), nil
}

// Tests that a failed plugin load correctly shuts down the host.
func TestLoadFailureShutdown(t *testing.T) {

	// Note that the setup here is a bit baroque, and is intended to replicate the CLI architecture that lead to
	// issue #2170. That issue--a panic on a closed channel--was caused by the intersection of several design choices:
	//
	// - The provider registry loads and configures the set of providers necessary for the resources currently in the
	//   checkpoint it is processing at plan creation time. Registry creation fails promptly if a provider plugin
	//   fails to load (e.g. because is binary is missing).
	// - Provider configuration in the CLI's host happens asynchronously. This is meant to allow the engine to remain
	//   responsive while plugins configure.
	// - Providers may call back into the CLI's host for logging. Callbacks are processed as long as the CLI's plugin
	//   context is open.
	// - Log events from the CLI's host are delivered to the CLI's diagnostic streams via channels. The CLI closes
	//   these channels once the engine operation it initiated completes.
	//
	// These choices gave rise to the following situation:
	// 1. The provider registry loads a provider for package A and kicks off its configuration.
	// 2. The provider registry attempts to load a provider for package B. The load fails, and the provider registry
	//   creation call fails promptly.
	// 3. The engine operation requested by the CLI fails promptly because provider registry creation failed.
	// 4. The CLI shuts down its diagnostic channels.
	// 5. The provider for package A calls back in to the host to log a message. The host then attempts to deliver
	//    the message to the CLI's diagnostic channels, causing a panic.
	//
	// The fix was to properly close the plugin host during step (3) s.t. the host was no longer accepting callbacks
	// and would not attempt to send messages to the CLI's diagnostic channels.
	//
	// As such, this test attempts to replicate the CLI architecture by using one provider that configures
	// asynchronously and attempts to call back into the engine and a second provider that fails to load.

	release, done := make(chan bool), make(chan bool)
	sinkWriter := &channelWriter{channel: make(chan []byte)}

	loaders := []*deploytest.ProviderLoader{
		deploytest.NewProviderLoaderWithHost("pkgA", semver.MustParse("1.0.0"),
			func(host plugin.Host) (plugin.Provider, error) {
				return &deploytest.Provider{
					ConfigureF: func(news resource.PropertyMap) error {
						go func() {
							<-release
							host.Log(diag.Info, "", "configuring pkgA provider...", 0)
							close(done)
						}()
						return nil
					},
				}, nil
			}),
		deploytest.NewProviderLoader("pkgB", semver.MustParse("1.0.0"), func() (plugin.Provider, error) {
			return nil, errors.New("pkgB load failure")
		}),
	}

	p := &TestPlan{}
	provAURN := p.NewProviderURN("pkgA", "default", "")
	provBURN := p.NewProviderURN("pkgB", "default", "")

	old := &deploy.Snapshot{
		Resources: []*resource.State{
			{
				Type:    provAURN.Type(),
				URN:     provAURN,
				Custom:  true,
				ID:      "0",
				Inputs:  resource.PropertyMap{},
				Outputs: resource.PropertyMap{},
			},
			{
				Type:    provBURN.Type(),
				URN:     provBURN,
				Custom:  true,
				ID:      "1",
				Inputs:  resource.PropertyMap{},
				Outputs: resource.PropertyMap{},
			},
		},
	}

	program := deploytest.NewLanguageRuntime(func(_ plugin.RunInfo, monitor *deploytest.ResourceMonitor) error {
		return nil
	})

	op := TestOp(Update)
	sink := diag.DefaultSink(sinkWriter, sinkWriter, diag.FormatOptions{Color: colors.Raw})
	options := UpdateOptions{host: deploytest.NewPluginHost(sink, sink, program, loaders...)}
	project, target := p.GetProject(), p.GetTarget(old)

	_, res := op.Run(project, target, options, true, nil, nil)
	assertIsErrorOrBailResult(t, res)

	close(sinkWriter.channel)
	close(release)
	<-done
}

func TestDeleteBeforeReplace(t *testing.T) {
	//             A
	//    _________|_________
	//    B        C        D
	//          ___|___  ___|___
	//          E  F  G  H  I  J
	//             |__|
	//             K  L
	//
	// For a given resource R in (A, C, D):
	// - R will be the provider for its first dependent
	// - A change to R will require that its second dependent be replaced
	// - A change to R will not require that its third dependent be replaced
	//
	// In addition, K will have a requires-replacement property that depends on both F and G, and
	// L will have a normal property that depends on both F and G.
	//
	// With that in mind, the following resources should require replacement: A, B, C, E, F, and K

	p := &TestPlan{}

	const resType = "pkgA:m:typA"
	type propertyDependencies map[resource.PropertyKey][]resource.URN

	urnA := p.NewProviderURN("pkgA", "A", "")
	urnB := p.NewURN(resType, "B", "")
	urnC := p.NewProviderURN("pkgA", "C", "")
	urnD := p.NewProviderURN("pkgA", "D", "")
	urnE := p.NewURN(resType, "E", "")
	urnF := p.NewURN(resType, "F", "")
	urnG := p.NewURN(resType, "G", "")
	urnH := p.NewURN(resType, "H", "")
	urnI := p.NewURN(resType, "I", "")
	urnJ := p.NewURN(resType, "J", "")
	urnK := p.NewURN(resType, "K", "")
	urnL := p.NewURN(resType, "L", "")

	newResource := func(urn resource.URN, id resource.ID, provider string, dependencies []resource.URN,
		propertyDeps propertyDependencies) *resource.State {

		inputs := resource.PropertyMap{}
		for k := range propertyDeps {
			inputs[k] = resource.NewStringProperty("foo")
		}

		return &resource.State{
			Type:                 urn.Type(),
			URN:                  urn,
			Custom:               true,
			Delete:               false,
			ID:                   id,
			Inputs:               inputs,
			Outputs:              resource.PropertyMap{},
			Dependencies:         dependencies,
			Provider:             provider,
			PropertyDependencies: propertyDeps,
		}
	}

	old := &deploy.Snapshot{
		Resources: []*resource.State{
			newResource(urnA, "0", "", nil, nil),
			newResource(urnB, "1", string(urnA)+"::0", nil, nil),
			newResource(urnC, "2", "",
				[]resource.URN{urnA},
				propertyDependencies{"A": []resource.URN{urnA}}),
			newResource(urnD, "3", "",
				[]resource.URN{urnA},
				propertyDependencies{"B": []resource.URN{urnA}}),
			newResource(urnE, "4", string(urnC)+"::2", nil, nil),
			newResource(urnF, "5", "",
				[]resource.URN{urnC},
				propertyDependencies{"A": []resource.URN{urnC}}),
			newResource(urnG, "6", "",
				[]resource.URN{urnC},
				propertyDependencies{"B": []resource.URN{urnC}}),
			newResource(urnH, "4", string(urnD)+"::3", nil, nil),
			newResource(urnI, "5", "",
				[]resource.URN{urnD},
				propertyDependencies{"A": []resource.URN{urnD}}),
			newResource(urnJ, "6", "",
				[]resource.URN{urnD},
				propertyDependencies{"B": []resource.URN{urnD}}),
			newResource(urnK, "7", "",
				[]resource.URN{urnF, urnG},
				propertyDependencies{"A": []resource.URN{urnF, urnG}}),
			newResource(urnL, "8", "",
				[]resource.URN{urnF, urnG},
				propertyDependencies{"B": []resource.URN{urnF, urnG}}),
		},
	}

	loaders := []*deploytest.ProviderLoader{
		deploytest.NewProviderLoader("pkgA", semver.MustParse("1.0.0"), func() (plugin.Provider, error) {
			return &deploytest.Provider{
				DiffConfigF: func(urn resource.URN, olds, news resource.PropertyMap,
					allowUnknowns bool) (plugin.DiffResult, error) {
					if !olds["A"].DeepEquals(news["A"]) {
						return plugin.DiffResult{
							ReplaceKeys:         []resource.PropertyKey{"A"},
							DeleteBeforeReplace: true,
						}, nil
					}
					return plugin.DiffResult{}, nil
				},
				DiffF: func(urn resource.URN, id resource.ID,
					olds, news resource.PropertyMap) (plugin.DiffResult, error) {

					if !olds["A"].DeepEquals(news["A"]) {
						return plugin.DiffResult{ReplaceKeys: []resource.PropertyKey{"A"}}, nil
					}
					return plugin.DiffResult{}, nil
				},
			}, nil
		}),
	}

	program := deploytest.NewLanguageRuntime(func(_ plugin.RunInfo, monitor *deploytest.ResourceMonitor) error {
		register := func(urn resource.URN, provider string, inputs resource.PropertyMap) resource.ID {
			_, id, _, err := monitor.RegisterResource(urn.Type(), string(urn.Name()), true, "", false, nil, provider,
				inputs, nil, false, "", nil, nil)
			assert.NoError(t, err)
			return id
		}

		idA := register(urnA, "", resource.PropertyMap{"A": resource.NewStringProperty("bar")})
		register(urnB, string(urnA)+"::"+string(idA), nil)
		idC := register(urnC, "", nil)
		idD := register(urnD, "", nil)
		register(urnE, string(urnC)+"::"+string(idC), nil)
		register(urnF, "", nil)
		register(urnG, "", nil)
		register(urnH, string(urnD)+"::"+string(idD), nil)
		register(urnI, "", nil)
		register(urnJ, "", nil)
		register(urnK, "", nil)
		register(urnL, "", nil)

		return nil
	})

	p.Options.host = deploytest.NewPluginHost(nil, nil, program, loaders...)

	p.Steps = []TestStep{{
		Op:            Update,
		ExpectFailure: false,
		SkipPreview:   true,
		Validate: func(project workspace.Project, target deploy.Target, j *Journal,
			evts []Event, res result.Result) result.Result {

			assert.Nil(t, res)

			replaced := make(map[resource.URN]bool)
			for _, entry := range j.Entries {
				if entry.Step.Op() == deploy.OpReplace {
					replaced[entry.Step.URN()] = true
				}
			}

			assert.Equal(t, map[resource.URN]bool{
				urnA: true,
				urnB: true,
				urnC: true,
				urnE: true,
				urnF: true,
				urnK: true,
			}, replaced)

			return res
		},
	}}

	p.Run(t, old)
}

func TestPropertyDependenciesAdapter(t *testing.T) {
	// Ensure that the eval source properly shims in property dependencies if none were reported (and does not if
	// any were reported).

	type propertyDependencies map[resource.PropertyKey][]resource.URN

	loaders := []*deploytest.ProviderLoader{
		deploytest.NewProviderLoader("pkgA", semver.MustParse("1.0.0"), func() (plugin.Provider, error) {
			return &deploytest.Provider{}, nil
		}),
	}

	const resType = "pkgA:m:typA"
	var urnA, urnB, urnC, urnD resource.URN
	program := deploytest.NewLanguageRuntime(func(_ plugin.RunInfo, monitor *deploytest.ResourceMonitor) error {

		register := func(name string, inputs resource.PropertyMap, inputDeps propertyDependencies,
			dependencies []resource.URN) resource.URN {

			urn, _, _, err := monitor.RegisterResource(resType, name, true, "", false, dependencies, "", inputs,
				inputDeps, false, "", nil, nil)
			assert.NoError(t, err)

			return urn
		}

		urnA = register("A", nil, nil, nil)
		urnB = register("B", nil, nil, nil)
		urnC = register("C", resource.PropertyMap{
			"A": resource.NewStringProperty("foo"),
			"B": resource.NewStringProperty("bar"),
		}, nil, []resource.URN{urnA, urnB})
		urnD = register("D", resource.PropertyMap{
			"A": resource.NewStringProperty("foo"),
			"B": resource.NewStringProperty("bar"),
		}, propertyDependencies{
			"A": []resource.URN{urnB},
			"B": []resource.URN{urnA, urnC},
		}, []resource.URN{urnA, urnB, urnC})

		return nil
	})

	host := deploytest.NewPluginHost(nil, nil, program, loaders...)
	p := &TestPlan{
		Options: UpdateOptions{host: host},
		Steps:   []TestStep{{Op: Update}},
	}
	snap := p.Run(t, nil)
	for _, res := range snap.Resources {
		switch res.URN {
		case urnA, urnB:
			assert.Empty(t, res.Dependencies)
			assert.Empty(t, res.PropertyDependencies)
		case urnC:
			assert.Equal(t, []resource.URN{urnA, urnB}, res.Dependencies)
			assert.EqualValues(t, propertyDependencies{
				"A": res.Dependencies,
				"B": res.Dependencies,
			}, res.PropertyDependencies)
		case urnD:
			assert.Equal(t, []resource.URN{urnA, urnB, urnC}, res.Dependencies)
			assert.EqualValues(t, propertyDependencies{
				"A": []resource.URN{urnB},
				"B": []resource.URN{urnA, urnC},
			}, res.PropertyDependencies)
		}
	}
}

func TestExplicitDeleteBeforeReplace(t *testing.T) {
	p := &TestPlan{}

	loaders := []*deploytest.ProviderLoader{
		deploytest.NewProviderLoader("pkgA", semver.MustParse("1.0.0"), func() (plugin.Provider, error) {
			return &deploytest.Provider{
				DiffF: func(urn resource.URN, id resource.ID,
					olds, news resource.PropertyMap) (plugin.DiffResult, error) {

					if !olds["A"].DeepEquals(news["A"]) {
						return plugin.DiffResult{ReplaceKeys: []resource.PropertyKey{"A"}}, nil
					}
					return plugin.DiffResult{}, nil
				},
			}, nil
		}),
	}

	const resType = "pkgA:index:typ"

	inputsA := resource.NewPropertyMapFromMap(map[string]interface{}{"A": "foo"})
	dbrA := false
	inputsB := resource.NewPropertyMapFromMap(map[string]interface{}{"A": "foo"})

	var provURN, urnA, urnB resource.URN
	var provID resource.ID
	var err error
	program := deploytest.NewLanguageRuntime(func(_ plugin.RunInfo, monitor *deploytest.ResourceMonitor) error {
		provURN, provID, _, err = monitor.RegisterResource(
			providers.MakeProviderType("pkgA"), "provA", true, "", false, nil, "", nil, nil, false, "", nil, nil)
		assert.NoError(t, err)

		if provID == "" {
			provID = providers.UnknownID
		}
		provRef, err := providers.NewReference(provURN, provID)
		assert.NoError(t, err)
		provA := provRef.String()

		urnA, _, _, err = monitor.RegisterResource(resType, "resA", true, "", false, nil, provA, inputsA,
			nil, dbrA, "", nil, nil)
		assert.NoError(t, err)

		inputDepsB := map[resource.PropertyKey][]resource.URN{"A": {urnA}}
		urnB, _, _, err = monitor.RegisterResource(resType, "resB", true, "", false, []resource.URN{urnA}, provA,
			inputsB, inputDepsB, false, "", nil, nil)
		assert.NoError(t, err)

		return nil
	})

	p.Options.host = deploytest.NewPluginHost(nil, nil, program, loaders...)
	p.Steps = []TestStep{{Op: Update}}
	snap := p.Run(t, nil)

	// Change the value of resA.A. Only resA should be replaced, and the replacement should be create-before-delete.
	inputsA["A"] = resource.NewStringProperty("bar")
	p.Steps = []TestStep{{
		Op: Update,

		Validate: func(project workspace.Project, target deploy.Target, j *Journal,
			evts []Event, res result.Result) result.Result {

			assert.Nil(t, res)

			AssertSameSteps(t, []StepSummary{
				{Op: deploy.OpSame, URN: provURN},
				{Op: deploy.OpCreateReplacement, URN: urnA},
				{Op: deploy.OpReplace, URN: urnA},
				{Op: deploy.OpSame, URN: urnB},
				{Op: deploy.OpDeleteReplaced, URN: urnA},
			}, j.SuccessfulSteps())

			return res
		},
	}}
	snap = p.Run(t, snap)

	// Change the registration of resA such that it requires delete-before-replace and change the value of resA.A. Both
	// resA and resB should be replaced, and the replacements should be delete-before-replace.
	dbrA, inputsA["A"] = true, resource.NewStringProperty("baz")
	p.Steps = []TestStep{{
		Op: Update,

		Validate: func(project workspace.Project, target deploy.Target, j *Journal,
			evts []Event, res result.Result) result.Result {

			assert.Nil(t, res)

			AssertSameSteps(t, []StepSummary{
				{Op: deploy.OpSame, URN: provURN},
				{Op: deploy.OpDeleteReplaced, URN: urnB},
				{Op: deploy.OpDeleteReplaced, URN: urnA},
				{Op: deploy.OpReplace, URN: urnA},
				{Op: deploy.OpCreateReplacement, URN: urnA},
				{Op: deploy.OpReplace, URN: urnB},
				{Op: deploy.OpCreateReplacement, URN: urnB},
			}, j.SuccessfulSteps())

			return res
		},
	}}
	snap = p.Run(t, snap)

	// Change the value of resB.A. Only resB should be replaced, and the replacement should be create-before-delete.
	inputsB["A"] = resource.NewStringProperty("qux")
	p.Steps = []TestStep{{
		Op: Update,

		Validate: func(project workspace.Project, target deploy.Target, j *Journal,
			evts []Event, res result.Result) result.Result {

			assert.Nil(t, res)

			AssertSameSteps(t, []StepSummary{
				{Op: deploy.OpSame, URN: provURN},
				{Op: deploy.OpSame, URN: urnA},
				{Op: deploy.OpCreateReplacement, URN: urnB},
				{Op: deploy.OpReplace, URN: urnB},
				{Op: deploy.OpDeleteReplaced, URN: urnB},
			}, j.SuccessfulSteps())

			return res
		},
	}}
	snap = p.Run(t, snap)

	// Change the registration of resA such that it no longer requires delete-before-replace and change the value of
	// resA.A. Only resA should be replaced, and the replacement should be delete-before-replace.
	dbrA, inputsA["A"] = false, resource.NewStringProperty("zam")
	p.Steps = []TestStep{{
		Op: Update,

		Validate: func(project workspace.Project, target deploy.Target, j *Journal,
			evts []Event, res result.Result) result.Result {

			assert.Nil(t, res)

			AssertSameSteps(t, []StepSummary{
				{Op: deploy.OpSame, URN: provURN},
				{Op: deploy.OpCreateReplacement, URN: urnA},
				{Op: deploy.OpReplace, URN: urnA},
				{Op: deploy.OpSame, URN: urnB},
				{Op: deploy.OpDeleteReplaced, URN: urnA},
			}, j.SuccessfulSteps())

			return res
		},
	}}
	p.Run(t, snap)
}

func TestSingleResourceIgnoreChanges(t *testing.T) {
	loaders := []*deploytest.ProviderLoader{
		deploytest.NewProviderLoader("pkgA", semver.MustParse("1.0.0"), func() (plugin.Provider, error) {
			return &deploytest.Provider{}, nil
		}),
	}

	updateProgramWithProps := func(snap *deploy.Snapshot, props resource.PropertyMap, ignoreChanges []string,
		allowedOps []deploy.StepOp) *deploy.Snapshot {
		program := deploytest.NewLanguageRuntime(func(_ plugin.RunInfo, monitor *deploytest.ResourceMonitor) error {
			_, _, _, err := monitor.RegisterResource("pkgA:m:typA", "resA", true, "", false, nil, "",
				props, nil, false, "", ignoreChanges, nil)
			assert.NoError(t, err)
			return nil
		})
		host := deploytest.NewPluginHost(nil, nil, program, loaders...)
		p := &TestPlan{
			Options: UpdateOptions{host: host},
			Steps: []TestStep{
				{
					Op: Update,
					Validate: func(project workspace.Project, target deploy.Target, j *Journal,
						events []Event, res result.Result) result.Result {
						for _, event := range events {
							if event.Type == ResourcePreEvent {
								payload := event.Payload.(ResourcePreEventPayload)
								assert.Subset(t, allowedOps, []deploy.StepOp{payload.Metadata.Op})
							}
						}
						return res
					},
				},
			},
		}
		return p.Run(t, snap)
	}

	snap := updateProgramWithProps(nil, resource.PropertyMap{
		"a": resource.NewNumberProperty(1),
	}, []string{"a"}, []deploy.StepOp{deploy.OpCreate})

	// Ensure that a change to an ignored property results in an OpSame
	snap = updateProgramWithProps(snap, resource.PropertyMap{
		"a": resource.NewNumberProperty(2),
	}, []string{"a"}, []deploy.StepOp{deploy.OpSame})

	// Ensure that a change to an un-ignored property results in an OpUpdate
	snap = updateProgramWithProps(snap, resource.PropertyMap{
		"a": resource.NewNumberProperty(3),
	}, nil, []deploy.StepOp{deploy.OpUpdate})

	// Ensure that a removing an ignored property results in an OpSame
	snap = updateProgramWithProps(snap, resource.PropertyMap{}, []string{"a"}, []deploy.StepOp{deploy.OpSame})

	// Ensure that a removing an un-ignored property results in an OpUpdate
	snap = updateProgramWithProps(snap, resource.PropertyMap{}, nil, []deploy.StepOp{deploy.OpUpdate})

	// Ensure that adding an ignored property results in an OpSame
	snap = updateProgramWithProps(snap, resource.PropertyMap{
		"a": resource.NewNumberProperty(4),
	}, []string{"a"}, []deploy.StepOp{deploy.OpSame})

	// Ensure that adding an un-ignored property results in an OpUpdate
	_ = updateProgramWithProps(snap, resource.PropertyMap{
		"b": resource.NewNumberProperty(4),
	}, []string{"a"}, []deploy.StepOp{deploy.OpUpdate})
}

<<<<<<< HEAD
// TestDefaultProviderDiff tests that the engine can gracefully recover whenever a resource's default provider changes
// and there is no diff in the provider's inputs.
func TestDefaultProviderDiff(t *testing.T) {
	const resName, resBName = "resA", "resB"
	loaders := []*deploytest.ProviderLoader{
		deploytest.NewProviderLoader("pkgA", semver.MustParse("0.17.10"), func() (plugin.Provider, error) {
			return &deploytest.Provider{}, nil
		}),
		deploytest.NewProviderLoader("pkgA", semver.MustParse("0.17.11"), func() (plugin.Provider, error) {
			return &deploytest.Provider{}, nil
		}),
		deploytest.NewProviderLoader("pkgA", semver.MustParse("0.17.12"), func() (plugin.Provider, error) {
			return &deploytest.Provider{}, nil
		}),
	}

	runProgram := func(base *deploy.Snapshot, versionA, versionB string, expectedStep deploy.StepOp) *deploy.Snapshot {
		program := deploytest.NewLanguageRuntime(func(_ plugin.RunInfo, monitor *deploytest.ResourceMonitor) error {
			_, _, _, err := monitor.RegisterResource("pkgA:m:typA", resName, true, "", false, nil, "",
				resource.PropertyMap{}, nil, false, versionA, nil)
			assert.NoError(t, err)
			_, _, _, err = monitor.RegisterResource("pkgA:m:typA", resBName, true, "", false, nil, "",
				resource.PropertyMap{}, nil, false, versionB, nil)
			assert.NoError(t, err)
			return nil
		})
		host := deploytest.NewPluginHost(nil, nil, program, loaders...)
		p := &TestPlan{
			Options: UpdateOptions{host: host},
			Steps: []TestStep{
				{
					Op: Update,
					Validate: func(project workspace.Project, target deploy.Target, j *Journal,
						events []Event, res result.Result) result.Result {
						for _, entry := range j.Entries {
							if entry.Kind != JournalEntrySuccess {
								continue
							}

							switch entry.Step.URN().Name().String() {
							case resName, resBName:
								assert.Equal(t, expectedStep, entry.Step.Op())
							}
						}
						return res
					},
				},
			},
		}
		return p.Run(t, base)
	}

	// This test simulates the upgrade scenario of old-style default providers to new-style versioned default providers.
	//
	// The first update creates a stack using a language host that does not report a version to the engine. As a result,
	// the engine makes up a default provider for "pkgA" and calls it "default". It then creates the one resource that
	// we are creating and associates it with the default provider.
	snap := runProgram(nil, "", "", deploy.OpCreate)
	for _, res := range snap.Resources {
		switch {
		case providers.IsDefaultProvider(res.URN):
			assert.Equal(t, "default", res.URN.Name().String())
		case res.URN.Name().String() == resName || res.URN.Name().String() == resBName:
			provRef, err := providers.ParseReference(res.Provider)
			assert.NoError(t, err)
			assert.Equal(t, "default", provRef.URN().Name().String())
		}
	}

	// The second update switches to a language host that does report a version to the engine. As a result, the engine
	// uses this version to make a new provider, with a different URN, and uses that provider to operate on resA.
	//
	// Despite switching out the provider, the engine should still generate a Same step for resA. It is vital that the
	// engine gracefully react to changes in the default provider in this manner. See pulumi/pulumi#2753 for what
	// happens when it doesn't.
	snap = runProgram(snap, "0.17.10", "0.17.10", deploy.OpSame)
	for _, res := range snap.Resources {
		switch {
		case providers.IsDefaultProvider(res.URN):
			assert.Equal(t, "default_0_17_10", res.URN.Name().String())
		case res.URN.Name().String() == resName || res.URN.Name().String() == resBName:
			provRef, err := providers.ParseReference(res.Provider)
			assert.NoError(t, err)
			assert.Equal(t, "default_0_17_10", provRef.URN().Name().String())
		}
	}

	// The third update changes the version that the language host reports to the engine. This simulates a scenario in
	// which a user updates their SDK to a new version of a provider package.
	snap = runProgram(snap, "0.17.11", "0.17.12", deploy.OpSame)
	for _, res := range snap.Resources {
		switch {
		case providers.IsDefaultProvider(res.URN):
			assert.True(t, res.URN.Name().String() == "default_0_17_11" || res.URN.Name().String() == "default_0_17_12")
		case res.URN.Name().String() == resName:
			provRef, err := providers.ParseReference(res.Provider)
			assert.NoError(t, err)
			assert.Equal(t, "default_0_17_11", provRef.URN().Name().String())
		case res.URN.Name().String() == resBName:
			provRef, err := providers.ParseReference(res.Provider)
			assert.NoError(t, err)
			assert.Equal(t, "default_0_17_12", provRef.URN().Name().String())
		}
	}
}

// TestDefaultProviderDiffReplacement tests that, when replacing a default provider for a resource, the engine will
// replace the resource if DiffConfig on the new provider returns a diff for the provider's new state.
func TestDefaultProviderDiffReplacement(t *testing.T) {
	const resName, resBName = "resA", "resB"
	loaders := []*deploytest.ProviderLoader{
		deploytest.NewProviderLoader("pkgA", semver.MustParse("0.17.10"), func() (plugin.Provider, error) {
			return &deploytest.Provider{
				// This implementation of DiffConfig always requests replacement.
				DiffConfigF: func(_ resource.URN, olds, news resource.PropertyMap, _ bool) (plugin.DiffResult, error) {
					keys := []resource.PropertyKey{}
					for k := range news {
						keys = append(keys, k)
					}
					return plugin.DiffResult{
						Changes:     plugin.DiffSome,
						ReplaceKeys: keys,
					}, nil
				},
			}, nil
		}),
		deploytest.NewProviderLoader("pkgA", semver.MustParse("0.17.11"), func() (plugin.Provider, error) {
			return &deploytest.Provider{}, nil
		}),
	}

	runProgram := func(base *deploy.Snapshot, versionA, versionB string, expectedSteps ...deploy.StepOp) *deploy.Snapshot {
		program := deploytest.NewLanguageRuntime(func(_ plugin.RunInfo, monitor *deploytest.ResourceMonitor) error {
			_, _, _, err := monitor.RegisterResource("pkgA:m:typA", resName, true, "", false, nil, "",
				resource.PropertyMap{}, nil, false, versionA, nil)
			assert.NoError(t, err)
			_, _, _, err = monitor.RegisterResource("pkgA:m:typA", resBName, true, "", false, nil, "",
				resource.PropertyMap{}, nil, false, versionB, nil)
			assert.NoError(t, err)
			return nil
=======
// Resource is an abstract representation of a resource graph
type Resource struct {
	t                   tokens.Type
	name                string
	children            []Resource
	props               resource.PropertyMap
	aliases             []resource.URN
	dependencies        []resource.URN
	parent              resource.URN
	deleteBeforeReplace bool
}

func registerResources(t *testing.T, monitor *deploytest.ResourceMonitor, resources []Resource) error {
	for _, r := range resources {
		_, _, _, err := monitor.RegisterResource(r.t, r.name, true, r.parent, false, r.dependencies, "",
			r.props, nil, r.deleteBeforeReplace, "", nil, r.aliases)
		if err != nil {
			return err
		}
		err = registerResources(t, monitor, r.children)
		if err != nil {
			return err
		}
	}
	return nil
}

func TestAliases(t *testing.T) {
	loaders := []*deploytest.ProviderLoader{
		deploytest.NewProviderLoader("pkgA", semver.MustParse("1.0.0"), func() (plugin.Provider, error) {
			return &deploytest.Provider{
				// The `forcesReplacement` key forces replacement and all other keys can update in place
				DiffF: func(res resource.URN, id resource.ID, olds, news resource.PropertyMap) (plugin.DiffResult, error) {
					replaceKeys := []resource.PropertyKey{}
					old, hasOld := olds["forcesReplacement"]
					new, hasNew := news["forcesReplacement"]
					if hasOld && !hasNew || hasNew && !hasOld || hasOld && hasNew && old.Diff(new) != nil {
						replaceKeys = append(replaceKeys, "forcesReplacement")
					}
					return plugin.DiffResult{ReplaceKeys: replaceKeys}, nil
				},
			}, nil
		}),
	}

	updateProgramWithResource := func(
		snap *deploy.Snapshot, resources []Resource, allowedOps []deploy.StepOp) *deploy.Snapshot {
		program := deploytest.NewLanguageRuntime(func(_ plugin.RunInfo, monitor *deploytest.ResourceMonitor) error {
			err := registerResources(t, monitor, resources)
			return err
>>>>>>> 15e924b5
		})
		host := deploytest.NewPluginHost(nil, nil, program, loaders...)
		p := &TestPlan{
			Options: UpdateOptions{host: host},
			Steps: []TestStep{
				{
					Op: Update,
					Validate: func(project workspace.Project, target deploy.Target, j *Journal,
						events []Event, res result.Result) result.Result {
<<<<<<< HEAD
						for _, entry := range j.Entries {
							if entry.Kind != JournalEntrySuccess {
								continue
							}

							switch entry.Step.URN().Name().String() {
							case resName:
								assert.Subset(t, expectedSteps, []deploy.StepOp{entry.Step.Op()})
							case resBName:
								assert.Subset(t,
									[]deploy.StepOp{deploy.OpCreate, deploy.OpSame}, []deploy.StepOp{entry.Step.Op()})
							}
						}
=======
						for _, event := range events {
							if event.Type == ResourcePreEvent {
								payload := event.Payload.(ResourcePreEventPayload)
								assert.Subset(t, allowedOps, []deploy.StepOp{payload.Metadata.Op})
							}
						}

						for _, entry := range j.Entries {
							if entry.Step.Type() == "pulumi:providers:pkgA" {
								continue
							}
							switch entry.Kind {
							case JournalEntrySuccess:
								assert.Subset(t, allowedOps, []deploy.StepOp{entry.Step.Op()})
							case JournalEntryFailure:
								assert.Fail(t, "unexpected failure in journal")
							case JournalEntryBegin:
							case JournalEntryOutputs:
							}
						}

>>>>>>> 15e924b5
						return res
					},
				},
			},
		}
<<<<<<< HEAD
		return p.Run(t, base)
	}

	// This test simulates the upgrade scenario of default providers, except that the requested upgrade results in the
	// provider getting replaced. Because of this, the engine should decide to replace resA.
	snap := runProgram(nil, "", "", deploy.OpCreate)
	for _, res := range snap.Resources {
		switch {
		case providers.IsDefaultProvider(res.URN):
			assert.Equal(t, "default", res.URN.Name().String())
		case res.URN.Name().String() == resName || res.URN.Name().String() == resBName:
			provRef, err := providers.ParseReference(res.Provider)
			assert.NoError(t, err)
			assert.Equal(t, "default", provRef.URN().Name().String())
		}
	}

	// Upon update, now that the language host is sending a version, DiffConfig reports that there's a diff between the
	// old and new provider and so we must replace resA.
	snap = runProgram(snap, "0.17.10", "0.17.11", deploy.OpCreateReplacement, deploy.OpReplace, deploy.OpDeleteReplaced)
	for _, res := range snap.Resources {
		switch {
		case providers.IsDefaultProvider(res.URN):
			assert.True(t, res.URN.Name().String() == "default_0_17_10" || res.URN.Name().String() == "default_0_17_11")
		case res.URN.Name().String() == resName:
			provRef, err := providers.ParseReference(res.Provider)
			assert.NoError(t, err)
			assert.Equal(t, "default_0_17_10", provRef.URN().Name().String())
		case res.URN.Name().String() == resBName:
			provRef, err := providers.ParseReference(res.Provider)
			assert.NoError(t, err)
			assert.Equal(t, "default_0_17_11", provRef.URN().Name().String())
		}
	}
=======
		return p.Run(t, snap)
	}

	snap := updateProgramWithResource(nil, []Resource{{
		t:    "pkgA:index:t1",
		name: "n1",
	}}, []deploy.StepOp{deploy.OpCreate})

	// Ensure that rename produces Same
	snap = updateProgramWithResource(snap, []Resource{{
		t:       "pkgA:index:t1",
		name:    "n2",
		aliases: []resource.URN{"urn:pulumi:test::test::pkgA:index:t1::n1"},
	}}, []deploy.StepOp{deploy.OpSame})

	// Ensure that rename produces Same with multiple aliases
	snap = updateProgramWithResource(snap, []Resource{{
		t:    "pkgA:index:t1",
		name: "n3",
		aliases: []resource.URN{
			"urn:pulumi:test::test::pkgA:index:t1::n1",
			"urn:pulumi:test::test::pkgA:index:t1::n2",
		},
	}}, []deploy.StepOp{deploy.OpSame})

	// Ensure that rename produces Same with multiple aliases (reversed)
	snap = updateProgramWithResource(snap, []Resource{{
		t:    "pkgA:index:t1",
		name: "n3",
		aliases: []resource.URN{
			"urn:pulumi:test::test::pkgA:index:t1::n2",
			"urn:pulumi:test::test::pkgA:index:t1::n1",
		},
	}}, []deploy.StepOp{deploy.OpSame})

	// Ensure that aliasing back to original name is okay
	snap = updateProgramWithResource(snap, []Resource{{
		t:    "pkgA:index:t1",
		name: "n1",
		aliases: []resource.URN{
			"urn:pulumi:test::test::pkgA:index:t1::n3",
			"urn:pulumi:test::test::pkgA:index:t1::n2",
			"urn:pulumi:test::test::pkgA:index:t1::n1",
		},
	}}, []deploy.StepOp{deploy.OpSame})

	// Ensure that removing aliases is okay (once old names are gone from all snapshots)
	snap = updateProgramWithResource(snap, []Resource{{
		t:    "pkgA:index:t1",
		name: "n1",
	}}, []deploy.StepOp{deploy.OpSame})

	// Ensure that changing the type works
	snap = updateProgramWithResource(snap, []Resource{{
		t:    "pkgA:index:t2",
		name: "n1",
		aliases: []resource.URN{
			"urn:pulumi:test::test::pkgA:index:t1::n1",
		},
	}}, []deploy.StepOp{deploy.OpSame})

	// Ensure that changing the type again works
	snap = updateProgramWithResource(snap, []Resource{{
		t:    "pkgA:othermod:t3",
		name: "n1",
		aliases: []resource.URN{
			"urn:pulumi:test::test::pkgA:index:t1::n1",
			"urn:pulumi:test::test::pkgA:index:t2::n1",
		},
	}}, []deploy.StepOp{deploy.OpSame})

	// Ensure that order of aliases doesn't matter
	snap = updateProgramWithResource(snap, []Resource{{
		t:    "pkgA:othermod:t3",
		name: "n1",
		aliases: []resource.URN{
			"urn:pulumi:test::test::pkgA:index:t1::n1",
			"urn:pulumi:test::test::pkgA:othermod:t3::n1",
			"urn:pulumi:test::test::pkgA:index:t2::n1",
		},
	}}, []deploy.StepOp{deploy.OpSame})

	// Ensure that removing aliases is okay (once old names are gone from all snapshots)
	snap = updateProgramWithResource(snap, []Resource{{
		t:    "pkgA:othermod:t3",
		name: "n1",
	}}, []deploy.StepOp{deploy.OpSame})

	// Ensure that changing everything (including props) leads to update not delete and re-create
	snap = updateProgramWithResource(snap, []Resource{{
		t:    "pkgA:index:t4",
		name: "n2",
		props: resource.PropertyMap{
			resource.PropertyKey("x"): resource.NewNumberProperty(42),
		},
		aliases: []resource.URN{
			"urn:pulumi:test::test::pkgA:othermod:t3::n1",
		},
	}}, []deploy.StepOp{deploy.OpUpdate})

	// Ensure that changing everything again (including props) leads to update not delete and re-create
	snap = updateProgramWithResource(snap, []Resource{{
		t:    "pkgA:index:t5",
		name: "n3",
		props: resource.PropertyMap{
			resource.PropertyKey("x"): resource.NewNumberProperty(1000),
		},
		aliases: []resource.URN{
			"urn:pulumi:test::test::pkgA:index:t4::n2",
		},
	}}, []deploy.StepOp{deploy.OpUpdate})

	// Ensure that changing a forceNew property while also changing type and name leads to replacement not delete+create
	snap = updateProgramWithResource(snap, []Resource{{
		t:    "pkgA:index:t6",
		name: "n4",
		props: resource.PropertyMap{
			resource.PropertyKey("forcesReplacement"): resource.NewNumberProperty(1000),
		},
		aliases: []resource.URN{
			"urn:pulumi:test::test::pkgA:index:t5::n3",
		},
	}}, []deploy.StepOp{deploy.OpReplace, deploy.OpCreateReplacement, deploy.OpDeleteReplaced})

	// Ensure that changing a forceNew property and deleteBeforeReplace while also changing type and name leads to
	// replacement not delete+create
	_ = updateProgramWithResource(snap, []Resource{{
		t:    "pkgA:index:t7",
		name: "n5",
		props: resource.PropertyMap{
			resource.PropertyKey("forcesReplacement"): resource.NewNumberProperty(999),
		},
		deleteBeforeReplace: true,
		aliases: []resource.URN{
			"urn:pulumi:test::test::pkgA:index:t6::n4",
		},
	}}, []deploy.StepOp{deploy.OpReplace, deploy.OpCreateReplacement, deploy.OpDeleteReplaced})

	// Start again - this time with two resources with depends on relationship
	snap = updateProgramWithResource(nil, []Resource{{
		t:    "pkgA:index:t1",
		name: "n1",
		props: resource.PropertyMap{
			resource.PropertyKey("forcesReplacement"): resource.NewNumberProperty(1),
		},
		deleteBeforeReplace: true,
	}, {
		t:            "pkgA:index:t2",
		name:         "n2",
		dependencies: []resource.URN{"urn:pulumi:test::test::pkgA:index:t1::n1"},
	}}, []deploy.StepOp{deploy.OpCreate})

	_ = updateProgramWithResource(snap, []Resource{{
		t:    "pkgA:index:t1-new",
		name: "n1-new",
		props: resource.PropertyMap{
			resource.PropertyKey("forcesReplacement"): resource.NewNumberProperty(2),
		},
		deleteBeforeReplace: true,
		aliases: []resource.URN{
			"urn:pulumi:test::test::pkgA:index:t1::n1",
		},
	}, {
		t:            "pkgA:index:t2-new",
		name:         "n2-new",
		dependencies: []resource.URN{"urn:pulumi:test::test::pkgA:index:t1-new::n1-new"},
		aliases: []resource.URN{
			"urn:pulumi:test::test::pkgA:index:t2::n2",
		},
	}}, []deploy.StepOp{deploy.OpSame, deploy.OpReplace, deploy.OpCreateReplacement, deploy.OpDeleteReplaced})

	// Start again - this time with two resources with parent relationship
	snap = updateProgramWithResource(nil, []Resource{{
		t:    "pkgA:index:t1",
		name: "n1",
		props: resource.PropertyMap{
			resource.PropertyKey("forcesReplacement"): resource.NewNumberProperty(1),
		},
		deleteBeforeReplace: true,
	}, {
		t:      "pkgA:index:t2",
		name:   "n2",
		parent: resource.URN("urn:pulumi:test::test::pkgA:index:t1::n1"),
	}}, []deploy.StepOp{deploy.OpCreate})

	_ = updateProgramWithResource(snap, []Resource{{
		t:    "pkgA:index:t1-new",
		name: "n1-new",
		props: resource.PropertyMap{
			resource.PropertyKey("forcesReplacement"): resource.NewNumberProperty(2),
		},
		deleteBeforeReplace: true,
		aliases: []resource.URN{
			"urn:pulumi:test::test::pkgA:index:t1::n1",
		},
	}, {
		t:      "pkgA:index:t2-new",
		name:   "n2-new",
		parent: resource.URN("urn:pulumi:test::test::pkgA:index:t1-new::n1-new"),
		aliases: []resource.URN{
			"urn:pulumi:test::test::pkgA:index:t1$pkgA:index:t2::n2",
		},
	}}, []deploy.StepOp{deploy.OpSame, deploy.OpReplace, deploy.OpCreateReplacement, deploy.OpDeleteReplaced})

>>>>>>> 15e924b5
}<|MERGE_RESOLUTION|>--- conflicted
+++ resolved
@@ -2970,7 +2970,6 @@
 	}, []string{"a"}, []deploy.StepOp{deploy.OpUpdate})
 }
 
-<<<<<<< HEAD
 // TestDefaultProviderDiff tests that the engine can gracefully recover whenever a resource's default provider changes
 // and there is no diff in the provider's inputs.
 func TestDefaultProviderDiff(t *testing.T) {
@@ -2990,10 +2989,10 @@
 	runProgram := func(base *deploy.Snapshot, versionA, versionB string, expectedStep deploy.StepOp) *deploy.Snapshot {
 		program := deploytest.NewLanguageRuntime(func(_ plugin.RunInfo, monitor *deploytest.ResourceMonitor) error {
 			_, _, _, err := monitor.RegisterResource("pkgA:m:typA", resName, true, "", false, nil, "",
-				resource.PropertyMap{}, nil, false, versionA, nil)
+				resource.PropertyMap{}, nil, false, versionA, nil, nil)
 			assert.NoError(t, err)
 			_, _, _, err = monitor.RegisterResource("pkgA:m:typA", resBName, true, "", false, nil, "",
-				resource.PropertyMap{}, nil, false, versionB, nil)
+				resource.PropertyMap{}, nil, false, versionB, nil, nil)
 			assert.NoError(t, err)
 			return nil
 		})
@@ -3105,13 +3104,75 @@
 	runProgram := func(base *deploy.Snapshot, versionA, versionB string, expectedSteps ...deploy.StepOp) *deploy.Snapshot {
 		program := deploytest.NewLanguageRuntime(func(_ plugin.RunInfo, monitor *deploytest.ResourceMonitor) error {
 			_, _, _, err := monitor.RegisterResource("pkgA:m:typA", resName, true, "", false, nil, "",
-				resource.PropertyMap{}, nil, false, versionA, nil)
+				resource.PropertyMap{}, nil, false, versionA, nil, nil)
 			assert.NoError(t, err)
 			_, _, _, err = monitor.RegisterResource("pkgA:m:typA", resBName, true, "", false, nil, "",
-				resource.PropertyMap{}, nil, false, versionB, nil)
+				resource.PropertyMap{}, nil, false, versionB, nil, nil)
 			assert.NoError(t, err)
 			return nil
-=======
+		})
+		host := deploytest.NewPluginHost(nil, nil, program, loaders...)
+		p := &TestPlan{
+			Options: UpdateOptions{host: host},
+			Steps: []TestStep{
+				{
+					Op: Update,
+					Validate: func(project workspace.Project, target deploy.Target, j *Journal,
+						events []Event, res result.Result) result.Result {
+						for _, entry := range j.Entries {
+							if entry.Kind != JournalEntrySuccess {
+								continue
+							}
+
+							switch entry.Step.URN().Name().String() {
+							case resName:
+								assert.Subset(t, expectedSteps, []deploy.StepOp{entry.Step.Op()})
+							case resBName:
+								assert.Subset(t,
+									[]deploy.StepOp{deploy.OpCreate, deploy.OpSame}, []deploy.StepOp{entry.Step.Op()})
+							}
+						}
+						return res
+					},
+				},
+			},
+		}
+		return p.Run(t, base)
+	}
+
+	// This test simulates the upgrade scenario of default providers, except that the requested upgrade results in the
+	// provider getting replaced. Because of this, the engine should decide to replace resA.
+	snap := runProgram(nil, "", "", deploy.OpCreate)
+	for _, res := range snap.Resources {
+		switch {
+		case providers.IsDefaultProvider(res.URN):
+			assert.Equal(t, "default", res.URN.Name().String())
+		case res.URN.Name().String() == resName || res.URN.Name().String() == resBName:
+			provRef, err := providers.ParseReference(res.Provider)
+			assert.NoError(t, err)
+			assert.Equal(t, "default", provRef.URN().Name().String())
+		}
+	}
+
+	// Upon update, now that the language host is sending a version, DiffConfig reports that there's a diff between the
+	// old and new provider and so we must replace resA.
+	snap = runProgram(snap, "0.17.10", "0.17.11", deploy.OpCreateReplacement, deploy.OpReplace, deploy.OpDeleteReplaced)
+	for _, res := range snap.Resources {
+		switch {
+		case providers.IsDefaultProvider(res.URN):
+			assert.True(t, res.URN.Name().String() == "default_0_17_10" || res.URN.Name().String() == "default_0_17_11")
+		case res.URN.Name().String() == resName:
+			provRef, err := providers.ParseReference(res.Provider)
+			assert.NoError(t, err)
+			assert.Equal(t, "default_0_17_10", provRef.URN().Name().String())
+		case res.URN.Name().String() == resBName:
+			provRef, err := providers.ParseReference(res.Provider)
+			assert.NoError(t, err)
+			assert.Equal(t, "default_0_17_11", provRef.URN().Name().String())
+		}
+	}
+}
+
 // Resource is an abstract representation of a resource graph
 type Resource struct {
 	t                   tokens.Type
@@ -3162,7 +3223,6 @@
 		program := deploytest.NewLanguageRuntime(func(_ plugin.RunInfo, monitor *deploytest.ResourceMonitor) error {
 			err := registerResources(t, monitor, resources)
 			return err
->>>>>>> 15e924b5
 		})
 		host := deploytest.NewPluginHost(nil, nil, program, loaders...)
 		p := &TestPlan{
@@ -3172,21 +3232,6 @@
 					Op: Update,
 					Validate: func(project workspace.Project, target deploy.Target, j *Journal,
 						events []Event, res result.Result) result.Result {
-<<<<<<< HEAD
-						for _, entry := range j.Entries {
-							if entry.Kind != JournalEntrySuccess {
-								continue
-							}
-
-							switch entry.Step.URN().Name().String() {
-							case resName:
-								assert.Subset(t, expectedSteps, []deploy.StepOp{entry.Step.Op()})
-							case resBName:
-								assert.Subset(t,
-									[]deploy.StepOp{deploy.OpCreate, deploy.OpSame}, []deploy.StepOp{entry.Step.Op()})
-							}
-						}
-=======
 						for _, event := range events {
 							if event.Type == ResourcePreEvent {
 								payload := event.Payload.(ResourcePreEventPayload)
@@ -3208,48 +3253,11 @@
 							}
 						}
 
->>>>>>> 15e924b5
 						return res
 					},
 				},
 			},
 		}
-<<<<<<< HEAD
-		return p.Run(t, base)
-	}
-
-	// This test simulates the upgrade scenario of default providers, except that the requested upgrade results in the
-	// provider getting replaced. Because of this, the engine should decide to replace resA.
-	snap := runProgram(nil, "", "", deploy.OpCreate)
-	for _, res := range snap.Resources {
-		switch {
-		case providers.IsDefaultProvider(res.URN):
-			assert.Equal(t, "default", res.URN.Name().String())
-		case res.URN.Name().String() == resName || res.URN.Name().String() == resBName:
-			provRef, err := providers.ParseReference(res.Provider)
-			assert.NoError(t, err)
-			assert.Equal(t, "default", provRef.URN().Name().String())
-		}
-	}
-
-	// Upon update, now that the language host is sending a version, DiffConfig reports that there's a diff between the
-	// old and new provider and so we must replace resA.
-	snap = runProgram(snap, "0.17.10", "0.17.11", deploy.OpCreateReplacement, deploy.OpReplace, deploy.OpDeleteReplaced)
-	for _, res := range snap.Resources {
-		switch {
-		case providers.IsDefaultProvider(res.URN):
-			assert.True(t, res.URN.Name().String() == "default_0_17_10" || res.URN.Name().String() == "default_0_17_11")
-		case res.URN.Name().String() == resName:
-			provRef, err := providers.ParseReference(res.Provider)
-			assert.NoError(t, err)
-			assert.Equal(t, "default_0_17_10", provRef.URN().Name().String())
-		case res.URN.Name().String() == resBName:
-			provRef, err := providers.ParseReference(res.Provider)
-			assert.NoError(t, err)
-			assert.Equal(t, "default_0_17_11", provRef.URN().Name().String())
-		}
-	}
-=======
 		return p.Run(t, snap)
 	}
 
@@ -3454,5 +3462,4 @@
 		},
 	}}, []deploy.StepOp{deploy.OpSame, deploy.OpReplace, deploy.OpCreateReplacement, deploy.OpDeleteReplaced})
 
->>>>>>> 15e924b5
 }