--- conflicted
+++ resolved
@@ -5386,7 +5386,70 @@
 	p.Run(t, snap)
 }
 
-<<<<<<< HEAD
+func TestReadResourceGolangLifecycle(t *testing.T) {
+	loaders := []*deploytest.ProviderLoader{
+		deploytest.NewProviderLoader("pkgA", semver.MustParse("1.0.0"), func() (plugin.Provider, error) {
+			return &deploytest.Provider{
+				ReadF: func(urn resource.URN, id resource.ID,
+					inputs, state resource.PropertyMap) (plugin.ReadResult, resource.Status, error) {
+					assert.Equal(t, resource.ID("someId"), id)
+					return plugin.ReadResult{Inputs: inputs, Outputs: state}, resource.StatusOK, nil
+				},
+			}, nil
+		}),
+	}
+
+	var stackURN, defaultProviderURN, urnA resource.URN = "urn:pulumi:test::test::pulumi:pulumi:Stack::test-test",
+		"urn:pulumi:test::test::pulumi:providers:pkgA::default", "urn:pulumi:test::test::pkgA:m:typA::resA"
+
+	setupAndRunProgram := func() *deploy.Snapshot {
+		program := deploytest.NewLanguageRuntime(func(info plugin.RunInfo, monitor *deploytest.ResourceMonitor) error {
+			ctx, err := pulumi.NewContext(context.Background(), pulumi.RunInfo{
+				Project:     info.Project,
+				Stack:       info.Stack,
+				Parallel:    info.Parallel,
+				DryRun:      info.DryRun,
+				MonitorAddr: info.MonitorAddress,
+			})
+			assert.NoError(t, err)
+
+			return pulumi.RunWithContext(ctx, func(ctx *pulumi.Context) error {
+				opts := pulumi.ResourceOpt{}
+				_, err := ctx.ReadResource("pkgA:m:typA", "resA", "someId", map[string]interface{}{}, opts)
+				assert.NoError(t, err)
+
+				return nil
+			})
+		})
+
+		host := deploytest.NewPluginHost(nil, nil, program, loaders...)
+		p := &TestPlan{
+			Options: UpdateOptions{host: host},
+			Steps: []TestStep{
+				{
+					Op: Update,
+					Validate: func(project workspace.Project, target deploy.Target, j *Journal,
+						evts []Event, res result.Result) result.Result {
+
+						assert.Nil(t, res)
+
+						AssertSameSteps(t, []StepSummary{
+							{Op: deploy.OpCreate, URN: stackURN},
+							{Op: deploy.OpCreate, URN: defaultProviderURN},
+							{Op: deploy.OpRead, URN: urnA},
+						}, j.SuccessfulSteps())
+
+						return res
+					},
+				},
+			},
+		}
+		return p.Run(t, nil)
+	}
+
+	setupAndRunProgram()
+}
+
 // ensures that RegisterResource, ReadResource (TODO https://github.com/pulumi/pulumi/issues/3562),
 // and Invoke all respect the provider hierarchy
 // most specific providers are used first 1. resource.provider, 2. resource.providers, 3. resource.parent.providers
@@ -5559,68 +5622,4 @@
 		Steps:   []TestStep{{Op: Update}},
 	}
 	p.Run(t, nil)
-=======
-func TestReadResourceGolangLifecycle(t *testing.T) {
-	loaders := []*deploytest.ProviderLoader{
-		deploytest.NewProviderLoader("pkgA", semver.MustParse("1.0.0"), func() (plugin.Provider, error) {
-			return &deploytest.Provider{
-				ReadF: func(urn resource.URN, id resource.ID,
-					inputs, state resource.PropertyMap) (plugin.ReadResult, resource.Status, error) {
-					assert.Equal(t, resource.ID("someId"), id)
-					return plugin.ReadResult{Inputs: inputs, Outputs: state}, resource.StatusOK, nil
-				},
-			}, nil
-		}),
-	}
-
-	var stackURN, defaultProviderURN, urnA resource.URN = "urn:pulumi:test::test::pulumi:pulumi:Stack::test-test",
-		"urn:pulumi:test::test::pulumi:providers:pkgA::default", "urn:pulumi:test::test::pkgA:m:typA::resA"
-
-	setupAndRunProgram := func() *deploy.Snapshot {
-		program := deploytest.NewLanguageRuntime(func(info plugin.RunInfo, monitor *deploytest.ResourceMonitor) error {
-			ctx, err := pulumi.NewContext(context.Background(), pulumi.RunInfo{
-				Project:     info.Project,
-				Stack:       info.Stack,
-				Parallel:    info.Parallel,
-				DryRun:      info.DryRun,
-				MonitorAddr: info.MonitorAddress,
-			})
-			assert.NoError(t, err)
-
-			return pulumi.RunWithContext(ctx, func(ctx *pulumi.Context) error {
-				opts := pulumi.ResourceOpt{}
-				_, err := ctx.ReadResource("pkgA:m:typA", "resA", "someId", map[string]interface{}{}, opts)
-				assert.NoError(t, err)
-
-				return nil
-			})
-		})
-
-		host := deploytest.NewPluginHost(nil, nil, program, loaders...)
-		p := &TestPlan{
-			Options: UpdateOptions{host: host},
-			Steps: []TestStep{
-				{
-					Op: Update,
-					Validate: func(project workspace.Project, target deploy.Target, j *Journal,
-						evts []Event, res result.Result) result.Result {
-
-						assert.Nil(t, res)
-
-						AssertSameSteps(t, []StepSummary{
-							{Op: deploy.OpCreate, URN: stackURN},
-							{Op: deploy.OpCreate, URN: defaultProviderURN},
-							{Op: deploy.OpRead, URN: urnA},
-						}, j.SuccessfulSteps())
-
-						return res
-					},
-				},
-			},
-		}
-		return p.Run(t, nil)
-	}
-
-	setupAndRunProgram()
->>>>>>> c83e4f9c
 }