// Copyright 2017, Pulumi Corporation.  All rights reserved.

package engine

import (
	"bytes"
	"fmt"
	"reflect"
	"regexp"
	"sort"
	"strconv"
	"strings"

	"github.com/pkg/errors"
	"github.com/pulumi/pulumi/pkg/diag/colors"
	"github.com/pulumi/pulumi/pkg/resource"
	"github.com/pulumi/pulumi/pkg/resource/deploy"
	"github.com/pulumi/pulumi/pkg/resource/plugin"
	"github.com/pulumi/pulumi/pkg/tokens"
	"github.com/pulumi/pulumi/pkg/util/contract"
	"github.com/sergi/go-diff/diffmatchpatch"
)

// plan just uses the standard logic to parse arguments, options, and to create a snapshot and plan.
func (eng *Engine) plan(info *planContext, opts deployOptions) (*planResult, error) {
	contract.Assert(info != nil)
	contract.Assert(info.Target != nil)

	// Create a context for plugins.
	ctx, err := plugin.NewContext(opts.Diag, nil, info.TracingSpan)
	if err != nil {
		return nil, err
	}

	// First, load the package metadata, in preparation for executing it and creating resources.
	pkginfo, err := ReadPackageFromArg(info.PackageArg)
	if err != nil {
		return nil, errors.Errorf("Error loading package: %v", err)
	}
	contract.Assert(pkginfo != nil)

	// If the package contains an override for the main entrypoint, use it.
	pwd, main, err := pkginfo.GetPwdMain()
	if err != nil {
		return nil, err
	}

	// If that succeeded, create a new source that will perform interpretation of the compiled program.
	// TODO[pulumi/pulumi#88]: we are passing `nil` as the arguments map; we need to allow a way to pass these.
	source := deploy.NewEvalSource(ctx, &deploy.EvalRunInfo{
		Pkg:     pkginfo.Pkg,
		Pwd:     pwd,
		Program: main,
		Target:  info.Target,
	}, opts.Destroy, opts.DryRun)

	// If there are any analyzers in the project file, add them.
	var analyzers []tokens.QName
	if as := pkginfo.Pkg.Analyzers; as != nil {
		for _, a := range *as {
			analyzers = append(analyzers, a)
		}
	}

	// Append any analyzers from the command line.
	for _, a := range opts.Analyzers {
		analyzers = append(analyzers, tokens.QName(a))
	}

	// Generate a plan; this API handles all interesting cases (create, update, delete).
	plan := deploy.NewPlan(ctx, info.Target, info.Snapshot, source, analyzers)
	return &planResult{
		Ctx:     ctx,
		Info:    info,
		Plan:    plan,
		Options: opts,
	}, nil
}

type planResult struct {
	Ctx     *plugin.Context // the context containing plugins and their state.
	Info    *planContext    // plan command information.
	Plan    *deploy.Plan    // the plan created by this command.
	Options deployOptions   // the deployment options.
}

// Walk enumerates all steps in the plan, calling out to the provided action at each step.  It returns four things: the
// resulting Snapshot, no matter whether an error occurs or not; an error, if something went wrong; the step that
// failed, if the error is non-nil; and finally the state of the resource modified in the failing step.
func (res *planResult) Walk(events deploy.Events, preview bool) (deploy.PlanSummary,
	deploy.Step, resource.Status, error) {
	opts := deploy.Options{
		Events:   events,
		Parallel: res.Options.Parallel,
	}

	// Fetch a plan iterator and keep walking it until we are done.
	iter, err := res.Plan.Start(opts)
	if err != nil {
		return nil, nil, resource.StatusOK, err
	}

	step, err := iter.Next()
	if err != nil {
		closeerr := iter.Close() // ignore close errors; the Next error trumps
		contract.IgnoreError(closeerr)
		return nil, nil, resource.StatusOK, err
	}

	for step != nil {
		// Perform any per-step actions.
		rst, err := iter.Apply(step, preview)

		// If an error occurred, exit early.
		if err != nil {
			closeerr := iter.Close() // ignore close errors; the action error trumps
			contract.IgnoreError(closeerr)
			return iter, step, rst, err
		}
		contract.Assert(rst == resource.StatusOK)

		step, err = iter.Next()
		if err != nil {
			closeerr := iter.Close() // ignore close errors; the action error trumps
			contract.IgnoreError(closeerr)
			return iter, step, resource.StatusOK, err
		}
	}

	// Finally, return a summary and the resulting plan information.
	return iter, nil, resource.StatusOK, iter.Close()
}

func (res *planResult) Close() error {
	return res.Ctx.Close()
}

func (eng *Engine) printPlan(result *planResult) error {
	// First print config/unchanged/etc. if necessary.
	var prelude bytes.Buffer
	printPrelude(&prelude, result, true)

	// Now walk the plan's steps and and pretty-print them out.
	prelude.WriteString(fmt.Sprintf("%vPreviewing changes:%v\n", colors.SpecUnimportant, colors.Reset))
	result.Options.Events <- stdOutEventWithColor(&prelude)

	actions := newPreviewActions(result.Options)
	_, _, _, err := result.Walk(actions, true)
	if err != nil {
		return errors.Errorf("An error occurred while advancing the preview: %v", err)
	}

	if !result.Options.Diag.Success() {
		// If any error occurred while walking the plan, be sure to let the developer know.  Otherwise,
		// although error messages may have spewed to the output, the final lines of the plan may look fine.
		return errors.New("One or more errors occurred during this preview")
	}

	// Print a summary of operation counts.
	printChangeSummary(&actions.Summary, actions.Ops, true)
	result.Options.Events <- stdOutEventWithColor(&actions.Summary)
	return nil
}

// shouldShow returns true if a step should show in the output.
func shouldShow(seen map[resource.URN]deploy.Step, step deploy.Step, opts deployOptions) bool {
	// Ensure we've marked this step as observed.
	seen[step.URN()] = step

	// For certain operations, whether they are tracked is controlled by flags (to cut down on superfluous output).
	if step.Op() == deploy.OpSame {
		return opts.ShowSames
	} else if step.Op() == deploy.OpCreateReplacement || step.Op() == deploy.OpDeleteReplaced {
		return opts.ShowReplacementSteps
	} else if step.Op() == deploy.OpReplace {
		return !opts.ShowReplacementSteps
	}
	return true
}

func printPrelude(b *bytes.Buffer, result *planResult, planning bool) {
	// If there are configuration variables, show them.
	if result.Options.ShowConfig {
		printConfig(b, result.Info.Target.Config)
	}
}

func printConfig(b *bytes.Buffer, config map[tokens.ModuleMember]string) {
	b.WriteString(fmt.Sprintf("%vConfiguration:%v\n", colors.SpecUnimportant, colors.Reset))
	if config != nil {
		var keys []string
		for key := range config {
			keys = append(keys, string(key))
		}
		sort.Strings(keys)
		for _, key := range keys {
			// 4 spaces, plus 2 for "+ ", "- ", and " " leaders
			b.WriteString(fmt.Sprintf("      %v: %v\n", key, config[tokens.ModuleMember(key)]))
		}
	}
}

func printChangeSummary(b *bytes.Buffer, counts map[deploy.StepOp]int, preview bool) int {
	changes := 0
	for op, c := range counts {
		if op != deploy.OpSame {
			changes += c
		}
	}

	var kind string
	if preview {
		kind = "previewed"
	} else {
		kind = "performed"
	}

	var changesLabel string
	if changes == 0 {
		kind = "required"
		changesLabel = "no"
	} else {
		changesLabel = strconv.Itoa(changes)
	}

	if changes > 0 || counts[deploy.OpSame] > 0 {
		kind += ":"
	}

	b.WriteString(fmt.Sprintf("%vinfo%v: %v %v %v\n",
		colors.SpecInfo, colors.Reset, changesLabel, plural("change", changes), kind))

	var planTo string
	if preview {
		planTo = "to "
	}

	// Now summarize all of the changes; we print sames a little differently.
	for _, op := range deploy.StepOps {
		if op != deploy.OpSame {
			if c := counts[op]; c > 0 {
				opDescription := string(op)
				if !preview {
					opDescription = op.PastTense()
				}
				b.WriteString(fmt.Sprintf("    %v%v %v %v%v%v\n",
					op.Prefix(), c, plural("resource", c), planTo, opDescription, colors.Reset))
			}
		}
	}
	if c := counts[deploy.OpSame]; c > 0 {
		b.WriteString(fmt.Sprintf("      %v %v unchanged\n", c, plural("resource", c)))
	}

	return changes
}

func plural(s string, c int) string {
	if c != 1 {
		s += "s"
	}
	return s
}

// stepParentIndent computes a step's parent indentation.  If print is true, it also prints parents as it goes.
func stepParentIndent(b *bytes.Buffer, step deploy.Step,
	seen map[resource.URN]deploy.Step, shown map[resource.URN]bool, planning bool, indent int, print bool) int {
	for p := step.Res().Parent; p != ""; {
		par := seen[p]
		if par == nil {
			// This can happen during deletes, since we delete children before parents.
			// TODO[pulumi/pulumi#340]: we need to figure out how best to display this sequence; at the very
			//     least, it would be ideal to preserve the indentation.
			break
		}
		if print && !shown[p] {
			// If the parent isn't yet shown, print it now as a summary.
			printStep(b, par, seen, shown, true, false, planning, indent)
		}
		indent++
		p = par.Res().Parent
	}
	return indent
}

func printStep(b *bytes.Buffer, step deploy.Step, seen map[resource.URN]deploy.Step, shown map[resource.URN]bool,
	summary bool, detailed bool, planning bool, indent int) {
	op := step.Op()

	// First, indent to the same level as this resource has parents, and toggle the level of detail accordingly.
	// TODO[pulumi/pulumi#340]: this isn't entirely correct.  Conventionally, all children are created adjacent to
	//     their parents, so this often does the right thing, but not always.  For instance, we can have interleaved
	//     infrastructure that gets emitted in the middle of the flow, making things look like they are parented
	//     incorrectly.  The real solution here is to have a more first class way of structuring the output.
	indent = stepParentIndent(b, step, seen, shown, planning, indent, true)

	// Print the indentation.
	b.WriteString(getIndentationString(indent, op, false))

	// First, print out the operation's prefix.
	b.WriteString(op.Prefix())

	// Next, print the resource type (since it is easy on the eyes and can be quickly identified).
	printStepHeader(b, step)

	// Next print the resource URN, properties, etc.
	var replaces []resource.PropertyKey
	if step.Op() == deploy.OpCreateReplacement {
		replaces = step.(*deploy.CreateStep).Keys()
	} else if step.Op() == deploy.OpReplace {
		replaces = step.(*deploy.ReplaceStep).Keys()
	}
	printResourceProperties(b, step.URN(), step.Old(), step.New(), replaces, summary, detailed, planning, indent, op)

	// Reset the color and mark this as shown -- we're done.
	b.WriteString(colors.Reset)
	shown[step.URN()] = true
}

func printStepHeader(b *bytes.Buffer, step deploy.Step) {
	b.WriteString(fmt.Sprintf("%s: (%s)\n", string(step.Type()), step.Op()))
}

func getIndentationString(indent int, op deploy.StepOp, prefix bool) string {
	var result string
	for i := 0; i < indent; i++ {
		result += "    "
	}

	if result == "" {
		contract.Assertf(!prefix, "Expected indention for a prefixed line")
		return result
	}

	var rp string
	if prefix {
		rp = op.RawPrefix()
	} else {
		rp = "  "
	}
	contract.Assert(len(rp) == 2)
	contract.Assert(len(result) >= 2)
	return result[:len(result)-2] + rp
}

func writeWithIndent(b *bytes.Buffer, indent int, op deploy.StepOp, prefix bool, format string, a ...interface{}) {
	b.WriteString(colors.Reset)
	b.WriteString(op.Color())
	b.WriteString(getIndentationString(indent, op, prefix))
	b.WriteString(fmt.Sprintf(format, a...))
	b.WriteString(colors.Reset)
}

func writeWithIndentPrefix(b *bytes.Buffer, indent int, op deploy.StepOp, format string, a ...interface{}) {
	writeWithIndent(b, indent, op, true, format, a...)
}

func writeWithIndentNoPrefix(b *bytes.Buffer, indent int, op deploy.StepOp, format string, a ...interface{}) {
	writeWithIndent(b, indent, op, false, format, a...)
}

func write(b *bytes.Buffer, op deploy.StepOp, format string, a ...interface{}) {
	writeWithIndentNoPrefix(b, 0, op, format, a...)
}

func writeVerbatim(b *bytes.Buffer, op deploy.StepOp, value string) {
	writeWithIndentNoPrefix(b, 0, op, "%s", value)
}

func printResourceProperties(
	b *bytes.Buffer, urn resource.URN, old *resource.State, new *resource.State,
	replaces []resource.PropertyKey, summary bool, detailed bool, planning bool, indent int, op deploy.StepOp) {

	indent++

	// For these simple properties, print them as 'same' if they're just an update or replace.
	simplePropOp := considerSameIfNotCreateOrDelete(op)

	// Print out the URN and, if present, the ID, as "pseudo-properties".
	var id resource.ID
	if old != nil {
		id = old.ID
	}

	// Always print the ID and URN.
	if id != "" {
		writeWithIndentNoPrefix(b, indent, simplePropOp, "[id=%s]\n", string(id))
	}
	if urn != "" {
		writeWithIndentNoPrefix(b, indent, simplePropOp, "[urn=%s]\n", urn)
	}

	// If not summarizing, print all of the properties associated with this resource.
	if !summary {
		if old == nil && new != nil {
			printObject(b, new.AllInputs(), planning, indent, op, false)
		} else if new == nil && old != nil {
			printObject(b, old.AllInputs(), planning, indent, op, false)
		} else {
			printOldNewDiffs(b, old.AllInputs(), new.AllInputs(), replaces, detailed, planning, indent, op)
		}
	}
}

func maxKey(keys []resource.PropertyKey) int {
	maxkey := 0
	for _, k := range keys {
		if len(k) > maxkey {
			maxkey = len(k)
		}
	}
	return maxkey
}

func printObject(
	b *bytes.Buffer, props resource.PropertyMap, planning bool,
	indent int, op deploy.StepOp, prefix bool) {

	// Compute the maximum with of property keys so we can justify everything.
	keys := props.StableKeys()
	maxkey := maxKey(keys)

	// Now print out the values intelligently based on the type.
	for _, k := range keys {
		if v := props[k]; shouldPrintPropertyValue(v, planning) {
			printPropertyTitle(b, string(k), maxkey, indent, op, prefix)
			printPropertyValue(b, v, planning, indent, op, prefix)
		}
	}
}

// printResourceOutputProperties prints only those properties that either differ from the input properties or, if
// there is an old snapshot of the resource, differ from the prior old snapshot's output properties.
func printResourceOutputProperties(b *bytes.Buffer, step deploy.Step,
	seen map[resource.URN]deploy.Step, shown map[resource.URN]bool, indent int) {
	// Only certain kinds of steps have output properties associated with them.
	op := step.Op()
	if op != deploy.OpCreate &&
		op != deploy.OpCreateReplacement &&
		op != deploy.OpUpdate {
		return
	}
	op = considerSameIfNotCreateOrDelete(op)

	// Now compute the indentation level, in part based on the parents.
	indent++ // indent for the resource.
	indent = stepParentIndent(b, step, seen, shown, false, indent, false)

	// First fetch all the relevant property maps that we may consult.
	newins := step.New().Inputs
	newouts := step.New().Outputs
	var oldouts resource.PropertyMap
	if old := step.Old(); old != nil {
		oldouts = old.Outputs
	}

	// Now sort the keys and enumerate each output property in a deterministic order.
	firstout := true
	keys := newouts.StableKeys()
	maxkey := maxKey(keys)
	for _, k := range keys {
		newout := newouts[k]
		// Print this property if it is printable, and one of these cases
		//     1) new ins has it and it's different;
		//     2) new ins doesn't have it, but old outs does, and it's different;
		//     3) neither old outs nor new ins contain it;
		if shouldPrintPropertyValue(newout, true) {
			var print bool
			if newin, has := newins[k]; has {
				print = (newout.Diff(newin) != nil) // case 1
			} else if oldouts != nil {
				if oldout, has := oldouts[k]; has {
					print = (newout.Diff(oldout) != nil) // case 2
				} else {
					print = true // case 3
				}
			} else {
				print = true // also case 3
			}

			if print {
				if firstout {
					writeWithIndentNoPrefix(b, indent, op, "---outputs:---\n")
					firstout = false
				}
				printPropertyTitle(b, string(k), maxkey, indent, op, false)
				printPropertyValue(b, newout, false, indent, op, false)
			}
		}
	}
}

func considerSameIfNotCreateOrDelete(op deploy.StepOp) deploy.StepOp {
	if op == deploy.OpCreate || op == deploy.OpDelete || op == deploy.OpDeleteReplaced {
		return op
	}

	return deploy.OpSame
}

func shouldPrintPropertyValue(v resource.PropertyValue, outs bool) bool {
	if v.IsNull() {
		return false // don't print nulls (they just clutter up the output).
	}
	if v.IsString() && v.StringValue() == "" {
		return false // don't print empty strings either.
	}
	if v.IsArray() && len(v.ArrayValue()) == 0 {
		return false // skip empty arrays, since they are often uninteresting default values.
	}
	if v.IsObject() && len(v.ObjectValue()) == 0 {
		return false // skip objects with no properties, since they are also uninteresting.
	}
	if v.IsObject() && len(v.ObjectValue()) == 0 {
		return false // skip objects with no properties, since they are also uninteresting.
	}
	if v.IsOutput() && !outs {
		// also don't show output properties until the outs parameter tells us to.
		return false
	}
	return true
}

func printPropertyTitle(b *bytes.Buffer, name string, align int, indent int, op deploy.StepOp, prefix bool) {
	writeWithIndent(b, indent, op, prefix, "%-"+strconv.Itoa(align)+"s: ", name)
}

func printPropertyValue(
	b *bytes.Buffer, v resource.PropertyValue, planning bool,
	indent int, op deploy.StepOp, prefix bool) {

	if v.IsNull() {
		writeVerbatim(b, op, "<null>")
	} else if v.IsBool() {
		write(b, op, "%t", v.BoolValue())
	} else if v.IsNumber() {
		write(b, op, "%v", v.NumberValue())
	} else if v.IsString() {
		write(b, op, "%q", v.StringValue())
	} else if v.IsArray() {
		arr := v.ArrayValue()
		if len(arr) == 1 {
			printPropertyValue(b, arr[0], planning, indent, op)
		} else if len(arr) == 0 {
			writeVerbatim(b, op, "[]")
		} else {
			writeVerbatim(b, op, "[\n")
			for i, elem := range arr {
				writeWithIndent(b, indent, op, prefix, "    [%d]: ", i)
				printPropertyValue(b, elem, planning, indent+1, op, prefix)
			}
			writeWithIndent(b, indent, op, prefix, "]")
		}
	} else if v.IsAsset() {
		a := v.AssetValue()
		if text, has := a.GetText(); has {
			write(b, op, "asset(text:%s) {\n", shortHash(a.Hash))

			massaged := massageText(text)

			// pretty print the text, line by line, with proper breaks.
			lines := strings.Split(massaged, "\n")
			for _, line := range lines {
				writeWithIndentNoPrefix(b, indent, op, "    %s\n", line)
			}
			writeWithIndent(b, indent, op, prefix, "}")
		} else if path, has := a.GetPath(); has {
			write(b, op, "asset(file:%s) { %s }", shortHash(a.Hash), path)
		} else {
			contract.Assert(a.IsURI())
			write(b, op, "asset(uri:%s) { %s }", shortHash(a.Hash), a.URI)
		}
	} else if v.IsArchive() {
		a := v.ArchiveValue()
		if assets, has := a.GetAssets(); has {
			write(b, op, "archive(assets:%s) {\n", shortHash(a.Hash))
			var names []string
			for name := range assets {
				names = append(names, name)
			}
			sort.Strings(names)
			for _, name := range names {
				printAssetOrArchive(b, assets[name], name, planning, indent, op, prefix)
			}
			writeWithIndent(b, indent, op, prefix, "}")
		} else if path, has := a.GetPath(); has {
			write(b, op, "archive(file:%s) { %s }", shortHash(a.Hash), path)
		} else {
			contract.Assert(a.IsURI())
			write(b, op, "archive(uri:%s) { %v }", shortHash(a.Hash), a.URI)
		}
	} else if v.IsComputed() || v.IsOutput() {
		writeVerbatim(b, op, v.TypeString())
	} else {
		contract.Assert(v.IsObject())
		obj := v.ObjectValue()
		if len(obj) == 0 {
			writeVerbatim(b, op, "{}")
		} else {
			writeVerbatim(b, op, "{\n")
			printObject(b, obj, planning, indent+1, op, prefix)
			writeWithIndent(b, indent, op, prefix, "}")
		}
	}
	writeVerbatim(b, op, "\n")
}

func printAssetOrArchive(
	b *bytes.Buffer, v interface{}, name string, planning bool,
	indent int, op deploy.StepOp, prefix bool) {
	writeWithIndent(b, indent, op, prefix, "    \"%v\": ", name)
	printPropertyValue(b, assetOrArchiveToPropertyValue(v), planning, indent+1, op, prefix)
}

func assetOrArchiveToPropertyValue(v interface{}) resource.PropertyValue {
	switch t := v.(type) {
	case *resource.Asset:
		return resource.NewAssetProperty(t)
	case *resource.Archive:
		return resource.NewArchiveProperty(t)
	default:
		contract.Failf("Unexpected archive element '%v'", reflect.TypeOf(t))
		return resource.PropertyValue{V: nil}
	}
}

func shortHash(hash string) string {
	if len(hash) > 7 {
		return hash[:7]
	}
	return hash
}

func printOldNewDiffs(
	b *bytes.Buffer, olds resource.PropertyMap, news resource.PropertyMap,
	replaces []resource.PropertyKey, detailed bool, planning bool, indent int, op deploy.StepOp) {

	// Get the full diff structure between the two, and print it (recursively).
	if diff := olds.Diff(news); diff != nil {
		printObjectDiff(b, *diff, detailed, replaces, false, planning, indent)
	} else {
		printObject(b, news, planning, indent, op, true)
	}
}

func printObjectDiff(b *bytes.Buffer, diff resource.ObjectDiff, detailed bool,
	replaces []resource.PropertyKey, causedReplace bool, planning bool, indent int) {

	contract.Assert(indent > 0)

	// Compute the maximum with of property keys so we can justify everything.
	keys := diff.Keys()
	maxkey := maxKey(keys)

	// If a list of what causes a resource to get replaced exist, create a handy map.
	var replaceMap map[resource.PropertyKey]bool
	if len(replaces) > 0 {
		replaceMap = make(map[resource.PropertyKey]bool)
		for _, k := range replaces {
			replaceMap[k] = true
		}
	}

	// To print an object diff, enumerate the keys in stable order, and print each property independently.
	for _, k := range keys {
		titleFunc := func(top deploy.StepOp, prefix bool) {
			printPropertyTitle(b, string(k), maxkey, indent, top, prefix)
		}
		if add, isadd := diff.Adds[k]; isadd {
			if shouldPrintPropertyValue(add, planning) {
				printAdd(b, add, titleFunc, true, planning, indent)
			}
		} else if delete, isdelete := diff.Deletes[k]; isdelete {
			if shouldPrintPropertyValue(delete, planning) {
				printDelete(b, delete, titleFunc, true, planning, indent)
			}
		} else if update, isupdate := diff.Updates[k]; isupdate {
			if !causedReplace && replaceMap != nil {
				causedReplace = replaceMap[k]
			}
			printPropertyValueDiff(b, titleFunc, update, detailed, causedReplace, planning, indent)
		} else if same := diff.Sames[k]; shouldPrintPropertyValue(same, planning) {
			titleFunc(deploy.OpSame, false)
			printPropertyValue(b, diff.Sames[k], planning, indent, deploy.OpSame, false)
		}
	}
}

func printPropertyValueDiff(b *bytes.Buffer, titleFunc func(deploy.StepOp, bool),
	diff resource.ValueDiff, detailed bool, causedReplace bool, planning bool, indent int) {

	op := deploy.OpUpdate
	contract.Assert(indent > 0)

	if diff.Array != nil {
<<<<<<< HEAD
		a := diff.Array

		if a.Len() == 1 {
			if update, isupdate := a.Updates[0]; isupdate {
				printPropertyValueDiff(b, title, update, causedReplace, planning, indent)
				return
			}
		}

		title(op)
=======
		titleFunc(op, true)
>>>>>>> 586c4cab
		writeVerbatim(b, op, "[\n")

		for i := 0; i < a.Len(); i++ {
			elemTitleFunc := func(eop deploy.StepOp, eprefix bool) {
				writeWithIndent(b, indent+1, eop, eprefix, "[%d]: ", i)
			}
			if add, isadd := a.Adds[i]; isadd {
				printAdd(b, add, elemTitleFunc, true, planning, indent+2)
			} else if delete, isdelete := a.Deletes[i]; isdelete {
				printDelete(b, delete, elemTitleFunc, true, planning, indent+2)
			} else if update, isupdate := a.Updates[i]; isupdate {
				printPropertyValueDiff(b, elemTitleFunc, update, detailed, causedReplace, planning, indent+2)
			} else {
				elemTitleFunc(deploy.OpSame, false)
				printPropertyValue(b, a.Sames[i], planning, indent+2, deploy.OpSame, false)
			}
		}
		writeWithIndentNoPrefix(b, indent, op, "]\n")
	} else if diff.Object != nil {
		titleFunc(op, true)
		writeVerbatim(b, op, "{\n")
		printObjectDiff(b, *diff.Object, detailed, nil, causedReplace, planning, indent+1)
		writeWithIndentNoPrefix(b, indent, op, "}\n")
	} else {
		shouldPrintOld := shouldPrintPropertyValue(diff.Old, false)
		shouldPrintNew := shouldPrintPropertyValue(diff.New, false)

		if diff.Old.IsArchive() &&
			diff.New.IsArchive() &&
			!causedReplace &&
			shouldPrintOld &&
			shouldPrintNew {
			printArchiveDiff(b, titleFunc, diff.Old.ArchiveValue(), diff.New.ArchiveValue(), planning, indent)
			return
		}

		// If we ended up here, the two values either differ by type, or they have different primitive values.  We will
		// simply emit a deletion line followed by an addition line.
		if shouldPrintOld {
			printDelete(b, diff.Old, titleFunc, causedReplace, planning, indent)
		}
		if shouldPrintNew {
			printAdd(b, diff.New, titleFunc, causedReplace, planning, indent)
		}
	}
}

func printDelete(
	b *bytes.Buffer, v resource.PropertyValue, title func(deploy.StepOp, bool),
	causedReplace bool, planning bool, indent int) {
	op := deploy.OpDelete
	title(op, true)
	printPropertyValue(b, v, planning, indent, op, true)
}

func printAdd(
	b *bytes.Buffer, v resource.PropertyValue, title func(deploy.StepOp, bool),
	causedReplace bool, planning bool, indent int) {
	op := deploy.OpCreate
	title(op, true)
	printPropertyValue(b, v, planning, indent, op, true)
}

func printArchiveDiff(
	b *bytes.Buffer, titleFunc func(deploy.StepOp, bool),
	oldArchive *resource.Archive, newArchive *resource.Archive,
	planning bool, indent int) {

	// TODO: this could be called recursively from itself.  In the recursive case, we might have an
	// archive that actually hasn't changed.  Check for that, and terminate the diff printing.

	op := deploy.OpUpdate

	hashChange := getTextChangeString(shortHash(oldArchive.Hash), shortHash(newArchive.Hash))

	if oldPath, has := oldArchive.GetPath(); has {
		if newPath, has := newArchive.GetPath(); has {
			titleFunc(op, true)
			write(b, op, "archive(file:%s) { %s }\n", hashChange, getTextChangeString(oldPath, newPath))
			return
		}
	} else if oldURI, has := oldArchive.GetURI(); has {
		if newURI, has := newArchive.GetURI(); has {
			titleFunc(op, true)
			write(b, op, "archive(uri:%s) { %s }\n", hashChange, getTextChangeString(oldURI, newURI))
			return
		}
	} else {
		contract.Assert(oldArchive.IsAssets())
		oldAssets, _ := oldArchive.GetAssets()

		if newAssets, has := newArchive.GetAssets(); has {
			titleFunc(op, true)
			write(b, op, "archive(assets:%s) {\n", hashChange)
			printAssetsDiff(b, oldAssets, newAssets, planning, indent+1)
			writeWithIndentPrefix(b, indent, deploy.OpUpdate, "}\n")
			return
		}
	}

	// Type of archive changed, print this out as an remove and an add.
	printDelete(
		b, assetOrArchiveToPropertyValue(oldArchive),
		titleFunc, false /*causedReplace*/, planning, indent)
	printAdd(
		b, assetOrArchiveToPropertyValue(newArchive),
		titleFunc, false /*causedReplace*/, planning, indent)
}

func printAssetsDiff(
	b *bytes.Buffer,
	oldAssets map[string]interface{}, newAssets map[string]interface{},
	planning bool, indent int) {

	// Diffing assets proceeds by getting the sorted list of asset names from both the old and
	// new assets, and then stepwise processing each.  For any asset in old that isn't in new,
	// we print this out as a delete.  For any asset in new that isn't in old, we print this out
	// as an add.  For any asset in both we print out of it is unchanged or not.  If so, we
	// recurse on that data to print out how it changed.

	var oldNames []string
	var newNames []string

	for name := range oldAssets {
		oldNames = append(oldNames, name)
	}

	for name := range newAssets {
		newNames = append(newNames, name)
	}

	sort.Strings(oldNames)
	sort.Strings(newNames)

	i := 0
	j := 0

	var keys []resource.PropertyKey
	for _, name := range oldNames {
		keys = append(keys, "\""+resource.PropertyKey(name)+"\"")
	}
	for _, name := range newNames {
		keys = append(keys, "\""+resource.PropertyKey(name)+"\"")
	}

	maxkey := maxKey(keys)

	for i < len(oldNames) || j < len(newNames) {
		deleteOld := false
		addNew := false
		if i < len(oldNames) && j < len(newNames) {
			oldName := oldNames[i]
			newName := newNames[j]

			if oldName == newName {
				titleFunc := func(top deploy.StepOp, tprefix bool) {
					printPropertyTitle(b, "\""+oldName+"\"", maxkey, indent, top, tprefix)
				}

				oldAsset := oldAssets[oldName]
				newAsset := newAssets[newName]

				switch t := oldAsset.(type) {
				case *resource.Archive:
					printArchiveDiff(b, titleFunc, t, newAsset.(*resource.Archive), planning, indent)
				case *resource.Asset:
					printAssetDiff(b, titleFunc, t, newAsset.(*resource.Asset), planning, indent)
				}
				i++
				j++
				continue
			}

			if oldName < newName {
				deleteOld = true
			} else {
				addNew = true
			}
		} else if i < len(oldNames) {
			deleteOld = true
		} else {
			addNew = true
		}

		newIndent := indent + 1
		if deleteOld {
			oldName := oldNames[i]
			titleFunc := func(top deploy.StepOp, tprefix bool) {
				printPropertyTitle(b, "\""+oldName+"\"", maxkey, indent, top, tprefix)
			}
			printDelete(b, assetOrArchiveToPropertyValue(oldAssets[oldName]), titleFunc, false, planning, newIndent)
			i++
			continue
		} else {
			contract.Assert(addNew)
			newName := newNames[j]
			titleFunc := func(top deploy.StepOp, tprefix bool) {
				printPropertyTitle(b, "\""+newName+"\"", maxkey, indent, top, tprefix)
			}
			printAdd(b, assetOrArchiveToPropertyValue(newAssets[newName]), titleFunc, false, planning, newIndent)
			j++
		}
	}
}

func makeAssetHeader(asset *resource.Asset) string {
	var assetType string
	var contents string

	if path, has := asset.GetPath(); has {
		assetType = "file"
		contents = path
	} else if uri, has := asset.GetURI(); has {
		assetType = "uri"
		contents = uri
	} else {
		assetType = "text"
		contents = "..."
	}

	return fmt.Sprintf("asset(%s:%s) { %s }\n", assetType, shortHash(asset.Hash), contents)
}

func printAssetDiff(
	b *bytes.Buffer, titleFunc func(deploy.StepOp, bool),
	oldAsset *resource.Asset, newAsset *resource.Asset,
	planning bool, indent int) {

	op := deploy.OpUpdate

	// If the assets aren't changed, just print out: = assetName: type(hash)
	if oldAsset.Hash == newAsset.Hash {
		op = deploy.OpSame
		titleFunc(op, false)
		write(b, op, makeAssetHeader(oldAsset))
		return
	}

	// if the asset changed, print out: ~ assetName: type(hash->hash) details...

	hashChange := getTextChangeString(shortHash(oldAsset.Hash), shortHash(newAsset.Hash))

	if oldText, has := oldAsset.GetText(); has {
		if newText, has := newAsset.GetText(); has {
			titleFunc(deploy.OpUpdate, true)
			write(b, op, "asset(text:%s) {\n", hashChange)

			massagedOldText := massageText(oldText)
			massagedNewText := massageText(newText)

			differ := diffmatchpatch.New()
			differ.DiffTimeout = 0

			hashed1, hashed2, lineArray := differ.DiffLinesToChars(massagedOldText, massagedNewText)
			diffs1 := differ.DiffMain(hashed1, hashed2, false)
			diffs2 := differ.DiffCharsToLines(diffs1, lineArray)

			b.WriteString(diffToPrettyString(diffs2, indent+1))

			writeWithIndentPrefix(b, indent, op, "}\n")
			return
		}
	} else if oldPath, has := oldAsset.GetPath(); has {
		if newPath, has := newAsset.GetPath(); has {
			titleFunc(deploy.OpUpdate, true)
			write(b, op, "asset(file:%s) { %s }\n", hashChange, getTextChangeString(oldPath, newPath))
			return
		}
	} else {
		contract.Assert(oldAsset.IsURI())

		oldURI, _ := oldAsset.GetURI()
		if newURI, has := newAsset.GetURI(); has {
			titleFunc(deploy.OpUpdate, true)
			write(b, op, "asset(uri:%s) { %s }\n", hashChange, getTextChangeString(oldURI, newURI))
			return
		}
	}

	// Type of asset changed, print this out as an remove and an add.
	printDelete(
		b, assetOrArchiveToPropertyValue(oldAsset),
		titleFunc, false /*causedReplace*/, planning, indent)
	printAdd(
		b, assetOrArchiveToPropertyValue(newAsset),
		titleFunc, false /*causedReplace*/, planning, indent)
}

func getTextChangeString(old string, new string) string {
	if old == new {
		return old
	}

	return fmt.Sprintf("%s->%s", old, new)
}

// massageText takes the text for a function and cleans it up a bit to make the user visible diffs
// less noisy.  Specifically:
//   1. it tries to condense things by changling multiple blank lines into a single blank line.
//   2. it normalizs the sha hashes we emit so that changes to them don't appear in the diff.
//   3. it elides the with-capture headers, as changes there are not generally meaningful.
//
// TODO(https://github.com/pulumi/pulumi/issues/592) this is baking in a lot of knowledge about
// pulumi serialized functions.  We should try to move to an alternative mode that isn't so brittle.
// Options include:
//   1. Have a documented delimeter format that plan.go will look for.  Have the function serializer
//      emit those delimeters around code that should be ignored.
//   2. Have our resource generation code supply not just the resource, but the "user presentable"
//      resource that cuts out a lot of cruft.  We could then just diff that content here.
func massageText(text string) string {
	shaRegexp, _ := regexp.Compile("__[a-zA-Z0-9]{40}")
	closureRegexp, _ := regexp.Compile(`    with\(\{ .* \}\) \{`)

	// Only do this for strings that match our serialized function pattern.
	if !shaRegexp.MatchString(text) || !closureRegexp.MatchString(text) {
		return text
	}

	for {
		newText := strings.Replace(text, "\n\n\n", "\n\n", -1)
		if len(newText) == len(text) {
			break
		}

		text = newText
	}

	text = shaRegexp.ReplaceAllString(text, "__shaHash")
	text = closureRegexp.ReplaceAllString(text, "    with (__closure) {")

	return text
}

// diffToPrettyString takes the full diff produed by diffmatchpatch and condenses it into something
// useful we can print to the console.  Specifically, while it includes any adds/removes in
// green/red, it will also show portions of the unchanged text to help give surrounding context to
// those add/removes. Because the unchanged portions may be very large, it only included around 3
// lines before/after the change.
func diffToPrettyString(diffs []diffmatchpatch.Diff, indent int) string {
	var buff bytes.Buffer

	writeDiff := func(op deploy.StepOp, text string) {
		var prefix bool
		if op == deploy.OpCreate || op == deploy.OpDelete {
			prefix = true
		}
		writeWithIndent(&buff, indent, op, prefix, "%s", text)
	}

	for index, diff := range diffs {
		text := diff.Text
		lines := strings.Split(text, "\n")
		printLines := func(op deploy.StepOp, startInclusive int, endExclusive int) {
			for i := startInclusive; i < endExclusive; i++ {
				if strings.TrimSpace(lines[i]) != "" {
					writeDiff(op, lines[i])
					buff.WriteString("\n")
				}
			}
		}

		switch diff.Type {
		case diffmatchpatch.DiffInsert:
			printLines(deploy.OpCreate, 0, len(lines))
		case diffmatchpatch.DiffDelete:
			printLines(deploy.OpDelete, 0, len(lines))
		case diffmatchpatch.DiffEqual:
			var trimmedLines []string
			for _, line := range lines {
				if strings.TrimSpace(line) != "" {
					trimmedLines = append(trimmedLines, line)
				}
			}
			lines = trimmedLines

			// Show the unchanged text in white.
			if index == 0 {
				// First chunk of the file.
				if len(lines) > 4 {
					writeDiff(deploy.OpSame, "...\n")
					printLines(deploy.OpSame, len(lines)-3, len(lines))
					continue
				}
			} else if index == len(diffs)-1 {
				if len(lines) > 4 {
					printLines(deploy.OpSame, 0, 3)
					writeDiff(deploy.OpSame, "...\n")
					continue
				}
			} else {
				if len(lines) > 7 {
					printLines(deploy.OpSame, 0, 3)
					writeDiff(deploy.OpSame, "...\n")
					printLines(deploy.OpSame, len(lines)-3, len(lines))
					continue
				}
			}

			printLines(deploy.OpSame, 0, len(lines))
		}
	}

	return buff.String()
}<|MERGE_RESOLUTION|>--- conflicted
+++ resolved
@@ -540,7 +540,7 @@
 	} else if v.IsArray() {
 		arr := v.ArrayValue()
 		if len(arr) == 1 {
-			printPropertyValue(b, arr[0], planning, indent, op)
+			printPropertyValue(b, arr[0], planning, indent, op, false)
 		} else if len(arr) == 0 {
 			writeVerbatim(b, op, "[]")
 		} else {
@@ -693,20 +693,16 @@
 	contract.Assert(indent > 0)
 
 	if diff.Array != nil {
-<<<<<<< HEAD
 		a := diff.Array
 
 		if a.Len() == 1 {
 			if update, isupdate := a.Updates[0]; isupdate {
-				printPropertyValueDiff(b, title, update, causedReplace, planning, indent)
+				printPropertyValueDiff(b, titleFunc, update, detailed, causedReplace, planning, indent)
 				return
 			}
 		}
 
-		title(op)
-=======
 		titleFunc(op, true)
->>>>>>> 586c4cab
 		writeVerbatim(b, op, "[\n")
 
 		for i := 0; i < a.Len(); i++ {
