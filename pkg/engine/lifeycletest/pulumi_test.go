--- conflicted
+++ resolved
@@ -4945,41 +4945,12 @@
 	assert.Nil(t, res)
 }
 
-<<<<<<< HEAD
-func TestDefaultParents(t *testing.T) {
-=======
 func TestAdditionalSecretOutputs(t *testing.T) {
->>>>>>> d706e9de
 	t.Parallel()
 
 	loaders := []*deploytest.ProviderLoader{
 		deploytest.NewProviderLoader("pkgA", semver.MustParse("1.0.0"), func() (plugin.Provider, error) {
 			return &deploytest.Provider{
-<<<<<<< HEAD
-				CreateF: func(urn resource.URN, news resource.PropertyMap, timeout float64,
-					preview bool) (resource.ID, resource.PropertyMap, resource.Status, error) {
-					return "created-id", news, resource.StatusOK, nil
-				},
-			}, nil
-		}, deploytest.WithoutGrpc),
-	}
-
-	program := deploytest.NewLanguageRuntime(func(info plugin.RunInfo, monitor *deploytest.ResourceMonitor) error {
-		_, _, _, err := monitor.RegisterResource(
-			resource.RootStackType,
-			info.Project+"-"+info.Stack,
-			false,
-			deploytest.ResourceOptions{})
-		assert.NoError(t, err)
-
-		_, _, _, err = monitor.RegisterResource(
-			"pkgA:m:typA",
-			"resA",
-			true,
-			deploytest.ResourceOptions{})
-		assert.NoError(t, err)
-
-=======
 				CreateF: func(urn resource.URN, inputs resource.PropertyMap, timeout float64,
 					preview bool) (resource.ID, resource.PropertyMap, resource.Status, error) {
 					return resource.ID("id123"), inputs, resource.StatusOK, nil
@@ -4995,7 +4966,6 @@
 			AdditionalSecretOutputs: []resource.PropertyKey{"a", "b"},
 		})
 		assert.NoError(t, err)
->>>>>>> d706e9de
 		return nil
 	})
 	host := deploytest.NewPluginHost(nil, nil, program, loaders...)
@@ -5006,19 +4976,6 @@
 
 	project := p.GetProject()
 
-<<<<<<< HEAD
-	// Run an update to create the resource
-	snap, res := TestOp(Update).Run(project, p.GetTarget(t, nil), p.Options, false, p.BackendClient, nil)
-	assert.Nil(t, res)
-	assert.NotNil(t, snap)
-	assert.Len(t, snap.Resources, 3)
-
-	// Assert that resource 0 is the stack
-	assert.Equal(t, resource.RootStackType, snap.Resources[0].Type)
-	// Assert that the other 2 resources have the stack as a parent
-	assert.Equal(t, snap.Resources[0].URN, snap.Resources[1].Parent)
-	assert.Equal(t, snap.Resources[0].URN, snap.Resources[2].Parent)
-=======
 	inputs = resource.PropertyMap{
 		"a": resource.NewStringProperty("testA"),
 		// b is missing
@@ -5057,5 +5014,56 @@
 	assert.Equal(t, []resource.PropertyKey{"a", "b"}, resA.AdditionalSecretOutputs)
 	assert.True(t, resA.Outputs["a"].IsSecret())
 	assert.True(t, resA.Outputs["c"].IsSecret())
->>>>>>> d706e9de
+}
+
+func TestDefaultParents(t *testing.T) {
+	t.Parallel()
+
+	loaders := []*deploytest.ProviderLoader{
+		deploytest.NewProviderLoader("pkgA", semver.MustParse("1.0.0"), func() (plugin.Provider, error) {
+			return &deploytest.Provider{
+				CreateF: func(urn resource.URN, news resource.PropertyMap, timeout float64,
+					preview bool) (resource.ID, resource.PropertyMap, resource.Status, error) {
+					return "created-id", news, resource.StatusOK, nil
+				},
+			}, nil
+		}, deploytest.WithoutGrpc),
+	}
+
+	program := deploytest.NewLanguageRuntime(func(info plugin.RunInfo, monitor *deploytest.ResourceMonitor) error {
+		_, _, _, err := monitor.RegisterResource(
+			resource.RootStackType,
+			info.Project+"-"+info.Stack,
+			false,
+			deploytest.ResourceOptions{})
+		assert.NoError(t, err)
+
+		_, _, _, err = monitor.RegisterResource(
+			"pkgA:m:typA",
+			"resA",
+			true,
+			deploytest.ResourceOptions{})
+		assert.NoError(t, err)
+
+		return nil
+	})
+	host := deploytest.NewPluginHost(nil, nil, program, loaders...)
+
+	p := &TestPlan{
+		Options: UpdateOptions{Host: host},
+	}
+
+	project := p.GetProject()
+
+	// Run an update to create the resource
+	snap, res := TestOp(Update).Run(project, p.GetTarget(t, nil), p.Options, false, p.BackendClient, nil)
+	assert.Nil(t, res)
+	assert.NotNil(t, snap)
+	assert.Len(t, snap.Resources, 3)
+
+	// Assert that resource 0 is the stack
+	assert.Equal(t, resource.RootStackType, snap.Resources[0].Type)
+	// Assert that the other 2 resources have the stack as a parent
+	assert.Equal(t, snap.Resources[0].URN, snap.Resources[1].Parent)
+	assert.Equal(t, snap.Resources[0].URN, snap.Resources[2].Parent)
 }