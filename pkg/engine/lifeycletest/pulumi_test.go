// Copyright 2016-2018, Pulumi Corporation.
//
// Licensed under the Apache License, Version 2.0 (the "License");
// you may not use this file except in compliance with the License.
// You may obtain a copy of the License at
//
//     http://www.apache.org/licenses/LICENSE-2.0
//
// Unless required by applicable law or agreed to in writing, software
// distributed under the License is distributed on an "AS IS" BASIS,
// WITHOUT WARRANTIES OR CONDITIONS OF ANY KIND, either express or implied.
// See the License for the specific language governing permissions and
// limitations under the License.

// nolint: goconst
package lifecycletest

import (
	"context"
	"errors"
	"flag"
	"fmt"
	"os"
	"strings"
	"sync"
	"testing"

	"github.com/blang/semver"
	pbempty "github.com/golang/protobuf/ptypes/empty"

	"github.com/stretchr/testify/assert"
	"github.com/stretchr/testify/require"
	"google.golang.org/grpc"
	"google.golang.org/grpc/codes"

	"github.com/pulumi/pulumi/pkg/v3/engine"
	. "github.com/pulumi/pulumi/pkg/v3/engine"
	"github.com/pulumi/pulumi/pkg/v3/resource/deploy"
	"github.com/pulumi/pulumi/pkg/v3/resource/deploy/deploytest"
	"github.com/pulumi/pulumi/sdk/v3/go/common/diag"
	"github.com/pulumi/pulumi/sdk/v3/go/common/diag/colors"
	"github.com/pulumi/pulumi/sdk/v3/go/common/resource"
	"github.com/pulumi/pulumi/sdk/v3/go/common/resource/config"
	"github.com/pulumi/pulumi/sdk/v3/go/common/resource/plugin"
	"github.com/pulumi/pulumi/sdk/v3/go/common/tokens"
	"github.com/pulumi/pulumi/sdk/v3/go/common/util/contract"
	"github.com/pulumi/pulumi/sdk/v3/go/common/util/result"
	"github.com/pulumi/pulumi/sdk/v3/go/common/util/rpcutil"
	"github.com/pulumi/pulumi/sdk/v3/go/common/util/rpcutil/rpcerror"
	"github.com/pulumi/pulumi/sdk/v3/go/common/workspace"
	pulumirpc "github.com/pulumi/pulumi/sdk/v3/proto/go"
)

func SuccessfulSteps(entries JournalEntries) []deploy.Step {
	var steps []deploy.Step
	for _, entry := range entries {
		if entry.Kind == JournalEntrySuccess {
			steps = append(steps, entry.Step)
		}
	}
	return steps
}

type StepSummary struct {
	Op  deploy.StepOp
	URN resource.URN
}

func AssertSameSteps(t *testing.T, expected []StepSummary, actual []deploy.Step) bool {
	assert.Equal(t, len(expected), len(actual))
	for _, exp := range expected {
		act := actual[0]
		actual = actual[1:]

		if !assert.Equal(t, exp.Op, act.Op()) || !assert.Equal(t, exp.URN, act.URN()) {
			return false
		}
	}
	return true
}

func pickURN(t *testing.T, urns []resource.URN, names []string, target string) resource.URN {
	assert.Equal(t, len(urns), len(names))
	assert.Contains(t, names, target)

	for i, name := range names {
		if name == target {
			return urns[i]
		}
	}

	t.Fatalf("Could not find target: %v in %v", target, names)
	return ""
}

func TestMain(m *testing.M) {
	grpcDefault := flag.Bool("grpc-plugins", false, "enable or disable gRPC providers by default")

	flag.Parse()

	if *grpcDefault {
		deploytest.UseGrpcPluginsByDefault = true
	}

	os.Exit(m.Run())
}

func TestEmptyProgramLifecycle(t *testing.T) {
	t.Parallel()

	program := deploytest.NewLanguageRuntime(func(_ plugin.RunInfo, _ *deploytest.ResourceMonitor) error {
		return nil
	})
	host := deploytest.NewPluginHost(nil, nil, program)

	p := &TestPlan{
		Options: UpdateOptions{Host: host},
		Steps:   MakeBasicLifecycleSteps(t, 0),
	}
	p.Run(t, nil)
}

func TestSingleResourceDiffUnavailable(t *testing.T) {
	t.Parallel()

	loaders := []*deploytest.ProviderLoader{
		deploytest.NewProviderLoader("pkgA", semver.MustParse("1.0.0"), func() (plugin.Provider, error) {
			return &deploytest.Provider{
				DiffF: func(urn resource.URN, id resource.ID,
					olds, news resource.PropertyMap, ignoreChanges []string) (plugin.DiffResult, error) {

					return plugin.DiffResult{}, plugin.DiffUnavailable("diff unavailable")
				},
			}, nil
		}),
	}

	inputs := resource.PropertyMap{}
	program := deploytest.NewLanguageRuntime(func(_ plugin.RunInfo, monitor *deploytest.ResourceMonitor) error {
		_, _, _, err := monitor.RegisterResource("pkgA:m:typA", "resA", true, deploytest.ResourceOptions{
			Inputs: inputs,
		})
		assert.NoError(t, err)
		return nil
	})
	host := deploytest.NewPluginHost(nil, nil, program, loaders...)

	p := &TestPlan{
		Options: UpdateOptions{Host: host},
	}
	resURN := p.NewURN("pkgA:m:typA", "resA", "")

	// Run the initial update.
	project := p.GetProject()
	snap, res := TestOp(Update).Run(project, p.GetTarget(t, nil), p.Options, false, p.BackendClient, nil)
	assert.Nil(t, res)

	// Now run a preview. Expect a warning because the diff is unavailable.
	_, res = TestOp(Update).Run(project, p.GetTarget(t, snap), p.Options, true, p.BackendClient,
		func(_ workspace.Project, _ deploy.Target, _ JournalEntries,
			events []Event, res result.Result) result.Result {

			found := false
			for _, e := range events {
				if e.Type == DiagEvent {
					p := e.Payload().(DiagEventPayload)
					if p.URN == resURN && p.Severity == diag.Warning && p.Message == "<{%reset%}>diff unavailable<{%reset%}>\n" {
						found = true
						break
					}
				}
			}
			assert.True(t, found)
			return res
		})
	assert.Nil(t, res)
}

// Test that ensures that we log diagnostics for resources that receive an error from Check. (Note that this
// is distinct from receiving non-error failures from Check.)
func TestCheckFailureRecord(t *testing.T) {
	t.Parallel()

	loaders := []*deploytest.ProviderLoader{
		deploytest.NewProviderLoader("pkgA", semver.MustParse("1.0.0"), func() (plugin.Provider, error) {
			return &deploytest.Provider{
				CheckF: func(urn resource.URN,
					olds, news resource.PropertyMap, sequenceNumber int) (resource.PropertyMap, []plugin.CheckFailure, error) {
					return nil, nil, errors.New("oh no, check had an error")
				},
			}, nil
		}),
	}

	program := deploytest.NewLanguageRuntime(func(_ plugin.RunInfo, monitor *deploytest.ResourceMonitor) error {
		_, _, _, err := monitor.RegisterResource("pkgA:m:typA", "resA", true)
		assert.Error(t, err)
		return err
	})

	host := deploytest.NewPluginHost(nil, nil, program, loaders...)
	p := &TestPlan{
		Options: UpdateOptions{Host: host},
		Steps: []TestStep{{
			Op:            Update,
			ExpectFailure: true,
			SkipPreview:   true,
			Validate: func(project workspace.Project, target deploy.Target, entries JournalEntries,
				evts []Event, res result.Result) result.Result {

				sawFailure := false
				for _, evt := range evts {
					if evt.Type == DiagEvent {
						e := evt.Payload().(DiagEventPayload)
						msg := colors.Never.Colorize(e.Message)
						sawFailure = msg == "oh no, check had an error\n" && e.Severity == diag.Error
					}
				}

				assert.True(t, sawFailure)
				return res
			},
		}},
	}

	p.Run(t, nil)
}

// Test that checks that we emit diagnostics for properties that check says are invalid.
func TestCheckFailureInvalidPropertyRecord(t *testing.T) {
	t.Parallel()

	loaders := []*deploytest.ProviderLoader{
		deploytest.NewProviderLoader("pkgA", semver.MustParse("1.0.0"), func() (plugin.Provider, error) {
			return &deploytest.Provider{
				CheckF: func(urn resource.URN,
					olds, news resource.PropertyMap, sequenceNumber int) (resource.PropertyMap, []plugin.CheckFailure, error) {
					return nil, []plugin.CheckFailure{{
						Property: "someprop",
						Reason:   "field is not valid",
					}}, nil
				},
			}, nil
		}),
	}

	program := deploytest.NewLanguageRuntime(func(_ plugin.RunInfo, monitor *deploytest.ResourceMonitor) error {
		_, _, _, err := monitor.RegisterResource("pkgA:m:typA", "resA", true)
		assert.Error(t, err)
		return err
	})

	host := deploytest.NewPluginHost(nil, nil, program, loaders...)
	p := &TestPlan{
		Options: UpdateOptions{Host: host},
		Steps: []TestStep{{
			Op:            Update,
			ExpectFailure: true,
			SkipPreview:   true,
			Validate: func(project workspace.Project, target deploy.Target, entries JournalEntries,
				evts []Event, res result.Result) result.Result {

				sawFailure := false
				for _, evt := range evts {
					if evt.Type == DiagEvent {
						e := evt.Payload().(DiagEventPayload)
						msg := colors.Never.Colorize(e.Message)
						sawFailure = strings.Contains(msg, "field is not valid") && e.Severity == diag.Error
						if sawFailure {
							break
						}
					}
				}

				assert.True(t, sawFailure)
				return res
			},
		}},
	}

	p.Run(t, nil)

}

// Tests that errors returned directly from the language host get logged by the engine.
func TestLanguageHostDiagnostics(t *testing.T) {
	t.Parallel()

	loaders := []*deploytest.ProviderLoader{
		deploytest.NewProviderLoader("pkgA", semver.MustParse("1.0.0"), func() (plugin.Provider, error) {
			return &deploytest.Provider{}, nil
		}),
	}

	errorText := "oh no"
	program := deploytest.NewLanguageRuntime(func(_ plugin.RunInfo, _ *deploytest.ResourceMonitor) error {
		// Exiting immediately with an error simulates a language exiting immediately with a non-zero exit code.
		return errors.New(errorText)
	})

	host := deploytest.NewPluginHost(nil, nil, program, loaders...)
	p := &TestPlan{
		Options: UpdateOptions{Host: host},
		Steps: []TestStep{{
			Op:            Update,
			ExpectFailure: true,
			SkipPreview:   true,
			Validate: func(project workspace.Project, target deploy.Target, entries JournalEntries,
				evts []Event, res result.Result) result.Result {

				assertIsErrorOrBailResult(t, res)
				sawExitCode := false
				for _, evt := range evts {
					if evt.Type == DiagEvent {
						e := evt.Payload().(DiagEventPayload)
						msg := colors.Never.Colorize(e.Message)
						sawExitCode = strings.Contains(msg, errorText) && e.Severity == diag.Error
						if sawExitCode {
							break
						}
					}
				}

				assert.True(t, sawExitCode)
				return res
			},
		}},
	}

	p.Run(t, nil)
}

type brokenDecrypter struct {
	ErrorMessage string
}

func (b brokenDecrypter) DecryptValue(_ string) (string, error) {
	return "", fmt.Errorf(b.ErrorMessage)
}

func (b brokenDecrypter) BulkDecrypt(_ []string) (map[string]string, error) {
	return nil, fmt.Errorf(b.ErrorMessage)
}

// Tests that the engine presents a reasonable error message when a decrypter fails to decrypt a config value.
func TestBrokenDecrypter(t *testing.T) {
	t.Parallel()

	loaders := []*deploytest.ProviderLoader{
		deploytest.NewProviderLoader("pkgA", semver.MustParse("1.0.0"), func() (plugin.Provider, error) {
			return &deploytest.Provider{}, nil
		}),
	}

	program := deploytest.NewLanguageRuntime(func(_ plugin.RunInfo, _ *deploytest.ResourceMonitor) error {
		return nil
	})
	host := deploytest.NewPluginHost(nil, nil, program, loaders...)
	key := config.MustMakeKey("foo", "bar")
	msg := "decryption failed"
	configMap := make(config.Map)
	configMap[key] = config.NewSecureValue("hunter2")
	p := &TestPlan{
		Options:   UpdateOptions{Host: host},
		Decrypter: brokenDecrypter{ErrorMessage: msg},
		Config:    configMap,
		Steps: []TestStep{{
			Op:            Update,
			ExpectFailure: true,
			SkipPreview:   true,
			Validate: func(project workspace.Project, target deploy.Target, entries JournalEntries,
				evts []Event, res result.Result) result.Result {

				assertIsErrorOrBailResult(t, res)
				decryptErr := res.Error().(DecryptError)
				assert.Equal(t, key, decryptErr.Key)
				assert.Contains(t, decryptErr.Err.Error(), msg)
				return res
			},
		}},
	}

	p.Run(t, nil)
}

func TestBadResourceType(t *testing.T) {
	t.Parallel()

	loaders := []*deploytest.ProviderLoader{
		deploytest.NewProviderLoader("pkgA", semver.MustParse("1.0.0"), func() (plugin.Provider, error) {
			return &deploytest.Provider{}, nil
		}),
	}

	program := deploytest.NewLanguageRuntime(func(_ plugin.RunInfo, mon *deploytest.ResourceMonitor) error {
		_, _, _, err := mon.RegisterResource("very:bad", "resA", true)
		assert.Error(t, err)
		rpcerr, ok := rpcerror.FromError(err)
		assert.True(t, ok)
		assert.Equal(t, codes.InvalidArgument, rpcerr.Code())
		assert.Contains(t, rpcerr.Message(), "Type 'very:bad' is not a valid type token")

		_, _, err = mon.ReadResource("very:bad", "someResource", "someId", "", resource.PropertyMap{}, "", "")
		assert.Error(t, err)
		rpcerr, ok = rpcerror.FromError(err)
		assert.True(t, ok)
		assert.Equal(t, codes.InvalidArgument, rpcerr.Code())
		assert.Contains(t, rpcerr.Message(), "Type 'very:bad' is not a valid type token")

		// Component resources may have any format type.
		_, _, _, noErr := mon.RegisterResource("a:component", "resB", false)
		assert.NoError(t, noErr)

		_, _, _, noErr = mon.RegisterResource("singlename", "resC", false)
		assert.NoError(t, noErr)

		return err
	})

	host := deploytest.NewPluginHost(nil, nil, program, loaders...)
	p := &TestPlan{
		Options: UpdateOptions{Host: host},
		Steps: []TestStep{{
			Op:            Update,
			ExpectFailure: true,
			SkipPreview:   true,
		}},
	}

	p.Run(t, nil)
}

// Tests that provider cancellation occurs as expected.
func TestProviderCancellation(t *testing.T) {
	t.Parallel()

	const resourceCount = 4

	// Set up a cancelable context for the refresh operation.
	ctx, cancel := context.WithCancel(context.Background())

	// Wait for our resource ops, then cancel.
	var ops sync.WaitGroup
	ops.Add(resourceCount)
	go func() {
		ops.Wait()
		cancel()
	}()

	// Set up an independent cancelable context for the provider's operations.
	provCtx, provCancel := context.WithCancel(context.Background())
	loaders := []*deploytest.ProviderLoader{
		deploytest.NewProviderLoader("pkgA", semver.MustParse("1.0.0"), func() (plugin.Provider, error) {
			return &deploytest.Provider{
				CreateF: func(urn resource.URN, inputs resource.PropertyMap, timeout float64,
					preview bool) (resource.ID, resource.PropertyMap, resource.Status, error) {

					// Inform the waiter that we've entered a provider op and wait for cancellation.
					ops.Done()
					<-provCtx.Done()

					return resource.ID(urn.Name()), resource.PropertyMap{}, resource.StatusOK, nil
				},
				CancelF: func() error {
					provCancel()
					return nil
				},
			}, nil
		}),
	}

	done := make(chan bool)
	program := deploytest.NewLanguageRuntime(func(_ plugin.RunInfo, monitor *deploytest.ResourceMonitor) error {
		errors := make([]error, resourceCount)
		var resources sync.WaitGroup
		resources.Add(resourceCount)
		for i := 0; i < resourceCount; i++ {
			go func(idx int) {
				_, _, _, errors[idx] = monitor.RegisterResource("pkgA:m:typA", fmt.Sprintf("res%d", idx), true)
				resources.Done()
			}(i)
		}
		resources.Wait()
		for _, err := range errors {
			assert.NoError(t, err)
		}
		close(done)
		return nil
	})

	p := &TestPlan{}
	op := TestOp(Update)
	options := UpdateOptions{
		Parallel: resourceCount,
		Host:     deploytest.NewPluginHost(nil, nil, program, loaders...),
	}
	project, target := p.GetProject(), p.GetTarget(t, nil)

	_, res := op.RunWithContext(ctx, project, target, options, false, nil, nil)
	assertIsErrorOrBailResult(t, res)

	// Wait for the program to finish.
	<-done
}

// Tests that a preview works for a stack with pending operations.
func TestPreviewWithPendingOperations(t *testing.T) {
	t.Parallel()

	p := &TestPlan{}

	const resType = "pkgA:m:typA"
	urnA := p.NewURN(resType, "resA", "")

	newResource := func(urn resource.URN, id resource.ID, delete bool, dependencies ...resource.URN) *resource.State {
		return &resource.State{
			Type:         urn.Type(),
			URN:          urn,
			Custom:       true,
			Delete:       delete,
			ID:           id,
			Inputs:       resource.PropertyMap{},
			Outputs:      resource.PropertyMap{},
			Dependencies: dependencies,
		}
	}

	old := &deploy.Snapshot{
		PendingOperations: []resource.Operation{{
			Resource: newResource(urnA, "0", false),
			Type:     resource.OperationTypeUpdating,
		}},
		Resources: []*resource.State{
			newResource(urnA, "0", false),
		},
	}

	loaders := []*deploytest.ProviderLoader{
		deploytest.NewProviderLoader("pkgA", semver.MustParse("1.0.0"), func() (plugin.Provider, error) {
			return &deploytest.Provider{}, nil
		}),
	}

	program := deploytest.NewLanguageRuntime(func(_ plugin.RunInfo, monitor *deploytest.ResourceMonitor) error {
		_, _, _, err := monitor.RegisterResource("pkgA:m:typA", "resA", true)
		assert.NoError(t, err)
		return nil
	})

	op := TestOp(Update)
	options := UpdateOptions{Host: deploytest.NewPluginHost(nil, nil, program, loaders...)}
	project, target := p.GetProject(), p.GetTarget(t, old)

	// A preview should succeed despite the pending operations.
	_, res := op.Run(project, target, options, true, nil, nil)
	assert.Nil(t, res)
}

// Tests that a refresh works for a stack with pending operations.
func TestRefreshWithPendingOperations(t *testing.T) {
	t.Parallel()

	p := &TestPlan{}

	const resType = "pkgA:m:typA"
	urnA := p.NewURN(resType, "resA", "")

	newResource := func(urn resource.URN, id resource.ID, delete bool, dependencies ...resource.URN) *resource.State {
		return &resource.State{
			Type:         urn.Type(),
			URN:          urn,
			Custom:       true,
			Delete:       delete,
			ID:           id,
			Inputs:       resource.PropertyMap{},
			Outputs:      resource.PropertyMap{},
			Dependencies: dependencies,
		}
	}

	old := &deploy.Snapshot{
		PendingOperations: []resource.Operation{{
			Resource: newResource(urnA, "0", false),
			Type:     resource.OperationTypeUpdating,
		}},
		Resources: []*resource.State{
			newResource(urnA, "0", false),
		},
	}

	loaders := []*deploytest.ProviderLoader{
		deploytest.NewProviderLoader("pkgA", semver.MustParse("1.0.0"), func() (plugin.Provider, error) {
			return &deploytest.Provider{}, nil
		}),
	}

	program := deploytest.NewLanguageRuntime(func(_ plugin.RunInfo, monitor *deploytest.ResourceMonitor) error {
		_, _, _, err := monitor.RegisterResource("pkgA:m:typA", "resA", true)
		assert.NoError(t, err)
		return nil
	})

	op := TestOp(Update)
	options := UpdateOptions{Host: deploytest.NewPluginHost(nil, nil, program, loaders...)}
	project, target := p.GetProject(), p.GetTarget(t, old)

	// With a refresh, the update should succeed.
	withRefresh := options
	withRefresh.Refresh = true
	new, res := op.Run(project, target, withRefresh, false, nil, nil)
	assert.Nil(t, res)
	assert.Len(t, new.PendingOperations, 0)

	// Similarly, the update should succeed if performed after a separate refresh.
	new, res = TestOp(Refresh).Run(project, target, options, false, nil, nil)
	assert.Nil(t, res)
	assert.Len(t, new.PendingOperations, 0)

	_, res = op.Run(project, p.GetTarget(t, new), options, false, nil, nil)
	assert.Nil(t, res)
}

// Test to make sure that if we pulumi refresh
// while having pending CREATE operations,
// that these are preserved after the refresh.
func TestRefreshPreservesPendingCreateOperations(t *testing.T) {
	t.Parallel()

	p := &TestPlan{}

	const resType = "pkgA:m:typA"
	urnA := p.NewURN(resType, "resA", "")
	urnB := p.NewURN(resType, "resB", "")

	newResource := func(urn resource.URN, id resource.ID, delete bool, dependencies ...resource.URN) *resource.State {
		return &resource.State{
			Type:         urn.Type(),
			URN:          urn,
			Custom:       true,
			Delete:       delete,
			ID:           id,
			Inputs:       resource.PropertyMap{},
			Outputs:      resource.PropertyMap{},
			Dependencies: dependencies,
		}
	}

	// Notice here, we have two pending operations: update and create
	// After a refresh, only the pending CREATE operation should
	// be in the updated snapshot
	resA := newResource(urnA, "0", false)
	resB := newResource(urnB, "0", false)
	old := &deploy.Snapshot{
		PendingOperations: []resource.Operation{
			{
				Resource: resA,
				Type:     resource.OperationTypeUpdating,
			},
			{
				Resource: resB,
				Type:     resource.OperationTypeCreating,
			},
		},
		Resources: []*resource.State{
			resA,
		},
	}

	loaders := []*deploytest.ProviderLoader{
		deploytest.NewProviderLoader("pkgA", semver.MustParse("1.0.0"), func() (plugin.Provider, error) {
			return &deploytest.Provider{}, nil
		}),
	}

	program := deploytest.NewLanguageRuntime(func(_ plugin.RunInfo, monitor *deploytest.ResourceMonitor) error {
		_, _, _, err := monitor.RegisterResource("pkgA:m:typA", "resA", true)
		assert.NoError(t, err)
		return nil
	})

	op := TestOp(Update)
	options := UpdateOptions{Host: deploytest.NewPluginHost(nil, nil, program, loaders...)}
	project, target := p.GetProject(), p.GetTarget(t, old)

	// With a refresh, the update should succeed.
	withRefresh := options
	withRefresh.Refresh = true
	new, res := op.Run(project, target, withRefresh, false, nil, nil)
	assert.Nil(t, res)
	// Assert that pending CREATE operation was preserved
	assert.Len(t, new.PendingOperations, 1)
	assert.Equal(t, resource.OperationTypeCreating, new.PendingOperations[0].Type)
	assert.Equal(t, urnB, new.PendingOperations[0].Resource.URN)
}

func findPendingOperationsByType(opType resource.OperationType, snapshot *deploy.Snapshot) []resource.Operation {
	var operations []resource.Operation
	for _, operation := range snapshot.PendingOperations {
		if operation.Type == opType {
			operations = append(operations, operation)
		}
	}
	return operations
}

// Update succeeds but gives a warning when there are pending operations
func TestUpdateShowsWarningWithPendingOperations(t *testing.T) {
	t.Parallel()

	p := &TestPlan{}

	const resType = "pkgA:m:typA"
	urnA := p.NewURN(resType, "resA", "")
	urnB := p.NewURN(resType, "resB", "")

	newResource := func(urn resource.URN, id resource.ID, delete bool, dependencies ...resource.URN) *resource.State {
		return &resource.State{
			Type:         urn.Type(),
			URN:          urn,
			Custom:       true,
			Delete:       delete,
			ID:           id,
			Inputs:       resource.PropertyMap{},
			Outputs:      resource.PropertyMap{},
			Dependencies: dependencies,
		}
	}

	old := &deploy.Snapshot{
		PendingOperations: []resource.Operation{
			{
				Resource: newResource(urnA, "0", false),
				Type:     resource.OperationTypeUpdating,
			},
			{
				Resource: newResource(urnB, "1", false),
				Type:     resource.OperationTypeCreating,
			}},
		Resources: []*resource.State{
			newResource(urnA, "0", false),
		},
	}

	loaders := []*deploytest.ProviderLoader{
		deploytest.NewProviderLoader("pkgA", semver.MustParse("1.0.0"), func() (plugin.Provider, error) {
			return &deploytest.Provider{}, nil
		}),
	}

	program := deploytest.NewLanguageRuntime(func(_ plugin.RunInfo, monitor *deploytest.ResourceMonitor) error {
		_, _, _, err := monitor.RegisterResource("pkgA:m:typA", "resA", true)
		assert.NoError(t, err)
		return nil
	})

	op := TestOp(Update)
	options := UpdateOptions{Host: deploytest.NewPluginHost(nil, nil, program, loaders...)}
	project, target := p.GetProject(), p.GetTarget(t, old)

	// The update should succeed but give a warning
	initialPartOfMessage := "Attempting to deploy or update resources with 1 pending operations from previous deployment."
	validate := func(
		project workspace.Project, target deploy.Target,
		entries JournalEntries, events []Event,
		res result.Result) result.Result {
		for i := range events {
			if events[i].Type == "diag" {
				payload := events[i].Payload().(engine.DiagEventPayload)

				if payload.Severity == "warning" && strings.Contains(payload.Message, initialPartOfMessage) {
					return nil
				}
				return result.Errorf("Unexpected warning diag message: %s", payload.Message)
			}
		}
		return result.Error("Expected a diagnostic message, got none")
	}

	new, _ := op.Run(project, target, options, false, nil, validate)
	assert.NotNil(t, new)

	assert.Equal(t, resource.OperationTypeCreating, new.PendingOperations[0].Type)

	// Assert that CREATE pending operations are retained
	// TODO: should revisit whether non-CREATE pending operations should also be retained
	assert.Equal(t, 1, len(new.PendingOperations))
	createOperations := findPendingOperationsByType(resource.OperationTypeCreating, new)
	assert.Equal(t, 1, len(createOperations))
	assert.Equal(t, urnB, createOperations[0].Resource.URN)
}

// Tests that a failed partial update causes the engine to persist the resource's old inputs and new outputs.
func TestUpdatePartialFailure(t *testing.T) {
	t.Parallel()

	loaders := []*deploytest.ProviderLoader{
		deploytest.NewProviderLoader("pkgA", semver.MustParse("1.0.0"), func() (plugin.Provider, error) {
			return &deploytest.Provider{
				DiffF: func(urn resource.URN, id resource.ID, olds, news resource.PropertyMap,
					ignoreChanges []string) (plugin.DiffResult, error) {

					return plugin.DiffResult{
						Changes: plugin.DiffSome,
					}, nil
				},

				UpdateF: func(urn resource.URN, id resource.ID, olds, news resource.PropertyMap, timeout float64,
					ignoreChanges []string, preview bool) (resource.PropertyMap, resource.Status, error) {

					outputs := resource.NewPropertyMapFromMap(map[string]interface{}{
						"output_prop": 42,
					})

					return outputs, resource.StatusPartialFailure, errors.New("update failed to apply")
				},
			}, nil
		}),
	}

	program := deploytest.NewLanguageRuntime(func(_ plugin.RunInfo, mon *deploytest.ResourceMonitor) error {
		_, _, _, err := mon.RegisterResource("pkgA:m:typA", "resA", true, deploytest.ResourceOptions{
			Inputs: resource.NewPropertyMapFromMap(map[string]interface{}{
				"input_prop": "new inputs",
			}),
		})
		return err
	})

	host := deploytest.NewPluginHost(nil, nil, program, loaders...)
	p := &TestPlan{Options: UpdateOptions{Host: host}}

	resURN := p.NewURN("pkgA:m:typA", "resA", "")
	p.Steps = []TestStep{{
		Op:            Update,
		ExpectFailure: true,
		SkipPreview:   true,
		Validate: func(project workspace.Project, target deploy.Target, entries JournalEntries,
			evts []Event, res result.Result) result.Result {

			assertIsErrorOrBailResult(t, res)
			for _, entry := range entries {
				switch urn := entry.Step.URN(); urn {
				case resURN:
					assert.Equal(t, deploy.OpUpdate, entry.Step.Op())
					switch entry.Kind {
					case JournalEntryBegin:
						continue
					case JournalEntrySuccess:
						inputs := entry.Step.New().Inputs
						outputs := entry.Step.New().Outputs
						assert.Len(t, inputs, 1)
						assert.Len(t, outputs, 1)
						assert.Equal(t,
							resource.NewStringProperty("old inputs"), inputs[resource.PropertyKey("input_prop")])
						assert.Equal(t,
							resource.NewNumberProperty(42), outputs[resource.PropertyKey("output_prop")])
					default:
						t.Fatalf("unexpected journal operation: %d", entry.Kind)
					}
				}
			}

			return res
		},
	}}

	old := &deploy.Snapshot{
		Resources: []*resource.State{
			{
				Type:   resURN.Type(),
				URN:    resURN,
				Custom: true,
				ID:     "1",
				Inputs: resource.NewPropertyMapFromMap(map[string]interface{}{
					"input_prop": "old inputs",
				}),
				Outputs: resource.NewPropertyMapFromMap(map[string]interface{}{
					"output_prop": 1,
				}),
			},
		},
	}

	p.Run(t, old)
}

// Tests that the StackReference resource works as intended,
func TestStackReference(t *testing.T) {
	t.Parallel()

	loaders := []*deploytest.ProviderLoader{}

	// Test that the normal lifecycle works correctly.
	program := deploytest.NewLanguageRuntime(func(info plugin.RunInfo, mon *deploytest.ResourceMonitor) error {
		_, _, state, err := mon.RegisterResource("pulumi:pulumi:StackReference", "other", true, deploytest.ResourceOptions{
			Inputs: resource.NewPropertyMapFromMap(map[string]interface{}{
				"name": "other",
			}),
		})
		assert.NoError(t, err)
		if !info.DryRun {
			assert.Equal(t, "bar", state["outputs"].ObjectValue()["foo"].StringValue())
		}
		return nil
	})
	p := &TestPlan{
		BackendClient: &deploytest.BackendClient{
			GetStackOutputsF: func(ctx context.Context, name string) (resource.PropertyMap, error) {
				switch name {
				case "other":
					return resource.NewPropertyMapFromMap(map[string]interface{}{
						"foo": "bar",
					}), nil
				default:
					return nil, fmt.Errorf("unknown stack \"%s\"", name)
				}
			},
		},
		Options: UpdateOptions{Host: deploytest.NewPluginHost(nil, nil, program, loaders...)},
		Steps:   MakeBasicLifecycleSteps(t, 2),
	}
	p.Run(t, nil)

	// Test that changes to `name` cause replacement.
	resURN := p.NewURN("pulumi:pulumi:StackReference", "other", "")
	old := &deploy.Snapshot{
		Resources: []*resource.State{
			{
				Type:   resURN.Type(),
				URN:    resURN,
				Custom: true,
				ID:     "1",
				Inputs: resource.NewPropertyMapFromMap(map[string]interface{}{
					"name": "other2",
				}),
				Outputs: resource.NewPropertyMapFromMap(map[string]interface{}{
					"name":    "other2",
					"outputs": resource.PropertyMap{},
				}),
			},
		},
	}
	p.Steps = []TestStep{{
		Op:          Update,
		SkipPreview: true,
		Validate: func(project workspace.Project, target deploy.Target, entries JournalEntries,
			evts []Event, res result.Result) result.Result {

			assert.Nil(t, res)
			for _, entry := range entries {
				switch urn := entry.Step.URN(); urn {
				case resURN:
					switch entry.Step.Op() {
					case deploy.OpCreateReplacement, deploy.OpDeleteReplaced, deploy.OpReplace:
						// OK
					default:
						t.Fatalf("unexpected journal operation: %v", entry.Step.Op())
					}
				}
			}

			return res
		},
	}}
	p.Run(t, old)

	// Test that unknown stacks are handled appropriately.
	program = deploytest.NewLanguageRuntime(func(info plugin.RunInfo, mon *deploytest.ResourceMonitor) error {
		_, _, _, err := mon.RegisterResource("pulumi:pulumi:StackReference", "other", true, deploytest.ResourceOptions{
			Inputs: resource.NewPropertyMapFromMap(map[string]interface{}{
				"name": "rehto",
			}),
		})
		assert.Error(t, err)
		return err
	})
	p.Options = UpdateOptions{Host: deploytest.NewPluginHost(nil, nil, program, loaders...)}
	p.Steps = []TestStep{{
		Op:            Update,
		ExpectFailure: true,
		SkipPreview:   true,
	}}
	p.Run(t, nil)

	// Test that unknown properties cause errors.
	program = deploytest.NewLanguageRuntime(func(info plugin.RunInfo, mon *deploytest.ResourceMonitor) error {
		_, _, _, err := mon.RegisterResource("pulumi:pulumi:StackReference", "other", true, deploytest.ResourceOptions{
			Inputs: resource.NewPropertyMapFromMap(map[string]interface{}{
				"name": "other",
				"foo":  "bar",
			}),
		})
		assert.Error(t, err)
		return err
	})
	p.Options = UpdateOptions{Host: deploytest.NewPluginHost(nil, nil, program, loaders...)}
	p.Run(t, nil)
}

type channelWriter struct {
	channel chan []byte
}

func (cw *channelWriter) Write(d []byte) (int, error) {
	cw.channel <- d
	return len(d), nil
}

// Tests that a failed plugin load correctly shuts down the host.
func TestLoadFailureShutdown(t *testing.T) {
	t.Parallel()

	// Note that the setup here is a bit baroque, and is intended to replicate the CLI architecture that lead to
	// issue #2170. That issue--a panic on a closed channel--was caused by the intersection of several design choices:
	//
	// - The provider registry loads and configures the set of providers necessary for the resources currently in the
	//   checkpoint it is processing at plan creation time. Registry creation fails promptly if a provider plugin
	//   fails to load (e.g. because is binary is missing).
	// - Provider configuration in the CLI's host happens asynchronously. This is meant to allow the engine to remain
	//   responsive while plugins configure.
	// - Providers may call back into the CLI's host for logging. Callbacks are processed as long as the CLI's plugin
	//   context is open.
	// - Log events from the CLI's host are delivered to the CLI's diagnostic streams via channels. The CLI closes
	//   these channels once the engine operation it initiated completes.
	//
	// These choices gave rise to the following situation:
	// 1. The provider registry loads a provider for package A and kicks off its configuration.
	// 2. The provider registry attempts to load a provider for package B. The load fails, and the provider registry
	//   creation call fails promptly.
	// 3. The engine operation requested by the CLI fails promptly because provider registry creation failed.
	// 4. The CLI shuts down its diagnostic channels.
	// 5. The provider for package A calls back in to the host to log a message. The host then attempts to deliver
	//    the message to the CLI's diagnostic channels, causing a panic.
	//
	// The fix was to properly close the plugin host during step (3) s.t. the host was no longer accepting callbacks
	// and would not attempt to send messages to the CLI's diagnostic channels.
	//
	// As such, this test attempts to replicate the CLI architecture by using one provider that configures
	// asynchronously and attempts to call back into the engine and a second provider that fails to load.

	release, done := make(chan bool), make(chan bool)
	sinkWriter := &channelWriter{channel: make(chan []byte)}

	loaders := []*deploytest.ProviderLoader{
		deploytest.NewProviderLoaderWithHost("pkgA", semver.MustParse("1.0.0"),
			func(host plugin.Host) (plugin.Provider, error) {
				return &deploytest.Provider{
					ConfigureF: func(news resource.PropertyMap) error {
						go func() {
							<-release
							host.Log(diag.Info, "", "configuring pkgA provider...", 0)
							close(done)
						}()
						return nil
					},
				}, nil
			}),
		deploytest.NewProviderLoader("pkgB", semver.MustParse("1.0.0"), func() (plugin.Provider, error) {
			return nil, errors.New("pkgB load failure")
		}),
	}

	p := &TestPlan{}
	provAURN := p.NewProviderURN("pkgA", "default", "")
	provBURN := p.NewProviderURN("pkgB", "default", "")

	old := &deploy.Snapshot{
		Resources: []*resource.State{
			{
				Type:    provAURN.Type(),
				URN:     provAURN,
				Custom:  true,
				ID:      "0",
				Inputs:  resource.PropertyMap{},
				Outputs: resource.PropertyMap{},
			},
			{
				Type:    provBURN.Type(),
				URN:     provBURN,
				Custom:  true,
				ID:      "1",
				Inputs:  resource.PropertyMap{},
				Outputs: resource.PropertyMap{},
			},
		},
	}

	program := deploytest.NewLanguageRuntime(func(_ plugin.RunInfo, monitor *deploytest.ResourceMonitor) error {
		return nil
	})

	op := TestOp(Update)
	sink := diag.DefaultSink(sinkWriter, sinkWriter, diag.FormatOptions{Color: colors.Raw})
	options := UpdateOptions{Host: deploytest.NewPluginHost(sink, sink, program, loaders...)}
	project, target := p.GetProject(), p.GetTarget(t, old)

	_, res := op.Run(project, target, options, true, nil, nil)
	assertIsErrorOrBailResult(t, res)

	close(sinkWriter.channel)
	close(release)
	<-done
}

func TestSingleResourceIgnoreChanges(t *testing.T) {
	t.Parallel()

	var expectedIgnoreChanges []string

	loaders := []*deploytest.ProviderLoader{
		deploytest.NewProviderLoader("pkgA", semver.MustParse("1.0.0"), func() (plugin.Provider, error) {
			return &deploytest.Provider{
				DiffF: func(urn resource.URN, id resource.ID,
					olds, news resource.PropertyMap, ignoreChanges []string) (plugin.DiffResult, error) {

					assert.Equal(t, expectedIgnoreChanges, ignoreChanges)
					return plugin.DiffResult{}, nil
				},
				UpdateF: func(urn resource.URN, id resource.ID, olds, news resource.PropertyMap, timeout float64,
					ignoreChanges []string, preview bool) (resource.PropertyMap, resource.Status, error) {

					assert.Equal(t, expectedIgnoreChanges, ignoreChanges)
					return resource.PropertyMap{}, resource.StatusOK, nil
				},
			}, nil
		}),
	}

	updateProgramWithProps := func(snap *deploy.Snapshot, props resource.PropertyMap, ignoreChanges []string,
		allowedOps []deploy.StepOp) *deploy.Snapshot {
		expectedIgnoreChanges = ignoreChanges
		program := deploytest.NewLanguageRuntime(func(_ plugin.RunInfo, monitor *deploytest.ResourceMonitor) error {
			_, _, _, err := monitor.RegisterResource("pkgA:m:typA", "resA", true, deploytest.ResourceOptions{
				Inputs:        props,
				IgnoreChanges: ignoreChanges,
			})
			assert.NoError(t, err)
			return nil
		})
		host := deploytest.NewPluginHost(nil, nil, program, loaders...)
		p := &TestPlan{
			Options: UpdateOptions{Host: host},
			Steps: []TestStep{
				{
					Op: Update,
					Validate: func(project workspace.Project, target deploy.Target, entries JournalEntries,
						events []Event, res result.Result) result.Result {
						for _, event := range events {
							if event.Type == ResourcePreEvent {
								payload := event.Payload().(ResourcePreEventPayload)
								assert.Subset(t, allowedOps, []deploy.StepOp{payload.Metadata.Op})
							}
						}
						return res
					},
				},
			},
		}
		return p.Run(t, snap)
	}

	snap := updateProgramWithProps(nil, resource.NewPropertyMapFromMap(map[string]interface{}{
		"a": 1,
		"b": map[string]interface{}{
			"c": "foo",
		},
	}), []string{"a", "b.c"}, []deploy.StepOp{deploy.OpCreate})

	// Ensure that a change to an ignored property results in an OpSame
	snap = updateProgramWithProps(snap, resource.NewPropertyMapFromMap(map[string]interface{}{
		"a": 2,
		"b": map[string]interface{}{
			"c": "bar",
		},
	}), []string{"a", "b.c"}, []deploy.StepOp{deploy.OpSame})

	// Ensure that a change to an un-ignored property results in an OpUpdate
	snap = updateProgramWithProps(snap, resource.NewPropertyMapFromMap(map[string]interface{}{
		"a": 3,
		"b": map[string]interface{}{
			"c": "qux",
		},
	}), nil, []deploy.StepOp{deploy.OpUpdate})

	// Ensure that a removing an ignored property results in an OpSame
	snap = updateProgramWithProps(snap, resource.PropertyMap{}, []string{"a", "b"}, []deploy.StepOp{deploy.OpSame})

	// Ensure that a removing an un-ignored property results in an OpUpdate
	snap = updateProgramWithProps(snap, resource.PropertyMap{}, nil, []deploy.StepOp{deploy.OpUpdate})

	// Ensure that adding an ignored property results in an OpSame
	snap = updateProgramWithProps(snap, resource.NewPropertyMapFromMap(map[string]interface{}{
		"a": 4,
		"b": map[string]interface{}{
			"c": "zed",
		},
	}), []string{"a", "b"}, []deploy.StepOp{deploy.OpSame})

	// Ensure that adding an un-ignored property results in an OpUpdate
	_ = updateProgramWithProps(snap, resource.PropertyMap{
		"c": resource.NewNumberProperty(4),
	}, []string{"a", "b"}, []deploy.StepOp{deploy.OpUpdate})
}

func TestIgnoreChangesInvalidPaths(t *testing.T) {
	t.Parallel()

	loaders := []*deploytest.ProviderLoader{
		deploytest.NewProviderLoader("pkgA", semver.MustParse("1.0.0"), func() (plugin.Provider, error) {
			return &deploytest.Provider{}, nil
		}),
	}

	program := func(monitor *deploytest.ResourceMonitor) error {
		_, _, _, err := monitor.RegisterResource("pkgA:m:typA", "resA", true, deploytest.ResourceOptions{
			Inputs: resource.PropertyMap{
				"foo": resource.NewObjectProperty(resource.PropertyMap{
					"bar": resource.NewStringProperty("baz"),
				}),
				"qux": resource.NewArrayProperty([]resource.PropertyValue{
					resource.NewStringProperty("zed"),
				}),
			},
		})
		assert.NoError(t, err)
		return nil
	}

	runtime := deploytest.NewLanguageRuntime(func(_ plugin.RunInfo, monitor *deploytest.ResourceMonitor) error {
		return program(monitor)
	})
	host := deploytest.NewPluginHost(nil, nil, runtime, loaders...)

	p := &TestPlan{
		Options: UpdateOptions{Host: host},
	}

	project := p.GetProject()
	snap, res := TestOp(Update).Run(project, p.GetTarget(t, nil), p.Options, false, p.BackendClient, nil)
	assert.Nil(t, res)

	program = func(monitor *deploytest.ResourceMonitor) error {
		_, _, _, err := monitor.RegisterResource("pkgA:m:typA", "resA", true, deploytest.ResourceOptions{
			Inputs:        resource.PropertyMap{},
			IgnoreChanges: []string{"foo.bar"},
		})
		assert.Error(t, err)
		return nil
	}

	_, res = TestOp(Update).Run(project, p.GetTarget(t, snap), p.Options, false, p.BackendClient, nil)
	assert.NotNil(t, res)

	program = func(monitor *deploytest.ResourceMonitor) error {
		_, _, _, err := monitor.RegisterResource("pkgA:m:typA", "resA", true, deploytest.ResourceOptions{
			Inputs:        resource.PropertyMap{},
			IgnoreChanges: []string{"qux[0]"},
		})
		assert.Error(t, err)
		return nil
	}

	_, res = TestOp(Update).Run(project, p.GetTarget(t, snap), p.Options, false, p.BackendClient, nil)
	assert.NotNil(t, res)
}

type DiffFunc = func(urn resource.URN, id resource.ID,
	olds, news resource.PropertyMap, ignoreChanges []string) (plugin.DiffResult, error)

func replaceOnChangesTest(t *testing.T, name string, diffFunc DiffFunc) {
	t.Run(name, func(t *testing.T) {
		t.Parallel()

		loaders := []*deploytest.ProviderLoader{
			deploytest.NewProviderLoader("pkgA", semver.MustParse("1.0.0"), func() (plugin.Provider, error) {
				return &deploytest.Provider{
					DiffF: diffFunc,
					UpdateF: func(urn resource.URN, id resource.ID, olds, news resource.PropertyMap, timeout float64,
						ignoreChanges []string, preview bool) (resource.PropertyMap, resource.Status, error) {
						return news, resource.StatusOK, nil
					},
					CreateF: func(urn resource.URN, inputs resource.PropertyMap, timeout float64,
						preview bool) (resource.ID, resource.PropertyMap, resource.Status, error) {
						return resource.ID("id123"), inputs, resource.StatusOK, nil
					},
				}, nil
			}),
		}

		updateProgramWithProps := func(snap *deploy.Snapshot, props resource.PropertyMap, replaceOnChanges []string,
			allowedOps []deploy.StepOp) *deploy.Snapshot {
			program := deploytest.NewLanguageRuntime(func(_ plugin.RunInfo, monitor *deploytest.ResourceMonitor) error {
				_, _, _, err := monitor.RegisterResource("pkgA:m:typA", "resA", true, deploytest.ResourceOptions{
					Inputs:           props,
					ReplaceOnChanges: replaceOnChanges,
				})
				assert.NoError(t, err)
				return nil
			})
			host := deploytest.NewPluginHost(nil, nil, program, loaders...)
			p := &TestPlan{
				Options: UpdateOptions{Host: host},
				Steps: []TestStep{
					{
						Op: Update,
						Validate: func(project workspace.Project, target deploy.Target, entries JournalEntries,
							events []Event, res result.Result) result.Result {
							for _, event := range events {
								if event.Type == ResourcePreEvent {
									payload := event.Payload().(ResourcePreEventPayload)
									assert.Subset(t, allowedOps, []deploy.StepOp{payload.Metadata.Op})
								}
							}
							return res
						},
					},
				},
			}
			return p.Run(t, snap)
		}

		snap := updateProgramWithProps(nil, resource.NewPropertyMapFromMap(map[string]interface{}{
			"a": 1,
			"b": map[string]interface{}{
				"c": "foo",
			},
		}), []string{"a", "b.c"}, []deploy.StepOp{deploy.OpCreate})

		// Ensure that a change to a replaceOnChange property results in an OpReplace
		snap = updateProgramWithProps(snap, resource.NewPropertyMapFromMap(map[string]interface{}{
			"a": 2,
			"b": map[string]interface{}{
				"c": "foo",
			},
		}), []string{"a"}, []deploy.StepOp{deploy.OpReplace, deploy.OpCreateReplacement, deploy.OpDeleteReplaced})

		// Ensure that a change to a nested replaceOnChange property results in an OpReplace
		snap = updateProgramWithProps(snap, resource.NewPropertyMapFromMap(map[string]interface{}{
			"a": 2,
			"b": map[string]interface{}{
				"c": "bar",
			},
		}), []string{"b.c"}, []deploy.StepOp{deploy.OpReplace, deploy.OpCreateReplacement, deploy.OpDeleteReplaced})

		// Ensure that a change to any property of a "*" replaceOnChange results in an OpReplace
		snap = updateProgramWithProps(snap, resource.NewPropertyMapFromMap(map[string]interface{}{
			"a": 3,
			"b": map[string]interface{}{
				"c": "baz",
			},
		}), []string{"*"}, []deploy.StepOp{deploy.OpReplace, deploy.OpCreateReplacement, deploy.OpDeleteReplaced})

		// Ensure that a change to an non-replaceOnChange property results in an OpUpdate
		snap = updateProgramWithProps(snap, resource.NewPropertyMapFromMap(map[string]interface{}{
			"a": 4,
			"b": map[string]interface{}{
				"c": "qux",
			},
		}), nil, []deploy.StepOp{deploy.OpUpdate})

		// We ensure that we are listing to the engine diff function only when the provider function
		// is nil. We do this by adding some weirdness to the provider diff function.
		allowed := []deploy.StepOp{deploy.OpCreateReplacement, deploy.OpReplace, deploy.OpDeleteReplaced}
		if diffFunc != nil {
			allowed = []deploy.StepOp{deploy.OpSame}
		}
		snap = updateProgramWithProps(snap, resource.NewPropertyMapFromMap(map[string]interface{}{
			"a": 42, // 42 is a special value in the "provider" diff function.
			"b": map[string]interface{}{
				"c": "qux",
			},
		}), []string{"a"}, allowed)

		_ = snap
	})
}

func TestReplaceOnChanges(t *testing.T) {
	t.Parallel()

	// We simulate a provider that has it's own diff function.
	replaceOnChangesTest(t, "provider diff",
		func(urn resource.URN, id resource.ID,
			olds, news resource.PropertyMap, ignoreChanges []string) (plugin.DiffResult, error) {

			// To establish a observable difference between the provider and engine diff function,
			// we treat 42 as an OpSame. We use this to check that the right diff function is being
			// used.
			for k, v := range news {
				if v == resource.NewNumberProperty(42) {
					news[k] = olds[k]
				}
			}
			diff := olds.Diff(news)
			if diff == nil {
				return plugin.DiffResult{Changes: plugin.DiffNone}, nil
			}
			detailedDiff := plugin.NewDetailedDiffFromObjectDiff(diff)
			changedKeys := diff.ChangedKeys()

			return plugin.DiffResult{
				Changes:      plugin.DiffSome,
				ChangedKeys:  changedKeys,
				DetailedDiff: detailedDiff,
			}, nil
		})

	// We simulate a provider that does not have it's own diff function. This tests the engines diff
	// function instead.
	replaceOnChangesTest(t, "engine diff", nil)
}

// Resource is an abstract representation of a resource graph
type Resource struct {
	t                   tokens.Type
	name                string
	children            []Resource
	props               resource.PropertyMap
	aliases             []resource.URN
	dependencies        []resource.URN
	parent              resource.URN
	deleteBeforeReplace bool
}

func registerResources(t *testing.T, monitor *deploytest.ResourceMonitor, resources []Resource) error {
	for _, r := range resources {
		_, _, _, err := monitor.RegisterResource(r.t, r.name, true, deploytest.ResourceOptions{
			Parent:              r.parent,
			Dependencies:        r.dependencies,
			Inputs:              r.props,
			DeleteBeforeReplace: &r.deleteBeforeReplace,
			Aliases:             r.aliases,
		})
		if err != nil {
			return err
		}
		err = registerResources(t, monitor, r.children)
		if err != nil {
			return err
		}
	}
	return nil
}

func TestAliases(t *testing.T) {
	t.Parallel()

	loaders := []*deploytest.ProviderLoader{
		deploytest.NewProviderLoader("pkgA", semver.MustParse("1.0.0"), func() (plugin.Provider, error) {
			return &deploytest.Provider{
				// The `forcesReplacement` key forces replacement and all other keys can update in place
				DiffF: func(res resource.URN, id resource.ID, olds, news resource.PropertyMap,
					ignoreChanges []string) (plugin.DiffResult, error) {

					replaceKeys := []resource.PropertyKey{}
					old, hasOld := olds["forcesReplacement"]
					new, hasNew := news["forcesReplacement"]
					if hasOld && !hasNew || hasNew && !hasOld || hasOld && hasNew && old.Diff(new) != nil {
						replaceKeys = append(replaceKeys, "forcesReplacement")
					}
					return plugin.DiffResult{ReplaceKeys: replaceKeys}, nil
				},
			}, nil
		}),
	}

	updateProgramWithResource := func(
		snap *deploy.Snapshot, resources []Resource, allowedOps []deploy.StepOp, expectFailure bool) *deploy.Snapshot {
		program := deploytest.NewLanguageRuntime(func(_ plugin.RunInfo, monitor *deploytest.ResourceMonitor) error {
			err := registerResources(t, monitor, resources)
			return err
		})
		host := deploytest.NewPluginHost(nil, nil, program, loaders...)
		p := &TestPlan{
			Options: UpdateOptions{Host: host},
			Steps: []TestStep{
				{
					Op:            Update,
					ExpectFailure: expectFailure,
					Validate: func(project workspace.Project, target deploy.Target, entries JournalEntries,
						events []Event, res result.Result) result.Result {
						for _, event := range events {
							if event.Type == ResourcePreEvent {
								payload := event.Payload().(ResourcePreEventPayload)
								assert.Subset(t, allowedOps, []deploy.StepOp{payload.Metadata.Op})
							}
						}

						for _, entry := range entries {
							if entry.Step.Type() == "pulumi:providers:pkgA" {
								continue
							}
							switch entry.Kind {
							case JournalEntrySuccess:
								assert.Subset(t, allowedOps, []deploy.StepOp{entry.Step.Op()})
							case JournalEntryFailure:
								assert.Fail(t, "unexpected failure in journal")
							case JournalEntryBegin:
							case JournalEntryOutputs:
							}
						}

						return res
					},
				},
			},
		}
		return p.Run(t, snap)
	}

	snap := updateProgramWithResource(nil, []Resource{{
		t:    "pkgA:index:t1",
		name: "n1",
	}}, []deploy.StepOp{deploy.OpCreate}, false)

	// Ensure that rename produces Same
	snap = updateProgramWithResource(snap, []Resource{{
		t:       "pkgA:index:t1",
		name:    "n2",
		aliases: []resource.URN{"urn:pulumi:test::test::pkgA:index:t1::n1"},
	}}, []deploy.StepOp{deploy.OpSame}, false)

	// Ensure that rename produces Same with multiple aliases
	snap = updateProgramWithResource(snap, []Resource{{
		t:    "pkgA:index:t1",
		name: "n3",
		aliases: []resource.URN{
			"urn:pulumi:test::test::pkgA:index:t1::n1",
			"urn:pulumi:test::test::pkgA:index:t1::n2",
		},
	}}, []deploy.StepOp{deploy.OpSame}, false)

	// Ensure that rename produces Same with multiple aliases (reversed)
	snap = updateProgramWithResource(snap, []Resource{{
		t:    "pkgA:index:t1",
		name: "n3",
		aliases: []resource.URN{
			"urn:pulumi:test::test::pkgA:index:t1::n2",
			"urn:pulumi:test::test::pkgA:index:t1::n1",
		},
	}}, []deploy.StepOp{deploy.OpSame}, false)

	// Ensure that aliasing back to original name is okay
	snap = updateProgramWithResource(snap, []Resource{{
		t:    "pkgA:index:t1",
		name: "n1",
		aliases: []resource.URN{
			"urn:pulumi:test::test::pkgA:index:t1::n3",
			"urn:pulumi:test::test::pkgA:index:t1::n2",
			"urn:pulumi:test::test::pkgA:index:t1::n1",
		},
	}}, []deploy.StepOp{deploy.OpSame}, false)

	// Ensure that removing aliases is okay (once old names are gone from all snapshots)
	snap = updateProgramWithResource(snap, []Resource{{
		t:    "pkgA:index:t1",
		name: "n1",
	}}, []deploy.StepOp{deploy.OpSame}, false)

	// Ensure that changing the type works
	snap = updateProgramWithResource(snap, []Resource{{
		t:    "pkgA:index:t2",
		name: "n1",
		aliases: []resource.URN{
			"urn:pulumi:test::test::pkgA:index:t1::n1",
		},
	}}, []deploy.StepOp{deploy.OpSame}, false)

	// Ensure that changing the type again works
	snap = updateProgramWithResource(snap, []Resource{{
		t:    "pkgA:othermod:t3",
		name: "n1",
		aliases: []resource.URN{
			"urn:pulumi:test::test::pkgA:index:t1::n1",
			"urn:pulumi:test::test::pkgA:index:t2::n1",
		},
	}}, []deploy.StepOp{deploy.OpSame}, false)

	// Ensure that order of aliases doesn't matter
	snap = updateProgramWithResource(snap, []Resource{{
		t:    "pkgA:othermod:t3",
		name: "n1",
		aliases: []resource.URN{
			"urn:pulumi:test::test::pkgA:index:t1::n1",
			"urn:pulumi:test::test::pkgA:othermod:t3::n1",
			"urn:pulumi:test::test::pkgA:index:t2::n1",
		},
	}}, []deploy.StepOp{deploy.OpSame}, false)

	// Ensure that removing aliases is okay (once old names are gone from all snapshots)
	snap = updateProgramWithResource(snap, []Resource{{
		t:    "pkgA:othermod:t3",
		name: "n1",
	}}, []deploy.StepOp{deploy.OpSame}, false)

	// Ensure that changing everything (including props) leads to update not delete and re-create
	snap = updateProgramWithResource(snap, []Resource{{
		t:    "pkgA:index:t4",
		name: "n2",
		props: resource.PropertyMap{
			resource.PropertyKey("x"): resource.NewNumberProperty(42),
		},
		aliases: []resource.URN{
			"urn:pulumi:test::test::pkgA:othermod:t3::n1",
		},
	}}, []deploy.StepOp{deploy.OpUpdate}, false)

	// Ensure that changing everything again (including props) leads to update not delete and re-create
	snap = updateProgramWithResource(snap, []Resource{{
		t:    "pkgA:index:t5",
		name: "n3",
		props: resource.PropertyMap{
			resource.PropertyKey("x"): resource.NewNumberProperty(1000),
		},
		aliases: []resource.URN{
			"urn:pulumi:test::test::pkgA:index:t4::n2",
		},
	}}, []deploy.StepOp{deploy.OpUpdate}, false)

	// Ensure that changing a forceNew property while also changing type and name leads to replacement not delete+create
	snap = updateProgramWithResource(snap, []Resource{{
		t:    "pkgA:index:t6",
		name: "n4",
		props: resource.PropertyMap{
			resource.PropertyKey("forcesReplacement"): resource.NewNumberProperty(1000),
		},
		aliases: []resource.URN{
			"urn:pulumi:test::test::pkgA:index:t5::n3",
		},
	}}, []deploy.StepOp{deploy.OpReplace, deploy.OpCreateReplacement, deploy.OpDeleteReplaced}, false)

	// Ensure that changing a forceNew property and deleteBeforeReplace while also changing type and name leads to
	// replacement not delete+create
	_ = updateProgramWithResource(snap, []Resource{{
		t:    "pkgA:index:t7",
		name: "n5",
		props: resource.PropertyMap{
			resource.PropertyKey("forcesReplacement"): resource.NewNumberProperty(999),
		},
		deleteBeforeReplace: true,
		aliases: []resource.URN{
			"urn:pulumi:test::test::pkgA:index:t6::n4",
		},
	}}, []deploy.StepOp{deploy.OpReplace, deploy.OpCreateReplacement, deploy.OpDeleteReplaced}, false)

	// Start again - this time with two resources with depends on relationship
	snap = updateProgramWithResource(nil, []Resource{{
		t:    "pkgA:index:t1",
		name: "n1",
		props: resource.PropertyMap{
			resource.PropertyKey("forcesReplacement"): resource.NewNumberProperty(1),
		},
		deleteBeforeReplace: true,
	}, {
		t:            "pkgA:index:t2",
		name:         "n2",
		dependencies: []resource.URN{"urn:pulumi:test::test::pkgA:index:t1::n1"},
	}}, []deploy.StepOp{deploy.OpCreate}, false)

	_ = updateProgramWithResource(snap, []Resource{{
		t:    "pkgA:index:t1-new",
		name: "n1-new",
		props: resource.PropertyMap{
			resource.PropertyKey("forcesReplacement"): resource.NewNumberProperty(2),
		},
		deleteBeforeReplace: true,
		aliases: []resource.URN{
			"urn:pulumi:test::test::pkgA:index:t1::n1",
		},
	}, {
		t:            "pkgA:index:t2-new",
		name:         "n2-new",
		dependencies: []resource.URN{"urn:pulumi:test::test::pkgA:index:t1-new::n1-new"},
		aliases: []resource.URN{
			"urn:pulumi:test::test::pkgA:index:t2::n2",
		},
	}}, []deploy.StepOp{deploy.OpSame, deploy.OpReplace, deploy.OpCreateReplacement, deploy.OpDeleteReplaced}, false)

	// Start again - this time with two resources with parent relationship
	snap = updateProgramWithResource(nil, []Resource{{
		t:    "pkgA:index:t1",
		name: "n1",
		props: resource.PropertyMap{
			resource.PropertyKey("forcesReplacement"): resource.NewNumberProperty(1),
		},
		deleteBeforeReplace: true,
	}, {
		t:      "pkgA:index:t2",
		name:   "n2",
		parent: resource.URN("urn:pulumi:test::test::pkgA:index:t1::n1"),
	}}, []deploy.StepOp{deploy.OpCreate}, false)

	_ = updateProgramWithResource(snap, []Resource{{
		t:    "pkgA:index:t1-new",
		name: "n1-new",
		props: resource.PropertyMap{
			resource.PropertyKey("forcesReplacement"): resource.NewNumberProperty(2),
		},
		deleteBeforeReplace: true,
		aliases: []resource.URN{
			"urn:pulumi:test::test::pkgA:index:t1::n1",
		},
	}, {
		t:      "pkgA:index:t2-new",
		name:   "n2-new",
		parent: resource.URN("urn:pulumi:test::test::pkgA:index:t1-new::n1-new"),
		aliases: []resource.URN{
			"urn:pulumi:test::test::pkgA:index:t1$pkgA:index:t2::n2",
		},
	}}, []deploy.StepOp{deploy.OpSame, deploy.OpReplace, deploy.OpCreateReplacement, deploy.OpDeleteReplaced}, false)

	// ensure failure when different resources use duplicate aliases
	_ = updateProgramWithResource(snap, []Resource{{
		t:    "pkgA:index:t1",
		name: "n2",
		aliases: []resource.URN{
			"urn:pulumi:test::test::pkgA:index:t1::n1",
		},
	}, {
		t:    "pkgA:index:t2",
		name: "n3",
		aliases: []resource.URN{
			"urn:pulumi:test::test::pkgA:index:t1::n1",
		},
	}}, []deploy.StepOp{deploy.OpCreate}, true)

	// ensure different resources can use different aliases
	snap = updateProgramWithResource(nil, []Resource{{
		t:    "pkgA:index:t1",
		name: "n1",
		aliases: []resource.URN{
			"urn:pulumi:test::test::pkgA:index:t1::n1",
		},
	}, {
		t:    "pkgA:index:t2",
		name: "n2",
		aliases: []resource.URN{
			"urn:pulumi:test::test::pkgA:index:t1::n2",
		},
	}}, []deploy.StepOp{deploy.OpCreate}, false)

	err := snap.NormalizeURNReferences()
	assert.Nil(t, err)
}

func TestPersistentDiff(t *testing.T) {
	t.Parallel()

	loaders := []*deploytest.ProviderLoader{
		deploytest.NewProviderLoader("pkgA", semver.MustParse("1.0.0"), func() (plugin.Provider, error) {
			return &deploytest.Provider{
				DiffF: func(urn resource.URN, id resource.ID,
					olds, news resource.PropertyMap, ignoreChanges []string) (plugin.DiffResult, error) {

					return plugin.DiffResult{Changes: plugin.DiffSome}, nil
				},
			}, nil
		}),
	}

	inputs := resource.PropertyMap{}
	program := deploytest.NewLanguageRuntime(func(_ plugin.RunInfo, monitor *deploytest.ResourceMonitor) error {
		_, _, _, err := monitor.RegisterResource("pkgA:m:typA", "resA", true, deploytest.ResourceOptions{
			Inputs: inputs,
		})
		assert.NoError(t, err)
		return nil
	})
	host := deploytest.NewPluginHost(nil, nil, program, loaders...)

	p := &TestPlan{
		Options: UpdateOptions{Host: host},
	}
	resURN := p.NewURN("pkgA:m:typA", "resA", "")

	// Run the initial update.
	project := p.GetProject()
	snap, res := TestOp(Update).Run(project, p.GetTarget(t, nil), p.Options, false, p.BackendClient, nil)
	assert.Nil(t, res)

	// First, make no change to the inputs and run a preview. We should see an update to the resource due to
	// provider diffing.
	_, res = TestOp(Update).Run(project, p.GetTarget(t, snap), p.Options, true, p.BackendClient,
		func(_ workspace.Project, _ deploy.Target, _ JournalEntries,
			events []Event, res result.Result) result.Result {

			found := false
			for _, e := range events {
				if e.Type == ResourcePreEvent {
					p := e.Payload().(ResourcePreEventPayload).Metadata
					if p.URN == resURN {
						assert.Equal(t, deploy.OpUpdate, p.Op)
						found = true
					}
				}
			}
			assert.True(t, found)
			return res
		})
	assert.Nil(t, res)

	// Next, enable legacy diff behavior. We should see no changes to the resource.
	p.Options.UseLegacyDiff = true
	_, res = TestOp(Update).Run(project, p.GetTarget(t, snap), p.Options, true, p.BackendClient,
		func(_ workspace.Project, _ deploy.Target, _ JournalEntries,
			events []Event, res result.Result) result.Result {

			found := false
			for _, e := range events {
				if e.Type == ResourcePreEvent {
					p := e.Payload().(ResourcePreEventPayload).Metadata
					if p.URN == resURN {
						assert.Equal(t, deploy.OpSame, p.Op)
						found = true
					}
				}
			}
			assert.True(t, found)
			return res
		})
	assert.Nil(t, res)
}

func TestDetailedDiffReplace(t *testing.T) {
	t.Parallel()

	loaders := []*deploytest.ProviderLoader{
		deploytest.NewProviderLoader("pkgA", semver.MustParse("1.0.0"), func() (plugin.Provider, error) {
			return &deploytest.Provider{
				DiffF: func(urn resource.URN, id resource.ID,
					olds, news resource.PropertyMap, ignoreChanges []string) (plugin.DiffResult, error) {

					return plugin.DiffResult{
						Changes: plugin.DiffSome,
						DetailedDiff: map[string]plugin.PropertyDiff{
							"prop": {Kind: plugin.DiffAddReplace},
						},
					}, nil
				},
			}, nil
		}),
	}

	inputs := resource.PropertyMap{}
	program := deploytest.NewLanguageRuntime(func(_ plugin.RunInfo, monitor *deploytest.ResourceMonitor) error {
		_, _, _, err := monitor.RegisterResource("pkgA:m:typA", "resA", true, deploytest.ResourceOptions{
			Inputs: inputs,
		})
		assert.NoError(t, err)
		return nil
	})
	host := deploytest.NewPluginHost(nil, nil, program, loaders...)

	p := &TestPlan{
		Options: UpdateOptions{Host: host},
	}
	resURN := p.NewURN("pkgA:m:typA", "resA", "")

	// Run the initial update.
	project := p.GetProject()
	snap, res := TestOp(Update).Run(project, p.GetTarget(t, nil), p.Options, false, p.BackendClient, nil)
	assert.Nil(t, res)

	// First, make no change to the inputs and run a preview. We should see an update to the resource due to
	// provider diffing.
	_, res = TestOp(Update).Run(project, p.GetTarget(t, snap), p.Options, true, p.BackendClient,
		func(_ workspace.Project, _ deploy.Target, _ JournalEntries,
			events []Event, res result.Result) result.Result {

			found := false
			for _, e := range events {
				if e.Type == ResourcePreEvent {
					p := e.Payload().(ResourcePreEventPayload).Metadata
					if p.URN == resURN && p.Op == deploy.OpReplace {
						found = true
					}
				}
			}
			assert.True(t, found)
			return res
		})
	assert.Nil(t, res)
}

func TestCustomTimeouts(t *testing.T) {
	t.Parallel()

	loaders := []*deploytest.ProviderLoader{
		deploytest.NewProviderLoader("pkgA", semver.MustParse("1.0.0"), func() (plugin.Provider, error) {
			return &deploytest.Provider{}, nil
		}),
	}

	program := deploytest.NewLanguageRuntime(func(_ plugin.RunInfo, monitor *deploytest.ResourceMonitor) error {
		_, _, _, err := monitor.RegisterResource("pkgA:m:typA", "resA", true, deploytest.ResourceOptions{
			CustomTimeouts: &resource.CustomTimeouts{
				Create: 60, Delete: 60, Update: 240,
			},
		})
		assert.NoError(t, err)
		return nil
	})
	host := deploytest.NewPluginHost(nil, nil, program, loaders...)

	p := &TestPlan{
		Options: UpdateOptions{Host: host},
	}

	p.Steps = []TestStep{{Op: Update}}
	snap := p.Run(t, nil)

	assert.Len(t, snap.Resources, 2)
	assert.Equal(t, string(snap.Resources[0].URN.Name()), "default")
	assert.Equal(t, string(snap.Resources[1].URN.Name()), "resA")
	assert.NotNil(t, snap.Resources[1].CustomTimeouts)
	assert.Equal(t, snap.Resources[1].CustomTimeouts.Create, float64(60))
	assert.Equal(t, snap.Resources[1].CustomTimeouts.Update, float64(240))
	assert.Equal(t, snap.Resources[1].CustomTimeouts.Delete, float64(60))
}

func TestProviderDiffMissingOldOutputs(t *testing.T) {
	t.Parallel()

	loaders := []*deploytest.ProviderLoader{
		deploytest.NewProviderLoader("pkgA", semver.MustParse("1.0.0"), func() (plugin.Provider, error) {
			return &deploytest.Provider{
				DiffConfigF: func(urn resource.URN, olds, news resource.PropertyMap,
					ignoreChanges []string) (plugin.DiffResult, error) {
					// Always require replacement if any diff exists.
					if !olds.DeepEquals(news) {
						keys := []resource.PropertyKey{}
						for k := range news {
							keys = append(keys, k)
						}
						return plugin.DiffResult{Changes: plugin.DiffSome, ReplaceKeys: keys}, nil
					}
					return plugin.DiffResult{Changes: plugin.DiffNone}, nil
				},
			}, nil
		}),
	}

	program := deploytest.NewLanguageRuntime(func(_ plugin.RunInfo, monitor *deploytest.ResourceMonitor) error {
		_, _, _, err := monitor.RegisterResource("pkgA:m:typA", "resA", true)
		assert.NoError(t, err)
		return nil
	})
	host := deploytest.NewPluginHost(nil, nil, program, loaders...)

	p := &TestPlan{
		Options: UpdateOptions{Host: host},
		Config: config.Map{
			config.MustMakeKey("pkgA", "foo"): config.NewValue("bar"),
		},
	}

	// Build a basic lifecycle.
	steps := MakeBasicLifecycleSteps(t, 2)

	// Run the lifecycle through its initial update and refresh.
	p.Steps = steps[:2]
	snap := p.Run(t, nil)

	// Delete the old provider outputs (if any) from the checkpoint, then run the no-op update.
	providerURN := p.NewProviderURN("pkgA", "default", "")
	for _, r := range snap.Resources {
		if r.URN == providerURN {
			r.Outputs = nil
		}
	}

	p.Steps = steps[2:3]
	snap = p.Run(t, snap)

	// Change the config, delete the old provider outputs,  and run an update. We expect everything to require
	// replacement.
	p.Config[config.MustMakeKey("pkgA", "foo")] = config.NewValue("baz")
	for _, r := range snap.Resources {
		if r.URN == providerURN {
			r.Outputs = nil
		}
	}
	p.Steps = []TestStep{{
		Op: Update,
		Validate: func(project workspace.Project, target deploy.Target, entries JournalEntries,
			_ []Event, res result.Result) result.Result {

			resURN := p.NewURN("pkgA:m:typA", "resA", "")

			// Look for replace steps on the provider and the resource.
			replacedProvider, replacedResource := false, false
			for _, entry := range entries {
				if entry.Kind != JournalEntrySuccess || entry.Step.Op() != deploy.OpDeleteReplaced {
					continue
				}

				switch urn := entry.Step.URN(); urn {
				case providerURN:
					replacedProvider = true
				case resURN:
					replacedResource = true
				default:
					t.Fatalf("unexpected resource %v", urn)
				}
			}
			assert.True(t, replacedProvider)
			assert.True(t, replacedResource)

			return res
		},
	}}
	p.Run(t, snap)
}

func TestMissingRead(t *testing.T) {
	t.Parallel()

	loaders := []*deploytest.ProviderLoader{
		deploytest.NewProviderLoader("pkgA", semver.MustParse("1.0.0"), func() (plugin.Provider, error) {
			return &deploytest.Provider{
				ReadF: func(_ resource.URN, _ resource.ID, _, _ resource.PropertyMap) (plugin.ReadResult, resource.Status, error) {
					return plugin.ReadResult{}, resource.StatusOK, nil
				},
			}, nil
		}),
	}

	// Our program reads a resource and exits.
	program := deploytest.NewLanguageRuntime(func(_ plugin.RunInfo, monitor *deploytest.ResourceMonitor) error {
		_, _, err := monitor.ReadResource("pkgA:m:typA", "resA", "resA-some-id", "", resource.PropertyMap{}, "", "")
		assert.Error(t, err)
		return nil
	})
	host := deploytest.NewPluginHost(nil, nil, program, loaders...)
	p := &TestPlan{
		Options: UpdateOptions{Host: host},
		Steps:   []TestStep{{Op: Update, ExpectFailure: true}},
	}
	p.Run(t, nil)
}

func TestProviderPreview(t *testing.T) {
	t.Parallel()

	sawPreview := false
	loaders := []*deploytest.ProviderLoader{
		deploytest.NewProviderLoader("pkgA", semver.MustParse("1.0.0"), func() (plugin.Provider, error) {
			return &deploytest.Provider{
				CreateF: func(urn resource.URN, news resource.PropertyMap, timeout float64,
					preview bool) (resource.ID, resource.PropertyMap, resource.Status, error) {

					if preview {
						sawPreview = true
					}

					assert.Equal(t, preview, news.ContainsUnknowns())
					return "created-id", news, resource.StatusOK, nil
				},
				UpdateF: func(urn resource.URN, id resource.ID, olds, news resource.PropertyMap, timeout float64,
					ignoreChanges []string, preview bool) (resource.PropertyMap, resource.Status, error) {

					if preview {
						sawPreview = true
					}

					assert.Equal(t, preview, news.ContainsUnknowns())
					return news, resource.StatusOK, nil
				},
			}, nil
		}),
	}

	preview := true
	program := deploytest.NewLanguageRuntime(func(_ plugin.RunInfo, monitor *deploytest.ResourceMonitor) error {
		computed := interface{}(resource.Computed{Element: resource.NewStringProperty("")})
		if !preview {
			computed = "alpha"
		}

		ins := resource.NewPropertyMapFromMap(map[string]interface{}{
			"foo": "bar",
			"baz": map[string]interface{}{
				"a": 42,
				"b": computed,
			},
			"qux": []interface{}{
				computed,
				24,
			},
			"zed": computed,
		})

		_, _, state, err := monitor.RegisterResource("pkgA:m:typA", "resA", true, deploytest.ResourceOptions{
			Inputs: ins,
		})
		assert.NoError(t, err)

		assert.True(t, state.DeepEquals(ins))

		return nil
	})
	host := deploytest.NewPluginHost(nil, nil, program, loaders...)

	p := &TestPlan{
		Options: UpdateOptions{Host: host},
	}

	project := p.GetProject()

	// Run a preview. The inputs should be propagated to the outputs by the provider during the create.
	preview, sawPreview = true, false
	_, res := TestOp(Update).Run(project, p.GetTarget(t, nil), p.Options, preview, p.BackendClient, nil)
	assert.Nil(t, res)
	assert.True(t, sawPreview)

	// Run an update.
	preview, sawPreview = false, false
	snap, res := TestOp(Update).Run(project, p.GetTarget(t, nil), p.Options, preview, p.BackendClient, nil)
	assert.Nil(t, res)
	assert.False(t, sawPreview)

	// Run another preview. The inputs should be propagated to the outputs during the update.
	preview, sawPreview = true, false
	_, res = TestOp(Update).Run(project, p.GetTarget(t, snap), p.Options, preview, p.BackendClient, nil)
	assert.Nil(t, res)
	assert.True(t, sawPreview)
}

func TestProviderPreviewGrpc(t *testing.T) {
	t.Parallel()

	sawPreview := false
	loaders := []*deploytest.ProviderLoader{
		deploytest.NewProviderLoader("pkgA", semver.MustParse("1.0.0"), func() (plugin.Provider, error) {
			return &deploytest.Provider{
				CreateF: func(urn resource.URN, news resource.PropertyMap, timeout float64,
					preview bool) (resource.ID, resource.PropertyMap, resource.Status, error) {

					if preview {
						sawPreview = true
					}

					assert.Equal(t, preview, news.ContainsUnknowns())
					return "created-id", news, resource.StatusOK, nil
				},
				UpdateF: func(urn resource.URN, id resource.ID, olds, news resource.PropertyMap, timeout float64,
					ignoreChanges []string, preview bool) (resource.PropertyMap, resource.Status, error) {

					if preview {
						sawPreview = true
					}

					assert.Equal(t, preview, news.ContainsUnknowns())
					return news, resource.StatusOK, nil
				},
			}, nil
		}, deploytest.WithGrpc),
	}

	preview := true
	program := deploytest.NewLanguageRuntime(func(_ plugin.RunInfo, monitor *deploytest.ResourceMonitor) error {
		computed := interface{}(resource.Computed{Element: resource.NewStringProperty("")})
		if !preview {
			computed = "alpha"
		}

		ins := resource.NewPropertyMapFromMap(map[string]interface{}{
			"foo": "bar",
			"baz": map[string]interface{}{
				"a": 42,
				"b": computed,
			},
			"qux": []interface{}{
				computed,
				24,
			},
			"zed": computed,
		})

		_, _, state, err := monitor.RegisterResource("pkgA:m:typA", "resA", true, deploytest.ResourceOptions{
			Inputs: ins,
		})
		assert.NoError(t, err)

		assert.True(t, state.DeepEquals(ins))

		return nil
	})
	host := deploytest.NewPluginHost(nil, nil, program, loaders...)

	p := &TestPlan{
		Options: UpdateOptions{Host: host},
	}

	project := p.GetProject()

	// Run a preview. The inputs should be propagated to the outputs by the provider during the create.
	preview, sawPreview = true, false
	_, res := TestOp(Update).Run(project, p.GetTarget(t, nil), p.Options, preview, p.BackendClient, nil)
	assert.Nil(t, res)
	assert.True(t, sawPreview)

	// Run an update.
	preview, sawPreview = false, false
	snap, res := TestOp(Update).Run(project, p.GetTarget(t, nil), p.Options, preview, p.BackendClient, nil)
	assert.Nil(t, res)
	assert.False(t, sawPreview)

	// Run another preview. The inputs should be propagated to the outputs during the update.
	preview, sawPreview = true, false
	_, res = TestOp(Update).Run(project, p.GetTarget(t, snap), p.Options, preview, p.BackendClient, nil)
	assert.Nil(t, res)
	assert.True(t, sawPreview)
}

func TestProviderPreviewUnknowns(t *testing.T) {
	t.Parallel()

	sawPreview := false
	loaders := []*deploytest.ProviderLoader{
		// NOTE: it is important that this test uses a gRPC-wraped provider. The code that handles previews for unconfigured
		// providers is specific to the gRPC layer.
		deploytest.NewProviderLoader("pkgA", semver.MustParse("1.0.0"), func() (plugin.Provider, error) {
			return &deploytest.Provider{
				CreateF: func(urn resource.URN, news resource.PropertyMap, timeout float64,
					preview bool) (resource.ID, resource.PropertyMap, resource.Status, error) {

					if preview {
						sawPreview = true
					}

					return "created-id", news, resource.StatusOK, nil
				},
				UpdateF: func(urn resource.URN, id resource.ID, olds, news resource.PropertyMap, timeout float64,
					ignoreChanges []string, preview bool) (resource.PropertyMap, resource.Status, error) {

					if preview {
						sawPreview = true
					}

					return news, resource.StatusOK, nil
				},
			}, nil
		}, deploytest.WithGrpc),
	}

	preview := true
	program := deploytest.NewLanguageRuntime(func(_ plugin.RunInfo, monitor *deploytest.ResourceMonitor) error {
		computed := interface{}(resource.Computed{Element: resource.NewStringProperty("")})
		if !preview {
			computed = "alpha"
		}

		provURN, provID, _, err := monitor.RegisterResource("pulumi:providers:pkgA", "provA", true,
			deploytest.ResourceOptions{
				Inputs: resource.NewPropertyMapFromMap(map[string]interface{}{"foo": computed}),
			})
		require.NoError(t, err)

		ins := resource.NewPropertyMapFromMap(map[string]interface{}{
			"foo": "bar",
			"baz": map[string]interface{}{
				"a": 42,
			},
			"qux": []interface{}{
				24,
			},
		})

		_, _, state, err := monitor.RegisterResource("pkgA:m:typA", "resA", true, deploytest.ResourceOptions{
			Inputs:   ins,
			Provider: fmt.Sprintf("%v::%v", provURN, provID),
		})
		require.NoError(t, err)

		if preview {
			assert.True(t, state.DeepEquals(resource.PropertyMap{}))
		} else {
			assert.True(t, state.DeepEquals(ins))
		}

		return nil
	})
	host := deploytest.NewPluginHost(nil, nil, program, loaders...)

	p := &TestPlan{
		Options: UpdateOptions{Host: host},
	}

	project := p.GetProject()

	// Run a preview. The inputs should not be propagated to the outputs by the provider during the create because the
	// provider has unknown inputs.
	preview, sawPreview = true, false
	_, res := TestOp(Update).Run(project, p.GetTarget(t, nil), p.Options, preview, p.BackendClient, nil)
	require.Nil(t, res)
	assert.False(t, sawPreview)

	// Run an update.
	preview, sawPreview = false, false
	snap, res := TestOp(Update).Run(project, p.GetTarget(t, nil), p.Options, preview, p.BackendClient, nil)
	require.Nil(t, res)
	assert.False(t, sawPreview)

	// Run another preview. The inputs should not be propagated to the outputs during the update because the provider
	// has unknown inputs.
	preview, sawPreview = true, false
	_, res = TestOp(Update).Run(project, p.GetTarget(t, snap), p.Options, preview, p.BackendClient, nil)
	require.Nil(t, res)
	assert.False(t, sawPreview)
}

func TestSingleComponentDefaultProviderLifecycle(t *testing.T) {
	t.Parallel()

	loaders := []*deploytest.ProviderLoader{
		deploytest.NewProviderLoader("pkgA", semver.MustParse("1.0.0"), func() (plugin.Provider, error) {
			construct := func(monitor *deploytest.ResourceMonitor,
				typ, name string, parent resource.URN, inputs resource.PropertyMap,
				options plugin.ConstructOptions) (plugin.ConstructResult, error) {

				urn, _, _, err := monitor.RegisterResource(tokens.Type(typ), name, false, deploytest.ResourceOptions{
					Parent:  parent,
					Aliases: options.Aliases,
					Protect: options.Protect,
				})
				assert.NoError(t, err)

				_, _, _, err = monitor.RegisterResource("pkgA:m:typB", "resA", true, deploytest.ResourceOptions{
					Parent: urn,
				})
				assert.NoError(t, err)

				outs := resource.PropertyMap{"foo": resource.NewStringProperty("bar")}
				err = monitor.RegisterResourceOutputs(urn, outs)
				assert.NoError(t, err)

				return plugin.ConstructResult{
					URN:     urn,
					Outputs: outs,
				}, nil
			}

			return &deploytest.Provider{
				ConstructF: construct,
			}, nil
		}),
	}

	program := deploytest.NewLanguageRuntime(func(_ plugin.RunInfo, monitor *deploytest.ResourceMonitor) error {
		_, _, state, err := monitor.RegisterResource("pkgA:m:typA", "resA", false, deploytest.ResourceOptions{
			Remote: true,
		})
		assert.NoError(t, err)
		assert.Equal(t, resource.PropertyMap{
			"foo": resource.NewStringProperty("bar"),
		}, state)
		return nil
	})
	host := deploytest.NewPluginHost(nil, nil, program, loaders...)

	p := &TestPlan{
		Options: UpdateOptions{Host: host},
		Steps:   MakeBasicLifecycleSteps(t, 3),
	}
	p.Run(t, nil)
}

type updateContext struct {
	*deploytest.ResourceMonitor

	resmon       chan *deploytest.ResourceMonitor
	programErr   chan error
	snap         chan *deploy.Snapshot
	updateResult chan result.Result
}

func startUpdate(t *testing.T, host plugin.Host) (*updateContext, error) {
	ctx := &updateContext{
		resmon:       make(chan *deploytest.ResourceMonitor),
		programErr:   make(chan error),
		snap:         make(chan *deploy.Snapshot),
		updateResult: make(chan result.Result),
	}

	stop := make(chan bool)
	port, _, err := rpcutil.Serve(0, stop, []func(*grpc.Server) error{
		func(srv *grpc.Server) error {
			pulumirpc.RegisterLanguageRuntimeServer(srv, ctx)
			return nil
		},
	}, nil)
	if err != nil {
		return nil, err
	}

	p := &TestPlan{
		Options: UpdateOptions{Host: host},
		Runtime: "client",
		RuntimeOptions: map[string]interface{}{
			"address": fmt.Sprintf("127.0.0.1:%d", port),
		},
	}

	go func() {
		snap, res := TestOp(Update).Run(p.GetProject(), p.GetTarget(t, nil), p.Options, false, p.BackendClient, nil)
		ctx.snap <- snap
		close(ctx.snap)
		ctx.updateResult <- res
		close(ctx.updateResult)
		stop <- true
	}()

	ctx.ResourceMonitor = <-ctx.resmon
	return ctx, nil
}

func (ctx *updateContext) Finish(err error) (*deploy.Snapshot, result.Result) {
	ctx.programErr <- err
	close(ctx.programErr)

	return <-ctx.snap, <-ctx.updateResult
}

func (ctx *updateContext) GetRequiredPlugins(_ context.Context,
	req *pulumirpc.GetRequiredPluginsRequest) (*pulumirpc.GetRequiredPluginsResponse, error) {
	return &pulumirpc.GetRequiredPluginsResponse{}, nil
}

func (ctx *updateContext) Run(_ context.Context, req *pulumirpc.RunRequest) (*pulumirpc.RunResponse, error) {
	// Connect to the resource monitor and create an appropriate client.
	conn, err := grpc.Dial(
		req.MonitorAddress,
		grpc.WithInsecure(),
		rpcutil.GrpcChannelOptions(),
	)
	if err != nil {
		return nil, fmt.Errorf("could not connect to resource monitor: %w", err)
	}
	defer contract.IgnoreClose(conn)

	// Fire up a resource monitor client
	ctx.resmon <- deploytest.NewResourceMonitor(pulumirpc.NewResourceMonitorClient(conn))
	close(ctx.resmon)

	// Wait for the program to terminate.
	if err := <-ctx.programErr; err != nil {
		return &pulumirpc.RunResponse{Error: err.Error()}, nil
	}
	return &pulumirpc.RunResponse{}, nil
}

func (ctx *updateContext) GetPluginInfo(_ context.Context, req *pbempty.Empty) (*pulumirpc.PluginInfo, error) {
	return &pulumirpc.PluginInfo{
		Version: "1.0.0",
	}, nil
}

func (ctx *updateContext) InstallDependencies(
	req *pulumirpc.InstallDependenciesRequest,
	server pulumirpc.LanguageRuntime_InstallDependenciesServer) error {
	return nil
}

func TestLanguageClient(t *testing.T) {
	t.Parallel()

	loaders := []*deploytest.ProviderLoader{
		deploytest.NewProviderLoader("pkgA", semver.MustParse("1.0.0"), func() (plugin.Provider, error) {
			return &deploytest.Provider{}, nil
		}),
	}

	update, err := startUpdate(t, deploytest.NewPluginHost(nil, nil, nil, loaders...))
	if err != nil {
		t.Fatalf("failed to start update: %v", err)
	}

	// Register resources, etc.
	_, _, _, err = update.RegisterResource("pkgA:m:typA", "resA", true)
	assert.NoError(t, err)

	snap, res := update.Finish(nil)
	assert.Nil(t, res)
	assert.Len(t, snap.Resources, 2)
}

func TestSingleComponentGetResourceDefaultProviderLifecycle(t *testing.T) {
	t.Parallel()

	var urnB resource.URN
	var idB resource.ID

	loaders := []*deploytest.ProviderLoader{
		deploytest.NewProviderLoader("pkgA", semver.MustParse("1.0.0"), func() (plugin.Provider, error) {
			construct := func(monitor *deploytest.ResourceMonitor, typ, name string, parent resource.URN,
				inputs resource.PropertyMap, options plugin.ConstructOptions) (plugin.ConstructResult, error) {

				urn, _, _, err := monitor.RegisterResource(tokens.Type(typ), name, false, deploytest.ResourceOptions{
					Parent:       parent,
					Protect:      options.Protect,
					Aliases:      options.Aliases,
					Dependencies: options.Dependencies,
				})
				assert.NoError(t, err)

				urnB, idB, _, err = monitor.RegisterResource("pkgA:m:typB", "resB", true, deploytest.ResourceOptions{
					Parent: urn,
					Inputs: resource.PropertyMap{
						"bar": resource.NewStringProperty("baz"),
					},
				})
				assert.NoError(t, err)

				return plugin.ConstructResult{
					URN: urn,
					Outputs: resource.PropertyMap{
						"foo": resource.NewStringProperty("bar"),
						"res": resource.MakeCustomResourceReference(urnB, idB, ""),
					},
				}, nil
			}

			return &deploytest.Provider{
				CreateF: func(urn resource.URN, inputs resource.PropertyMap, timeout float64,
					preview bool) (resource.ID, resource.PropertyMap, resource.Status, error) {
					return "created-id", inputs, resource.StatusOK, nil
				},
				ReadF: func(urn resource.URN, id resource.ID,
					inputs, state resource.PropertyMap) (plugin.ReadResult, resource.Status, error) {
					return plugin.ReadResult{Inputs: inputs, Outputs: state}, resource.StatusOK, nil
				},
				ConstructF: construct,
			}, nil
		}),
	}

	program := deploytest.NewLanguageRuntime(func(_ plugin.RunInfo, monitor *deploytest.ResourceMonitor) error {
		_, _, state, err := monitor.RegisterResource("pkgA:m:typA", "resA", false, deploytest.ResourceOptions{
			Remote: true,
		})
		assert.NoError(t, err)
		assert.Equal(t, resource.PropertyMap{
			"foo": resource.NewStringProperty("bar"),
			"res": resource.MakeCustomResourceReference(urnB, idB, ""),
		}, state)

		result, _, err := monitor.Invoke("pulumi:pulumi:getResource", resource.PropertyMap{
			"urn": resource.NewStringProperty(string(urnB)),
		}, "", "")
		assert.NoError(t, err)
		assert.Equal(t, resource.PropertyMap{
			"urn": resource.NewStringProperty(string(urnB)),
			"id":  resource.NewStringProperty(string(idB)),
			"state": resource.NewObjectProperty(resource.PropertyMap{
				"bar": resource.NewStringProperty("baz"),
			}),
		}, result)
		return nil
	})
	host := deploytest.NewPluginHost(nil, nil, program, loaders...)

	p := &TestPlan{
		Options: UpdateOptions{Host: host},
		Steps:   MakeBasicLifecycleSteps(t, 4),
	}
	p.Run(t, nil)
}

func TestConfigSecrets(t *testing.T) {
	t.Parallel()

	loaders := []*deploytest.ProviderLoader{
		deploytest.NewProviderLoader("pkgA", semver.MustParse("1.0.0"), func() (plugin.Provider, error) {
			return &deploytest.Provider{}, nil
		}),
	}

	program := deploytest.NewLanguageRuntime(func(_ plugin.RunInfo, monitor *deploytest.ResourceMonitor) error {
		_, _, _, err := monitor.RegisterResource("pkgA:m:typA", "resA", true)
		assert.NoError(t, err)
		return nil
	})
	host := deploytest.NewPluginHost(nil, nil, program, loaders...)

	crypter := config.NewSymmetricCrypter(make([]byte, 32))
	secret, err := crypter.EncryptValue("hunter2")
	assert.NoError(t, err)

	p := &TestPlan{
		Options: UpdateOptions{Host: host},
		Steps:   MakeBasicLifecycleSteps(t, 2),
		Config: config.Map{
			config.MustMakeKey("pkgA", "secret"): config.NewSecureValue(secret),
		},
		Decrypter: crypter,
	}

	project := p.GetProject()
	snap, res := TestOp(Update).Run(project, p.GetTarget(t, nil), p.Options, false, p.BackendClient, nil)
	assert.Nil(t, res)

	if !assert.Len(t, snap.Resources, 2) {
		return
	}

	provider := snap.Resources[0]
	assert.True(t, provider.Inputs["secret"].IsSecret())
	assert.True(t, provider.Outputs["secret"].IsSecret())
}

func TestComponentOutputs(t *testing.T) {
	t.Parallel()

	// A component's outputs should never be returned by `RegisterResource`, even if (especially if) there are
	// outputs from a prior deployment and the component's inputs have not changed.
	program := deploytest.NewLanguageRuntime(func(_ plugin.RunInfo, monitor *deploytest.ResourceMonitor) error {
		urn, _, state, err := monitor.RegisterResource("component", "resA", false)
		assert.NoError(t, err)
		assert.Equal(t, resource.PropertyMap{}, state)

		err = monitor.RegisterResourceOutputs(urn, resource.PropertyMap{
			"foo": resource.NewStringProperty("bar"),
		})
		assert.NoError(t, err)
		return nil
	})
	host := deploytest.NewPluginHost(nil, nil, program)

	p := &TestPlan{
		Options: UpdateOptions{Host: host},
		Steps:   MakeBasicLifecycleSteps(t, 1),
	}
	p.Run(t, nil)
}

// Test calling a method.
func TestSingleComponentMethodDefaultProviderLifecycle(t *testing.T) {
	t.Parallel()

	var urn resource.URN

	loaders := []*deploytest.ProviderLoader{
		deploytest.NewProviderLoader("pkgA", semver.MustParse("1.0.0"), func() (plugin.Provider, error) {
			construct := func(monitor *deploytest.ResourceMonitor,
				typ, name string, parent resource.URN, inputs resource.PropertyMap,
				options plugin.ConstructOptions) (plugin.ConstructResult, error) {

				var err error
				urn, _, _, err = monitor.RegisterResource(tokens.Type(typ), name, false, deploytest.ResourceOptions{
					Parent:  parent,
					Aliases: options.Aliases,
					Protect: options.Protect,
				})
				assert.NoError(t, err)

				_, _, _, err = monitor.RegisterResource("pkgA:m:typB", "resA", true, deploytest.ResourceOptions{
					Parent: urn,
				})
				assert.NoError(t, err)

				outs := resource.PropertyMap{"foo": resource.NewStringProperty("bar")}
				err = monitor.RegisterResourceOutputs(urn, outs)
				assert.NoError(t, err)

				return plugin.ConstructResult{
					URN:     urn,
					Outputs: outs,
				}, nil
			}

			call := func(monitor *deploytest.ResourceMonitor, tok tokens.ModuleMember, args resource.PropertyMap,
				info plugin.CallInfo, options plugin.CallOptions) (plugin.CallResult, error) {

				assert.Equal(t, resource.PropertyMap{
					"name": resource.NewStringProperty("Alice"),
				}, args)
				name := args["name"].StringValue()

				result, _, err := monitor.Invoke("pulumi:pulumi:getResource", resource.PropertyMap{
					"urn": resource.NewStringProperty(string(urn)),
				}, "", "")
				assert.NoError(t, err)
				state := result["state"]
				foo := state.ObjectValue()["foo"].StringValue()

				message := fmt.Sprintf("%s, %s!", name, foo)
				return plugin.CallResult{
					Return: resource.PropertyMap{
						"message": resource.NewStringProperty(message),
					},
				}, nil
			}

			return &deploytest.Provider{
				ConstructF: construct,
				CallF:      call,
			}, nil
		}),
	}

	program := deploytest.NewLanguageRuntime(func(_ plugin.RunInfo, monitor *deploytest.ResourceMonitor) error {
		_, _, state, err := monitor.RegisterResource("pkgA:m:typA", "resA", false, deploytest.ResourceOptions{
			Remote: true,
		})
		assert.NoError(t, err)
		assert.Equal(t, resource.PropertyMap{
			"foo": resource.NewStringProperty("bar"),
		}, state)

		outs, _, _, err := monitor.Call("pkgA:m:typA/methodA", resource.PropertyMap{
			"name": resource.NewStringProperty("Alice"),
		}, "", "")
		assert.NoError(t, err)
		assert.Equal(t, resource.PropertyMap{
			"message": resource.NewStringProperty("Alice, bar!"),
		}, outs)

		return nil
	})
	host := deploytest.NewPluginHost(nil, nil, program, loaders...)

	p := &TestPlan{
		Options: UpdateOptions{Host: host},
		Steps:   MakeBasicLifecycleSteps(t, 4),
	}
	p.Run(t, nil)
}

// Test creating a resource from a method.
func TestSingleComponentMethodResourceDefaultProviderLifecycle(t *testing.T) {
	t.Parallel()

	var urn resource.URN

	loaders := []*deploytest.ProviderLoader{
		deploytest.NewProviderLoader("pkgA", semver.MustParse("1.0.0"), func() (plugin.Provider, error) {
			construct := func(monitor *deploytest.ResourceMonitor,
				typ, name string, parent resource.URN, inputs resource.PropertyMap,
				options plugin.ConstructOptions) (plugin.ConstructResult, error) {

				var err error
				urn, _, _, err = monitor.RegisterResource(tokens.Type(typ), name, false, deploytest.ResourceOptions{
					Parent:  parent,
					Aliases: options.Aliases,
					Protect: options.Protect,
				})
				assert.NoError(t, err)

				_, _, _, err = monitor.RegisterResource("pkgA:m:typB", "resA", true, deploytest.ResourceOptions{
					Parent: urn,
				})
				assert.NoError(t, err)

				outs := resource.PropertyMap{"foo": resource.NewStringProperty("bar")}
				err = monitor.RegisterResourceOutputs(urn, outs)
				assert.NoError(t, err)

				return plugin.ConstructResult{
					URN:     urn,
					Outputs: outs,
				}, nil
			}

			call := func(monitor *deploytest.ResourceMonitor, tok tokens.ModuleMember, args resource.PropertyMap,
				info plugin.CallInfo, options plugin.CallOptions) (plugin.CallResult, error) {

				_, _, _, err := monitor.RegisterResource("pkgA:m:typC", "resA", true, deploytest.ResourceOptions{
					Parent: urn,
				})
				assert.NoError(t, err)

				return plugin.CallResult{}, nil
			}

			return &deploytest.Provider{
				ConstructF: construct,
				CallF:      call,
			}, nil
		}),
	}

	program := deploytest.NewLanguageRuntime(func(_ plugin.RunInfo, monitor *deploytest.ResourceMonitor) error {
		_, _, state, err := monitor.RegisterResource("pkgA:m:typA", "resA", false, deploytest.ResourceOptions{
			Remote: true,
		})
		assert.NoError(t, err)
		assert.Equal(t, resource.PropertyMap{
			"foo": resource.NewStringProperty("bar"),
		}, state)

		_, _, _, err = monitor.Call("pkgA:m:typA/methodA", resource.PropertyMap{}, "", "")
		assert.NoError(t, err)
		return nil
	})
	host := deploytest.NewPluginHost(nil, nil, program, loaders...)

	p := &TestPlan{
		Options: UpdateOptions{Host: host},
		Steps:   MakeBasicLifecycleSteps(t, 4),
	}
	p.Run(t, nil)
}

// This tests a scenario involving two remote components with interdependencies that are only represented in the
// user program.
func TestComponentDeleteDependencies(t *testing.T) {
	t.Parallel()

	var (
		firstURN  resource.URN
		nestedURN resource.URN
		sgURN     resource.URN
		secondURN resource.URN
		ruleURN   resource.URN

		err error
	)

	loaders := []*deploytest.ProviderLoader{
		deploytest.NewProviderLoader("pkgA", semver.MustParse("1.0.0"), func() (plugin.Provider, error) {
			return &deploytest.Provider{}, nil
		}),
		deploytest.NewProviderLoader("pkgB", semver.MustParse("1.0.0"), func() (plugin.Provider, error) {
			return &deploytest.Provider{
				ConstructF: func(monitor *deploytest.ResourceMonitor, typ, name string, parent resource.URN,
					inputs resource.PropertyMap, options plugin.ConstructOptions) (plugin.ConstructResult, error) {

					switch typ {
					case "pkgB:m:first":
						firstURN, _, _, err = monitor.RegisterResource("pkgB:m:first", name, false)
						require.NoError(t, err)

						nestedURN, _, _, err = monitor.RegisterResource("nested", "nested", false,
							deploytest.ResourceOptions{
								Parent: firstURN,
							})
						require.NoError(t, err)

						sgURN, _, _, err = monitor.RegisterResource("pkgA:m:sg", "sg", true, deploytest.ResourceOptions{
							Parent: nestedURN,
						})
						require.NoError(t, err)

						err = monitor.RegisterResourceOutputs(nestedURN, resource.PropertyMap{})
						require.NoError(t, err)

						err = monitor.RegisterResourceOutputs(firstURN, resource.PropertyMap{})
						require.NoError(t, err)

						return plugin.ConstructResult{URN: firstURN}, nil
					case "pkgB:m:second":
						secondURN, _, _, err = monitor.RegisterResource("pkgB:m:second", name, false,
							deploytest.ResourceOptions{
								Dependencies: options.Dependencies,
							})
						require.NoError(t, err)

						ruleURN, _, _, err = monitor.RegisterResource("pkgA:m:rule", "rule", true,
							deploytest.ResourceOptions{
								Parent:       secondURN,
								Dependencies: options.PropertyDependencies["sgID"],
							})
						require.NoError(t, err)

						err = monitor.RegisterResourceOutputs(secondURN, resource.PropertyMap{})
						require.NoError(t, err)

						return plugin.ConstructResult{URN: secondURN}, nil
					default:
						return plugin.ConstructResult{}, fmt.Errorf("unexpected type %v", typ)
					}
				},
			}, nil
		}),
	}

	program := deploytest.NewLanguageRuntime(func(_ plugin.RunInfo, monitor *deploytest.ResourceMonitor) error {
		_, _, _, err = monitor.RegisterResource("pkgB:m:first", "first", false, deploytest.ResourceOptions{
			Remote: true,
		})
		require.NoError(t, err)

		_, _, _, err = monitor.RegisterResource("pkgB:m:second", "second", false, deploytest.ResourceOptions{
			Remote: true,
			PropertyDeps: map[resource.PropertyKey][]resource.URN{
				"sgID": {sgURN},
			},
			Dependencies: []resource.URN{firstURN},
		})
		require.NoError(t, err)

		return nil
	})

	host := deploytest.NewPluginHost(nil, nil, program, loaders...)
	p := &TestPlan{Options: UpdateOptions{Host: host}}

	p.Steps = []TestStep{
		{
			Op:          Update,
			SkipPreview: true,
		},
		{
			Op:          Destroy,
			SkipPreview: true,
			Validate: func(project workspace.Project, target deploy.Target, entries JournalEntries,
				evts []Event, res result.Result) result.Result {
				assert.Nil(t, res)

				firstIndex, nestedIndex, sgIndex, secondIndex, ruleIndex := -1, -1, -1, -1, -1

				for i, entry := range entries {
					switch urn := entry.Step.URN(); urn {
					case firstURN:
						firstIndex = i
					case nestedURN:
						nestedIndex = i
					case sgURN:
						sgIndex = i
					case secondURN:
						secondIndex = i
					case ruleURN:
						ruleIndex = i
					}
				}

				assert.Less(t, ruleIndex, sgIndex)
				assert.Less(t, ruleIndex, secondIndex)
				assert.Less(t, secondIndex, firstIndex)
				assert.Less(t, secondIndex, sgIndex)
				assert.Less(t, sgIndex, nestedIndex)
				assert.Less(t, nestedIndex, firstIndex)

				return res
			},
		},
	}
	p.Run(t, nil)
}

func TestProviderDeterministicPreview(t *testing.T) {
	t.Parallel()

	var generatedName resource.PropertyValue

	loaders := []*deploytest.ProviderLoader{
		deploytest.NewProviderLoader("pkgA", semver.MustParse("1.0.0"), func() (plugin.Provider, error) {
			return &deploytest.Provider{
				CheckF: func(
					urn resource.URN,
					olds, news resource.PropertyMap,
					sequenceNumber int) (resource.PropertyMap, []plugin.CheckFailure, error) {
					// make a deterministic autoname
					if _, has := news["name"]; !has {
						if name, has := olds["name"]; has {
							news["name"] = name
						} else {
							name, err := resource.NewUniqueHexV2(urn, sequenceNumber, urn.Name().String(), -1, -1)
							assert.Nil(t, err)
							generatedName = resource.NewStringProperty(name)
							news["name"] = generatedName
						}
					}

					return news, nil, nil
				},
				DiffF: func(
					urn resource.URN,
					id resource.ID,
					olds, news resource.PropertyMap,
					ignoreChanges []string) (plugin.DiffResult, error) {
					if !olds["foo"].DeepEquals(news["foo"]) {
						// If foo changes do a replace, we use this to check we get a new name
						return plugin.DiffResult{
							Changes:     plugin.DiffSome,
							ReplaceKeys: []resource.PropertyKey{"foo"},
						}, nil
					}
					return plugin.DiffResult{}, nil
				},
				CreateF: func(urn resource.URN, news resource.PropertyMap, timeout float64,
					preview bool) (resource.ID, resource.PropertyMap, resource.Status, error) {
					return "created-id", news, resource.StatusOK, nil
				},
				UpdateF: func(urn resource.URN, id resource.ID, olds, news resource.PropertyMap, timeout float64,
					ignoreChanges []string, preview bool) (resource.PropertyMap, resource.Status, error) {
					return news, resource.StatusOK, nil
				},
			}, nil
		}, deploytest.WithoutGrpc),
	}

	ins := resource.NewPropertyMapFromMap(map[string]interface{}{
		"foo": "bar",
	})

	program := deploytest.NewLanguageRuntime(func(_ plugin.RunInfo, monitor *deploytest.ResourceMonitor) error {

		_, _, _, err := monitor.RegisterResource("pkgA:m:typA", "resA", true, deploytest.ResourceOptions{
			Inputs: ins,
		})
		assert.NoError(t, err)
		return nil
	})
	host := deploytest.NewPluginHost(nil, nil, program, loaders...)

	p := &TestPlan{
		Options: UpdateOptions{Host: host},
	}

	project := p.GetProject()

	// Run a preview, this should want to create resA with a given name
	_, res := TestOp(Update).Run(project, p.GetTarget(t, nil), p.Options, true, p.BackendClient, nil)
	assert.Nil(t, res)
	assert.True(t, generatedName.IsString())
	assert.NotEqual(t, "", generatedName.StringValue())
	expectedName := generatedName

	// Run an update, we should get the same name as we saw in preview
	snap, res := TestOp(Update).Run(project, p.GetTarget(t, nil), p.Options, false, p.BackendClient, nil)
	assert.Nil(t, res)
	assert.NotNil(t, snap)
	assert.Len(t, snap.Resources, 2)
	assert.Equal(t, expectedName, snap.Resources[1].Inputs["name"])
	assert.Equal(t, expectedName, snap.Resources[1].Outputs["name"])

	// Run a new update which will cause a replace and check we get a new name
	ins = resource.NewPropertyMapFromMap(map[string]interface{}{
		"foo": "baz",
	})
	snap, res = TestOp(Update).Run(project, p.GetTarget(t, snap), p.Options, false, p.BackendClient, nil)
	assert.Nil(t, res)
	assert.NotNil(t, snap)
	assert.Len(t, snap.Resources, 2)
	assert.NotEqual(t, expectedName, snap.Resources[1].Inputs["name"])
	assert.NotEqual(t, expectedName, snap.Resources[1].Outputs["name"])
}

func TestSequenceNumberResetsAfterReplace(t *testing.T) {
	t.Parallel()

	// This test is to check that after we've done a replace with an unknown sequence number the
	// next time we do a replace we start with sequence number 1. It's not safe to go from unknown
	// straight to sequence number 1 because we do create-before-delete and the existing resource
	// might have a deterministic name seeded from seqNum=1 or 2 or anything else. So if we don't
	// currently know the sequence number we have to do a create with seqNum=0 to get a truly
	// random name. But now we can flag the sequence number in the state file (we use -1) to say
	// that we now know that the last create was done with a random seed and the next replace will
	// be safe to start at sequence number 1.

	names := map[int]resource.PropertyValue{
		0: resource.NewStringProperty("Random"),
		1: resource.NewStringProperty("Sequence"),
	}

	loaders := []*deploytest.ProviderLoader{
		deploytest.NewProviderLoader("pkgA", semver.MustParse("1.0.0"), func() (plugin.Provider, error) {
			return &deploytest.Provider{
				CheckF: func(
					urn resource.URN,
					olds, news resource.PropertyMap,
					sequenceNumber int) (resource.PropertyMap, []plugin.CheckFailure, error) {
					news["name"] = names[sequenceNumber]
					return news, nil, nil
				},
				DiffF: func(
					urn resource.URN,
					id resource.ID,
					olds, news resource.PropertyMap,
					ignoreChanges []string) (plugin.DiffResult, error) {
					if !olds["foo"].DeepEquals(news["foo"]) {
						// If foo changes do a replace, we use this to check we get a new name
						return plugin.DiffResult{
							Changes:     plugin.DiffSome,
							ReplaceKeys: []resource.PropertyKey{"foo"},
						}, nil
					}
					return plugin.DiffResult{}, nil
				},
				CreateF: func(urn resource.URN, news resource.PropertyMap, timeout float64,
					preview bool) (resource.ID, resource.PropertyMap, resource.Status, error) {
					return "created-id", news, resource.StatusOK, nil
				},
				UpdateF: func(urn resource.URN, id resource.ID, olds, news resource.PropertyMap, timeout float64,
					ignoreChanges []string, preview bool) (resource.PropertyMap, resource.Status, error) {
					return news, resource.StatusOK, nil
				},
			}, nil
		}, deploytest.WithoutGrpc),
	}

	ins := resource.NewPropertyMapFromMap(map[string]interface{}{
		"foo": "bar",
	})

	program := deploytest.NewLanguageRuntime(func(_ plugin.RunInfo, monitor *deploytest.ResourceMonitor) error {

		_, _, _, err := monitor.RegisterResource("pkgA:m:typA", "resA", true, deploytest.ResourceOptions{
			Inputs: ins,
		})
		assert.NoError(t, err)

		return nil
	})
	host := deploytest.NewPluginHost(nil, nil, program, loaders...)

	p := &TestPlan{
		Options: UpdateOptions{Host: host},
	}

	project := p.GetProject()

	// Run an update to create the resource
	snap, res := TestOp(Update).Run(project, p.GetTarget(t, nil), p.Options, false, p.BackendClient, nil)
	assert.Nil(t, res)
	assert.NotNil(t, snap)
	assert.Len(t, snap.Resources, 2)
	// Expect the resource to have been created with a deterministic name (it's new)
	assert.Equal(t, names[1], snap.Resources[1].Inputs["name"])
	assert.Equal(t, names[1], snap.Resources[1].Outputs["name"])

	// Mutate the snapshot that we've lost the sequence number and run an update that will cause a replace
	snap.Resources[1].SequenceNumber = 0
	ins = resource.NewPropertyMapFromMap(map[string]interface{}{
		"foo": "baz",
	})
	snap, res = TestOp(Update).Run(project, p.GetTarget(t, snap), p.Options, false, p.BackendClient, nil)
	assert.Nil(t, res)
	assert.NotNil(t, snap)
	assert.Len(t, snap.Resources, 2)
	assert.Equal(t, names[0], snap.Resources[1].Inputs["name"])
	assert.Equal(t, names[0], snap.Resources[1].Outputs["name"])

	// Now run another update that causes another replace and check we go back to deterministic names
	ins = resource.NewPropertyMapFromMap(map[string]interface{}{
		"foo": "daz",
	})
	snap, res = TestOp(Update).Run(project, p.GetTarget(t, snap), p.Options, false, p.BackendClient, nil)
	assert.Nil(t, res)
	assert.NotNil(t, snap)
	assert.Len(t, snap.Resources, 2)
	assert.Equal(t, names[1], snap.Resources[1].Inputs["name"])
	assert.Equal(t, names[1], snap.Resources[1].Outputs["name"])
}

func TestProtect(t *testing.T) {
	t.Parallel()

	idCounter := 0
	deleteCounter := 0

	loaders := []*deploytest.ProviderLoader{
		deploytest.NewProviderLoader("pkgA", semver.MustParse("1.0.0"), func() (plugin.Provider, error) {
			return &deploytest.Provider{
				DiffF: func(
					urn resource.URN,
					id resource.ID,
					olds, news resource.PropertyMap,
					ignoreChanges []string) (plugin.DiffResult, error) {
					if !olds["foo"].DeepEquals(news["foo"]) {
						// If foo changes do a replace, we use this to check we don't delete on replace
						return plugin.DiffResult{
							Changes:     plugin.DiffSome,
							ReplaceKeys: []resource.PropertyKey{"foo"},
						}, nil
					}
					return plugin.DiffResult{}, nil
				},
				CreateF: func(urn resource.URN, news resource.PropertyMap, timeout float64,
					preview bool) (resource.ID, resource.PropertyMap, resource.Status, error) {
					resourceID := resource.ID(fmt.Sprintf("created-id-%d", idCounter))
					idCounter = idCounter + 1
					return resourceID, news, resource.StatusOK, nil
				},
				DeleteF: func(urn resource.URN, id resource.ID, olds resource.PropertyMap,
					timeout float64) (resource.Status, error) {
					deleteCounter = deleteCounter + 1
					return resource.StatusOK, nil
				},
			}, nil
		}, deploytest.WithoutGrpc),
	}

	ins := resource.NewPropertyMapFromMap(map[string]interface{}{
		"foo": "bar",
	})

	shouldProtect := true
	createResource := true

	program := deploytest.NewLanguageRuntime(func(_ plugin.RunInfo, monitor *deploytest.ResourceMonitor) error {

		if createResource {
			_, _, _, err := monitor.RegisterResource("pkgA:m:typA", "resA", true, deploytest.ResourceOptions{
				Inputs:  ins,
				Protect: shouldProtect,
			})
			assert.NoError(t, err)
		}

		return nil
	})
	host := deploytest.NewPluginHost(nil, nil, program, loaders...)

	p := &TestPlan{
		Options: UpdateOptions{Host: host},
	}

	project := p.GetProject()

	// Run an update to create the resource
	snap, res := TestOp(Update).Run(project, p.GetTarget(t, nil), p.Options, false, p.BackendClient, nil)
	assert.Nil(t, res)
	assert.NotNil(t, snap)
	assert.Len(t, snap.Resources, 2)
	assert.Equal(t, "created-id-0", snap.Resources[1].ID.String())
	assert.Equal(t, 0, deleteCounter)

	expectedUrn := snap.Resources[1].URN
	expectedMessage := ""

	// Both updates below should give a diagnostic event
	validate := func(project workspace.Project,
		target deploy.Target, entries JournalEntries,
		events []Event, res result.Result) result.Result {
		for _, event := range events {
			if event.Type == DiagEvent {
				payload := event.Payload().(DiagEventPayload)
				assert.Equal(t, expectedUrn, payload.URN)
				assert.Equal(t, expectedMessage, payload.Message)
				break
			}
		}
		return res
	}

	// Run a new update which will cause a replace, we should get an error
	expectedMessage = "<{%reset%}>unable to replace resource \"urn:pulumi:test::test::pkgA:m:typA::resA\"\n" +
		"as it is currently marked for protection. To unprotect the resource, remove the `protect` flag from " +
		"the resource in your Pulumi program and run `pulumi up`<{%reset%}>\n"
	ins = resource.NewPropertyMapFromMap(map[string]interface{}{
		"foo": "baz",
	})
	snap, res = TestOp(Update).Run(project, p.GetTarget(t, snap), p.Options, false, p.BackendClient, validate)
	assert.NotNil(t, res)
	assert.NotNil(t, snap)
	assert.Len(t, snap.Resources, 2)
	assert.Equal(t, "created-id-0", snap.Resources[1].ID.String())
	assert.Equal(t, 0, deleteCounter)

	// Run a new update which will cause a delete, we still shouldn't see a provider delete
	expectedMessage = "<{%reset%}>unable to delete resource \"urn:pulumi:test::test::pkgA:m:typA::resA\"\n" +
		"as it is currently marked for protection. To unprotect the resource, either remove the `protect` flag " +
		"from the resource in your Pulumi program and run `pulumi up` or use the command:\n" +
		"`pulumi state unprotect 'urn:pulumi:test::test::pkgA:m:typA::resA'`<{%reset%}>\n"
	createResource = false
	snap, res = TestOp(Update).Run(project, p.GetTarget(t, snap), p.Options, false, p.BackendClient, validate)
	assert.NotNil(t, res)
	assert.NotNil(t, snap)
	assert.Len(t, snap.Resources, 2)
	assert.Equal(t, "created-id-0", snap.Resources[1].ID.String())
	assert.Equal(t, true, snap.Resources[1].Protect)
	assert.Equal(t, 0, deleteCounter)

	// Run a new update to remove the protect and replace in the same update, this should delete the old one
	// and create the new one
	createResource = true
	shouldProtect = false
	snap, res = TestOp(Update).Run(project, p.GetTarget(t, snap), p.Options, false, p.BackendClient, nil)
	assert.Nil(t, res)
	assert.NotNil(t, snap)
	assert.Len(t, snap.Resources, 2)
	assert.Equal(t, "created-id-1", snap.Resources[1].ID.String())
	assert.Equal(t, false, snap.Resources[1].Protect)
	assert.Equal(t, 1, deleteCounter)

	// Run a new update to add the protect flag, nothing else should change
	shouldProtect = true
	snap, res = TestOp(Update).Run(project, p.GetTarget(t, snap), p.Options, false, p.BackendClient, nil)
	assert.Nil(t, res)
	assert.NotNil(t, snap)
	assert.Len(t, snap.Resources, 2)
	assert.Equal(t, "created-id-1", snap.Resources[1].ID.String())
	assert.Equal(t, true, snap.Resources[1].Protect)
	assert.Equal(t, 1, deleteCounter)

	// Edit the snapshot to remove the protect flag and try and replace
	snap.Resources[1].Protect = false
	ins = resource.NewPropertyMapFromMap(map[string]interface{}{
		"foo": "daz",
	})
	snap, res = TestOp(Update).Run(project, p.GetTarget(t, snap), p.Options, false, p.BackendClient, validate)
	assert.Nil(t, res)
	assert.NotNil(t, snap)
	assert.Len(t, snap.Resources, 2)
	assert.Equal(t, "created-id-2", snap.Resources[1].ID.String())
	assert.Equal(t, 2, deleteCounter)
}

func ExpectDiagMessage(t *testing.T, message string) ValidateFunc {
	validate := func(
		project workspace.Project, target deploy.Target,
		entries JournalEntries, events []Event,
		res result.Result) result.Result {

		assert.NotNil(t, res)

		for i := range events {
			if events[i].Type == "diag" {
				payload := events[i].Payload().(engine.DiagEventPayload)
				if payload.Message == message {
					return nil
				}
				return result.Errorf("Unexpected diag message: %s", payload.Message)
			}
		}
		return result.Error("Expected a diagnostic message, got none")
	}
	return validate
}

func TestPlannedUpdate(t *testing.T) {
	t.Parallel()

	loaders := []*deploytest.ProviderLoader{
		deploytest.NewProviderLoader("pkgA", semver.MustParse("1.0.0"), func() (plugin.Provider, error) {
			return &deploytest.Provider{
				CreateF: func(urn resource.URN, news resource.PropertyMap, timeout float64,
					preview bool) (resource.ID, resource.PropertyMap, resource.Status, error) {
					return "created-id", news, resource.StatusOK, nil
				},
				UpdateF: func(urn resource.URN, id resource.ID, olds, news resource.PropertyMap, timeout float64,
					ignoreChanges []string, preview bool) (resource.PropertyMap, resource.Status, error) {
					return news, resource.StatusOK, nil
				},
			}, nil
		}),
	}

	var ins resource.PropertyMap
	program := deploytest.NewLanguageRuntime(func(_ plugin.RunInfo, monitor *deploytest.ResourceMonitor) error {
		_, _, _, err := monitor.RegisterResource("pkgA:m:typA", "resA", true, deploytest.ResourceOptions{
			Inputs: ins,
		})
		assert.NoError(t, err)
		return nil
	})
	host := deploytest.NewPluginHost(nil, nil, program, loaders...)

	p := &TestPlan{
		Options: UpdateOptions{Host: host, ExperimentalPlans: true},
	}

	project := p.GetProject()

	// Generate a plan.
	computed := interface{}(resource.Computed{Element: resource.NewStringProperty("")})
	ins = resource.NewPropertyMapFromMap(map[string]interface{}{
		"foo": "bar",
		"baz": map[string]interface{}{
			"a": 42,
			"b": computed,
		},
		"qux": []interface{}{
			computed,
			24,
		},
		"zed": computed,
	})
	plan, res := TestOp(Update).Plan(project, p.GetTarget(t, nil), p.Options, p.BackendClient, nil)
	assert.Nil(t, res)

	// Attempt to run an update using the plan.
	ins = resource.NewPropertyMapFromMap(map[string]interface{}{
		"qux": []interface{}{
			"alpha",
			24,
		},
	})
	p.Options.Plan = plan.Clone()
	validate := ExpectDiagMessage(t,
		"<{%reset%}>resource urn:pulumi:test::test::pkgA:m:typA::resA violates plan: "+
			"properties changed: +-baz[{map[a:{42} b:output<string>{}]}], +-foo[{bar}]<{%reset%}>\n")
	snap, res := TestOp(Update).Run(project, p.GetTarget(t, nil), p.Options, false, p.BackendClient, validate)
	assert.Nil(t, res)

	// Check the resource's state.
	if !assert.Len(t, snap.Resources, 1) {
		return
	}

	// Change the provider's planned operation to a same step.
	// Remove the provider from the plan.
	plan.ResourcePlans["urn:pulumi:test::test::pulumi:providers:pkgA::default"].Ops = []deploy.StepOp{deploy.OpSame}

	// Attempt to run an update using the plan.
	ins = resource.NewPropertyMapFromMap(map[string]interface{}{
		"foo": "bar",
		"baz": map[string]interface{}{
			"a": 42,
			"b": "alpha",
		},
		"qux": []interface{}{
			"beta",
			24,
		},
		"zed": "grr",
	})
	p.Options.Plan = plan.Clone()
	snap, res = TestOp(Update).Run(project, p.GetTarget(t, snap), p.Options, false, p.BackendClient, nil)
	assert.Nil(t, res)

	// Check the resource's state.
	if !assert.Len(t, snap.Resources, 2) {
		return
	}

	expected := resource.NewPropertyMapFromMap(map[string]interface{}{
		"foo": "bar",
		"baz": map[string]interface{}{
			"a": 42,
			"b": "alpha",
		},
		"qux": []interface{}{
			"beta",
			24,
		},
		"zed": "grr",
	})
	assert.Equal(t, expected, snap.Resources[1].Outputs)
}

func TestUnplannedCreate(t *testing.T) {
	t.Parallel()

	loaders := []*deploytest.ProviderLoader{
		deploytest.NewProviderLoader("pkgA", semver.MustParse("1.0.0"), func() (plugin.Provider, error) {
			return &deploytest.Provider{
				CreateF: func(urn resource.URN, news resource.PropertyMap, timeout float64,
					preview bool) (resource.ID, resource.PropertyMap, resource.Status, error) {
					return "created-id", news, resource.StatusOK, nil
				},
			}, nil
		}),
	}

	ins := resource.NewPropertyMapFromMap(map[string]interface{}{
		"foo": "bar",
	})
	createResource := false
	program := deploytest.NewLanguageRuntime(func(_ plugin.RunInfo, monitor *deploytest.ResourceMonitor) error {
		if createResource {
			_, _, _, err := monitor.RegisterResource("pkgA:m:typA", "resA", true, deploytest.ResourceOptions{
				Inputs: ins,
			})
			assert.NoError(t, err)
		}
		return nil
	})
	host := deploytest.NewPluginHost(nil, nil, program, loaders...)

	p := &TestPlan{
		Options: UpdateOptions{Host: host, ExperimentalPlans: true},
	}

	project := p.GetProject()

	// Create a plan to do nothing
	plan, res := TestOp(Update).Plan(project, p.GetTarget(t, nil), p.Options, p.BackendClient, nil)
	assert.Nil(t, res)

	// Now set the flag for the language runtime to create a resource, and run update with the plan
	createResource = true
	p.Options.Plan = plan.Clone()
	validate := ExpectDiagMessage(t,
		"<{%reset%}>create is not allowed by the plan: no steps were expected for this resource<{%reset%}>\n")
	snap, res := TestOp(Update).Run(project, p.GetTarget(t, nil), p.Options, false, p.BackendClient, validate)
	assert.Nil(t, res)

	// Check nothing was was created
	assert.NotNil(t, snap)
	if !assert.Len(t, snap.Resources, 0) {
		return
	}
}

func TestUnplannedDelete(t *testing.T) {
	t.Parallel()

	loaders := []*deploytest.ProviderLoader{
		deploytest.NewProviderLoader("pkgA", semver.MustParse("1.0.0"), func() (plugin.Provider, error) {
			return &deploytest.Provider{
				CreateF: func(urn resource.URN, news resource.PropertyMap, timeout float64,
					preview bool) (resource.ID, resource.PropertyMap, resource.Status, error) {
					return resource.ID("created-id-" + urn.Name()), news, resource.StatusOK, nil
				},
				DeleteF: func(
					urn resource.URN,
					id resource.ID,
					olds resource.PropertyMap,
					timeout float64) (resource.Status, error) {
					return resource.StatusOK, nil
				},
			}, nil
		}),
	}

	ins := resource.NewPropertyMapFromMap(map[string]interface{}{
		"foo": "bar",
	})
	createAllResources := true
	program := deploytest.NewLanguageRuntime(func(_ plugin.RunInfo, monitor *deploytest.ResourceMonitor) error {
		_, _, _, err := monitor.RegisterResource("pkgA:m:typA", "resA", true, deploytest.ResourceOptions{
			Inputs: ins,
		})
		assert.NoError(t, err)

		if createAllResources {
			_, _, _, err = monitor.RegisterResource("pkgA:m:typA", "resB", true, deploytest.ResourceOptions{
				Inputs: ins,
			})
			assert.NoError(t, err)
		}

		return nil
	})
	host := deploytest.NewPluginHost(nil, nil, program, loaders...)

	p := &TestPlan{
		Options: UpdateOptions{Host: host, ExperimentalPlans: true},
	}

	project := p.GetProject()

	// Create an initial snapshot that resA and resB exist
	snap, res := TestOp(Update).Run(project, p.GetTarget(t, nil), p.Options, false, p.BackendClient, nil)
	assert.Nil(t, res)

	// Create a plan that resA and resB won't change
	plan, res := TestOp(Update).Plan(project, p.GetTarget(t, snap), p.Options, p.BackendClient, nil)
	assert.Nil(t, res)

	// Now set the flag for the language runtime to not create resB and run an update with
	// the no-op plan, this should block the delete
	createAllResources = false
	p.Options.Plan = plan.Clone()
	validate := ExpectDiagMessage(t,
		"<{%reset%}>delete is not allowed by the plan: this resource is constrained to same<{%reset%}>\n")
	snap, res = TestOp(Update).Run(project, p.GetTarget(t, snap), p.Options, false, p.BackendClient, validate)
	assert.NotNil(t, snap)
	assert.Nil(t, res)

	// Check both resources and the provider are still listed in the snapshot
	if !assert.Len(t, snap.Resources, 3) {
		return
	}
}

func TestExpectedDelete(t *testing.T) {
	t.Parallel()

	loaders := []*deploytest.ProviderLoader{
		deploytest.NewProviderLoader("pkgA", semver.MustParse("1.0.0"), func() (plugin.Provider, error) {
			return &deploytest.Provider{
				CreateF: func(urn resource.URN, news resource.PropertyMap, timeout float64,
					preview bool) (resource.ID, resource.PropertyMap, resource.Status, error) {
					return resource.ID("created-id-" + urn.Name()), news, resource.StatusOK, nil
				},
				DeleteF: func(
					urn resource.URN,
					id resource.ID,
					olds resource.PropertyMap,
					timeout float64) (resource.Status, error) {
					return resource.StatusOK, nil
				},
			}, nil
		}),
	}

	ins := resource.NewPropertyMapFromMap(map[string]interface{}{
		"foo": "bar",
	})
	createAllResources := true
	program := deploytest.NewLanguageRuntime(func(_ plugin.RunInfo, monitor *deploytest.ResourceMonitor) error {
		_, _, _, err := monitor.RegisterResource("pkgA:m:typA", "resA", true, deploytest.ResourceOptions{
			Inputs: ins,
		})
		assert.NoError(t, err)

		if createAllResources {
			_, _, _, err = monitor.RegisterResource("pkgA:m:typA", "resB", true, deploytest.ResourceOptions{
				Inputs: ins,
			})
			assert.NoError(t, err)
		}

		return nil
	})
	host := deploytest.NewPluginHost(nil, nil, program, loaders...)

	p := &TestPlan{
		Options: UpdateOptions{Host: host, ExperimentalPlans: true},
	}

	project := p.GetProject()

	// Create an initial snapshot that resA and resB exist
	snap, res := TestOp(Update).Run(project, p.GetTarget(t, nil), p.Options, false, p.BackendClient, nil)
	assert.NotNil(t, snap)
	assert.Nil(t, res)

	// Create a plan that resA is same and resB is deleted
	createAllResources = false
	plan, res := TestOp(Update).Plan(project, p.GetTarget(t, snap), p.Options, p.BackendClient, nil)
	assert.NotNil(t, plan)
	assert.Nil(t, res)

	// Now run but set the runtime to return resA and resB, given we expected resB to be deleted
	// this should be an error
	createAllResources = true
	p.Options.Plan = plan.Clone()
	validate := ExpectDiagMessage(t, "<{%reset%}>resource urn:pulumi:test::test::pkgA:m:typA::resB violates plan: "+
		"resource unexpectedly not deleted<{%reset%}>\n")
	snap, res = TestOp(Update).Run(project, p.GetTarget(t, snap), p.Options, false, p.BackendClient, validate)
	assert.NotNil(t, snap)
	assert.Nil(t, res)

	// Check both resources and the provider are still listed in the snapshot
	if !assert.Len(t, snap.Resources, 3) {
		return
	}
}

func TestExpectedCreate(t *testing.T) {
	t.Parallel()

	loaders := []*deploytest.ProviderLoader{
		deploytest.NewProviderLoader("pkgA", semver.MustParse("1.0.0"), func() (plugin.Provider, error) {
			return &deploytest.Provider{
				CreateF: func(urn resource.URN, news resource.PropertyMap, timeout float64,
					preview bool) (resource.ID, resource.PropertyMap, resource.Status, error) {
					return resource.ID("created-id-" + urn.Name()), news, resource.StatusOK, nil
				},
			}, nil
		}),
	}

	ins := resource.NewPropertyMapFromMap(map[string]interface{}{
		"foo": "bar",
	})
	createAllResources := false
	program := deploytest.NewLanguageRuntime(func(_ plugin.RunInfo, monitor *deploytest.ResourceMonitor) error {
		_, _, _, err := monitor.RegisterResource("pkgA:m:typA", "resA", true, deploytest.ResourceOptions{
			Inputs: ins,
		})
		assert.NoError(t, err)

		if createAllResources {
			_, _, _, err = monitor.RegisterResource("pkgA:m:typA", "resB", true, deploytest.ResourceOptions{
				Inputs: ins,
			})
			assert.NoError(t, err)
		}

		return nil
	})
	host := deploytest.NewPluginHost(nil, nil, program, loaders...)

	p := &TestPlan{
		Options: UpdateOptions{Host: host, ExperimentalPlans: true},
	}

	project := p.GetProject()

	// Create an initial snapshot that resA exists
	snap, res := TestOp(Update).Run(project, p.GetTarget(t, nil), p.Options, false, p.BackendClient, nil)
	assert.NotNil(t, snap)
	assert.Nil(t, res)

	// Create a plan that resA is same and resB is created
	createAllResources = true
	plan, res := TestOp(Update).Plan(project, p.GetTarget(t, snap), p.Options, p.BackendClient, nil)
	assert.NotNil(t, plan)
	assert.Nil(t, res)

	// Now run but set the runtime to return resA, given we expected resB to be created
	// this should be an error
	createAllResources = false
	p.Options.Plan = plan.Clone()
	validate := ExpectDiagMessage(t,
		"<{%reset%}>expected resource operations for "+
			"urn:pulumi:test::test::pkgA:m:typA::resB but none were seen<{%reset%}>\n")
	snap, res = TestOp(Update).Run(project, p.GetTarget(t, snap), p.Options, false, p.BackendClient, validate)
	assert.NotNil(t, snap)
	assert.Nil(t, res)

	// Check resA and the provider are still listed in the snapshot
	if !assert.Len(t, snap.Resources, 2) {
		return
	}
}

func TestPropertySetChange(t *testing.T) {
	t.Parallel()

	loaders := []*deploytest.ProviderLoader{
		deploytest.NewProviderLoader("pkgA", semver.MustParse("1.0.0"), func() (plugin.Provider, error) {
			return &deploytest.Provider{
				CreateF: func(urn resource.URN, news resource.PropertyMap, timeout float64,
					preview bool) (resource.ID, resource.PropertyMap, resource.Status, error) {
					return resource.ID("created-id-" + urn.Name()), news, resource.StatusOK, nil
				},
			}, nil
		}),
	}

	ins := resource.NewPropertyMapFromMap(map[string]interface{}{
		"foo":  "bar",
		"frob": "baz",
	})
	program := deploytest.NewLanguageRuntime(func(_ plugin.RunInfo, monitor *deploytest.ResourceMonitor) error {
		_, _, _, err := monitor.RegisterResource("pkgA:m:typA", "resA", true, deploytest.ResourceOptions{
			Inputs: ins,
		})
		assert.NoError(t, err)

		return nil
	})
	host := deploytest.NewPluginHost(nil, nil, program, loaders...)

	p := &TestPlan{
		Options: UpdateOptions{Host: host, ExperimentalPlans: true},
	}

	project := p.GetProject()

	// Create an initial plan to create resA
	plan, res := TestOp(Update).Plan(project, p.GetTarget(t, nil), p.Options, p.BackendClient, nil)
	assert.NotNil(t, plan)
	assert.Nil(t, res)

	// Now change the runtime to not return property "frob", this should error
	ins = resource.NewPropertyMapFromMap(map[string]interface{}{
		"foo": "bar",
	})
	p.Options.Plan = plan.Clone()
	validate := ExpectDiagMessage(t, "<{%reset%}>resource urn:pulumi:test::test::pkgA:m:typA::resA violates plan: "+
		"properties changed: +-frob[{baz}]<{%reset%}>\n")
	snap, res := TestOp(Update).Run(project, p.GetTarget(t, nil), p.Options, false, p.BackendClient, validate)
	assert.NotNil(t, snap)
	assert.Nil(t, res)
}

func TestExpectedUnneededCreate(t *testing.T) {
	t.Parallel()

	loaders := []*deploytest.ProviderLoader{
		deploytest.NewProviderLoader("pkgA", semver.MustParse("1.0.0"), func() (plugin.Provider, error) {
			return &deploytest.Provider{
				CreateF: func(urn resource.URN, news resource.PropertyMap, timeout float64,
					preview bool) (resource.ID, resource.PropertyMap, resource.Status, error) {
					return resource.ID("created-id-" + urn.Name()), news, resource.StatusOK, nil
				},
			}, nil
		}),
	}

	ins := resource.NewPropertyMapFromMap(map[string]interface{}{
		"foo": "bar",
	})
	program := deploytest.NewLanguageRuntime(func(_ plugin.RunInfo, monitor *deploytest.ResourceMonitor) error {
		_, _, _, err := monitor.RegisterResource("pkgA:m:typA", "resA", true, deploytest.ResourceOptions{
			Inputs: ins,
		})
		assert.NoError(t, err)

		return nil
	})
	host := deploytest.NewPluginHost(nil, nil, program, loaders...)

	p := &TestPlan{
		Options: UpdateOptions{Host: host, ExperimentalPlans: true},
	}

	project := p.GetProject()

	// Create a plan that resA needs creating
	plan, res := TestOp(Update).Plan(project, p.GetTarget(t, nil), p.Options, p.BackendClient, nil)
	assert.NotNil(t, plan)
	assert.Nil(t, res)

	// Create an a snapshot that resA exists
	snap, res := TestOp(Update).Run(project, p.GetTarget(t, nil), p.Options, false, p.BackendClient, nil)
	assert.NotNil(t, snap)
	assert.Nil(t, res)

	// Now run again with the plan set but the snapshot that resA already exists
	p.Options.Plan = plan.Clone()
	snap, res = TestOp(Update).Run(project, p.GetTarget(t, snap), p.Options, false, p.BackendClient, nil)
	assert.NotNil(t, snap)
	assert.Nil(t, res)

	// Check resA and the provider are still listed in the snapshot
	if !assert.Len(t, snap.Resources, 2) {
		return
	}
}

func TestExpectedUnneededDelete(t *testing.T) {
	t.Parallel()

	loaders := []*deploytest.ProviderLoader{
		deploytest.NewProviderLoader("pkgA", semver.MustParse("1.0.0"), func() (plugin.Provider, error) {
			return &deploytest.Provider{
				CreateF: func(urn resource.URN, news resource.PropertyMap, timeout float64,
					preview bool) (resource.ID, resource.PropertyMap, resource.Status, error) {
					return resource.ID("created-id-" + urn.Name()), news, resource.StatusOK, nil
				},
				DeleteF: func(
					urn resource.URN,
					id resource.ID,
					olds resource.PropertyMap,
					timeout float64) (resource.Status, error) {
					return resource.StatusOK, nil
				},
			}, nil
		}),
	}

	ins := resource.NewPropertyMapFromMap(map[string]interface{}{
		"foo": "bar",
	})
	createResource := true
	program := deploytest.NewLanguageRuntime(func(_ plugin.RunInfo, monitor *deploytest.ResourceMonitor) error {
		if createResource {
			_, _, _, err := monitor.RegisterResource("pkgA:m:typA", "resA", true, deploytest.ResourceOptions{
				Inputs: ins,
			})
			assert.NoError(t, err)
		}

		return nil
	})
	host := deploytest.NewPluginHost(nil, nil, program, loaders...)

	p := &TestPlan{
		Options: UpdateOptions{Host: host, ExperimentalPlans: true},
	}

	project := p.GetProject()

	// Create an initial snapshot that resA exists
	snap, res := TestOp(Update).Run(project, p.GetTarget(t, nil), p.Options, false, p.BackendClient, nil)
	assert.Nil(t, res)

	// Create a plan that resA is deleted
	createResource = false
	plan, res := TestOp(Update).Plan(project, p.GetTarget(t, snap), p.Options, p.BackendClient, nil)
	assert.Nil(t, res)

	// Now run to delete resA
	snap, res = TestOp(Update).Run(project, p.GetTarget(t, snap), p.Options, false, p.BackendClient, nil)
	assert.NotNil(t, snap)
	assert.Nil(t, res)

	// Now run again with the plan set but the snapshot that resA is already deleted
	p.Options.Plan = plan.Clone()
	snap, res = TestOp(Update).Run(project, p.GetTarget(t, snap), p.Options, false, p.BackendClient, nil)
	assert.NotNil(t, snap)
	assert.Nil(t, res)

	// Check the resources are still gone
	if !assert.Len(t, snap.Resources, 0) {
		return
	}
}

func TestResoucesWithSames(t *testing.T) {
	t.Parallel()

	// This test checks that if between generating a constraint and running the update that if new resources have been
	// added to the stack that the update doesn't change those resources in any way that they don't cause constraint
	// errors.

	loaders := []*deploytest.ProviderLoader{
		deploytest.NewProviderLoader("pkgA", semver.MustParse("1.0.0"), func() (plugin.Provider, error) {
			return &deploytest.Provider{
				CreateF: func(urn resource.URN, news resource.PropertyMap, timeout float64,
					preview bool) (resource.ID, resource.PropertyMap, resource.Status, error) {
					return "created-id", news, resource.StatusOK, nil
				},
				UpdateF: func(urn resource.URN, id resource.ID, olds, news resource.PropertyMap, timeout float64,
					ignoreChanges []string, preview bool) (resource.PropertyMap, resource.Status, error) {
					return news, resource.StatusOK, nil
				},
			}, nil
		}),
	}

	var ins resource.PropertyMap
	createA := false
	createB := false
	program := deploytest.NewLanguageRuntime(func(_ plugin.RunInfo, monitor *deploytest.ResourceMonitor) error {
		if createA {
			_, _, _, err := monitor.RegisterResource("pkgA:m:typA", "resA", true, deploytest.ResourceOptions{
				Inputs: ins,
			})
			assert.NoError(t, err)
		}

		if createB {
			_, _, _, err := monitor.RegisterResource("pkgA:m:typA", "resB", true, deploytest.ResourceOptions{
				Inputs: resource.NewPropertyMapFromMap(map[string]interface{}{
					"X": "Y",
				}),
			})
			assert.NoError(t, err)
		}
		return nil
	})
	host := deploytest.NewPluginHost(nil, nil, program, loaders...)

	p := &TestPlan{
		Options: UpdateOptions{Host: host, ExperimentalPlans: true},
	}

	project := p.GetProject()

	// Generate a plan to create A
	createA = true
	createB = false
	computed := interface{}(resource.Computed{Element: resource.NewStringProperty("")})
	ins = resource.NewPropertyMapFromMap(map[string]interface{}{
		"foo": "bar",
		"zed": computed,
	})
	plan, res := TestOp(Update).Plan(project, p.GetTarget(t, nil), p.Options, p.BackendClient, nil)
	assert.Nil(t, res)

	// Run an update that creates B
	createA = false
	createB = true
	snap, res := TestOp(Update).Run(project, p.GetTarget(t, nil), p.Options, false, p.BackendClient, nil)
	assert.Nil(t, res)

	// Check the resource's state.
	if !assert.Len(t, snap.Resources, 2) {
		return
	}

	expected := resource.NewPropertyMapFromMap(map[string]interface{}{
		"X": "Y",
	})
	assert.Equal(t, expected, snap.Resources[1].Outputs)

	// Attempt to run an update with the plan on the stack that creates A and sames B
	createA = true
	createB = true
	ins = resource.NewPropertyMapFromMap(map[string]interface{}{
		"foo": "bar",
		"zed": 24,
	})
	p.Options.Plan = plan.Clone()
	snap, res = TestOp(Update).Run(project, p.GetTarget(t, snap), p.Options, false, p.BackendClient, nil)
	assert.Nil(t, res)

	// Check the resource's state.
	if !assert.Len(t, snap.Resources, 3) {
		return
	}

	expected = resource.NewPropertyMapFromMap(map[string]interface{}{
		"X": "Y",
	})
	assert.Equal(t, expected, snap.Resources[2].Outputs)

	expected = resource.NewPropertyMapFromMap(map[string]interface{}{
		"foo": "bar",
		"zed": 24,
	})
	assert.Equal(t, expected, snap.Resources[1].Outputs)
}

func TestPlannedPreviews(t *testing.T) {
	t.Parallel()

	// This checks that plans work in previews, this is very similar to TestPlannedUpdate except we only do previews

	loaders := []*deploytest.ProviderLoader{
		deploytest.NewProviderLoader("pkgA", semver.MustParse("1.0.0"), func() (plugin.Provider, error) {
			return &deploytest.Provider{
				CreateF: func(urn resource.URN, news resource.PropertyMap, timeout float64,
					preview bool) (resource.ID, resource.PropertyMap, resource.Status, error) {
					return "created-id", news, resource.StatusOK, nil
				},
				UpdateF: func(urn resource.URN, id resource.ID, olds, news resource.PropertyMap, timeout float64,
					ignoreChanges []string, preview bool) (resource.PropertyMap, resource.Status, error) {
					return news, resource.StatusOK, nil
				},
			}, nil
		}),
	}

	var ins resource.PropertyMap
	program := deploytest.NewLanguageRuntime(func(_ plugin.RunInfo, monitor *deploytest.ResourceMonitor) error {
		_, _, _, err := monitor.RegisterResource("pkgA:m:typA", "resA", true, deploytest.ResourceOptions{
			Inputs: ins,
		})
		assert.NoError(t, err)
		return nil
	})
	host := deploytest.NewPluginHost(nil, nil, program, loaders...)

	p := &TestPlan{
		Options: UpdateOptions{Host: host, ExperimentalPlans: true},
	}

	project := p.GetProject()

	// Generate a plan.
	computed := interface{}(resource.Computed{Element: resource.NewStringProperty("")})
	ins = resource.NewPropertyMapFromMap(map[string]interface{}{
		"foo": "bar",
		"baz": map[string]interface{}{
			"a": 42,
			"b": computed,
		},
		"qux": []interface{}{
			computed,
			24,
		},
		"zed": computed,
	})
	plan, res := TestOp(Update).Plan(project, p.GetTarget(t, nil), p.Options, p.BackendClient, nil)
	assert.Nil(t, res)

	// Attempt to run a new preview using the plan, given we've changed the property set this should fail
	ins = resource.NewPropertyMapFromMap(map[string]interface{}{
		"qux": []interface{}{
			"alpha",
			24,
		},
	})
	p.Options.Plan = plan.Clone()
	validate := ExpectDiagMessage(t,
		"<{%reset%}>resource urn:pulumi:test::test::pkgA:m:typA::resA violates plan: properties changed: "+
			"+-baz[{map[a:{42} b:output<string>{}]}], +-foo[{bar}]<{%reset%}>\n")
	_, res = TestOp(Update).Plan(project, p.GetTarget(t, nil), p.Options, p.BackendClient, validate)
	assert.Nil(t, res)

	// Attempt to run an preview using the plan, such that the property set is now valid
	ins = resource.NewPropertyMapFromMap(map[string]interface{}{
		"foo": "bar",
		"baz": map[string]interface{}{
			"a": 42,
			"b": computed,
		},
		"qux": []interface{}{
			"beta",
			24,
		},
		"zed": "grr",
	})
	p.Options.Plan = plan.Clone()
	_, res = TestOp(Update).Plan(project, p.GetTarget(t, nil), p.Options, p.BackendClient, nil)
	assert.Nil(t, res)
}

func TestPlannedUpdateChangedStack(t *testing.T) {
	t.Parallel()

	// This tests the case that we run a planned update against a stack that has changed between preview and update

	loaders := []*deploytest.ProviderLoader{
		deploytest.NewProviderLoader("pkgA", semver.MustParse("1.0.0"), func() (plugin.Provider, error) {
			return &deploytest.Provider{
				CreateF: func(urn resource.URN, news resource.PropertyMap, timeout float64,
					preview bool) (resource.ID, resource.PropertyMap, resource.Status, error) {
					return "created-id", news, resource.StatusOK, nil
				},
				UpdateF: func(urn resource.URN, id resource.ID, olds, news resource.PropertyMap, timeout float64,
					ignoreChanges []string, preview bool) (resource.PropertyMap, resource.Status, error) {
					return news, resource.StatusOK, nil
				},
			}, nil
		}),
	}

	var ins resource.PropertyMap
	program := deploytest.NewLanguageRuntime(func(_ plugin.RunInfo, monitor *deploytest.ResourceMonitor) error {
		_, _, _, err := monitor.RegisterResource("pkgA:m:typA", "resA", true, deploytest.ResourceOptions{
			Inputs: ins,
		})
		assert.NoError(t, err)
		return nil
	})
	host := deploytest.NewPluginHost(nil, nil, program, loaders...)

	p := &TestPlan{
		Options: UpdateOptions{Host: host, ExperimentalPlans: true},
	}

	project := p.GetProject()

	// Set initial data for foo and zed
	ins = resource.NewPropertyMapFromMap(map[string]interface{}{
		"foo": "bar",
		"zed": 24,
	})
	snap, res := TestOp(Update).Run(project, p.GetTarget(t, nil), p.Options, false, p.BackendClient, nil)
	assert.Nil(t, res)

	// Generate a plan that we want to change foo
	ins = resource.NewPropertyMapFromMap(map[string]interface{}{
		"foo": "baz",
		"zed": 24,
	})
	plan, res := TestOp(Update).Plan(project, p.GetTarget(t, snap), p.Options, p.BackendClient, nil)
	assert.Nil(t, res)

	// Change zed in the stack
	ins = resource.NewPropertyMapFromMap(map[string]interface{}{
		"foo": "bar",
		"zed": 26,
	})
	snap, res = TestOp(Update).Run(project, p.GetTarget(t, snap), p.Options, false, p.BackendClient, nil)
	assert.Nil(t, res)

	// Attempt to run an update using the plan but where we haven't updated our program for the change of zed
	ins = resource.NewPropertyMapFromMap(map[string]interface{}{
		"foo": "baz",
		"zed": 24,
	})
	p.Options.Plan = plan.Clone()
	validate := ExpectDiagMessage(t, "<{%reset%}>resource urn:pulumi:test::test::pkgA:m:typA::resA violates plan: "+
		"properties changed: =~zed[{24}]<{%reset%}>\n")
	snap, res = TestOp(Update).Run(project, p.GetTarget(t, snap), p.Options, false, p.BackendClient, validate)
	assert.Nil(t, res)

	// Check the resource's state we shouldn't of changed anything because the update failed
	if !assert.Len(t, snap.Resources, 2) {
		return
	}

	expected := resource.NewPropertyMapFromMap(map[string]interface{}{
		"foo": "bar",
		"zed": 26,
	})
	assert.Equal(t, expected, snap.Resources[1].Outputs)
}

func TestPlannedOutputChanges(t *testing.T) {
	t.Parallel()

	loaders := []*deploytest.ProviderLoader{
		deploytest.NewProviderLoader("pkgA", semver.MustParse("1.0.0"), func() (plugin.Provider, error) {
			return &deploytest.Provider{
				CreateF: func(urn resource.URN, news resource.PropertyMap, timeout float64,
					preview bool) (resource.ID, resource.PropertyMap, resource.Status, error) {
					return resource.ID("created-id-" + urn.Name()), news, resource.StatusOK, nil
				},
			}, nil
		}),
	}

	outs := resource.NewPropertyMapFromMap(map[string]interface{}{
		"foo":  "bar",
		"frob": "baz",
	})
	program := deploytest.NewLanguageRuntime(func(_ plugin.RunInfo, monitor *deploytest.ResourceMonitor) error {
		urn, _, _, err := monitor.RegisterResource("pkgA:m:typA", "resA", true, deploytest.ResourceOptions{})
		assert.NoError(t, err)

		err = monitor.RegisterResourceOutputs(urn, outs)
		assert.NoError(t, err)

		return nil
	})
	host := deploytest.NewPluginHost(nil, nil, program, loaders...)

	p := &TestPlan{
		Options: UpdateOptions{Host: host, ExperimentalPlans: true},
	}

	project := p.GetProject()

	// Create an initial plan to create resA and the outputs
	plan, res := TestOp(Update).Plan(project, p.GetTarget(t, nil), p.Options, p.BackendClient, nil)
	assert.NotNil(t, plan)
	assert.Nil(t, res)

	// Now change the runtime to not return property "frob", this should error
	outs = resource.NewPropertyMapFromMap(map[string]interface{}{
		"foo": "bar",
	})
	p.Options.Plan = plan.Clone()
	validate := ExpectDiagMessage(t,
		"<{%reset%}>resource violates plan: properties changed: +-frob[{baz}]<{%reset%}>\n")
	snap, res := TestOp(Update).Run(project, p.GetTarget(t, nil), p.Options, false, p.BackendClient, validate)
	assert.NotNil(t, snap)
	assert.Nil(t, res)
}

func TestPlannedInputOutputDifferences(t *testing.T) {
	t.Parallel()

	// This tests that plans are working on the program inputs, not the provider outputs

	createOutputs := resource.NewPropertyMapFromMap(map[string]interface{}{
		"foo":  "bar",
		"frob": "baz",
		"baz":  24,
	})
	updateOutputs := resource.NewPropertyMapFromMap(map[string]interface{}{
		"foo":  "bar",
		"frob": "newBazzer",
		"baz":  24,
	})

	loaders := []*deploytest.ProviderLoader{
		deploytest.NewProviderLoader("pkgA", semver.MustParse("1.0.0"), func() (plugin.Provider, error) {
			return &deploytest.Provider{
				CreateF: func(urn resource.URN, news resource.PropertyMap, timeout float64,
					preview bool) (resource.ID, resource.PropertyMap, resource.Status, error) {
					return resource.ID("created-id-" + urn.Name()), createOutputs, resource.StatusOK, nil
				},
				UpdateF: func(urn resource.URN, id resource.ID, olds, news resource.PropertyMap, timeout float64,
					ignoreChanges []string, preview bool) (resource.PropertyMap, resource.Status, error) {
					return updateOutputs, resource.StatusOK, nil
				},
			}, nil
		}),
	}

	inputs := resource.NewPropertyMapFromMap(map[string]interface{}{
		"foo":  "bar",
		"frob": "baz",
	})
	program := deploytest.NewLanguageRuntime(func(_ plugin.RunInfo, monitor *deploytest.ResourceMonitor) error {
		_, _, _, err := monitor.RegisterResource("pkgA:m:typA", "resA", true, deploytest.ResourceOptions{
			Inputs: inputs})
		assert.NoError(t, err)

		return nil
	})
	host := deploytest.NewPluginHost(nil, nil, program, loaders...)

	p := &TestPlan{
		Options: UpdateOptions{Host: host, ExperimentalPlans: true},
	}

	project := p.GetProject()

	// Create an initial plan to create resA
	plan, res := TestOp(Update).Plan(project, p.GetTarget(t, nil), p.Options, p.BackendClient, nil)
	assert.NotNil(t, plan)
	assert.Nil(t, res)

	// Check we can create resA even though its outputs are different to the planned inputs
	p.Options.Plan = plan.Clone()
	snap, res := TestOp(Update).Run(project, p.GetTarget(t, nil), p.Options, false, p.BackendClient, nil)
	assert.NotNil(t, snap)
	assert.Nil(t, res)

	// Make a plan to change resA
	inputs = resource.NewPropertyMapFromMap(map[string]interface{}{
		"foo":  "bar",
		"frob": "newBazzer",
	})
	p.Options.Plan = nil
	plan, res = TestOp(Update).Plan(project, p.GetTarget(t, snap), p.Options, p.BackendClient, nil)
	assert.NotNil(t, plan)
	assert.Nil(t, res)

	// Test the plan fails if we don't pass newBazzer
	inputs = resource.NewPropertyMapFromMap(map[string]interface{}{
		"foo":  "bar",
		"frob": "differentBazzer",
	})
	p.Options.Plan = plan.Clone()
	validate := ExpectDiagMessage(t,
		"<{%reset%}>resource urn:pulumi:test::test::pkgA:m:typA::resA violates plan: "+
			"properties changed: ~~frob[{newBazzer}!={differentBazzer}]<{%reset%}>\n")
	snap, res = TestOp(Update).Run(project, p.GetTarget(t, snap), p.Options, false, p.BackendClient, validate)
	assert.NotNil(t, snap)
	assert.Nil(t, res)

	// Check the plan succeeds if we do pass newBazzer
	inputs = resource.NewPropertyMapFromMap(map[string]interface{}{
		"foo":  "bar",
		"frob": "newBazzer",
	})
	p.Options.Plan = plan.Clone()
	snap, res = TestOp(Update).Run(project, p.GetTarget(t, snap), p.Options, false, p.BackendClient, nil)
	assert.NotNil(t, snap)
	assert.Nil(t, res)
}

func TestAliasWithPlans(t *testing.T) {
	t.Parallel()

	// This tests that if a resource has an alias the plan for it is still used

	loaders := []*deploytest.ProviderLoader{
		deploytest.NewProviderLoader("pkgA", semver.MustParse("1.0.0"), func() (plugin.Provider, error) {
			return &deploytest.Provider{
				CreateF: func(urn resource.URN, news resource.PropertyMap, timeout float64,
					preview bool) (resource.ID, resource.PropertyMap, resource.Status, error) {
					return resource.ID("created-id-" + urn.Name()), news, resource.StatusOK, nil
				},
			}, nil
		}),
	}

	resourceName := "resA"
	var aliases []resource.URN
	ins := resource.NewPropertyMapFromMap(map[string]interface{}{
		"foo":  "bar",
		"frob": "baz",
	})
	program := deploytest.NewLanguageRuntime(func(_ plugin.RunInfo, monitor *deploytest.ResourceMonitor) error {
		_, _, _, err := monitor.RegisterResource("pkgA:m:typA", resourceName, true, deploytest.ResourceOptions{
			Inputs:  ins,
			Aliases: aliases,
		})
		assert.NoError(t, err)

		return nil
	})
	host := deploytest.NewPluginHost(nil, nil, program, loaders...)

	p := &TestPlan{
		Options: UpdateOptions{Host: host, ExperimentalPlans: true},
	}

	project := p.GetProject()

	// Create an initial ResA
	snap, res := TestOp(Update).Run(project, p.GetTarget(t, nil), p.Options, false, p.BackendClient, nil)
	assert.NotNil(t, snap)
	assert.Nil(t, res)

	// Update the name and alias and make a plan for resA
	resourceName = "newResA"
	aliases = make([]resource.URN, 1)
	aliases[0] = resource.URN("urn:pulumi:test::test::pkgA:m:typA::resA")
	plan, res := TestOp(Update).Plan(project, p.GetTarget(t, nil), p.Options, p.BackendClient, nil)
	assert.NotNil(t, plan)
	assert.Nil(t, res)

	// Now try and run with the plan
	p.Options.Plan = plan.Clone()
	snap, res = TestOp(Update).Run(project, p.GetTarget(t, snap), p.Options, false, p.BackendClient, nil)
	assert.NotNil(t, snap)
	assert.Nil(t, res)
}

func TestComputedCanBeDropped(t *testing.T) {
	t.Parallel()

	// This tests that values that show as <computed> in the plan can be dropped in the update (because they may of
	// resolved to undefined). We're testing both RegisterResource and RegisterResourceOutputs here.

	loaders := []*deploytest.ProviderLoader{
		deploytest.NewProviderLoader("pkgA", semver.MustParse("1.0.0"), func() (plugin.Provider, error) {
			return &deploytest.Provider{
				CreateF: func(urn resource.URN, news resource.PropertyMap, timeout float64,
					preview bool) (resource.ID, resource.PropertyMap, resource.Status, error) {
					return resource.ID("created-id-" + urn.Name()), news, resource.StatusOK, nil
				},
				UpdateF: func(urn resource.URN, id resource.ID, olds, news resource.PropertyMap, timeout float64,
					ignoreChanges []string, preview bool) (resource.PropertyMap, resource.Status, error) {
					return news, resource.StatusOK, nil
				},
			}, nil
		}),
	}

	var resourceInputs resource.PropertyMap
	program := deploytest.NewLanguageRuntime(func(_ plugin.RunInfo, monitor *deploytest.ResourceMonitor) error {
		urn, _, _, err := monitor.RegisterResource("pkgA:m:typA", "resA", true, deploytest.ResourceOptions{})
		assert.NoError(t, err)

		_, _, _, err = monitor.RegisterResource("pkgA:m:typA", "resB", true, deploytest.ResourceOptions{
			Inputs: resourceInputs,
		})
		assert.NoError(t, err)

		// We're using the same property set on purpose, this is not a test bug
		err = monitor.RegisterResourceOutputs(urn, resourceInputs)
		assert.NoError(t, err)

		return nil
	})
	host := deploytest.NewPluginHost(nil, nil, program, loaders...)

	p := &TestPlan{
		Options: UpdateOptions{Host: host, ExperimentalPlans: true},
	}

	project := p.GetProject()

	// The three property sets we'll use in this test
	computed := interface{}(resource.Computed{Element: resource.NewStringProperty("")})
	computedPropertySet := resource.NewPropertyMapFromMap(map[string]interface{}{
		"foo": "bar",
		"baz": map[string]interface{}{
			"a": 42,
			"b": computed,
		},
		"qux": []interface{}{
			computed,
			24,
		},
		"zed": computed,
	})
	fullPropertySet := resource.NewPropertyMapFromMap(map[string]interface{}{
		"foo": "bar",
		"baz": map[string]interface{}{
			"a": 42,
			"b": "alpha",
		},
		"qux": []interface{}{
			"beta",
			24,
		},
		"zed": "grr",
	})
	partialPropertySet := resource.NewPropertyMapFromMap(map[string]interface{}{
		"foo": "bar",
		"baz": map[string]interface{}{
			"a": 42,
		},
		"qux": []interface{}{
			nil, // computed values that resolve to undef don't get dropped from arrays, they just become null
			24,
		},
	})

	// Generate a plan.
	resourceInputs = computedPropertySet
	plan, res := TestOp(Update).Plan(project, p.GetTarget(t, nil), p.Options, p.BackendClient, nil)
	assert.Nil(t, res)

	// Attempt to run an update using the plan with all computed values removed
	resourceInputs = partialPropertySet
	p.Options.Plan = plan.Clone()
	snap, res := TestOp(Update).Run(project, p.GetTarget(t, nil), p.Options, false, p.BackendClient, nil)
	assert.Nil(t, res)

	// Check the resource's state.
	if !assert.Len(t, snap.Resources, 3) {
		return
	}

	assert.Equal(t, partialPropertySet, snap.Resources[1].Outputs)
	assert.Equal(t, partialPropertySet, snap.Resources[2].Outputs)

	// Now run an update to set the values of the computed properties...
	resourceInputs = fullPropertySet
	p.Options.Plan = nil
	snap, res = TestOp(Update).Run(project, p.GetTarget(t, snap), p.Options, false, p.BackendClient, nil)
	assert.Nil(t, res)

	// Check the resource's state.
	if !assert.Len(t, snap.Resources, 3) {
		return
	}

	assert.Equal(t, fullPropertySet, snap.Resources[1].Outputs)
	assert.Equal(t, fullPropertySet, snap.Resources[2].Outputs)

	// ...and then build a new plan where they're computed updates (vs above where its computed creates)
	resourceInputs = computedPropertySet
	plan, res = TestOp(Update).Plan(project, p.GetTarget(t, snap), p.Options, p.BackendClient, nil)
	assert.Nil(t, res)

	// Now run the an update with the plan and check the update is allowed to remove these properties
	resourceInputs = partialPropertySet
	p.Options.Plan = plan.Clone()
	snap, res = TestOp(Update).Run(project, p.GetTarget(t, snap), p.Options, false, p.BackendClient, nil)
	assert.Nil(t, res)

	// Check the resource's state.
	if !assert.Len(t, snap.Resources, 3) {
		return
	}

	assert.Equal(t, partialPropertySet, snap.Resources[1].Outputs)
	assert.Equal(t, partialPropertySet, snap.Resources[2].Outputs)
}

func TestPlannedUpdateWithNondeterministicCheck(t *testing.T) {
	t.Parallel()

	loaders := []*deploytest.ProviderLoader{
		deploytest.NewProviderLoader("pkgA", semver.MustParse("1.0.0"), func() (plugin.Provider, error) {
			return &deploytest.Provider{
				CreateF: func(urn resource.URN, news resource.PropertyMap, timeout float64,
					preview bool) (resource.ID, resource.PropertyMap, resource.Status, error) {
					return resource.ID("created-id-" + urn.Name()), news, resource.StatusOK, nil
				},
				UpdateF: func(urn resource.URN, id resource.ID, olds, news resource.PropertyMap, timeout float64,
					ignoreChanges []string, preview bool) (resource.PropertyMap, resource.Status, error) {
					return news, resource.StatusOK, nil
				},
				CheckF: func(urn resource.URN,
					olds, news resource.PropertyMap, _ int) (resource.PropertyMap, []plugin.CheckFailure, error) {

					// If we have name use it, else use olds name, else make one up
					if _, has := news["name"]; has {
						return news, nil, nil
					}
					if _, has := olds["name"]; has {
						result := news.Copy()
						result["name"] = olds["name"]
						return result, nil, nil
					}

					name, err := resource.NewUniqueHex(urn.Name().String(), 8, 512)
					assert.Nil(t, err)

					result := news.Copy()
					result["name"] = resource.NewStringProperty(name)
					return result, nil, nil
				},
			}, nil
		}),
	}

	var ins resource.PropertyMap
	program := deploytest.NewLanguageRuntime(func(_ plugin.RunInfo, monitor *deploytest.ResourceMonitor) error {
		_, _, outs, err := monitor.RegisterResource("pkgA:m:typA", "resA", true, deploytest.ResourceOptions{
			Inputs: ins,
		})
		assert.NoError(t, err)

		_, _, _, err = monitor.RegisterResource("pkgA:m:typA", "resB", true, deploytest.ResourceOptions{
			Inputs: resource.NewPropertyMapFromMap(map[string]interface{}{
				"other": outs["name"].StringValue(),
			}),
		})
		assert.NoError(t, err)

		return nil
	})
	host := deploytest.NewPluginHost(nil, nil, program, loaders...)

	p := &TestPlan{
		Options: UpdateOptions{Host: host, ExperimentalPlans: true},
	}

	project := p.GetProject()

	// Generate a plan.
	computed := interface{}(resource.Computed{Element: resource.NewStringProperty("")})
	ins = resource.NewPropertyMapFromMap(map[string]interface{}{
		"foo": "bar",
		"zed": computed,
	})
	plan, res := TestOp(Update).Plan(project, p.GetTarget(t, nil), p.Options, p.BackendClient, nil)
	assert.Nil(t, res)

	// Attempt to run an update using the plan.
	ins = resource.NewPropertyMapFromMap(map[string]interface{}{
		"foo": "bar",
		"zed": "baz",
	})
	p.Options.Plan = plan.Clone()
	snap, res := TestOp(Update).Run(project, p.GetTarget(t, nil), p.Options, false, p.BackendClient, nil)
	assert.Nil(t, res)

	// Check the resource's state.
	if !assert.Len(t, snap.Resources, 3) {
		return
	}

	resourceName := snap.Resources[1].Outputs["name"].StringValue()

	expected := resource.NewPropertyMapFromMap(map[string]interface{}{
		"foo":  "bar",
		"zed":  "baz",
		"name": resourceName,
	})
	assert.Equal(t, expected, snap.Resources[1].Outputs)

	// Check we can do an update not just a create
	ins = resource.NewPropertyMapFromMap(map[string]interface{}{
		"foo": "bar2",
		"zed": computed,
	})
	p.Options.Plan = nil
	plan, res = TestOp(Update).Plan(project, p.GetTarget(t, snap), p.Options, p.BackendClient, nil)
	assert.Nil(t, res)

	// Do the actual update
	ins = resource.NewPropertyMapFromMap(map[string]interface{}{
		"foo": "bar2",
		"zed": "baz2",
	})
	p.Options.Plan = plan.Clone()
	snap, res = TestOp(Update).Run(project, p.GetTarget(t, snap), p.Options, false, p.BackendClient, nil)
	assert.Nil(t, res)

	// Check the resource's state.
	if !assert.Len(t, snap.Resources, 3) {
		return
	}

	expected = resource.NewPropertyMapFromMap(map[string]interface{}{
		"foo":  "bar2",
		"zed":  "baz2",
		"name": resourceName,
	})
	assert.Equal(t, expected, snap.Resources[1].Outputs)
}

func TestRetainOnDelete(t *testing.T) {
	t.Parallel()

	idCounter := 0

	loaders := []*deploytest.ProviderLoader{
		deploytest.NewProviderLoader("pkgA", semver.MustParse("1.0.0"), func() (plugin.Provider, error) {
			return &deploytest.Provider{
				DiffF: func(
					urn resource.URN,
					id resource.ID,
					olds, news resource.PropertyMap,
					ignoreChanges []string) (plugin.DiffResult, error) {
					if !olds["foo"].DeepEquals(news["foo"]) {
						// If foo changes do a replace, we use this to check we don't delete on replace
						return plugin.DiffResult{
							Changes:     plugin.DiffSome,
							ReplaceKeys: []resource.PropertyKey{"foo"},
						}, nil
					}
					return plugin.DiffResult{}, nil
				},
				CreateF: func(urn resource.URN, news resource.PropertyMap, timeout float64,
					preview bool) (resource.ID, resource.PropertyMap, resource.Status, error) {
					resourceID := resource.ID(fmt.Sprintf("created-id-%d", idCounter))
					idCounter = idCounter + 1
					return resourceID, news, resource.StatusOK, nil
				},
				DeleteF: func(urn resource.URN, id resource.ID, olds resource.PropertyMap,
					timeout float64) (resource.Status, error) {
					assert.Fail(t, "Delete was called")
					return resource.StatusOK, nil
				},
			}, nil
		}, deploytest.WithoutGrpc),
	}

	ins := resource.NewPropertyMapFromMap(map[string]interface{}{
		"foo": "bar",
	})

	createResource := true

	program := deploytest.NewLanguageRuntime(func(_ plugin.RunInfo, monitor *deploytest.ResourceMonitor) error {

		if createResource {
			_, _, _, err := monitor.RegisterResource("pkgA:m:typA", "resA", true, deploytest.ResourceOptions{
				Inputs:         ins,
				RetainOnDelete: true,
			})
			assert.NoError(t, err)
		}

		return nil
	})
	host := deploytest.NewPluginHost(nil, nil, program, loaders...)

	p := &TestPlan{
		Options: UpdateOptions{Host: host},
	}

	project := p.GetProject()

	// Run an update to create the resource
	snap, res := TestOp(Update).Run(project, p.GetTarget(t, nil), p.Options, false, p.BackendClient, nil)
	assert.Nil(t, res)
	assert.NotNil(t, snap)
	assert.Len(t, snap.Resources, 2)
	assert.Equal(t, "created-id-0", snap.Resources[1].ID.String())

	// Run a new update which will cause a replace, we shouldn't see a provider delete but should get a new id
	ins = resource.NewPropertyMapFromMap(map[string]interface{}{
		"foo": "baz",
	})
	snap, res = TestOp(Update).Run(project, p.GetTarget(t, snap), p.Options, false, p.BackendClient, nil)
	assert.Nil(t, res)
	assert.NotNil(t, snap)
	assert.Len(t, snap.Resources, 2)
	assert.Equal(t, "created-id-1", snap.Resources[1].ID.String())

	// Run a new update which will cause a delete, we still shouldn't see a provider delete
	createResource = false
	snap, res = TestOp(Update).Run(project, p.GetTarget(t, snap), p.Options, false, p.BackendClient, nil)
	assert.Nil(t, res)
	assert.NotNil(t, snap)
	assert.Len(t, snap.Resources, 0)
}

func TestInvalidGetIDReportsUserError(t *testing.T) {
	t.Parallel()

	loaders := []*deploytest.ProviderLoader{
		deploytest.NewProviderLoader("pkgA", semver.MustParse("1.0.0"), func() (plugin.Provider, error) {
			return &deploytest.Provider{}, nil
		}, deploytest.WithoutGrpc),
	}

	program := deploytest.NewLanguageRuntime(func(_ plugin.RunInfo, monitor *deploytest.ResourceMonitor) error {
		_, _, err := monitor.ReadResource("pkgA:m:typA", "resA", "", "", resource.PropertyMap{}, "", "")
		assert.Error(t, err)
		return nil
	})
	host := deploytest.NewPluginHost(nil, nil, program, loaders...)

	p := &TestPlan{
		Options: UpdateOptions{Host: host},
	}

	project := p.GetProject()

	validate := ExpectDiagMessage(t, "<{%reset%}>Expected an ID for urn:pulumi:test::test::pkgA:m:typA::resA<{%reset%}>\n")

	snap, res := TestOp(Update).Run(project, p.GetTarget(t, nil), p.Options, false, p.BackendClient, validate)
	assert.Nil(t, res)
	assert.NotNil(t, snap)
	assert.Len(t, snap.Resources, 1)
}

func TestPlannedUpdateWithCheckFailure(t *testing.T) {
	// Regression test for https://github.com/pulumi/pulumi/issues/9247

	t.Parallel()

	loaders := []*deploytest.ProviderLoader{
		deploytest.NewProviderLoader("pkgA", semver.MustParse("1.0.0"), func() (plugin.Provider, error) {
			return &deploytest.Provider{
				CreateF: func(urn resource.URN, news resource.PropertyMap, timeout float64,
					preview bool) (resource.ID, resource.PropertyMap, resource.Status, error) {
					return "created-id", news, resource.StatusOK, nil
				},
				UpdateF: func(urn resource.URN, id resource.ID, olds, news resource.PropertyMap, timeout float64,
					ignoreChanges []string, preview bool) (resource.PropertyMap, resource.Status, error) {
					return news, resource.StatusOK, nil
				},
				CheckF: func(urn resource.URN, olds, news resource.PropertyMap,
					sequenceNumber int) (resource.PropertyMap, []plugin.CheckFailure, error) {
					if news["foo"].StringValue() == "bad" {
						return nil, []plugin.CheckFailure{
							{Property: resource.PropertyKey("foo"), Reason: "Bad foo"},
						}, nil
					}
					return news, nil, nil
				},
			}, nil
		}),
	}

	var ins resource.PropertyMap
	program := deploytest.NewLanguageRuntime(func(_ plugin.RunInfo, monitor *deploytest.ResourceMonitor) error {
		_, _, _, err := monitor.RegisterResource("pkgA:m:typA", "resA", true, deploytest.ResourceOptions{
			Inputs: ins,
		})
		assert.NoError(t, err)
		return nil
	})
	host := deploytest.NewPluginHost(nil, nil, program, loaders...)

	p := &TestPlan{
		Options: UpdateOptions{Host: host, ExperimentalPlans: true},
	}

	project := p.GetProject()

	// Generate a plan with bad inputs
	ins = resource.NewPropertyMapFromMap(map[string]interface{}{
		"foo": "bad",
	})
	validate := ExpectDiagMessage(t,
		"<{%reset%}>pkgA:m:typA resource 'resA': property foo value {bad} has a problem: Bad foo<{%reset%}>\n")
	plan, res := TestOp(Update).Plan(project, p.GetTarget(t, nil), p.Options, p.BackendClient, validate)
	assert.Nil(t, plan)
	assert.Nil(t, res)

	// Generate a plan with good inputs
	ins = resource.NewPropertyMapFromMap(map[string]interface{}{
		"foo": "good",
	})
	plan, res = TestOp(Update).Plan(project, p.GetTarget(t, nil), p.Options, p.BackendClient, nil)
	assert.NotNil(t, plan)
	assert.Contains(t, plan.ResourcePlans, resource.URN("urn:pulumi:test::test::pkgA:m:typA::resA"))
	assert.Nil(t, res)

	// Try and run against the plan with inputs that will fail Check
	ins = resource.NewPropertyMapFromMap(map[string]interface{}{
		"foo": "bad",
	})
	p.Options.Plan = plan.Clone()
	validate = ExpectDiagMessage(t,
		"<{%reset%}>pkgA:m:typA resource 'resA': property foo value {bad} has a problem: Bad foo<{%reset%}>\n")
	snap, res := TestOp(Update).Run(project, p.GetTarget(t, nil), p.Options, false, p.BackendClient, validate)
	assert.Nil(t, res)
	assert.NotNil(t, snap)

	// Check the resource's state.
	if !assert.Len(t, snap.Resources, 1) {
		return
	}
}

func TestEventSecrets(t *testing.T) {
	t.Parallel()

	loaders := []*deploytest.ProviderLoader{
		deploytest.NewProviderLoader("pkgA", semver.MustParse("1.0.0"), func() (plugin.Provider, error) {
			return &deploytest.Provider{
				DiffF: func(urn resource.URN, id resource.ID,
					olds, news resource.PropertyMap, ignoreChanges []string) (plugin.DiffResult, error) {

					diff := olds.Diff(news)
					if diff == nil {
						return plugin.DiffResult{Changes: plugin.DiffNone}, nil
					}
					detailedDiff := plugin.NewDetailedDiffFromObjectDiff(diff)
					changedKeys := diff.ChangedKeys()

					return plugin.DiffResult{
						Changes:      plugin.DiffSome,
						ChangedKeys:  changedKeys,
						DetailedDiff: detailedDiff,
					}, nil
				},

				UpdateF: func(urn resource.URN, id resource.ID, olds, news resource.PropertyMap, timeout float64,
					ignoreChanges []string, preview bool) (resource.PropertyMap, resource.Status, error) {
					return news, resource.StatusOK, nil
				},
				CreateF: func(urn resource.URN, inputs resource.PropertyMap, timeout float64,
					preview bool) (resource.ID, resource.PropertyMap, resource.Status, error) {
					return resource.ID("id123"), inputs, resource.StatusOK, nil
				},
			}, nil
		}),
	}

	var inputs resource.PropertyMap
	program := deploytest.NewLanguageRuntime(func(_ plugin.RunInfo, monitor *deploytest.ResourceMonitor) error {
		_, _, _, err := monitor.RegisterResource("pkgA:m:typA", "resA", true, deploytest.ResourceOptions{
			Inputs: inputs,
		})
		assert.NoError(t, err)
		return nil
	})
	host := deploytest.NewPluginHost(nil, nil, program, loaders...)

	p := &TestPlan{
		Options: UpdateOptions{Host: host},
		Steps: []TestStep{{
			Op:          Update,
			SkipPreview: true,
		}},
	}

	inputs = resource.PropertyMap{
		"webhooks": resource.MakeSecret(resource.NewArrayProperty([]resource.PropertyValue{
			resource.NewObjectProperty(resource.PropertyMap{
				"clientConfig": resource.NewObjectProperty(resource.PropertyMap{
					"service": resource.NewStringProperty("foo"),
				}),
			}),
		})),
	}
	snap := p.Run(t, nil)

	inputs = resource.PropertyMap{
		"webhooks": resource.MakeSecret(resource.NewArrayProperty([]resource.PropertyValue{
			resource.NewObjectProperty(resource.PropertyMap{
				"clientConfig": resource.NewObjectProperty(resource.PropertyMap{
					"service": resource.NewStringProperty("bar"),
				}),
			}),
		})),
	}
	p.Steps[0].Validate = func(project workspace.Project, target deploy.Target, entries JournalEntries,
		evts []Event, res result.Result) result.Result {

		for _, e := range evts {
			var step StepEventMetadata
			switch e.Type {
			case ResourcePreEvent:
				step = e.Payload().(ResourcePreEventPayload).Metadata
			case ResourceOutputsEvent:
				step = e.Payload().(ResourceOutputsEventPayload).Metadata
			default:
				continue
			}
			if step.URN.Name() != "resA" {
				continue
			}

			assert.True(t, step.Old.Inputs["webhooks"].IsSecret())
			assert.True(t, step.Old.Outputs["webhooks"].IsSecret())
			assert.True(t, step.New.Inputs["webhooks"].IsSecret())
		}
		return res
	}
	p.Run(t, snap)
}

<<<<<<< HEAD
func TestDefaultParents(t *testing.T) {
=======
func TestPluginsAreDownloaded(t *testing.T) {
>>>>>>> 7c195101
	t.Parallel()

	loaders := []*deploytest.ProviderLoader{
		deploytest.NewProviderLoader("pkgA", semver.MustParse("1.0.0"), func() (plugin.Provider, error) {
<<<<<<< HEAD
			return &deploytest.Provider{
				CreateF: func(urn resource.URN, news resource.PropertyMap, timeout float64,
					preview bool) (resource.ID, resource.PropertyMap, resource.Status, error) {
					return "created-id", news, resource.StatusOK, nil
				},
			}, nil
		}, deploytest.WithoutGrpc),
	}

	program := deploytest.NewLanguageRuntime(func(info plugin.RunInfo, monitor *deploytest.ResourceMonitor) error {
		_, _, _, err := monitor.RegisterResource(
			resource.RootStackType,
			info.Project+"-"+info.Stack,
			false,
			deploytest.ResourceOptions{})
		assert.NoError(t, err)

		_, _, _, err = monitor.RegisterResource(
			"pkgA:m:typA",
			"resA",
			true,
			deploytest.ResourceOptions{})
		assert.NoError(t, err)

		return nil
	})
	host := deploytest.NewPluginHost(nil, nil, program, loaders...)

	p := &TestPlan{
		Options: UpdateOptions{Host: host},
=======
			return &deploytest.Provider{}, nil
		}),
	}

	semver10 := semver.MustParse("1.0.0")

	program := deploytest.NewLanguageRuntime(func(_ plugin.RunInfo, monitor *deploytest.ResourceMonitor) error {
		_, _, _, err := monitor.RegisterResource("pkgA:m:typA", "resA", true, deploytest.ResourceOptions{})
		assert.NoError(t, err)
		return nil
	}, workspace.PluginInfo{Name: "pkgA"}, workspace.PluginInfo{Name: "pkgB", Version: &semver10})
	host := deploytest.NewPluginHost(nil, nil, program, loaders...)

	p := &TestPlan{
		Options: UpdateOptions{Host: host, ExperimentalPlans: true},
>>>>>>> 7c195101
	}

	project := p.GetProject()

<<<<<<< HEAD
	// Run an update to create the resource
	snap, res := TestOp(Update).Run(project, p.GetTarget(t, nil), p.Options, false, p.BackendClient, nil)
	assert.Nil(t, res)
	assert.NotNil(t, snap)
	assert.Len(t, snap.Resources, 3)

	// Assert that resource 0 is the stack
	assert.Equal(t, resource.RootStackType, snap.Resources[0].Type)
	// Assert that the other 2 resources have the stack as a parent
	assert.Equal(t, snap.Resources[0].URN, snap.Resources[1].Parent)
	assert.Equal(t, snap.Resources[0].URN, snap.Resources[2].Parent)
=======
	plan, res := TestOp(Update).Plan(project, p.GetTarget(t, nil), p.Options, p.BackendClient, nil)
	assert.NotNil(t, plan)
	assert.Contains(t, plan.ResourcePlans, resource.URN("urn:pulumi:test::test::pkgA:m:typA::resA"))
	assert.Nil(t, res)
>>>>>>> 7c195101
}<|MERGE_RESOLUTION|>--- conflicted
+++ resolved
@@ -4915,16 +4915,41 @@
 	p.Run(t, snap)
 }
 
-<<<<<<< HEAD
+func TestPluginsAreDownloaded(t *testing.T) {
+	t.Parallel()
+
+	loaders := []*deploytest.ProviderLoader{
+		deploytest.NewProviderLoader("pkgA", semver.MustParse("1.0.0"), func() (plugin.Provider, error) {
+			return &deploytest.Provider{}, nil
+		}),
+	}
+
+	semver10 := semver.MustParse("1.0.0")
+
+	program := deploytest.NewLanguageRuntime(func(_ plugin.RunInfo, monitor *deploytest.ResourceMonitor) error {
+		_, _, _, err := monitor.RegisterResource("pkgA:m:typA", "resA", true, deploytest.ResourceOptions{})
+		assert.NoError(t, err)
+		return nil
+	}, workspace.PluginInfo{Name: "pkgA"}, workspace.PluginInfo{Name: "pkgB", Version: &semver10})
+	host := deploytest.NewPluginHost(nil, nil, program, loaders...)
+
+	p := &TestPlan{
+		Options: UpdateOptions{Host: host, ExperimentalPlans: true},
+	}
+
+	project := p.GetProject()
+
+	plan, res := TestOp(Update).Plan(project, p.GetTarget(t, nil), p.Options, p.BackendClient, nil)
+	assert.NotNil(t, plan)
+	assert.Contains(t, plan.ResourcePlans, resource.URN("urn:pulumi:test::test::pkgA:m:typA::resA"))
+	assert.Nil(t, res)
+}
+
 func TestDefaultParents(t *testing.T) {
-=======
-func TestPluginsAreDownloaded(t *testing.T) {
->>>>>>> 7c195101
-	t.Parallel()
-
-	loaders := []*deploytest.ProviderLoader{
-		deploytest.NewProviderLoader("pkgA", semver.MustParse("1.0.0"), func() (plugin.Provider, error) {
-<<<<<<< HEAD
+	t.Parallel()
+
+	loaders := []*deploytest.ProviderLoader{
+		deploytest.NewProviderLoader("pkgA", semver.MustParse("1.0.0"), func() (plugin.Provider, error) {
 			return &deploytest.Provider{
 				CreateF: func(urn resource.URN, news resource.PropertyMap, timeout float64,
 					preview bool) (resource.ID, resource.PropertyMap, resource.Status, error) {
@@ -4955,28 +4980,10 @@
 
 	p := &TestPlan{
 		Options: UpdateOptions{Host: host},
-=======
-			return &deploytest.Provider{}, nil
-		}),
-	}
-
-	semver10 := semver.MustParse("1.0.0")
-
-	program := deploytest.NewLanguageRuntime(func(_ plugin.RunInfo, monitor *deploytest.ResourceMonitor) error {
-		_, _, _, err := monitor.RegisterResource("pkgA:m:typA", "resA", true, deploytest.ResourceOptions{})
-		assert.NoError(t, err)
-		return nil
-	}, workspace.PluginInfo{Name: "pkgA"}, workspace.PluginInfo{Name: "pkgB", Version: &semver10})
-	host := deploytest.NewPluginHost(nil, nil, program, loaders...)
-
-	p := &TestPlan{
-		Options: UpdateOptions{Host: host, ExperimentalPlans: true},
->>>>>>> 7c195101
 	}
 
 	project := p.GetProject()
 
-<<<<<<< HEAD
 	// Run an update to create the resource
 	snap, res := TestOp(Update).Run(project, p.GetTarget(t, nil), p.Options, false, p.BackendClient, nil)
 	assert.Nil(t, res)
@@ -4988,10 +4995,4 @@
 	// Assert that the other 2 resources have the stack as a parent
 	assert.Equal(t, snap.Resources[0].URN, snap.Resources[1].Parent)
 	assert.Equal(t, snap.Resources[0].URN, snap.Resources[2].Parent)
-=======
-	plan, res := TestOp(Update).Plan(project, p.GetTarget(t, nil), p.Options, p.BackendClient, nil)
-	assert.NotNil(t, plan)
-	assert.Contains(t, plan.ResourcePlans, resource.URN("urn:pulumi:test::test::pkgA:m:typA::resA"))
-	assert.Nil(t, res)
->>>>>>> 7c195101
 }