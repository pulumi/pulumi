--- conflicted
+++ resolved
@@ -2965,7 +2965,40 @@
 	assert.Equal(t, "created-id-0", snap.Resources[1].ID.String())
 	assert.Equal(t, true, snap.Resources[1].Protect)
 	assert.Equal(t, 0, deleteCounter)
-<<<<<<< HEAD
+
+	// Run a new update to remove the protect and replace in the same update, this should delete the old one
+	// and create the new one
+	createResource = true
+	shouldProtect = false
+	snap, res = TestOp(Update).Run(project, p.GetTarget(t, snap), p.Options, false, p.BackendClient, nil)
+	assert.Nil(t, res)
+	assert.NotNil(t, snap)
+	assert.Len(t, snap.Resources, 2)
+	assert.Equal(t, "created-id-1", snap.Resources[1].ID.String())
+	assert.Equal(t, false, snap.Resources[1].Protect)
+	assert.Equal(t, 1, deleteCounter)
+
+	// Run a new update to add the protect flag, nothing else should change
+	shouldProtect = true
+	snap, res = TestOp(Update).Run(project, p.GetTarget(t, snap), p.Options, false, p.BackendClient, nil)
+	assert.Nil(t, res)
+	assert.NotNil(t, snap)
+	assert.Len(t, snap.Resources, 2)
+	assert.Equal(t, "created-id-1", snap.Resources[1].ID.String())
+	assert.Equal(t, true, snap.Resources[1].Protect)
+	assert.Equal(t, 1, deleteCounter)
+
+	// Edit the snapshot to remove the protect flag and try and replace
+	snap.Resources[1].Protect = false
+	ins = resource.NewPropertyMapFromMap(map[string]interface{}{
+		"foo": "daz",
+	})
+	snap, res = TestOp(Update).Run(project, p.GetTarget(t, snap), p.Options, false, p.BackendClient, validate)
+	assert.Nil(t, res)
+	assert.NotNil(t, snap)
+	assert.Len(t, snap.Resources, 2)
+	assert.Equal(t, "created-id-2", snap.Resources[1].ID.String())
+	assert.Equal(t, 2, deleteCounter)
 }
 
 func ExpectDiagMessage(t *testing.T, message string) ValidateFunc {
@@ -4252,40 +4285,4 @@
 		"name": resourceName,
 	})
 	assert.Equal(t, expected, snap.Resources[1].Outputs)
-=======
-
-	// Run a new update to remove the protect and replace in the same update, this should delete the old one
-	// and create the new one
-	createResource = true
-	shouldProtect = false
-	snap, res = TestOp(Update).Run(project, p.GetTarget(t, snap), p.Options, false, p.BackendClient, nil)
-	assert.Nil(t, res)
-	assert.NotNil(t, snap)
-	assert.Len(t, snap.Resources, 2)
-	assert.Equal(t, "created-id-1", snap.Resources[1].ID.String())
-	assert.Equal(t, false, snap.Resources[1].Protect)
-	assert.Equal(t, 1, deleteCounter)
-
-	// Run a new update to add the protect flag, nothing else should change
-	shouldProtect = true
-	snap, res = TestOp(Update).Run(project, p.GetTarget(t, snap), p.Options, false, p.BackendClient, nil)
-	assert.Nil(t, res)
-	assert.NotNil(t, snap)
-	assert.Len(t, snap.Resources, 2)
-	assert.Equal(t, "created-id-1", snap.Resources[1].ID.String())
-	assert.Equal(t, true, snap.Resources[1].Protect)
-	assert.Equal(t, 1, deleteCounter)
-
-	// Edit the snapshot to remove the protect flag and try and replace
-	snap.Resources[1].Protect = false
-	ins = resource.NewPropertyMapFromMap(map[string]interface{}{
-		"foo": "daz",
-	})
-	snap, res = TestOp(Update).Run(project, p.GetTarget(t, snap), p.Options, false, p.BackendClient, validate)
-	assert.Nil(t, res)
-	assert.NotNil(t, snap)
-	assert.Len(t, snap.Resources, 2)
-	assert.Equal(t, "created-id-2", snap.Resources[1].ID.String())
-	assert.Equal(t, 2, deleteCounter)
->>>>>>> 73690cd9
 }