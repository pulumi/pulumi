--- conflicted
+++ resolved
@@ -225,18 +225,12 @@
 	project := p.GetProject()
 	snap := snapshot
 	for _, step := range p.Steps {
-<<<<<<< HEAD
-		if !step.SkipPreview {
-			previewSnap := CloneSnapshot(t, snap)
-			previewTarget := p.GetTarget(t, previewSnap)
-=======
 		// note: it's really important that the preview and update operate on different snapshots.  the engine can and
 		// does mutate the snapshot in-place, even in previews, and sharing a snapshot between preview and update can
 		// cause state changes from the preview to persist even when doing an update.
 		// GetTarget ALWAYS clones the snapshot, so the previewTarget.Snapshot != target.Snapshot
 		if !step.SkipPreview {
 			previewTarget := p.GetTarget(t, snap)
->>>>>>> b908dfa3
 			// Don't run validate on the preview step
 			_, res := step.Op.Run(project, previewTarget, p.Options, true, p.BackendClient, nil)
 			if step.ExpectFailure {
