--- conflicted
+++ resolved
@@ -1119,31 +1119,19 @@
 	assert.Equal(t, "1.0.0", version)
 }
 
-<<<<<<< HEAD
-func TestServerURLPassthrough(t *testing.T) {
-=======
 func TestPluginDownloadURLPassthrough(t *testing.T) {
->>>>>>> 1a06d20b
-	loaders := []*deploytest.ProviderLoader{
-		deploytest.NewProviderLoader("pkgA", semver.MustParse("1.0.0"), func() (plugin.Provider, error) {
-			return &deploytest.Provider{}, nil
-		}),
-	}
-
-<<<<<<< HEAD
-	pkgAServerURL := "get.pulumi.com/${VERSION}"
-=======
+	loaders := []*deploytest.ProviderLoader{
+		deploytest.NewProviderLoader("pkgA", semver.MustParse("1.0.0"), func() (plugin.Provider, error) {
+			return &deploytest.Provider{}, nil
+		}),
+	}
+
 	pkgAPluginDownloadURL := "get.pulumi.com/${VERSION}"
->>>>>>> 1a06d20b
 	pkgAType := providers.MakeProviderType("pkgA")
 
 	program := deploytest.NewLanguageRuntime(func(_ plugin.RunInfo, monitor *deploytest.ResourceMonitor) error {
 		provURN, provID, _, err := monitor.RegisterResource(pkgAType, "provA", true, deploytest.ResourceOptions{
-<<<<<<< HEAD
-			ServerURL: pkgAServerURL,
-=======
 			PluginDownloadURL: pkgAPluginDownloadURL,
->>>>>>> 1a06d20b
 		})
 		assert.NoError(t, err)
 
@@ -1169,11 +1157,7 @@
 
 		for _, e := range entries {
 			r := e.Step.New()
-<<<<<<< HEAD
-			if r.Type == pkgAType && r.Inputs["pluginDownloadURL"].StringValue() != pkgAServerURL {
-=======
 			if r.Type == pkgAType && r.Inputs["pluginDownloadURL"].StringValue() != pkgAPluginDownloadURL {
->>>>>>> 1a06d20b
 				return result.Errorf("Found unexpected value %v", r.Inputs["pluginDownloadURL"])
 			}
 		}
@@ -1184,8 +1168,6 @@
 		Steps:   steps,
 	}
 	p.Run(t, nil)
-<<<<<<< HEAD
-=======
 }
 
 // Check that creating a resource with pluginDownloadURL set will instantiate a default provider with
@@ -1222,5 +1204,4 @@
 		}
 	}
 	assert.Truef(t, foundDefaultProvider, "Found resources: %#v", snapshot.Resources)
->>>>>>> 1a06d20b
 }