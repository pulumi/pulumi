--- conflicted
+++ resolved
@@ -132,14 +132,10 @@
 	// true if the plan should refresh before executing.
 	Refresh bool
 
-<<<<<<< HEAD
-	// true if the plan should use program based refresh.
+	// true if the plan should run the program as part of refresh.
 	RefreshProgram bool
 
-	// true if hte plan should use program based destroy.
-=======
 	// true if the plan should run the program as part of destroy.
->>>>>>> 3fa06bfe
 	DestroyProgram bool
 
 	// Specific resources to replace during an update operation.
