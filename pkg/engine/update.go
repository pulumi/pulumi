--- conflicted
+++ resolved
@@ -467,13 +467,9 @@
 	}
 	defer contract.IgnoreClose(deployment)
 
-<<<<<<< HEAD
 	// Execute the deployment.
-	return deployment.run(ctx, actions, preview)
-=======
 	plan, changes, err := deployment.run(ctx, actions, policies, preview)
 	return plan, changes, result.WrapIfNonNil(err)
->>>>>>> 79c008ff
 }
 
 // abbreviateFilePath is a helper function that cleans up and shortens a provided file path.
