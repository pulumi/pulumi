--- conflicted
+++ resolved
@@ -325,13 +325,9 @@
 		"go":     golang_codegen.Importer,
 		"nodejs": nodejs_codegen.Importer,
 		"python": python_codegen.Importer,
-<<<<<<< HEAD
-		"dotnet": dotnet_codegen.Importer,
+		"csharp": dotnet_codegen.Importer,
 	}, schema.ValidationOptions{
 		AllowDanglingReferences: true,
-=======
-		"csharp": dotnet_codegen.Importer,
->>>>>>> 3a337cfe
 	})
 	require.NoError(t, err)
 	return pkg.Reference()
