// Copyright 2016-2021, Pulumi Corporation.
//
// Licensed under the Apache License, Version 2.0 (the "License");
// you may not use this file except in compliance with the License.
// You may obtain a copy of the License at
//
//     http://www.apache.org/licenses/LICENSE-2.0
//
// Unless required by applicable law or agreed to in writing, software
// distributed under the License is distributed on an "AS IS" BASIS,
// WITHOUT WARRANTIES OR CONDITIONS OF ANY KIND, either express or implied.
// See the License for the specific language governing permissions and
// limitations under the License.

package dotnet

import (
	"bytes"
	"fmt"
	"io"
	"io/ioutil"
	"path"
	"strings"

	"github.com/hashicorp/hcl/v2"
	"github.com/pulumi/pulumi/pkg/v3/codegen"
	"github.com/pulumi/pulumi/pkg/v3/codegen/hcl2/model"
	"github.com/pulumi/pulumi/pkg/v3/codegen/hcl2/model/format"
	"github.com/pulumi/pulumi/pkg/v3/codegen/hcl2/syntax"
	"github.com/pulumi/pulumi/pkg/v3/codegen/pcl"
	"github.com/pulumi/pulumi/pkg/v3/codegen/schema"
	"github.com/pulumi/pulumi/sdk/v3/go/common/encoding"
	"github.com/pulumi/pulumi/sdk/v3/go/common/util/contract"
	"github.com/pulumi/pulumi/sdk/v3/go/common/workspace"
)

type GenerateProgramOptions struct {
	// Determines whether ResourceArg types have an implicit name
	// when constructing a resource. For example:
	// when implicitResourceArgsTypeName is set to true,
	// new Bucket("name", new BucketArgs { ... })
	// becomes
	// new Bucket("name", new() { ... });
	// The latter syntax is only available on .NET 6 or later
	implicitResourceArgsTypeName bool
}

type generator struct {
	// The formatter to use when generating code.
	*format.Formatter
	program *pcl.Program
	// C# namespace map per package.
	namespaces map[string]map[string]string
	// C# codegen compatibility mode per package.
	compatibilities map[string]string
	// A function to convert tokens to module names per package (utilizes the `moduleFormat` setting internally).
	tokenToModules map[string]func(x string) string
	// Type names per invoke function token.
	functionArgs map[string]string
	// keep track of variable identifiers which are the result of an invoke
	// for example "var resourceGroup = GetResourceGroup.Invoke(...)"
	// we will keep track of the reference "resourceGroup"
	//
	// later on when apply a traversal such as resourceGroup.name,
	// we should rewrite it as resourceGroup.Apply(resourceGroupResult => resourceGroupResult.name)
	functionInvokes map[string]*schema.Function
	// Whether awaits are needed, and therefore an async Initialize method should be declared.
	asyncInit            bool
	configCreated        bool
	diagnostics          hcl.Diagnostics
	insideFunctionInvoke bool
	insideAwait          bool
	// Program generation options
	generateOptions GenerateProgramOptions
}

const pulumiPackage = "pulumi"

<<<<<<< HEAD
func GenerateProgramWithOptions(
	program *pcl.Program,
	options GenerateProgramOptions) (map[string][]byte, hcl.Diagnostics, error) {
=======
func GenerateProgram(program *pcl.Program) (map[string][]byte, hcl.Diagnostics, error) {
	pcl.MapProvidersAsResources(program)
>>>>>>> f6367693
	// Linearize the nodes into an order appropriate for procedural code generation.
	nodes := pcl.Linearize(program)

	// Import C#-specific schema info.
	namespaces := make(map[string]map[string]string)
	compatibilities := make(map[string]string)
	tokenToModules := make(map[string]func(x string) string)
	functionArgs := make(map[string]string)
	packages, err := program.PackageSnapshots()
	if err != nil {
		return nil, nil, err
	}
	for _, p := range packages {
		if err := p.ImportLanguages(map[string]schema.Language{"csharp": Importer}); err != nil {
			return make(map[string][]byte), nil, err
		}

		csharpInfo, hasInfo := p.Language["csharp"].(CSharpPackageInfo)
		if !hasInfo {
			csharpInfo = CSharpPackageInfo{}
		}
		packageNamespaces := csharpInfo.Namespaces
		namespaces[p.Name] = packageNamespaces
		compatibilities[p.Name] = csharpInfo.Compatibility
		tokenToModules[p.Name] = p.TokenToModule

		for _, f := range p.Functions {
			if f.Inputs != nil {
				functionArgs[f.Inputs.Token] = f.Token
			}
		}
	}

	g := &generator{
		program:         program,
		namespaces:      namespaces,
		compatibilities: compatibilities,
		tokenToModules:  tokenToModules,
		functionArgs:    functionArgs,
		functionInvokes: map[string]*schema.Function{},
		generateOptions: options,
	}

	g.Formatter = format.NewFormatter(g)

	for _, n := range nodes {
		if r, ok := n.(*pcl.Resource); ok && requiresAsyncInit(r) {
			g.asyncInit = true
			break
		}
	}

	var index bytes.Buffer
	g.genPreamble(&index, program)

	g.Indented(func() {
		for _, n := range nodes {
			g.genNode(&index, n)
		}
	})
	g.genPostamble(&index, nodes)

	files := map[string][]byte{
		"Program.cs": index.Bytes(),
	}
	return files, g.diagnostics, nil
}

func GenerateProgram(program *pcl.Program) (map[string][]byte, hcl.Diagnostics, error) {
	defaultOptions := GenerateProgramOptions{
		// by default, we generate C# code that targets .NET 6
		implicitResourceArgsTypeName: true,
	}

	return GenerateProgramWithOptions(program, defaultOptions)
}

func GenerateProject(directory string, project workspace.Project, program *pcl.Program) error {
	files, diagnostics, err := GenerateProgram(program)
	if err != nil {
		return err
	}
	if diagnostics.HasErrors() {
		return diagnostics
	}

	// Set the runtime to "dotnet" then marshal to Pulumi.yaml
	project.Runtime = workspace.NewProjectRuntimeInfo("dotnet", nil)
	projectBytes, err := encoding.YAML.Marshal(project)
	if err != nil {
		return err
	}
	files["Pulumi.yaml"] = projectBytes

	// Build a .csproj based on the packages used by program
	var csproj bytes.Buffer
	csproj.WriteString(`<Project Sdk="Microsoft.NET.Sdk">

	<PropertyGroup>
		<OutputType>Exe</OutputType>
		<TargetFramework>net6.0</TargetFramework>
		<Nullable>enable</Nullable>
	</PropertyGroup>

	<ItemGroup>
		<PackageReference Include="Pulumi" Version="3.*" />
`)

	// For each package add a PackageReference line
	packages, err := program.PackageSnapshots()
	if err != nil {
		return err
	}
	for _, p := range packages {
		packageTemplate := "		<PackageReference Include=\"%s\" Version=\"%s\" />\n"

		if err := p.ImportLanguages(map[string]schema.Language{"csharp": Importer}); err != nil {
			return err
		}

		packageName := fmt.Sprintf("Pulumi.%s", namespaceName(map[string]string{}, p.Name))
		if langInfo, found := p.Language["csharp"]; found {
			csharpInfo, ok := langInfo.(CSharpPackageInfo)
			if ok {
				namespace := namespaceName(csharpInfo.Namespaces, p.Name)
				packageName = fmt.Sprintf("%s.%s", csharpInfo.GetRootNamespace(), namespace)
			}
		}
		if p.Version != nil {
			csproj.WriteString(fmt.Sprintf(packageTemplate, packageName, p.Version.String()))
		} else {
			csproj.WriteString(fmt.Sprintf(packageTemplate, packageName, "*"))
		}
	}

	csproj.WriteString(`	</ItemGroup>

</Project>`)

	files[project.Name.String()+".csproj"] = csproj.Bytes()

	// Add the language specific .gitignore
	files[".gitignore"] = []byte(dotnetGitIgnore)

	for filename, data := range files {
		outPath := path.Join(directory, filename)
		err := ioutil.WriteFile(outPath, data, 0600)
		if err != nil {
			return fmt.Errorf("could not write output program: %w", err)
		}
	}

	return nil
}

// genTrivia generates the list of trivia associated with a given token.
func (g *generator) genTrivia(w io.Writer, token syntax.Token) {
	for _, t := range token.LeadingTrivia {
		if c, ok := t.(syntax.Comment); ok {
			g.genComment(w, c)
		}
	}
	for _, t := range token.TrailingTrivia {
		if c, ok := t.(syntax.Comment); ok {
			g.genComment(w, c)
		}
	}
}

func (g *generator) warnf(location *hcl.Range, reason string, args ...interface{}) {
	g.diagnostics = append(g.diagnostics, &hcl.Diagnostic{
		Severity: hcl.DiagWarning,
		Summary:  fmt.Sprintf(reason, args...),
		Subject:  location,
	})
}

func (g *generator) findFunctionSchema(function string, location *hcl.Range) (*schema.Function, bool) {
	function = LowerCamelCase(function)
	for _, pkg := range g.program.PackageReferences() {
		for it := pkg.Functions().Range(); it.Next(); {
			if strings.HasSuffix(it.Token(), function) {
				fn, err := it.Function()

				if err != nil {
					g.warnf(location, "Could not find function schema for '%s'; err %s", function, err.Error())
					return nil, false
				}

				return fn, true
			}
		}
	}

	return nil, false
}

func (g *generator) isFunctionInvoke(localVariable *pcl.LocalVariable) (*schema.Function, bool) {
	value := localVariable.Definition.Value
	switch value.(type) {
	case *model.FunctionCallExpression:
		call := value.(*model.FunctionCallExpression)
		switch call.Name {
		case pcl.Invoke:
			args := call.Args[0]
			_, fullFunctionName := g.functionName(args)
			functionNameParts := strings.Split(fullFunctionName, ".")
			functionName := functionNameParts[len(functionNameParts)-1]
			location := value.SyntaxNode().Range().Ptr()
			return g.findFunctionSchema(functionName, location)
		}
	}

	return nil, false
}

// genComment generates a comment into the output.
func (g *generator) genComment(w io.Writer, comment syntax.Comment) {
	for _, l := range comment.Lines {
		g.Fgenf(w, "%s//%s\n", g.Indent, l)
	}
}

// genPreamble generates using statements, class definition and constructor.
func (g *generator) genPreamble(w io.Writer, program *pcl.Program) {
	// Accumulate other using statements for the various providers and packages. Don't emit them yet, as we need
	// to sort them later on.
	systemUsings := codegen.NewStringSet("System.Collections.Generic")
	pulumiUsings := codegen.NewStringSet()
	preambleHelperMethods := codegen.NewStringSet()
	for _, n := range program.Nodes {
		if r, isResource := n.(*pcl.Resource); isResource {
			pkg, _, _, _ := r.DecomposeToken()
			if pkg != pulumiPackage {
				namespace := namespaceName(g.namespaces[pkg], pkg)
				var info CSharpPackageInfo
				if r.Schema != nil && r.Schema.Package != nil {
					if csharpinfo, ok := r.Schema.Package.Language["csharp"].(CSharpPackageInfo); ok {
						info = csharpinfo
					}
				}
				pulumiUsings.Add(fmt.Sprintf("%s = %[2]s.%[1]s", namespace, info.GetRootNamespace()))
			}
		}
		diags := n.VisitExpressions(nil, func(n model.Expression) (model.Expression, hcl.Diagnostics) {
			if call, ok := n.(*model.FunctionCallExpression); ok {
				for _, i := range g.genFunctionUsings(call) {
					if strings.HasPrefix(i, "System") {
						systemUsings.Add(i)
					} else {
						pulumiUsings.Add(i)
					}
				}

				// Checking to see if this function call deserves its own dedicated helper method in the preamble
				if helperMethodBody, ok := getHelperMethodIfNeeded(call.Name); ok {
					preambleHelperMethods.Add(helperMethodBody)
				}
			}
			if _, ok := n.(*model.SplatExpression); ok {
				systemUsings.Add("System.Linq")
			}
			return n, nil
		})
		contract.Assert(len(diags) == 0)
	}

	if g.asyncInit {
		systemUsings.Add("System.Threading.Tasks")
	}

	for _, pkg := range systemUsings.SortedValues() {
		g.Fprintf(w, "using %v;\n", pkg)
	}
	g.Fprintln(w, `using Pulumi;`)
	for _, pkg := range pulumiUsings.SortedValues() {
		g.Fprintf(w, "using %v;\n", pkg)
	}

	g.Fprint(w, "\n")

	// If we collected any helper methods that should be added, write them just before the main func
	for _, preambleHelperMethodBody := range preambleHelperMethods.SortedValues() {
		g.Fprintf(w, "\t%s\n\n", preambleHelperMethodBody)
	}

	asyncKeywordWhenNeeded := ""
	if g.asyncInit {
		asyncKeywordWhenNeeded = "async"
	}
	g.Fprintf(w, "await Deployment.RunAsync(%s() => \n", asyncKeywordWhenNeeded)
	g.Fprint(w, "{\n")
}

// hasOutputVariables checks whether there are any output declarations
func hasOutputVariables(nodes []pcl.Node) bool {
	for _, n := range nodes {
		switch n.(type) {
		case *pcl.OutputVariable:
			return true
		}
	}

	return false
}

// genPostamble closes the method and the class and declares stack output statements.
func (g *generator) genPostamble(w io.Writer, nodes []pcl.Node) {
	if hasOutputVariables(nodes) {
		g.Indented(func() {
			g.Fgenf(w, "%sreturn new Dictionary<string, object?>\n", g.Indent)
			g.Fgenf(w, "%s{\n", g.Indent)
			g.Indented(func() {
				// Emit stack output properties
				for _, n := range nodes {
					switch n := n.(type) {
					case *pcl.OutputVariable:
						outputID := fmt.Sprintf(`"%s"`, g.escapeString(n.LogicalName(), false, false))
						g.Fgenf(w, "%s[%s] = %.3v,\n", g.Indent, outputID, g.lowerExpression(n.Value, n.Type()))
					}
				}
			})
			g.Fgenf(w, "%s};\n", g.Indent)
		})
	}
	// Close lambda call expression
	g.Fprintf(w, "});\n\n")
}

func (g *generator) genNode(w io.Writer, n pcl.Node) {
	switch n := n.(type) {
	case *pcl.Resource:
		g.genResource(w, n)
	case *pcl.ConfigVariable:
		g.genConfigVariable(w, n)
	case *pcl.LocalVariable:
		g.genLocalVariable(w, n)
	}
}

// requiresAsyncInit returns true if the program requires awaits in the code, and therefore an asynchronous
// method must be declared.
func requiresAsyncInit(r *pcl.Resource) bool {
	if r.Options == nil || r.Options.Range == nil {
		return false
	}

	return model.ContainsPromises(r.Options.Range.Type())
}

// resourceTypeName computes the C# class name for the given resource.
func (g *generator) resourceTypeName(r *pcl.Resource) string {
	// Compute the resource type from the Pulumi type token.
	pkg, module, member, diags := r.DecomposeToken()
	contract.Assert(len(diags) == 0)

	namespaces := g.namespaces[pkg]
	rootNamespace := namespaceName(namespaces, pkg)
	namespace := namespaceName(namespaces, module)

	if namespace != "" {
		namespace = "." + namespace
	}

	qualifiedMemberName := fmt.Sprintf("%s%s.%s", rootNamespace, namespace, Title(member))
	return qualifiedMemberName
}

func (g *generator) extractInputPropertyNameMap(r *pcl.Resource) map[string]string {
	// Extract language-specific property names from schema
	var csharpInputPropertyNameMap = make(map[string]string)
	if r.Schema != nil {
		for _, inputProperty := range r.Schema.InputProperties {
			if val, ok := inputProperty.Language["csharp"]; ok {
				csharpInputPropertyNameMap[inputProperty.Name] = val.(CSharpPropertyInfo).Name
			}
		}
	}
	return csharpInputPropertyNameMap
}

// resourceArgsTypeName computes the C# arguments class name for the given resource.
func (g *generator) resourceArgsTypeName(r *pcl.Resource) string {
	// Compute the resource type from the Pulumi type token.
	pkg, module, member, diags := r.DecomposeToken()
	contract.Assert(len(diags) == 0)

	namespaces := g.namespaces[pkg]
	rootNamespace := namespaceName(namespaces, pkg)
	namespace := namespaceName(namespaces, module)
	if g.compatibilities[pkg] == "kubernetes20" && module != "" {
		namespace = fmt.Sprintf("Types.Inputs.%s", namespace)
	}

	if namespace != "" {
		namespace = "." + namespace
	}

	return fmt.Sprintf("%s%s.%sArgs", rootNamespace, namespace, Title(member))
}

// functionName computes the C# namespace and class name for the given function token.
func (g *generator) functionName(tokenArg model.Expression) (string, string) {
	token := tokenArg.(*model.TemplateExpression).Parts[0].(*model.LiteralValueExpression).Value.AsString()
	tokenRange := tokenArg.SyntaxNode().Range()

	// Compute the resource type from the Pulumi type token.
	pkg, module, member, diags := pcl.DecomposeToken(token, tokenRange)
	contract.Assert(len(diags) == 0)
	namespaces := g.namespaces[pkg]
	rootNamespace := namespaceName(namespaces, pkg)
	namespace := namespaceName(namespaces, module)

	if namespace != "" {
		namespace = "." + namespace
	}

	return rootNamespace, fmt.Sprintf("%s%s.%s", rootNamespace, namespace, Title(member))
}

func (g *generator) toSchemaType(destType model.Type) (schema.Type, bool) {
	schemaType, ok := pcl.GetSchemaForType(destType.(model.Type))
	if !ok {
		return nil, false
	}
	return codegen.UnwrapType(schemaType), true
}

// argumentTypeName computes the C# argument class name for the given expression and model type.
func (g *generator) argumentTypeName(expr model.Expression, destType model.Type) string {
	suffix := "Args"
	if g.insideFunctionInvoke {
		suffix = "InputArgs"
	}
	return g.argumentTypeNameWithSuffix(expr, destType, suffix)
}

func (g *generator) argumentTypeNameWithSuffix(expr model.Expression, destType model.Type, suffix string) string {
	schemaType, ok := g.toSchemaType(destType)
	if !ok {
		return ""
	}

	objType, ok := schemaType.(*schema.ObjectType)
	if !ok {
		return ""
	}

	token := objType.Token
	tokenRange := expr.SyntaxNode().Range()
	qualifier := "Inputs"
	if f, ok := g.functionArgs[token]; ok {
		token = f
		qualifier = ""
	}

	pkg, _, member, diags := pcl.DecomposeToken(token, tokenRange)
	contract.Assert(len(diags) == 0)
	module := g.tokenToModules[pkg](token)
	namespaces := g.namespaces[pkg]
	rootNamespace := namespaceName(namespaces, pkg)
	namespace := namespaceName(namespaces, module)
	if strings.ToLower(namespace) == "index" {
		namespace = ""
	}
	if namespace != "" {
		namespace = "." + namespace
	}
	if g.compatibilities[pkg] == "kubernetes20" {
		namespace = ".Types.Inputs" + namespace
	} else if qualifier != "" {
		namespace = namespace + "." + qualifier
	}
	member = member + suffix

	return fmt.Sprintf("%s%s.%s", rootNamespace, namespace, Title(member))
}

// makeResourceName returns the expression that should be emitted for a resource's "name" parameter given its base name
// and the count variable name, if any.
func (g *generator) makeResourceName(baseName, count string) string {
	if count == "" {
		return fmt.Sprintf(`"%s"`, baseName)
	}
	return fmt.Sprintf("$\"%s-{%s}\"", baseName, count)
}

func (g *generator) genResourceOptions(opts *pcl.ResourceOptions) string {
	if opts == nil {
		return ""
	}
	var result bytes.Buffer
	appendOption := func(name string, value model.Expression) {
		if result.Len() == 0 {
			_, err := fmt.Fprintf(&result, ", new CustomResourceOptions\n%s{", g.Indent)
			g.Indent += "    "
			contract.IgnoreError(err)
		}

		if name == "IgnoreChanges" {
			// ignore changes need to be special cased
			// because new [] { "field" } cannot be implicitly casted to List<string>
			// which is the type of IgnoreChanges
			if changes, isTuple := value.(*model.TupleConsExpression); isTuple {
				g.Fgenf(&result, "\n%sIgnoreChanges =", g.Indent)
				g.Fgenf(&result, "\n%s{", g.Indent)
				g.Indented(func() {
					for _, v := range changes.Expressions {
						g.Fgenf(&result, "\n%s\"%.v\",", g.Indent, v)
					}
				})
				g.Fgenf(&result, "\n%s}", g.Indent)
			} else {
				g.Fgenf(&result, "\n%s%s = %v,", g.Indent, name, g.lowerExpression(value, value.Type()))
			}
		} else {
			g.Fgenf(&result, "\n%s%s = %v,", g.Indent, name, g.lowerExpression(value, value.Type()))
		}
	}

	if opts.Parent != nil {
		appendOption("Parent", opts.Parent)
	}
	if opts.Provider != nil {
		appendOption("Provider", opts.Provider)
	}
	if opts.DependsOn != nil {
		appendOption("DependsOn", opts.DependsOn)
	}
	if opts.Protect != nil {
		appendOption("Protect", opts.Protect)
	}
	if opts.IgnoreChanges != nil {
		appendOption("IgnoreChanges", opts.IgnoreChanges)
	}

	if result.Len() != 0 {
		g.Indent = g.Indent[:len(g.Indent)-4]
		_, err := fmt.Fprintf(&result, "\n%s}", g.Indent)
		contract.IgnoreError(err)
	}

	return result.String()
}

// genResource handles the generation of instantiations of non-builtin resources.
func (g *generator) genResource(w io.Writer, r *pcl.Resource) {
	qualifiedMemberName := g.resourceTypeName(r)
	csharpInputPropertyNameMap := g.extractInputPropertyNameMap(r)

	// Add conversions to input properties
	for _, input := range r.Inputs {
		destType, diagnostics := r.InputType.Traverse(hcl.TraverseAttr{Name: input.Name})
		g.diagnostics = append(g.diagnostics, diagnostics...)
		input.Value = g.lowerExpression(input.Value, destType.(model.Type))
		if csharpName, ok := csharpInputPropertyNameMap[input.Name]; ok {
			input.Name = csharpName
		}
	}

	name := r.LogicalName()
	variableName := makeValidIdentifier(r.Name())
	argsName := g.resourceArgsTypeName(r)
	g.genTrivia(w, r.Definition.Tokens.GetType(""))
	for _, l := range r.Definition.Tokens.GetLabels(nil) {
		g.genTrivia(w, l)
	}
	g.genTrivia(w, r.Definition.Tokens.GetOpenBrace())

	instantiate := func(resName string) {
		if len(r.Inputs) == 0 && r.Options == nil {
			// only resource name is provided
			g.Fgenf(w, "new %s(%s)", qualifiedMemberName, resName)
		} else {
			if g.generateOptions.implicitResourceArgsTypeName {
				g.Fgenf(w, "new %s(%s, new()\n", qualifiedMemberName, resName)
			} else {
				g.Fgenf(w, "new %s(%s, new %s\n", qualifiedMemberName, resName, argsName)
			}

			g.Fgenf(w, "%s{\n", g.Indent)
			g.Indented(func() {
				for _, attr := range r.Inputs {
					g.Fgenf(w, "%s%s =", g.Indent, propertyName(attr.Name))
					g.Fgenf(w, " %.v,\n", attr.Value)
				}
			})
			g.Fgenf(w, "%s}%s)", g.Indent, g.genResourceOptions(r.Options))
		}
	}

	if r.Options != nil && r.Options.Range != nil {
		rangeType := model.ResolveOutputs(r.Options.Range.Type())
		rangeExpr := g.lowerExpression(r.Options.Range, rangeType)

		g.Fgenf(w, "%svar %s = new List<%s>();\n", g.Indent, variableName, qualifiedMemberName)

		resKey := "Key"
		if model.InputType(model.NumberType).ConversionFrom(rangeExpr.Type()) != model.NoConversion {
			g.Fgenf(w, "%sfor (var rangeIndex = 0; rangeIndex < %.12o; rangeIndex++)\n", g.Indent, rangeExpr)
			g.Fgenf(w, "%s{\n", g.Indent)
			g.Fgenf(w, "%s    var range = new { Value = rangeIndex };\n", g.Indent)
			resKey = "Value"
		} else {
			rangeExpr := &model.FunctionCallExpression{
				Name: "entries",
				Args: []model.Expression{rangeExpr},
			}
			g.Fgenf(w, "%sforeach (var range in %.v)\n", g.Indent, rangeExpr)
			g.Fgenf(w, "%s{\n", g.Indent)
		}

		resName := g.makeResourceName(name, "range."+resKey)
		g.Indented(func() {
			g.Fgenf(w, "%s%s.Add(", g.Indent, variableName)
			instantiate(resName)
			g.Fgenf(w, ");\n")
		})
		g.Fgenf(w, "%s}\n", g.Indent)
	} else {
		g.Fgenf(w, "%svar %s = ", g.Indent, variableName)
		instantiate(g.makeResourceName(name, ""))
		g.Fgenf(w, ";\n\n")
	}

	g.genTrivia(w, r.Definition.Tokens.GetCloseBrace())
}

func (g *generator) genConfigVariable(w io.Writer, v *pcl.ConfigVariable) {
	if !g.configCreated {
		g.Fprintf(w, "%svar config = new Config();\n", g.Indent)
		g.configCreated = true
	}

	getType := "Object<dynamic>"
	switch v.Type() {
	case model.StringType:
		getType = ""
	case model.NumberType, model.IntType:
		getType = "Number"
	case model.BoolType:
		getType = "Boolean"
	}

	getOrRequire := "Get"
	if v.DefaultValue == nil {
		getOrRequire = "Require"
	}

	if v.DefaultValue != nil {
		typ := v.DefaultValue.Type()
		if _, ok := typ.(*model.PromiseType); ok {
			g.Fgenf(w, "%[1]svar %[2]s = Output.Create(config.%[3]s%[4]s(\"%[2]s\"))", g.Indent, v.Name(), getOrRequire, getType)
		} else {
			g.Fgenf(w, "%[1]svar %[2]s = config.%[3]s%[4]s(\"%[2]s\")", g.Indent, v.Name(), getOrRequire, getType)
		}
		expr := g.lowerExpression(v.DefaultValue, v.DefaultValue.Type())
		g.Fgenf(w, " ?? %.v", expr)
	} else {
		g.Fgenf(w, "%[1]svar %[2]s = config.%[3]s%[4]s(\"%[2]s\")", g.Indent, v.Name(), getOrRequire, getType)
	}
	g.Fgenf(w, ";\n")
}

func (g *generator) genLocalVariable(w io.Writer, localVariable *pcl.LocalVariable) {
	variableName := makeValidIdentifier(localVariable.Name())
	value := localVariable.Definition.Value
	functionSchema, isInvokeCall := g.isFunctionInvoke(localVariable)
	if isInvokeCall {
		result := g.lowerExpressionWithoutApplies(value, value.Type())
		g.functionInvokes[variableName] = functionSchema
		g.Fgenf(w, "%svar %s = %v;\n\n", g.Indent, variableName, result)
	} else {
		result := g.lowerExpression(value, value.Type())
		g.Fgenf(w, "%svar %s = %v;\n\n", g.Indent, variableName, result)
	}
}

func (g *generator) genNYI(w io.Writer, reason string, vs ...interface{}) {
	message := fmt.Sprintf("not yet implemented: %s", fmt.Sprintf(reason, vs...))
	g.diagnostics = append(g.diagnostics, &hcl.Diagnostic{
		Severity: hcl.DiagError,
		Summary:  message,
		Detail:   message,
	})
	g.Fgenf(w, "\"TODO: %s\"", fmt.Sprintf(reason, vs...))
}<|MERGE_RESOLUTION|>--- conflicted
+++ resolved
@@ -76,14 +76,10 @@
 
 const pulumiPackage = "pulumi"
 
-<<<<<<< HEAD
 func GenerateProgramWithOptions(
 	program *pcl.Program,
 	options GenerateProgramOptions) (map[string][]byte, hcl.Diagnostics, error) {
-=======
-func GenerateProgram(program *pcl.Program) (map[string][]byte, hcl.Diagnostics, error) {
 	pcl.MapProvidersAsResources(program)
->>>>>>> f6367693
 	// Linearize the nodes into an order appropriate for procedural code generation.
 	nodes := pcl.Linearize(program)
 
