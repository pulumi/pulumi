--- conflicted
+++ resolved
@@ -378,8 +378,4 @@
 )
 
 // PulumiDotnetSDKVersion is the version of the Pulumi .NET SDK to use in program-gen tests
-<<<<<<< HEAD
-const PulumiDotnetSDKVersion = "3.66.0"
-=======
-const PulumiDotnetSDKVersion = "3.65.0"
->>>>>>> ff5936a4
+const PulumiDotnetSDKVersion = "3.66.0"