--- conflicted
+++ resolved
@@ -514,11 +514,7 @@
 				t = model.StringType
 				resourceOptions.ImportID = item.Value
 			case "replacementTrigger":
-<<<<<<< HEAD
-				t = model.NewOutputType(model.DynamicType)
-=======
 				t = model.DynamicType
->>>>>>> d940b123
 				resourceOptions.ReplacementTrigger = NewConvertCall(item.Value, t)
 			default:
 				diagnostics = append(diagnostics, unsupportedAttribute(item.Name, item.Syntax.NameRange))
