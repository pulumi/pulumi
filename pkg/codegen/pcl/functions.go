--- conflicted
+++ resolved
@@ -509,7 +509,49 @@
 	}
 }
 
-<<<<<<< HEAD
+func newResourceFunction(functionName string) *model.Function {
+	return model.NewFunction(model.GenericFunctionSignature(
+		func(args []model.Expression) (model.StaticFunctionSignature, hcl.Diagnostics) {
+			if len(args) != 1 {
+				var r hcl.Range
+				if len(args) > 0 {
+					r = args[0].SyntaxNode().Range()
+				} else {
+					r = hcl.Range{}
+				}
+
+				return model.StaticFunctionSignature{}, hcl.Diagnostics{
+					errorf(r, functionName+" expects exactly one argument"),
+				}
+			}
+
+			arg := args[0]
+			var res *Resource
+			if objectType, ok := arg.Type().(*model.ObjectType); ok {
+				if annotation, ok := model.GetObjectTypeAnnotation[*ResourceAnnotation](objectType); ok {
+					res = annotation.Node
+				}
+			}
+
+			if res == nil {
+				return model.StaticFunctionSignature{}, hcl.Diagnostics{
+					errorf(args[0].SyntaxNode().Range(), functionName+" argument must be a single resource"),
+				}
+			}
+
+			return model.StaticFunctionSignature{
+				Parameters: []model.Parameter{
+					{
+						Name: "resource",
+						Type: arg.Type(),
+					},
+				},
+				ReturnType: model.StringType,
+			}, nil
+		},
+	))
+}
+
 func returnTypeFromArgs(args []model.Expression) model.Type {
 	argTypes := make([]model.Type, len(args))
 	for i, arg := range args {
@@ -529,47 +571,4 @@
 		return typeContainsDynamic(o.ElementType)
 	}
 	return t == model.DynamicType
-=======
-func newResourceFunction(functionName string) *model.Function {
-	return model.NewFunction(model.GenericFunctionSignature(
-		func(args []model.Expression) (model.StaticFunctionSignature, hcl.Diagnostics) {
-			if len(args) != 1 {
-				var r hcl.Range
-				if len(args) > 0 {
-					r = args[0].SyntaxNode().Range()
-				} else {
-					r = hcl.Range{}
-				}
-
-				return model.StaticFunctionSignature{}, hcl.Diagnostics{
-					errorf(r, functionName+" expects exactly one argument"),
-				}
-			}
-
-			arg := args[0]
-			var res *Resource
-			if objectType, ok := arg.Type().(*model.ObjectType); ok {
-				if annotation, ok := model.GetObjectTypeAnnotation[*ResourceAnnotation](objectType); ok {
-					res = annotation.Node
-				}
-			}
-
-			if res == nil {
-				return model.StaticFunctionSignature{}, hcl.Diagnostics{
-					errorf(args[0].SyntaxNode().Range(), functionName+" argument must be a single resource"),
-				}
-			}
-
-			return model.StaticFunctionSignature{
-				Parameters: []model.Parameter{
-					{
-						Name: "resource",
-						Type: arg.Type(),
-					},
-				},
-				ReturnType: model.StringType,
-			}, nil
-		},
-	))
->>>>>>> cc0d6e38
 }