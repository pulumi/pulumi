package test

import (
	"fmt"
	"os"
	"path/filepath"
	"sort"
	"strings"
	"testing"

	"github.com/stretchr/testify/require"

	"github.com/pulumi/pulumi/pkg/v3/codegen"
)

// Defines an extra check logic that accepts the directory with the
// generated code, typically `$TestDir/$test.Directory/$language`.
type CodegenCheck func(t *testing.T, codedir string)

type sdkTest struct {
	Directory   string
	Description string

	// Extra checks for this test. They keys of this map
	// are of the form "$language/$check" such as "go/compile".
	Checks map[string]CodegenCheck

	// Skip checks, identified by "$language/$check".
	Skip codegen.StringSet

	// Do not compile the generated code for the languages in this set.
	// This is a helper form of `Skip`.
	SkipCompileCheck codegen.StringSet
}

const (
	// python = "python"
	nodejs = "nodejs"
	dotnet = "dotnet"
	golang = "go"
)

var sdkTests = []sdkTest{
	{
<<<<<<< HEAD
		Directory:   "input-collision",
		Description: "Schema with types that could potentially produce collisions (go).",
		Skip:        codegen.NewStringSet("python/test"),
	},
	{
		Directory:   "dash-named-schema",
		Description: "Simple schema with a two part name (foo-bar)",
		Skip:        codegen.NewStringSet("python/test"),
=======
		Directory:        "input-collision",
		Description:      "Schema with types that could potentially produce collisions (go).",
		SkipCompileCheck: codegen.NewStringSet(dotnet),
	},
	{
		Directory:        "dash-named-schema",
		Description:      "Simple schema with a two part name (foo-bar)",
		SkipCompileCheck: codegen.NewStringSet(dotnet),
>>>>>>> c9b719c6
	},
	{
		Directory:        "external-resource-schema",
		Description:      "External resource schema",
<<<<<<< HEAD
		SkipCompileCheck: codegen.NewStringSet(nodejs, golang),
		Skip:             codegen.NewStringSet("python/test"),
=======
		SkipCompileCheck: codegen.NewStringSet(nodejs, golang, dotnet),
>>>>>>> c9b719c6
	},
	{
		Directory:        "nested-module",
		Description:      "Nested module",
		SkipCompileCheck: codegen.NewStringSet(dotnet, nodejs),
		Skip:             codegen.NewStringSet("python/test"),
	},
	{
		Directory:        "nested-module-thirdparty",
		Description:      "Third-party nested module",
		SkipCompileCheck: codegen.NewStringSet(dotnet, nodejs),
		Skip:             codegen.NewStringSet("python/test"),
	},
	{
<<<<<<< HEAD
		Directory:   "plain-schema-gh6957",
		Description: "Repro for #6957",
		Skip:        codegen.NewStringSet("python/test"),
	},
	{
		Directory:   "resource-args-python-case-insensitive",
		Description: "Resource args with same named resource and type case insensitive",
		Skip:        codegen.NewStringSet("python/test"),
	},
	{
		Directory:   "resource-args-python",
		Description: "Resource args with same named resource and type",
		Skip:        codegen.NewStringSet("python/test"),
	},
	{
		Directory:   "simple-enum-schema",
		Description: "Simple schema with enum types",
		Skip:        codegen.NewStringSet("python/test"),
	},
	{
		Directory:   "simple-plain-schema",
		Description: "Simple schema with plain properties",
		Skip:        codegen.NewStringSet("python/test"),
	},
	{
		Directory:   "simple-plain-schema-with-root-package",
		Description: "Simple schema with root package set",
		Skip:        codegen.NewStringSet("python/test"),
	},
	{
		Directory:   "simple-resource-schema",
		Description: "Simple schema with local resource properties",
		Skip:        codegen.NewStringSet("python/test"),
	},
	{
		Directory:   "simple-resource-schema-custom-pypackage-name",
		Description: "Simple schema with local resource properties and custom Python package name",
		Skip:        codegen.NewStringSet("python/test"),
=======
		Directory:        "plain-schema-gh6957",
		Description:      "Repro for #6957",
		SkipCompileCheck: codegen.NewStringSet(dotnet),
	},
	{
		Directory:        "resource-args-python-case-insensitive",
		Description:      "Resource args with same named resource and type case insensitive",
		SkipCompileCheck: codegen.NewStringSet(dotnet),
	},
	{
		Directory:        "resource-args-python",
		Description:      "Resource args with same named resource and type",
		SkipCompileCheck: codegen.NewStringSet(dotnet),
	},
	{
		Directory:        "simple-enum-schema",
		Description:      "Simple schema with enum types",
		SkipCompileCheck: codegen.NewStringSet(dotnet),
	},
	{
		Directory:        "simple-plain-schema",
		Description:      "Simple schema with plain properties",
		SkipCompileCheck: codegen.NewStringSet(dotnet),
	},
	{
		Directory:        "simple-plain-schema-with-root-package",
		Description:      "Simple schema with root package set",
		SkipCompileCheck: codegen.NewStringSet(dotnet),
	},
	{
		Directory:        "simple-resource-schema",
		Description:      "Simple schema with local resource properties",
		SkipCompileCheck: codegen.NewStringSet(dotnet),
	},
	{
		Directory:        "simple-resource-schema-custom-pypackage-name",
		Description:      "Simple schema with local resource properties and custom Python package name",
		SkipCompileCheck: codegen.NewStringSet(dotnet),
>>>>>>> c9b719c6
	},
	{
		Directory:        "simple-methods-schema",
		Description:      "Simple schema with methods",
		SkipCompileCheck: codegen.NewStringSet(nodejs, dotnet, golang),
		Skip:             codegen.NewStringSet("python/test"),
	},
	{
<<<<<<< HEAD
		Directory:   "simple-yaml-schema",
		Description: "Simple schema encoded using YAML",
		Skip:        codegen.NewStringSet("python/test"),
=======
		Directory:        "simple-yaml-schema",
		Description:      "Simple schema encoded using YAML",
		SkipCompileCheck: codegen.NewStringSet(dotnet),
>>>>>>> c9b719c6
	},
	{
		Directory:        "provider-config-schema",
		Description:      "Simple provider config schema",
		SkipCompileCheck: codegen.NewStringSet(dotnet),
		Skip:             codegen.NewStringSet("python/test"),
	},
	{
		Directory:        "replace-on-change",
		Description:      "Simple use of replaceOnChange in schema",
<<<<<<< HEAD
		SkipCompileCheck: codegen.NewStringSet(golang),
		Skip:             codegen.NewStringSet("python/test"),
=======
		SkipCompileCheck: codegen.NewStringSet(golang, dotnet),
>>>>>>> c9b719c6
	},
	{
		Directory:        "resource-property-overlap",
		Description:      "A resource with the same name as it's property",
		SkipCompileCheck: codegen.NewStringSet(dotnet, nodejs),
		Skip:             codegen.NewStringSet("python/test"),
	},
	{
<<<<<<< HEAD
		Directory:   "hyphen-url",
		Description: "A resource url with a hyphen in it's path",
		Skip:        codegen.NewStringSet("python/test"),
	},
	{
		Directory:        "output-funcs",
		Description:      "Tests targeting the $fn_output helper code generation feature",
=======
		Directory:        "hyphen-url",
		Description:      "A resource url with a hyphen in it's path",
>>>>>>> c9b719c6
		SkipCompileCheck: codegen.NewStringSet(dotnet),
	},
}

type SDKCodegenOptions struct {
	// Name of the programming language.
	Language string

	// Language-aware code generator; such as `GeneratePackage`.
	// from `codgen/dotnet`.
	GenPackage GenPkgSignature

	// Extra checks for all the tests. They keys of this map are
	// of the form "$language/$check" such as "go/compile".
	Checks map[string]CodegenCheck
}

// `TestSDKCodegen` runs the complete set of SDK code generation tests
// against a particular language's code generator. It also verifies
// that the generated code is structurally sound.
//
// The tests files live in `pkg/codegen/internal/test/testdata` and
// are registered in `var sdkTests` in `sdk_driver.go`.
//
// An SDK code generation test files consists of a schema and a set of
// expected outputs for each language. Each test is structured as a
// directory that contains that information:
//
//  testdata/
//      my-simple-schema/   # i.e. `simple-enum-schema`
//          schema.(json|yaml)
//          go/
//          python/
//          nodejs/
//          dotnet/
//          ...
//
// The schema is the only piece that *must* be manually authored.
//
// Once the schema has been written, the actual codegen outputs can be
// generated by running the following in `pkg/codegen` directory:
//
//      PULUMI_ACCEPT=true go test ./...
//
// This will rebuild subfolders such as `go/` from scratch and store
// the set of code-generated file names in `go/codegen-manfiest.json`.
// If these outputs look correct, they need to be checked into git and
// will then serve as the expected values for the normal test runs:
//
//      go test ./...
//
// That is, the normal test runs will fail if changes to codegen or
// schema lead to a diff in the generated file set. If the diff is
// intentional, it can be accepted again via `PULUMI_ACCEPT=true`.
//
// To support running unit tests over the generated code, the tests
// also support mixing in manually written `$lang-extras` files into
// the generated tree. For example, given the following input:
//
//  testdata/
//      my-simple-schema/
//          schema.json
//          go/
//          go-extras/
//              tests/
//                  go_test.go
//
// The system will copy `go-extras/tests/go_test.go` into
// `go/tests/go_test.go` before performing compilation and unit test
// checks over the project generated in `go`.
func TestSDKCodegen(t *testing.T, opts *SDKCodegenOptions) { // revive:disable-line
	testDir := filepath.Join("..", "internal", "test", "testdata")

	for _, tt := range sdkTests {
		t.Run(tt.Directory, func(t *testing.T) {
			t.Log(tt.Description)

			dirPath := filepath.Join(testDir, filepath.FromSlash(tt.Directory))

			schemaPath := filepath.Join(dirPath, "schema.json")
			if _, err := os.Stat(schemaPath); err != nil && os.IsNotExist(err) {
				schemaPath = filepath.Join(dirPath, "schema.yaml")
			}

			files, err := GeneratePackageFilesFromSchema(schemaPath, opts.GenPackage)
			require.NoError(t, err)

			if !RewriteFilesWhenPulumiAccept(t, dirPath, opts.Language, files) {
				expectedFiles, err := LoadBaseline(dirPath, opts.Language)
				require.NoError(t, err)

				if !ValidateFileEquality(t, files, expectedFiles) {
					t.Fail()
				}
			}

			CopyExtraFiles(t, dirPath, opts.Language)

			// Merge language-specific global and
			// test-specific checks, with test-specific
			// having precedence.
			allChecks := make(map[string]CodegenCheck)
			for k, v := range opts.Checks {
				allChecks[k] = v
			}
			for k, v := range tt.Checks {
				allChecks[k] = v
			}

			// Define check filter.
			shouldSkipCheck := func(check string) bool {

				// Only language-specific checks.
				if !strings.HasPrefix(check, opts.Language+"/") {
					return true
				}

				// Obey SkipCompileCheck to skip compile and test targets.
				if tt.SkipCompileCheck != nil &&
					tt.SkipCompileCheck.Has(opts.Language) &&
					(check == fmt.Sprintf("%s/compile", opts.Language) ||
						check == fmt.Sprintf("%s/test", opts.Language)) {
					return true
				}

				// Obey Skip.
				if tt.Skip != nil && tt.Skip.Has(check) {
					return true
				}

				return false
			}

			// Sort the checks in alphabetical order.
			var checkOrder []string
			for check := range allChecks {
				checkOrder = append(checkOrder, check)
			}
			sort.Strings(checkOrder)

			codeDir := filepath.Join(dirPath, opts.Language)

			// Perform the checks.
			for _, checkVar := range checkOrder {
				check := checkVar
				t.Run(check, func(t *testing.T) {
					if shouldSkipCheck(check) {
						t.Skip()
					}
					checkFun := allChecks[check]
					checkFun(t, codeDir)
				})
			}
		})
	}
}<|MERGE_RESOLUTION|>--- conflicted
+++ resolved
@@ -42,35 +42,26 @@
 
 var sdkTests = []sdkTest{
 	{
-<<<<<<< HEAD
-		Directory:   "input-collision",
-		Description: "Schema with types that could potentially produce collisions (go).",
-		Skip:        codegen.NewStringSet("python/test"),
-	},
-	{
 		Directory:   "dash-named-schema",
 		Description: "Simple schema with a two part name (foo-bar)",
 		Skip:        codegen.NewStringSet("python/test"),
-=======
+	},
+	{
 		Directory:        "input-collision",
 		Description:      "Schema with types that could potentially produce collisions (go).",
 		SkipCompileCheck: codegen.NewStringSet(dotnet),
+		Skip:             codegen.NewStringSet("python/test"),
 	},
 	{
 		Directory:        "dash-named-schema",
 		Description:      "Simple schema with a two part name (foo-bar)",
 		SkipCompileCheck: codegen.NewStringSet(dotnet),
->>>>>>> c9b719c6
 	},
 	{
 		Directory:        "external-resource-schema",
 		Description:      "External resource schema",
-<<<<<<< HEAD
-		SkipCompileCheck: codegen.NewStringSet(nodejs, golang),
-		Skip:             codegen.NewStringSet("python/test"),
-=======
 		SkipCompileCheck: codegen.NewStringSet(nodejs, golang, dotnet),
->>>>>>> c9b719c6
+		Skip:             codegen.NewStringSet("python/test"),
 	},
 	{
 		Directory:        "nested-module",
@@ -85,85 +76,52 @@
 		Skip:             codegen.NewStringSet("python/test"),
 	},
 	{
-<<<<<<< HEAD
-		Directory:   "plain-schema-gh6957",
-		Description: "Repro for #6957",
-		Skip:        codegen.NewStringSet("python/test"),
-	},
-	{
-		Directory:   "resource-args-python-case-insensitive",
-		Description: "Resource args with same named resource and type case insensitive",
-		Skip:        codegen.NewStringSet("python/test"),
-	},
-	{
-		Directory:   "resource-args-python",
-		Description: "Resource args with same named resource and type",
-		Skip:        codegen.NewStringSet("python/test"),
-	},
-	{
-		Directory:   "simple-enum-schema",
-		Description: "Simple schema with enum types",
-		Skip:        codegen.NewStringSet("python/test"),
-	},
-	{
-		Directory:   "simple-plain-schema",
-		Description: "Simple schema with plain properties",
-		Skip:        codegen.NewStringSet("python/test"),
-	},
-	{
-		Directory:   "simple-plain-schema-with-root-package",
-		Description: "Simple schema with root package set",
-		Skip:        codegen.NewStringSet("python/test"),
-	},
-	{
-		Directory:   "simple-resource-schema",
-		Description: "Simple schema with local resource properties",
-		Skip:        codegen.NewStringSet("python/test"),
-	},
-	{
-		Directory:   "simple-resource-schema-custom-pypackage-name",
-		Description: "Simple schema with local resource properties and custom Python package name",
-		Skip:        codegen.NewStringSet("python/test"),
-=======
 		Directory:        "plain-schema-gh6957",
 		Description:      "Repro for #6957",
 		SkipCompileCheck: codegen.NewStringSet(dotnet),
+		Skip:             codegen.NewStringSet("python/test"),
 	},
 	{
 		Directory:        "resource-args-python-case-insensitive",
 		Description:      "Resource args with same named resource and type case insensitive",
 		SkipCompileCheck: codegen.NewStringSet(dotnet),
+		Skip:             codegen.NewStringSet("python/test"),
 	},
 	{
 		Directory:        "resource-args-python",
 		Description:      "Resource args with same named resource and type",
 		SkipCompileCheck: codegen.NewStringSet(dotnet),
+		Skip:             codegen.NewStringSet("python/test"),
 	},
 	{
 		Directory:        "simple-enum-schema",
 		Description:      "Simple schema with enum types",
 		SkipCompileCheck: codegen.NewStringSet(dotnet),
+		Skip:             codegen.NewStringSet("python/test"),
 	},
 	{
 		Directory:        "simple-plain-schema",
 		Description:      "Simple schema with plain properties",
 		SkipCompileCheck: codegen.NewStringSet(dotnet),
+		Skip:             codegen.NewStringSet("python/test"),
 	},
 	{
 		Directory:        "simple-plain-schema-with-root-package",
 		Description:      "Simple schema with root package set",
 		SkipCompileCheck: codegen.NewStringSet(dotnet),
+		Skip:             codegen.NewStringSet("python/test"),
 	},
 	{
 		Directory:        "simple-resource-schema",
 		Description:      "Simple schema with local resource properties",
 		SkipCompileCheck: codegen.NewStringSet(dotnet),
+		Skip:             codegen.NewStringSet("python/test"),
 	},
 	{
 		Directory:        "simple-resource-schema-custom-pypackage-name",
 		Description:      "Simple schema with local resource properties and custom Python package name",
 		SkipCompileCheck: codegen.NewStringSet(dotnet),
->>>>>>> c9b719c6
+		Skip:             codegen.NewStringSet("python/test"),
 	},
 	{
 		Directory:        "simple-methods-schema",
@@ -172,15 +130,10 @@
 		Skip:             codegen.NewStringSet("python/test"),
 	},
 	{
-<<<<<<< HEAD
-		Directory:   "simple-yaml-schema",
-		Description: "Simple schema encoded using YAML",
-		Skip:        codegen.NewStringSet("python/test"),
-=======
 		Directory:        "simple-yaml-schema",
 		Description:      "Simple schema encoded using YAML",
 		SkipCompileCheck: codegen.NewStringSet(dotnet),
->>>>>>> c9b719c6
+		Skip:             codegen.NewStringSet("python/test"),
 	},
 	{
 		Directory:        "provider-config-schema",
@@ -191,12 +144,8 @@
 	{
 		Directory:        "replace-on-change",
 		Description:      "Simple use of replaceOnChange in schema",
-<<<<<<< HEAD
-		SkipCompileCheck: codegen.NewStringSet(golang),
-		Skip:             codegen.NewStringSet("python/test"),
-=======
 		SkipCompileCheck: codegen.NewStringSet(golang, dotnet),
->>>>>>> c9b719c6
+		Skip:             codegen.NewStringSet("python/test"),
 	},
 	{
 		Directory:        "resource-property-overlap",
@@ -205,19 +154,14 @@
 		Skip:             codegen.NewStringSet("python/test"),
 	},
 	{
-<<<<<<< HEAD
-		Directory:   "hyphen-url",
-		Description: "A resource url with a hyphen in it's path",
-		Skip:        codegen.NewStringSet("python/test"),
-	},
-	{
-		Directory:        "output-funcs",
-		Description:      "Tests targeting the $fn_output helper code generation feature",
-=======
 		Directory:        "hyphen-url",
 		Description:      "A resource url with a hyphen in it's path",
->>>>>>> c9b719c6
-		SkipCompileCheck: codegen.NewStringSet(dotnet),
+		SkipCompileCheck: codegen.NewStringSet(dotnet),
+		Skip:             codegen.NewStringSet("python/test"),
+	},
+	{
+		Directory:   "output-funcs",
+		Description: "Tests targeting the $fn_output helper code generation feature",
 	},
 }
 
