package test

import (
	"flag"
	"fmt"
	"os"
	"path/filepath"
	"sort"
	"strings"
	"testing"

	"github.com/stretchr/testify/require"

	"github.com/pulumi/pulumi/pkg/v3/codegen"
	"github.com/pulumi/pulumi/sdk/v3/go/common/util/cmdutil"
)

// Defines an extra check logic that accepts the directory with the
// generated code, typically `$TestDir/$test.Directory/$language`.
type CodegenCheck func(t *testing.T, codedir string)

type sdkTest struct {
	Directory   string
	Description string

	// Extra checks for this test. They keys of this map
	// are of the form "$language/$check" such as "go/compile".
	Checks map[string]CodegenCheck

	// Skip checks, identified by "$language/$check".
	Skip codegen.StringSet

	// Do not compile the generated code for the languages in this set.
	// This is a helper form of `Skip`.
	SkipCompileCheck codegen.StringSet
}

const (
	python = "python"
	nodejs = "nodejs"
	dotnet = "dotnet"
	golang = "go"
)

// TODO[pulumi/pulumi#8054]: remove
// `codegen.NewStringSet("python/test", "nodejs/test")` workaround for
// schemas with no unit tests.
var sdkTests = []sdkTest{
	{
		Directory:   "naming-collisions",
		Description: "Schema with types that could potentially produce collisions (go).",
	},
	{
		Directory:   "dash-named-schema",
		Description: "Simple schema with a two part name (foo-bar)",
	},
	{
		Directory:        "external-resource-schema",
		Description:      "External resource schema",
		SkipCompileCheck: codegen.NewStringSet(nodejs, golang),
	},
	{
		Directory:        "nested-module",
		Description:      "Nested module",
		SkipCompileCheck: codegen.NewStringSet(dotnet, nodejs),
	},
	{
		Directory:        "nested-module-thirdparty",
		Description:      "Third-party nested module",
		SkipCompileCheck: codegen.NewStringSet(dotnet, nodejs),
	},
	{
		Directory:   "plain-schema-gh6957",
		Description: "Repro for #6957",
	},
	{
		Directory:   "resource-args-python-case-insensitive",
		Description: "Resource args with same named resource and type case insensitive",
	},
	{
		Directory:   "resource-args-python",
		Description: "Resource args with same named resource and type",
	},
	{
		Directory:   "simple-enum-schema",
		Description: "Simple schema with enum types",
	},
	{
		Directory:   "simple-plain-schema",
		Description: "Simple schema with plain properties",
	},
	{
		Directory:   "simple-plain-schema-with-root-package",
		Description: "Simple schema with root package set",
	},
	{
		Directory:   "simple-resource-schema",
		Description: "Simple schema with local resource properties",
	},
	{
		Directory:   "simple-resource-schema-custom-pypackage-name",
		Description: "Simple schema with local resource properties and custom Python package name",
	},
	{
		Directory:        "simple-methods-schema",
		Description:      "Simple schema with methods",
		SkipCompileCheck: codegen.NewStringSet(nodejs, golang),
	},
	{
		Directory:   "simple-methods-schema-single-value-returns",
		Description: "Simple schema with methods that return single values",
	},
	{
		Directory:   "simple-yaml-schema",
		Description: "Simple schema encoded using YAML",
	},
	{
		Directory:        "provider-config-schema",
		Description:      "Simple provider config schema",
		SkipCompileCheck: codegen.NewStringSet(dotnet),
	},
	{
		Directory:        "replace-on-change",
		Description:      "Simple use of replaceOnChange in schema",
		SkipCompileCheck: codegen.NewStringSet(golang),
	},
	{
		Directory:        "resource-property-overlap",
		Description:      "A resource with the same name as its property",
		SkipCompileCheck: codegen.NewStringSet(dotnet, nodejs),
	},
	{
		Directory:   "hyphen-url",
		Description: "A resource url with a hyphen in its path",
	},
	{
		Directory:   "output-funcs",
		Description: "Tests targeting the $fn_output helper code generation feature",
	},
	{
		Directory:        "output-funcs-edgeorder",
		Description:      "Regresses Node compilation issues on a subset of azure-native",
		SkipCompileCheck: codegen.NewStringSet(golang, python),
		Skip:             codegen.NewStringSet("nodejs/test"),
	},
	{
		Directory:        "output-funcs-tfbridge20",
		Description:      "Similar to output-funcs, but with compatibility: tfbridge20, to simulate pulumi-aws use case",
		SkipCompileCheck: codegen.NewStringSet(python),
	},
	{
		Directory:   "cyclic-types",
		Description: "Cyclic object types",
	},
	{
		Directory:   "regress-node-8110",
		Description: "Test the fix for pulumi/pulumi#8110 nodejs compilation error",
		Skip:        codegen.NewStringSet("go/test", "dotnet/test"),
	},
	{
		Directory:   "dashed-import-schema",
		Description: "Ensure that we handle all valid go import paths",
		Skip:        codegen.NewStringSet("go/test", "dotnet/test"),
	},
	{
		Directory:        "plain-and-default",
		Description:      "Ensure that a resource with a plain default property works correctly",
		SkipCompileCheck: codegen.NewStringSet(nodejs),
	},
	{
<<<<<<< HEAD
		Directory:   "plain-object-defaults",
		Description: "Ensure that object defaults are generated (repro #8132)",
		Skip:        codegen.NewStringSet("python/test", "nodejs/test"),
	},
	{
		Directory:   "plain-object-disable-defaults",
		Description: "Ensure that we can still compile safely when defaults are disabled",
		Skip:        codegen.NewStringSet("python/test", "nodejs/test"),
=======
		Directory:        "plain-object-defaults",
		Description:      "Ensure that object defaults are generated (repro #8132)",
		SkipCompileCheck: codegen.NewStringSet(dotnet),
	},
	{
		Directory:        "plain-object-disable-defaults",
		Description:      "Ensure that we can still compile safely when defaults are disabled",
		SkipCompileCheck: codegen.NewStringSet(dotnet),
>>>>>>> 0e859d72
	},
	{
		Directory:        "regress-8403",
		Description:      "Regress pulumi/pulumi#8403",
		SkipCompileCheck: codegen.NewStringSet(python, nodejs),
	},
}

var genSDKOnly bool

func NoSDKCodegenChecks() bool {
	return genSDKOnly
}

func init() {
	flag.BoolVar(&genSDKOnly, "sdk.no-checks", false, "when set, skips all post-SDK-generation checks")
	// NOTE: the testing package will call flag.Parse.
}

type SDKCodegenOptions struct {
	// Name of the programming language.
	Language string

	// Language-aware code generator; such as `GeneratePackage`.
	// from `codegen/dotnet`.
	GenPackage GenPkgSignature

	// Extra checks for all the tests. They keys of this map are
	// of the form "$language/$check" such as "go/compile".
	Checks map[string]CodegenCheck
}

// TestSDKCodegen runs the complete set of SDK code generation tests
// against a particular language's code generator. It also verifies
// that the generated code is structurally sound.
//
// The test files live in `pkg/codegen/internal/test/testdata` and
// are registered in `var sdkTests` in `sdk_driver.go`.
//
// An SDK code generation test files consists of a schema and a set of
// expected outputs for each language. Each test is structured as a
// directory that contains that information:
//
//  testdata/
//      my-simple-schema/   # i.e. `simple-enum-schema`
//          schema.(json|yaml)
//          go/
//          python/
//          nodejs/
//          dotnet/
//          ...
//
// The schema is the only piece that *must* be manually authored.
//
// Once the schema has been written, the actual codegen outputs can be
// generated by running the following in `pkg/codegen` directory:
//
//      PULUMI_ACCEPT=true go test ./...
//
// This will rebuild subfolders such as `go/` from scratch and store
// the set of code-generated file names in `go/codegen-manifest.json`.
// If these outputs look correct, they need to be checked into git and
// will then serve as the expected values for the normal test runs:
//
//      go test ./...
//
// That is, the normal test runs will fail if changes to codegen or
// schema lead to a diff in the generated file set. If the diff is
// intentional, it can be accepted again via `PULUMI_ACCEPT=true`.
//
// To support running unit tests over the generated code, the tests
// also support mixing in manually written `$lang-extras` files into
// the generated tree. For example, given the following input:
//
//  testdata/
//      my-simple-schema/
//          schema.json
//          go/
//          go-extras/
//              tests/
//                  go_test.go
//
// The system will copy `go-extras/tests/go_test.go` into
// `go/tests/go_test.go` before performing compilation and unit test
// checks over the project generated in `go`.
func TestSDKCodegen(t *testing.T, opts *SDKCodegenOptions) { // revive:disable-line
	testDir := filepath.Join("..", "internal", "test", "testdata")

	// Motivation for flagging: concerns about memory utilizaion
	// in CI. It can be a nice feature for developing though.
	parallel := cmdutil.IsTruthy(os.Getenv("PULUMI_PARALLEL_SDK_CODEGEN_TESTS"))

	for _, sdkTest := range sdkTests {
		tt := sdkTest // avoid capturing loop variable `sdkTest` in the closure
		t.Run(tt.Directory, func(t *testing.T) {
			if parallel {
				t.Parallel()
			}

			t.Log(tt.Description)

			dirPath := filepath.Join(testDir, filepath.FromSlash(tt.Directory))

			schemaPath := filepath.Join(dirPath, "schema.json")
			if _, err := os.Stat(schemaPath); err != nil && os.IsNotExist(err) {
				schemaPath = filepath.Join(dirPath, "schema.yaml")
			}

			files, err := GeneratePackageFilesFromSchema(schemaPath, opts.GenPackage)
			require.NoError(t, err)

			if !RewriteFilesWhenPulumiAccept(t, dirPath, opts.Language, files) {
				expectedFiles, err := LoadBaseline(dirPath, opts.Language)
				require.NoError(t, err)

				if !ValidateFileEquality(t, files, expectedFiles) {
					t.Fail()
				}
			}

			if genSDKOnly {
				return
			}

			CopyExtraFiles(t, dirPath, opts.Language)

			// Merge language-specific global and
			// test-specific checks, with test-specific
			// having precedence.
			allChecks := make(map[string]CodegenCheck)
			for k, v := range opts.Checks {
				allChecks[k] = v
			}
			for k, v := range tt.Checks {
				allChecks[k] = v
			}

			// Define check filter.
			shouldSkipCheck := func(check string) bool {

				// Only language-specific checks.
				if !strings.HasPrefix(check, opts.Language+"/") {
					return true
				}

				// Obey SkipCompileCheck to skip compile and test targets.
				if tt.SkipCompileCheck != nil &&
					tt.SkipCompileCheck.Has(opts.Language) &&
					(check == fmt.Sprintf("%s/compile", opts.Language) ||
						check == fmt.Sprintf("%s/test", opts.Language)) {
					return true
				}

				// Obey Skip.
				if tt.Skip != nil && tt.Skip.Has(check) {
					return true
				}

				return false
			}

			// Sort the checks in alphabetical order.
			var checkOrder []string
			for check := range allChecks {
				checkOrder = append(checkOrder, check)
			}
			sort.Strings(checkOrder)

			codeDir := filepath.Join(dirPath, opts.Language)

			// Perform the checks.
			for _, checkVar := range checkOrder {
				check := checkVar
				t.Run(check, func(t *testing.T) {
					if shouldSkipCheck(check) {
						t.Skip()
					}
					checkFun := allChecks[check]
					checkFun(t, codeDir)
				})
			}
		})
	}
}<|MERGE_RESOLUTION|>--- conflicted
+++ resolved
@@ -168,25 +168,12 @@
 		SkipCompileCheck: codegen.NewStringSet(nodejs),
 	},
 	{
-<<<<<<< HEAD
 		Directory:   "plain-object-defaults",
 		Description: "Ensure that object defaults are generated (repro #8132)",
-		Skip:        codegen.NewStringSet("python/test", "nodejs/test"),
 	},
 	{
 		Directory:   "plain-object-disable-defaults",
 		Description: "Ensure that we can still compile safely when defaults are disabled",
-		Skip:        codegen.NewStringSet("python/test", "nodejs/test"),
-=======
-		Directory:        "plain-object-defaults",
-		Description:      "Ensure that object defaults are generated (repro #8132)",
-		SkipCompileCheck: codegen.NewStringSet(dotnet),
-	},
-	{
-		Directory:        "plain-object-disable-defaults",
-		Description:      "Ensure that we can still compile safely when defaults are disabled",
-		SkipCompileCheck: codegen.NewStringSet(dotnet),
->>>>>>> 0e859d72
 	},
 	{
 		Directory:        "regress-8403",
