--- conflicted
+++ resolved
@@ -260,7 +260,6 @@
 		language[name] = json.RawMessage(v)
 	}
 
-<<<<<<< HEAD
 	var extension *PackageExtension
 	if info.Extension != nil {
 		var version *semver.Version
@@ -277,11 +276,11 @@
 			Version:   version,
 			Parameter: info.Extension.Parameter,
 		}
-=======
+	}
+
 	supportPack := false
 	if info.Meta != nil {
 		supportPack = info.Meta.SupportPack
->>>>>>> 82c546d8
 	}
 
 	pkg := &Package{
