--- conflicted
+++ resolved
@@ -67,20 +67,16 @@
 	return nil
 }
 
-<<<<<<< HEAD
-func (l *loaderClient) LoadPackageReference(pkg string, version *semver.Version) (PackageReference, error) {
+func (l *LoaderClient) LoadPackageReference(pkg string, version *semver.Version) (PackageReference, error) {
 	return l.LoadPackageReferenceV2(context.TODO(), &PackageDescriptor{
 		Name:    pkg,
 		Version: version,
 	})
 }
 
-func (l *loaderClient) LoadPackageReferenceV2(
+func (l *LoaderClient) LoadPackageReferenceV2(
 	ctx context.Context, descriptor *PackageDescriptor,
 ) (PackageReference, error) {
-=======
-func (l *LoaderClient) LoadPackageReference(pkg string, version *semver.Version) (PackageReference, error) {
->>>>>>> 59bfaeb4
 	label := "GetSchema"
 	logging.V(7).Infof("%s executing: package=%s, version=%s", label, descriptor.Name, descriptor.Version)
 
