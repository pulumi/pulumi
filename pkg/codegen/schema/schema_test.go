// Copyright 2016-2020, Pulumi Corporation.
//
// Licensed under the Apache License, Version 2.0 (the "License");
// you may not use this file except in compliance with the License.
// You may obtain a copy of the License at
//
//     http://www.apache.org/licenses/LICENSE-2.0
//
// Unless required by applicable law or agreed to in writing, software
// distributed under the License is distributed on an "AS IS" BASIS,
// WITHOUT WARRANTIES OR CONDITIONS OF ANY KIND, either express or implied.
// See the License for the specific language governing permissions and
// limitations under the License.

package schema

import (
	"encoding/json"
	"io/ioutil"
	"path/filepath"
	"testing"

	"github.com/stretchr/testify/assert"
)

func readSchemaFile(file string) (pkgSpec PackageSpec) {
	// Read in, decode, and import the schema.
	schemaBytes, err := ioutil.ReadFile(filepath.Join("..", "internal", "test", "testdata", file))
	if err != nil {
		panic(err)
	}

	if err = json.Unmarshal(schemaBytes, &pkgSpec); err != nil {
		panic(err)
	}

	return pkgSpec
}

func TestImportSpec(t *testing.T) {
	// Read in, decode, and import the schema.
	pkgSpec := readSchemaFile("kubernetes.json")

	pkg, err := ImportSpec(pkgSpec, nil)
	if err != nil {
		t.Errorf("ImportSpec() error = %v", err)
	}

	for _, r := range pkg.Resources {
		assert.NotNil(t, r.Package, "expected resource %s to have an associated Package", r.Token)
	}
}

<<<<<<< HEAD
func TestImportResourceRef(t *testing.T) {
	tests := []struct {
		name       string
		schemaFile string
		wantErr    bool
		validator  func(pkg *Package)
	}{
		{
			"valid",
			"schema-simple.json",
			false,
			func(pkg *Package) {
				for _, r := range pkg.Resources {
					if r.Token == "example::OtherResource" {
						for _, p := range r.Properties {
							if p.Name == "foo" {
								assert.IsType(t, &ResourceType{}, p.Type)
							}
						}
					}
				}
			},
		},
	}
	for _, tt := range tests {
		t.Run(tt.name, func(t *testing.T) {
			// Read in, decode, and import the schema.
			schemaBytes, err := ioutil.ReadFile(
				filepath.Join("..", "internal", "test", "testdata", tt.schemaFile))
			assert.NoError(t, err)

			var pkgSpec PackageSpec
			err = json.Unmarshal(schemaBytes, &pkgSpec)
			assert.NoError(t, err)

			pkg, err := ImportSpec(pkgSpec, nil)
			if (err != nil) != tt.wantErr {
				t.Errorf("ImportSpec() error = %v, wantErr %v", err, tt.wantErr)
				return
			}
			tt.validator(pkg)
=======
var enumTests = []struct {
	filename    string
	shouldError bool
	expected    *EnumType
}{
	{"bad-enum-1.json", true, nil},
	{"bad-enum-2.json", true, nil},
	{"bad-enum-3.json", true, nil},
	{"bad-enum-4.json", true, nil},
	{"good-enum-1.json", false, &EnumType{
		Token:       "fake-provider:module1:Color",
		ElementType: stringType,
		Elements: []*Enum{
			{Value: "Red"},
			{Value: "Orange"},
			{Value: "Yellow"},
			{Value: "Green"},
		},
	}},
	{"good-enum-2.json", false, &EnumType{
		Token:       "fake-provider:module1:Number",
		ElementType: intType,
		Elements: []*Enum{
			{Value: int32(1), Name: "One"},
			{Value: int32(2), Name: "Two"},
			{Value: int32(3), Name: "Three"},
			{Value: int32(6), Name: "Six"},
		},
	}},
	{"good-enum-3.json", false, &EnumType{
		Token:       "fake-provider:module1:Boolean",
		ElementType: boolType,
		Elements: []*Enum{
			{Value: true, Name: "One"},
			{Value: false, Name: "Zero"},
		},
	}},
	{"good-enum-4.json", false, &EnumType{
		Token:       "fake-provider:module1:Number2",
		ElementType: numberType,
		Comment:     "what a great description",
		Elements: []*Enum{
			{Value: float64(1), Comment: "one", Name: "One"},
			{Value: float64(2), Comment: "two", Name: "Two"},
			{Value: 3.4, Comment: "3.4", Name: "ThreePointFour"},
			{Value: float64(6), Comment: "six", Name: "Six"},
		},
	}},
}

func TestEnums(t *testing.T) {
	for _, tt := range enumTests {
		t.Run(tt.filename, func(t *testing.T) {
			pkgSpec := readSchemaFile(filepath.Join("schema", tt.filename))

			pkg, err := ImportSpec(pkgSpec, nil)
			if tt.shouldError {
				assert.Error(t, err)
			} else {
				if err != nil {
					t.Error(err)
				}
				result := pkg.Types[0]
				assert.Equal(t, tt.expected, result)
			}
>>>>>>> a334b601
		})
	}
}<|MERGE_RESOLUTION|>--- conflicted
+++ resolved
@@ -51,49 +51,6 @@
 	}
 }
 
-<<<<<<< HEAD
-func TestImportResourceRef(t *testing.T) {
-	tests := []struct {
-		name       string
-		schemaFile string
-		wantErr    bool
-		validator  func(pkg *Package)
-	}{
-		{
-			"valid",
-			"schema-simple.json",
-			false,
-			func(pkg *Package) {
-				for _, r := range pkg.Resources {
-					if r.Token == "example::OtherResource" {
-						for _, p := range r.Properties {
-							if p.Name == "foo" {
-								assert.IsType(t, &ResourceType{}, p.Type)
-							}
-						}
-					}
-				}
-			},
-		},
-	}
-	for _, tt := range tests {
-		t.Run(tt.name, func(t *testing.T) {
-			// Read in, decode, and import the schema.
-			schemaBytes, err := ioutil.ReadFile(
-				filepath.Join("..", "internal", "test", "testdata", tt.schemaFile))
-			assert.NoError(t, err)
-
-			var pkgSpec PackageSpec
-			err = json.Unmarshal(schemaBytes, &pkgSpec)
-			assert.NoError(t, err)
-
-			pkg, err := ImportSpec(pkgSpec, nil)
-			if (err != nil) != tt.wantErr {
-				t.Errorf("ImportSpec() error = %v, wantErr %v", err, tt.wantErr)
-				return
-			}
-			tt.validator(pkg)
-=======
 var enumTests = []struct {
 	filename    string
 	shouldError bool
@@ -159,7 +116,51 @@
 				result := pkg.Types[0]
 				assert.Equal(t, tt.expected, result)
 			}
->>>>>>> a334b601
+		})
+	}
+}
+
+func TestImportResourceRef(t *testing.T) {
+	tests := []struct {
+		name       string
+		schemaFile string
+		wantErr    bool
+		validator  func(pkg *Package)
+	}{
+		{
+			"valid",
+			"schema-simple.json",
+			false,
+			func(pkg *Package) {
+				for _, r := range pkg.Resources {
+					if r.Token == "example::OtherResource" {
+						for _, p := range r.Properties {
+							if p.Name == "foo" {
+								assert.IsType(t, &ResourceType{}, p.Type)
+							}
+						}
+					}
+				}
+			},
+		},
+	}
+	for _, tt := range tests {
+		t.Run(tt.name, func(t *testing.T) {
+			// Read in, decode, and import the schema.
+			schemaBytes, err := ioutil.ReadFile(
+				filepath.Join("..", "internal", "test", "testdata", tt.schemaFile))
+			assert.NoError(t, err)
+
+			var pkgSpec PackageSpec
+			err = json.Unmarshal(schemaBytes, &pkgSpec)
+			assert.NoError(t, err)
+
+			pkg, err := ImportSpec(pkgSpec, nil)
+			if (err != nil) != tt.wantErr {
+				t.Errorf("ImportSpec() error = %v, wantErr %v", err, tt.wantErr)
+				return
+			}
+			tt.validator(pkg)
 		})
 	}
 }