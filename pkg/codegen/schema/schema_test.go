// Copyright 2016-2025, Pulumi Corporation.
//
// Licensed under the Apache License, Version 2.0 (the "License");
// you may not use this file except in compliance with the License.
// You may obtain a copy of the License at
//
//     http://www.apache.org/licenses/LICENSE-2.0
//
// Unless required by applicable law or agreed to in writing, software
// distributed under the License is distributed on an "AS IS" BASIS,
// WITHOUT WARRANTIES OR CONDITIONS OF ANY KIND, either express or implied.
// See the License for the specific language governing permissions and
// limitations under the License.

//nolint:lll
package schema

import (
	"context"
	"encoding/json"
	"fmt"
	"math"
	"net/url"
	"os"
	"path/filepath"
	"reflect"
	"sort"
	"strings"
	"testing"

	"github.com/blang/semver"
	"github.com/hashicorp/hcl/v2"
	"github.com/stretchr/testify/assert"
	"github.com/stretchr/testify/require"
	"google.golang.org/grpc"
	emptypb "google.golang.org/protobuf/types/known/emptypb"
	"gopkg.in/yaml.v3"

	"github.com/pulumi/pulumi/pkg/v3/codegen/testing/utils"
	"github.com/pulumi/pulumi/sdk/v3/go/common/diag"
	"github.com/pulumi/pulumi/sdk/v3/go/common/resource/plugin"
	"github.com/pulumi/pulumi/sdk/v3/go/common/util/cmdutil"
	"github.com/pulumi/pulumi/sdk/v3/go/common/util/rpcutil"
	pulumirpc "github.com/pulumi/pulumi/sdk/v3/proto/go"
)

func readSchemaFile(file string) (pkgSpec PackageSpec) {
	// Read in, decode, and import the schema.
	schemaBytes, err := os.ReadFile(filepath.Join("..", "testing", "test", "testdata", file))
	if err != nil {
		panic(err)
	}

	if strings.HasSuffix(file, ".json") {
		if err = json.Unmarshal(schemaBytes, &pkgSpec); err != nil {
			panic(err)
		}
	} else if strings.HasSuffix(file, ".yaml") || strings.HasSuffix(file, ".yml") {
		if err = yaml.Unmarshal(schemaBytes, &pkgSpec); err != nil {
			panic(err)
		}
	} else {
		panic("unknown schema file extension while parsing " + file)
	}

	return pkgSpec
}

func TestRoundtripRemoteTypeRef(t *testing.T) {
	// Regression test for https://github.com/pulumi/pulumi/issues/13000
	t.Parallel()

	testdataPath := filepath.Join("..", "testing", "test", "testdata")
	loader := NewPluginLoader(utils.NewHost(testdataPath))
	pkgSpec := readSchemaFile("remoteref-1.0.0.json")
	pkg, diags, err := BindSpec(pkgSpec, loader, ValidationOptions{
		AllowDanglingReferences: true,
	})
	require.NoError(t, err)
	assert.Empty(t, diags)
	newSpec, err := pkg.MarshalSpec()
	require.NoError(t, err)
	require.NotNil(t, newSpec)

	// Try and bind again
	_, diags, err = BindSpec(*newSpec, loader, ValidationOptions{
		AllowDanglingReferences: true,
	})
	require.NoError(t, err)
	assert.Empty(t, diags)
}

func TestRoundtripLocalTypeRef(t *testing.T) {
	// Regression test for https://github.com/pulumi/pulumi/issues/13671
	t.Parallel()

	testdataPath := filepath.Join("..", "testing", "test", "testdata")
	loader := NewPluginLoader(utils.NewHost(testdataPath))
	pkgSpec := readSchemaFile("localref-1.0.0.json")
	pkg, diags, err := BindSpec(pkgSpec, loader, ValidationOptions{
		AllowDanglingReferences: true,
	})
	require.NoError(t, err)
	assert.Empty(t, diags)
	newSpec, err := pkg.MarshalSpec()
	require.NoError(t, err)
	require.NotNil(t, newSpec)

	// Try and bind again
	_, diags, err = BindSpec(*newSpec, loader, ValidationOptions{
		AllowDanglingReferences: true,
	})
	require.NoError(t, err)
	assert.Empty(t, diags)
}

func TestRoundtripEnum(t *testing.T) {
	// Regression test for https://github.com/pulumi/pulumi/issues/13921
	t.Parallel()

	assertEnum := func(t *testing.T, pkg *Package) {
		typ, ok := pkg.GetType("enum:index:Color")
		assert.True(t, ok)
		enum, ok := typ.(*EnumType)
		assert.True(t, ok)
		assert.Equal(t, "An enum representing a color", enum.Comment)
		assert.ElementsMatch(t, []*Enum{
			{Value: "red"},
			{Value: "green"},
			{Value: "blue"},
		}, enum.Elements)
	}

	testdataPath := filepath.Join("..", "testing", "test", "testdata")
	loader := NewPluginLoader(utils.NewHost(testdataPath))
	pkgSpec := readSchemaFile("enum-1.0.0.json")
	pkg, diags, err := BindSpec(pkgSpec, loader, ValidationOptions{
		AllowDanglingReferences: true,
	})
	require.NoError(t, err)
	assert.Empty(t, diags)
	assertEnum(t, pkg)

	newSpec, err := pkg.MarshalSpec()
	require.NoError(t, err)
	require.NotNil(t, newSpec)

	// Try and bind again
	pkg, diags, err = BindSpec(*newSpec, loader, ValidationOptions{
		AllowDanglingReferences: true,
	})
	require.NoError(t, err)
	assert.Empty(t, diags)
	assertEnum(t, pkg)
}

func TestRoundtripPlainProperties(t *testing.T) {
	t.Parallel()

	assertPlainnessFromType := func(t *testing.T, pkg *Package) {
		exampleType, ok := pkg.GetType("plain-properties:index:ExampleType")
		assert.True(t, ok)
		exampleObjectType, ok := exampleType.(*ObjectType)
		assert.True(t, ok)

		assert.Equal(t, 3, len(exampleObjectType.Properties))
		var exampleProperty *Property
		var nonPlainProperty *Property
		var nestedProperty *Property
		for _, p := range exampleObjectType.Properties {
			if p.Name == "exampleProperty" {
				exampleProperty = p
			}

			if p.Name == "nonPlainProperty" {
				nonPlainProperty = p
			}

			if p.Name == "nestedProperty" {
				nestedProperty = p
			}
		}

		assert.NotNil(t, exampleProperty)
		assert.NotNil(t, nonPlainProperty)
		assert.NotNil(t, nestedProperty)

		assert.True(t, exampleProperty.Plain)
		assert.False(t, nonPlainProperty.Plain)
		assert.True(t, nestedProperty.Plain)

		opt, ok := nestedProperty.Type.(*OptionalType)
		assert.True(t, ok)
		arr, ok := opt.ElementType.(*ArrayType)
		assert.True(t, ok)
		str, ok := arr.ElementType.(primitiveType)
		assert.True(t, ok)
		assert.Equal(t, stringType, str)
	}

	assertPlainnessFromResource := func(t *testing.T, pkg *Package) {
		exampleResource, ok := pkg.GetResource("plain-properties:index:ExampleResource")
		assert.True(t, ok)

		check := func(properties []*Property) {
			assert.Equal(t, 3, len(properties))

			var exampleProperty *Property
			var nonPlainProperty *Property
			var nestedProperty *Property
			for _, p := range properties {
				if p.Name == "exampleProperty" {
					exampleProperty = p
				}

				if p.Name == "nonPlainProperty" {
					nonPlainProperty = p
				}

				if p.Name == "nestedProperty" {
					nestedProperty = p
				}
			}

			assert.NotNil(t, exampleProperty)
			assert.NotNil(t, nonPlainProperty)
			assert.NotNil(t, nestedProperty)

			assert.True(t, exampleProperty.Plain)
			assert.False(t, nonPlainProperty.Plain)
			assert.True(t, nestedProperty.Plain)

			opt, ok := nestedProperty.Type.(*OptionalType)
			assert.True(t, ok)
			arr, ok := opt.ElementType.(*ArrayType)
			assert.True(t, ok)
			str, ok := arr.ElementType.(primitiveType)
			assert.True(t, ok)
			assert.Equal(t, stringType, str)
		}

		check(exampleResource.InputProperties)
		check(exampleResource.Properties)
	}

	testdataPath := filepath.Join("..", "testing", "test", "testdata")
	loader := NewPluginLoader(utils.NewHost(testdataPath))
	pkgSpec := readSchemaFile("plain-properties-1.0.0.json")
	pkg, diags, err := BindSpec(pkgSpec, loader, ValidationOptions{
		AllowDanglingReferences: true,
	})
	require.NoError(t, err)
	assert.Empty(t, diags)
	assertPlainnessFromType(t, pkg)
	assertPlainnessFromResource(t, pkg)

	newSpec, err := pkg.MarshalSpec()
	require.NoError(t, err)
	require.NotNil(t, newSpec)

	// Try and bind again
	pkg, diags, err = BindSpec(*newSpec, loader, ValidationOptions{
		AllowDanglingReferences: true,
	})
	require.NoError(t, err)
	assert.Empty(t, diags)
	assertPlainnessFromType(t, pkg)
	assertPlainnessFromResource(t, pkg)
}

func TestImportSpec(t *testing.T) {
	t.Parallel()

	// Read in, decode, and import the schema.
	pkgSpec := readSchemaFile("kubernetes-3.7.2.json")

	pkg, err := ImportSpec(pkgSpec, nil, ValidationOptions{
		AllowDanglingReferences: true,
	})
	if err != nil {
		t.Errorf("ImportSpec() error = %v", err)
	}

	for _, r := range pkg.Resources {
		assert.NotNil(t, r.PackageReference, "expected resource %s to have an associated Package", r.Token)
	}
}

var enumTests = []struct {
	filename    string
	shouldError bool
	expected    *EnumType
}{
	{"bad-enum-1.json", true, nil},
	{"bad-enum-2.json", true, nil},
	{"bad-enum-3.json", true, nil},
	{"bad-enum-4.json", true, nil},
	{"good-enum-1.json", false, &EnumType{
		Token:       "fake-provider:module1:Color",
		ElementType: stringType,
		Elements: []*Enum{
			{Value: "Red"},
			{Value: "Orange"},
			{Value: "Yellow"},
			{Value: "Green"},
		},
	}},
	{"good-enum-2.json", false, &EnumType{
		Token:       "fake-provider:module1:Number",
		ElementType: intType,
		Elements: []*Enum{
			{Value: int32(1), Name: "One"},
			{Value: int32(2), Name: "Two"},
			{Value: int32(3), Name: "Three"},
			{Value: int32(6), Name: "Six"},
		},
	}},
	{"good-enum-3.json", false, &EnumType{
		Token:       "fake-provider:module1:Boolean",
		ElementType: boolType,
		Elements: []*Enum{
			{Value: true, Name: "One"},
			{Value: false, Name: "Zero"},
		},
	}},
	{"good-enum-4.json", false, &EnumType{
		Token:       "fake-provider:module1:Number2",
		ElementType: numberType,
		Comment:     "what a great description",
		Elements: []*Enum{
			{Value: float64(1), Comment: "one", Name: "One"},
			{Value: float64(2), Comment: "two", Name: "Two"},
			{Value: 3.4, Comment: "3.4", Name: "ThreePointFour"},
			{Value: float64(6), Comment: "six", Name: "Six"},
		},
	}},
}

func TestUnmarshalYAMLFunctionSpec(t *testing.T) {
	t.Parallel()
	var functionSpec *FunctionSpec
	fnYaml := `
description: Test function
outputs:
  type: number`

	err := yaml.Unmarshal([]byte(fnYaml), &functionSpec)
	assert.Nil(t, err, "Unmarshalling should work")
	assert.Equal(t, "Test function", functionSpec.Description)
	assert.NotNil(t, functionSpec.ReturnType, "Return type is not nil")
	assert.NotNil(t, functionSpec.ReturnType.TypeSpec, "Return type is a type spec")
	assert.Equal(t, "number", functionSpec.ReturnType.TypeSpec.Type, "Return type is a number")
}

func TestUnmarshalJSONFunctionSpec(t *testing.T) {
	t.Parallel()
	var functionSpec *FunctionSpec
	fnJSON := `{"description":"Test function", "outputs": { "type": "number" } }`
	err := json.Unmarshal([]byte(fnJSON), &functionSpec)
	assert.Nil(t, err, "Unmarshalling should work")
	assert.Equal(t, "Test function", functionSpec.Description)
	assert.NotNil(t, functionSpec.ReturnType, "Return type is not nil")
	assert.NotNil(t, functionSpec.ReturnType.TypeSpec, "Return type is a type spec")
	assert.Equal(t, "number", functionSpec.ReturnType.TypeSpec.Type, "Return type is a number")
}

func TestMarshalJSONFunctionSpec(t *testing.T) {
	t.Parallel()
	functionSpec := &FunctionSpec{
		Description: "Test function",
		ReturnType: &ReturnTypeSpec{
			TypeSpec: &TypeSpec{Type: "number"},
		},
	}

	dataJSON, err := json.Marshal(functionSpec)
	data := string(dataJSON)
	expectedJSON := `{"description":"Test function","outputs":{"type":"number"}}`
	assert.Nil(t, err, "Unmarshalling should work")
	assert.Equal(t, expectedJSON, data)
}

func TestMarshalJSONFunctionSpecWithOutputs(t *testing.T) {
	t.Parallel()
	functionSpec := &FunctionSpec{
		Description: "Test function",
		Outputs: &ObjectTypeSpec{
			Type: "object",
			Properties: map[string]PropertySpec{
				"foo": {
					TypeSpec: TypeSpec{Type: "string"},
				},
			},
		},
	}

	dataJSON, err := json.Marshal(functionSpec)
	data := string(dataJSON)
	expectedJSON := `{"description":"Test function","outputs":{"properties":{"foo":{"type":"string"}},"type":"object"}}`
	assert.Nil(t, err, "Unmarshalling should work")
	assert.Equal(t, expectedJSON, data)
}

func TestMarshalYAMLFunctionSpec(t *testing.T) {
	t.Parallel()
	functionSpec := &FunctionSpec{
		Description: "Test function",
		ReturnType: &ReturnTypeSpec{
			TypeSpec: &TypeSpec{Type: "number"},
		},
	}

	dataYAML, err := yaml.Marshal(functionSpec)
	data := string(dataYAML)
	expectedYAML := `description: Test function
outputs:
    type: number
`

	assert.Nil(t, err, "Unmarshalling should work")
	assert.Equal(t, expectedYAML, data)
}

func TestInvalidTypes(t *testing.T) {
	t.Parallel()

	tests := []struct {
		filename string
		expected string
	}{
		{"bad-type-1.json", "invalid token 'fake-provider:index:provider' (provider is a reserved word for the root module)"},
		{"bad-type-2.json", "invalid token 'fake-provider::provider' (provider is a reserved word for the root module)"},
		{"bad-type-3.json", "invalid token 'fake-provider:noModulePart' (should have three parts)"},
		{"bad-type-4.json", "invalid token 'noParts' (should have three parts); "},
	}

	for _, tt := range tests {
		tt := tt
		t.Run(tt.filename, func(t *testing.T) {
			t.Parallel()

			pkgSpec := readSchemaFile(filepath.Join("schema", tt.filename))

			_, err := ImportSpec(pkgSpec, nil, ValidationOptions{
				AllowDanglingReferences: true,
			})
			assert.ErrorContains(t, err, tt.expected)
		})
	}
}

func TestEnums(t *testing.T) {
	t.Parallel()

	for _, tt := range enumTests {
		tt := tt
		t.Run(tt.filename, func(t *testing.T) {
			t.Parallel()

			pkgSpec := readSchemaFile(filepath.Join("schema", tt.filename))

			pkg, err := ImportSpec(pkgSpec, nil, ValidationOptions{
				AllowDanglingReferences: true,
			})
			if tt.shouldError {
				assert.Error(t, err)
			} else {
				if err != nil {
					t.Error(err)
				}
				result := pkg.Types[0]
				tt.expected.PackageReference = pkg.Reference()
				assert.Equal(t, tt.expected, result)
			}
		})
	}
}

func TestRejectDuplicateNames(t *testing.T) {
	t.Parallel()

	tests := []struct {
		name     string
		spec     PackageSpec
		expected hcl.Diagnostics
	}{
		{
			"resource function no duplicate",
			PackageSpec{
				Name: "test",
				Resources: map[string]ResourceSpec{
					"test:index:Res": {},
				},
				Functions: map[string]FunctionSpec{
					"test:index:Fun": {},
				},
			},
			hcl.Diagnostics(nil),
		},
		{
			"resource function duplicate",
			PackageSpec{
				Name: "test",
				Resources: map[string]ResourceSpec{
					"test:index:Duplicate": {},
					"test:index:Res2":      {},
				},
				Functions: map[string]FunctionSpec{
					"test:index:Duplicate": {},
				},
			},
			hcl.Diagnostics{
				{
					Severity: hcl.DiagError,
					Summary:  "#/functions/test:index:Duplicate: multiple tokens map to test:index:duplicate",
					Detail:   "other paths(s) are #/resources/test:index:Duplicate",
				},
				{
					Severity: hcl.DiagError,
					Summary:  "#/resources/test:index:Duplicate: multiple tokens map to test:index:duplicate",
					Detail:   "other paths(s) are #/functions/test:index:Duplicate",
				},
			},
		},
		{
			"resource function type duplicate",
			PackageSpec{
				Name: "test",
				Resources: map[string]ResourceSpec{
					"test:index:Duplicate": {},
				},
				Functions: map[string]FunctionSpec{
					"test:index:Duplicate": {},
				},
				Types: map[string]ComplexTypeSpec{
					"test:index:Duplicate": {ObjectTypeSpec: ObjectTypeSpec{Type: "object"}},
				},
			},
			hcl.Diagnostics{
				{
					Severity: hcl.DiagError,
					Summary:  "#/functions/test:index:Duplicate: multiple tokens map to test:index:duplicate",
					Detail:   "other paths(s) are #/resources/test:index:Duplicate",
				},
				{
					Severity: hcl.DiagError,
					Summary:  "#/resources/test:index:Duplicate: multiple tokens map to test:index:duplicate",
					Detail:   "other paths(s) are #/functions/test:index:Duplicate",
				},
			},
		},
		{
			"difference by case",
			PackageSpec{
				Name: "test",
				Resources: map[string]ResourceSpec{
					"test:index:Duplicate": {},
					"test:index:duplicatE": {},
				},
			},
			hcl.Diagnostics{
				{
					Severity: hcl.DiagError,
					Summary:  "#/resources/test:index:Duplicate: multiple tokens map to test:index:duplicate",
					Detail:   "other paths(s) are #/resources/test:index:duplicatE",
				},
				{
					Severity: hcl.DiagError,
					Summary:  "#/resources/test:index:duplicatE: multiple tokens map to test:index:duplicate",
					Detail:   "other paths(s) are #/resources/test:index:Duplicate",
				},
			},
		},
		{
			"difference by case across kinds",
			PackageSpec{
				Name: "test",
				Resources: map[string]ResourceSpec{
					"test:index:DupeName": {},
				},
				Functions: map[string]FunctionSpec{
					"test:index:dupeName": {},
				},
				Types: map[string]ComplexTypeSpec{
					"test:index:Dupename": {ObjectTypeSpec: ObjectTypeSpec{Type: "object"}},
				},
			},
			hcl.Diagnostics{
				{
					Severity: hcl.DiagError,
					Summary:  "#/functions/test:index:dupeName: multiple tokens map to test:index:dupename",
					Detail:   "other paths(s) are #/resources/test:index:DupeName",
				},
				{
					Severity: hcl.DiagError,
					Summary:  "#/resources/test:index:DupeName: multiple tokens map to test:index:dupename",
					Detail:   "other paths(s) are #/functions/test:index:dupeName",
				},
			},
		},
	}

	for _, tt := range tests {
		tt := tt
		t.Run(tt.name, func(t *testing.T) {
			t.Parallel()

			_, diags, err := BindSpec(tt.spec, NewPluginLoader(utils.NewHost(testdataPath)), ValidationOptions{
				AllowDanglingReferences: true,
			})
			require.NoError(t, err)

			assert.Equal(t, tt.expected, diags)
		})
	}
}

//nolint:paralleltest // needs to set plugin acquisition env var
func TestImportResourceRef(t *testing.T) {
	tests := []struct {
		name       string
		schemaFile string
		wantErr    bool
		validator  func(pkg *Package)
	}{
		{
			"simple",
			"simple-resource-schema/schema.json",
			false,
			func(pkg *Package) {
				for _, r := range pkg.Resources {
					if r.Token == "example::OtherResource" {
						for _, p := range r.Properties {
							if p.Name == "foo" {
								assert.IsType(t, &ResourceType{}, plainType(p.Type))
							}
						}
					}
				}
			},
		},
		{
			"external-ref",
			"external-resource-schema/schema.json",
			false,
			func(pkg *Package) {
				typ, ok := pkg.GetType("example::Pet")
				assert.True(t, ok)
				pet, ok := typ.(*ObjectType)
				assert.True(t, ok)
				name, ok := pet.Property("name")
				assert.True(t, ok)
				assert.IsType(t, &ResourceType{}, plainType(name.Type))
				resource := plainType(name.Type).(*ResourceType)
				assert.NotNil(t, resource.Resource)

				for _, r := range pkg.Resources {
					switch r.Token {
					case "example::Cat":
						for _, p := range r.Properties {
							if p.Name == "name" {
								assert.IsType(t, stringType, plainType(p.Type))
							}
						}
					case "example::Workload":
						for _, p := range r.Properties {
							if p.Name == "pod" {
								assert.IsType(t, &ObjectType{}, plainType(p.Type))

								obj := plainType(p.Type).(*ObjectType)
								assert.NotNil(t, obj.Properties)
							}
						}
					}
				}
			},
		},
	}
	//nolint:paralleltest // needs to set plugin acquisition env var
	for _, tt := range tests {
		tt := tt
		t.Run(tt.name, func(t *testing.T) {
			t.Setenv("PULUMI_DISABLE_AUTOMATIC_PLUGIN_ACQUISITION", "false")

			// Read in, decode, and import the schema.
			schemaBytes, err := os.ReadFile(
				filepath.Join("..", "testing", "test", "testdata", tt.schemaFile))
			assert.NoError(t, err)

			var pkgSpec PackageSpec
			err = json.Unmarshal(schemaBytes, &pkgSpec)
			assert.NoError(t, err)

			pkg, err := ImportSpec(pkgSpec, nil, ValidationOptions{
				AllowDanglingReferences: true,
			})
			if (err != nil) != tt.wantErr {
				t.Errorf("ImportSpec() error = %v, wantErr %v", err, tt.wantErr)
				return
			}
			tt.validator(pkg)
		})
	}
}

func Test_parseTypeSpecRef(t *testing.T) {
	t.Parallel()

	toVersionPtr := func(version string) *semver.Version { v := semver.MustParse(version); return &v }
	toURL := func(rawurl string) *url.URL {
		parsed, err := url.Parse(rawurl)
		assert.NoError(t, err, "failed to parse ref")

		return parsed
	}

	typs := &types{
		pkg: &Package{
			Name:    "test",
			Version: toVersionPtr("1.2.3"),
		},
	}

	tests := []struct {
		name    string
		ref     string
		want    typeSpecRef
		wantErr bool
	}{
		{
			name: "resourceRef",
			ref:  "#/resources/example::Resource",
			want: typeSpecRef{
				URL:     toURL("#/resources/example::Resource"),
				Package: "test",
				Version: toVersionPtr("1.2.3"),
				Kind:    "resources",
				Token:   "example::Resource",
			},
		},
		{
			name: "typeRef",
			ref:  "#/types/kubernetes:admissionregistration.k8s.io%2fv1:WebhookClientConfig",
			want: typeSpecRef{
				URL:     toURL("#/types/kubernetes:admissionregistration.k8s.io%2fv1:WebhookClientConfig"),
				Package: "test",
				Version: toVersionPtr("1.2.3"),
				Kind:    "types",
				Token:   "kubernetes:admissionregistration.k8s.io/v1:WebhookClientConfig",
			},
		},
		{
			name: "providerRef",
			ref:  "#/provider",
			want: typeSpecRef{
				URL:     toURL("#/provider"),
				Package: "test",
				Version: toVersionPtr("1.2.3"),
				Kind:    "provider",
				Token:   "pulumi:providers:test",
			},
		},
		{
			name: "externalResourceRef",
			ref:  "/random/v2.3.1/schema.json#/resources/random:index%2frandomPet:RandomPet",
			want: typeSpecRef{
				URL:     toURL("/random/v2.3.1/schema.json#/resources/random:index%2frandomPet:RandomPet"),
				Package: "random",
				Version: toVersionPtr("2.3.1"),
				Kind:    "resources",
				Token:   "random:index/randomPet:RandomPet",
			},
		},
		{
			name:    "invalid externalResourceRef",
			ref:     "/random/schema.json#/resources/random:index%2frandomPet:RandomPet",
			wantErr: true,
		},
		{
			name: "externalTypeRef",
			ref:  "/kubernetes/v2.6.3/schema.json#/types/kubernetes:admissionregistration.k8s.io%2Fv1:WebhookClientConfig",
			want: typeSpecRef{
				URL:     toURL("/kubernetes/v2.6.3/schema.json#/types/kubernetes:admissionregistration.k8s.io%2Fv1:WebhookClientConfig"),
				Package: "kubernetes",
				Version: toVersionPtr("2.6.3"),
				Kind:    "types",
				Token:   "kubernetes:admissionregistration.k8s.io/v1:WebhookClientConfig",
			},
		},
		{
			name: "externalHostResourceRef",
			ref:  "https://example.com/random/v2.3.1/schema.json#/resources/random:index%2FrandomPet:RandomPet",
			want: typeSpecRef{
				URL:     toURL("https://example.com/random/v2.3.1/schema.json#/resources/random:index%2FrandomPet:RandomPet"),
				Package: "random",
				Version: toVersionPtr("2.3.1"),
				Kind:    "resources",
				Token:   "random:index/randomPet:RandomPet",
			},
		},
		{
			name: "externalProviderRef",
			ref:  "/kubernetes/v2.6.3/schema.json#/provider",
			want: typeSpecRef{
				URL:     toURL("/kubernetes/v2.6.3/schema.json#/provider"),
				Package: "kubernetes",
				Version: toVersionPtr("2.6.3"),
				Kind:    "provider",
				Token:   "pulumi:providers:kubernetes",
			},
		},
		{
			name: "hyphenatedUrlPath",
			ref:  "/azure-native/v1.22.0/schema.json#/resources/azure-native:web:WebApp",
			want: typeSpecRef{
				URL:     toURL("/azure-native/v1.22.0/schema.json#/resources/azure-native:web:WebApp"),
				Package: "azure-native",
				Version: toVersionPtr("1.22.0"),
				Kind:    "resources",
				Token:   "azure-native:web:WebApp",
			},
		},
	}
	for _, tt := range tests {
		tt := tt
		t.Run(tt.name, func(t *testing.T) {
			t.Parallel()

			got, diags := typs.parseTypeSpecRef("ref", tt.ref)
			if diags.HasErrors() != tt.wantErr {
				t.Errorf("parseTypeSpecRef() diags = %v, wantErr %v", diags, tt.wantErr)
				return
			}
			if !reflect.DeepEqual(got, tt.want) {
				t.Errorf("parseTypeSpecRef() got = %v, want %v", got, tt.want)
			}
		})
	}
}

func TestUsingUrnInResourcePropertiesEmitsWarning(t *testing.T) {
	t.Parallel()
	loader := NewPluginLoader(utils.NewHost(testdataPath))
	pkgSpec := PackageSpec{
		Name:    "test",
		Version: "1.0.0",
		Resources: map[string]ResourceSpec{
			"test:index:TestResource": {
				ObjectTypeSpec: ObjectTypeSpec{
					Properties: map[string]PropertySpec{
						"urn": {
							TypeSpec: TypeSpec{
								Type: "string",
							},
						},
					},
				},
			},
			"test:index:TestComponent": {
				IsComponent: true,
				ObjectTypeSpec: ObjectTypeSpec{
					Properties: map[string]PropertySpec{
						"urn": {
							TypeSpec: TypeSpec{
								Type: "string",
							},
						},
					},
				},
			},
		},
	}

	pkg, diags, err := BindSpec(pkgSpec, loader, ValidationOptions{
		AllowDanglingReferences: true,
	})
	// No error as binding should work fine even with warnings
	assert.NoError(t, err)
	// assert that there are 2 warnings in the diagnostics because of using URN as a property
	assert.Len(t, diags, 2)
	for _, diag := range diags {
		assert.Equal(t, diag.Severity, hcl.DiagWarning)
		assert.Contains(t, diag.Summary, "urn is a reserved property name")
	}
	assert.NotNil(t, pkg)
}

func TestUsingIdInResourcePropertiesEmitsWarning(t *testing.T) {
	t.Parallel()
	loader := NewPluginLoader(utils.NewHost(testdataPath))
	pkgSpec := PackageSpec{
		Name:    "test",
		Version: "1.0.0",
		Resources: map[string]ResourceSpec{
			"test:index:TestResource": {
				ObjectTypeSpec: ObjectTypeSpec{
					Properties: map[string]PropertySpec{
						"id": {
							TypeSpec: TypeSpec{
								Type: "string",
							},
						},
					},
				},
			},
		},
	}

	pkg, diags, err := BindSpec(pkgSpec, loader, ValidationOptions{
		AllowDanglingReferences: true,
	})
	// No error as binding should work fine even with warnings
	assert.NoError(t, err)
	assert.NotNil(t, pkg)
	// assert that there is 1 warning in the diagnostics because of using ID as a property
	assert.Len(t, diags, 1)
	assert.Equal(t, diags[0].Severity, hcl.DiagWarning)
	assert.Contains(t, diags[0].Summary, "id is a reserved property name")
}

func TestOmittingVersionWhenSupportsPackEnabledGivesError(t *testing.T) {
	t.Parallel()
	loader := NewPluginLoader(utils.NewHost(testdataPath))
	pkgSpec := PackageSpec{
		Name: "test",
		Meta: &MetadataSpec{
			SupportPack: true,
		},
		Resources: map[string]ResourceSpec{},
	}

	_, diags, _ := BindSpec(pkgSpec, loader, ValidationOptions{
		AllowDanglingReferences: true,
	})
	assert.Len(t, diags, 1)
	assert.Equal(t, diags[0].Severity, hcl.DiagError)
	assert.Contains(t, diags[0].Summary, "version must be provided when package supports packing")
}

func TestUsingIdInComponentResourcePropertiesEmitsNoWarning(t *testing.T) {
	t.Parallel()
	loader := NewPluginLoader(utils.NewHost(testdataPath))
	pkgSpec := PackageSpec{
		Name:    "test",
		Version: "1.0.0",
		Resources: map[string]ResourceSpec{
			"test:index:TestComponent": {
				IsComponent: true,
				ObjectTypeSpec: ObjectTypeSpec{
					Properties: map[string]PropertySpec{
						"id": {
							TypeSpec: TypeSpec{
								Type: "string",
							},
						},
					},
				},
			},
		},
	}

	pkg, diags, err := BindSpec(pkgSpec, loader, ValidationOptions{
		AllowDanglingReferences: true,
	})
	assert.NoError(t, err)
	assert.Empty(t, diags)
	assert.NotNil(t, pkg)
}

func TestMethods(t *testing.T) {
	t.Parallel()

	tests := []struct {
		filename      string
		validator     func(pkg *Package)
		expectedError string
	}{
		{
			filename: "good-methods-1.json",
			validator: func(pkg *Package) {
				assert.Len(t, pkg.Resources, 1)
				assert.Len(t, pkg.Resources[0].Methods, 1)

				assert.NotNil(t, pkg.Resources[0].Methods[0].Function.Inputs)
				assert.Len(t, pkg.Resources[0].Methods[0].Function.Inputs.Properties, 1)
				inputs := pkg.Resources[0].Methods[0].Function.Inputs.Properties
				assert.Equal(t, "__self__", inputs[0].Name)
				assert.Equal(t, &ResourceType{
					Token:    pkg.Resources[0].Token,
					Resource: pkg.Resources[0],
				}, inputs[0].Type)

				var objectReturnType *ObjectType
				if objectType, ok := pkg.Resources[0].Methods[0].Function.ReturnType.(*ObjectType); ok && objectType != nil {
					objectReturnType = objectType
				}

				assert.NotNil(t, objectReturnType)
				assert.Len(t, objectReturnType.Properties, 1)
				outputs := objectReturnType.Properties
				assert.Equal(t, "someValue", outputs[0].Name)
				assert.Equal(t, StringType, outputs[0].Type)

				assert.Len(t, pkg.Functions, 1)
				assert.True(t, pkg.Functions[0].IsMethod)
				assert.Same(t, pkg.Resources[0].Methods[0].Function, pkg.Functions[0])
			},
		},
		{
			filename: "good-simplified-methods.json",
			validator: func(pkg *Package) {
				assert.Len(t, pkg.Functions, 1)
				assert.NotNil(t, pkg.Functions[0].ReturnType, "There should be a return type")
				assert.Equal(t, pkg.Functions[0].ReturnType, NumberType)
			},
		},
		{
			filename: "good-simplified-methods.yml",
			validator: func(pkg *Package) {
				assert.Len(t, pkg.Functions, 1)
				assert.NotNil(t, pkg.Functions[0].ReturnType, "There should be a return type")
				assert.Equal(t, pkg.Functions[0].ReturnType, NumberType)
			},
		},
		{
			filename:      "bad-methods-1.json",
			expectedError: "unknown function xyz:index:Foo/bar",
		},
		{
			filename:      "bad-methods-2.json",
			expectedError: "function xyz:index:Foo/bar is already a method",
		},
		{
			filename:      "bad-methods-3.json",
			expectedError: "invalid function token format xyz:index:Foo",
		},
		{
			filename:      "bad-methods-4.json",
			expectedError: "invalid function token format xyz:index:Baz/bar",
		},
		{
			filename:      "bad-methods-5.json",
			expectedError: "function xyz:index:Foo/bar has no __self__ parameter",
		},
		{
			filename:      "bad-methods-6.json",
			expectedError: "xyz:index:Foo already has a property named bar",
		},

		// Tests for schemata which define methods on provider resources. For these to work, Pulumi needs to accept
		// pulumi:providers:... URNs as valid types for function definitions. The following tests check this with various
		// combinations of package names, resources, and allowed package names.

		{
			filename: "provider-methods-1.json",
			validator: func(pkg *Package) {
				assert.Len(t, pkg.Functions, 1)
			},
		},
		{
			filename: "provider-methods-2.json",
			validator: func(pkg *Package) {
				assert.Len(t, pkg.Functions, 2)
			},
		},
		{
			filename: "provider-methods-3.json",
			validator: func(pkg *Package) {
				assert.Len(t, pkg.Functions, 2)
			},
		},
	}
	for _, tt := range tests {
		tt := tt
		t.Run(tt.filename, func(t *testing.T) {
			t.Parallel()

			pkgSpec := readSchemaFile(filepath.Join("schema", tt.filename))

			pkg, err := ImportSpec(pkgSpec, nil, ValidationOptions{
				AllowDanglingReferences: true,
			})
			if tt.expectedError != "" {
				assert.ErrorContains(t, err, tt.expectedError)
			} else {
				if err != nil {
					t.Error(err)
				}
				tt.validator(pkg)
			}
		})
	}
}

// TestIsOverlay tests that the IsOverlay field is set correctly for resources, types, and functions. Does not test
// codegen.
func TestIsOverlay(t *testing.T) {
	t.Parallel()

	t.Run("overlay", func(t *testing.T) {
		t.Parallel()

		pkgSpec := readSchemaFile(filepath.Join("schema", "overlay.json"))

		pkg, err := ImportSpec(pkgSpec, nil, ValidationOptions{
			AllowDanglingReferences: true,
		})
		if err != nil {
			t.Error(err)
		}
		for _, v := range pkg.Resources {
			if strings.Contains(v.Token, "Overlay") {
				assert.Truef(t, v.IsOverlay, "resource %q", v.Token)
			} else {
				assert.Falsef(t, v.IsOverlay, "resource %q", v.Token)
			}
		}
		for _, v := range pkg.Types {
			switch v := v.(type) {
			case *ObjectType:
				if strings.Contains(v.Token, "Overlay") {
					assert.Truef(t, v.IsOverlay, "object type %q", v.Token)
				} else {
					assert.Falsef(t, v.IsOverlay, "object type %q", v.Token)
				}
			}
		}
		for _, v := range pkg.Functions {
			if strings.Contains(v.Token, "Overlay") {
				assert.Truef(t, v.IsOverlay, "function %q", v.Token)
			} else {
				assert.Falsef(t, v.IsOverlay, "function %q", v.Token)
			}
		}
	})
}

// TestOverlaySupportedLanguages tests that the OverlaySupportedLanguages field is set correctly for resources, types, and functions.
// Does not test codegen.
func TestOverlaySupportedLanguages(t *testing.T) {
	t.Parallel()

	t.Run("overlay", func(t *testing.T) {
		t.Parallel()

		pkgSpec := readSchemaFile(filepath.Join("schema", "overlay-supported-languages.json"))

		pkg, err := ImportSpec(pkgSpec, nil, ValidationOptions{
			AllowDanglingReferences: true,
		})
		if err != nil {
			t.Error(err)
		}
		for _, v := range pkg.Resources {
			if strings.Contains(v.Token, "Overlay") {
				assert.Truef(t, v.IsOverlay, "resource %q", v.Token)
			} else {
				assert.Falsef(t, v.IsOverlay, "resource %q", v.Token)
			}
			if strings.Contains(v.Token, "ConstrainedLanguages") {
				assert.Equalf(t, []string{"go", "nodejs", "python"}, v.OverlaySupportedLanguages, "resource %q", v.Token)
			} else {
				assert.Nilf(t, v.OverlaySupportedLanguages, "resource %q", v.Token)
			}
		}
		for _, v := range pkg.Types {
			switch v := v.(type) {
			case *ObjectType:
				if strings.Contains(v.Token, "Overlay") {
					assert.Truef(t, v.IsOverlay, "object type %q", v.Token)
				} else {
					assert.Falsef(t, v.IsOverlay, "object type %q", v.Token)
				}
				assert.Nilf(t, v.OverlaySupportedLanguages, "resource %q", v.Token)
			}
		}
		for _, v := range pkg.Functions {
			if strings.Contains(v.Token, "Overlay") {
				assert.Truef(t, v.IsOverlay, "function %q", v.Token)
			} else {
				assert.Falsef(t, v.IsOverlay, "function %q", v.Token)
			}
			if strings.Contains(v.Token, "ConstrainedLanguages") {
				assert.Equalf(t, []string{"go", "nodejs", "python"}, v.OverlaySupportedLanguages, "resource %q", v.Token)
			} else {
				assert.Nilf(t, v.OverlaySupportedLanguages, "resource %q", v.Token)
			}
		}
	})
}

func TestBindingOutputsPopulatesReturnType(t *testing.T) {
	t.Parallel()

	// Test that using Outputs in PackageSpec correctly populates the return type of the function.
	pkgSpec := PackageSpec{
		Name:    "xyz",
		Version: "0.0.1",
		Functions: map[string]FunctionSpec{
			"xyz:index:abs": {
				MultiArgumentInputs: []string{"value"},
				Inputs: &ObjectTypeSpec{
					Properties: map[string]PropertySpec{
						"value": {
							TypeSpec: TypeSpec{
								Type: "number",
							},
						},
					},
				},
				Outputs: &ObjectTypeSpec{
					Required: []string{"result"},
					Properties: map[string]PropertySpec{
						"result": {
							TypeSpec: TypeSpec{
								Type: "number",
							},
						},
					},
				},
			},
		},
	}

	pkg, err := ImportSpec(pkgSpec, nil, ValidationOptions{
		AllowDanglingReferences: true,
	})
	if err != nil {
		t.Error(err)
	}

	assert.NotNil(t, pkg.Functions[0].ReturnType)
	objectType, ok := pkg.Functions[0].ReturnType.(*ObjectType)
	assert.True(t, ok)
	assert.Equal(t, NumberType, objectType.Properties[0].Type)
}

// Tests that the method ReplaceOnChanges works as expected. Does not test
// codegen.
func TestReplaceOnChanges(t *testing.T) {
	t.Parallel()

	for _, tt := range []struct {
		name     string
		filePath string
		resource string
		result   []string
		errors   []string
	}{
		{
			name:     "Simple case",
			filePath: "replace-on-changes-1.json",
			resource: "example::Dog",
			result:   []string{"bone"},
		},
		{
			name:     "No replaceOnChanges",
			filePath: "replace-on-changes-2.json",
			resource: "example::Dog",
		},
		{
			name:     "Mutually Recursive",
			filePath: "replace-on-changes-3.json",
			resource: "example::Pets",
			result: []string{
				"cat.fish",
				"dog.bone",
				"dog.cat.fish",
				"cat.dog.bone",
			},
			errors: []string{
				"Failed to genereate full `ReplaceOnChanges`: Found recursive object \"cat\"",
				"Failed to genereate full `ReplaceOnChanges`: Found recursive object \"dog\"",
			},
		},
		{
			name:     "Singularly Recursive",
			filePath: "replace-on-changes-4.json",
			resource: "example::Pets",
			result:   []string{"dog.bone"},
			errors:   []string{"Failed to genereate full `ReplaceOnChanges`: Found recursive object \"dog\""},
		},
		{
			name:     "Drill Correctly",
			filePath: "replace-on-changes-5.json",
			resource: "example::Pets",
			result:   []string{"foes.*.color", "friends[*].color", "name", "toy.color"},
		},
		{
			name:     "No replace on changes and recursive",
			filePath: "replace-on-changes-6.json",
			resource: "example::Child",
			result:   []string{},
			errors:   []string{},
		},
	} {
		tt := tt
		t.Run(tt.name, func(t *testing.T) {
			t.Parallel()

			// We sort each result before comparison. We don't enforce that the
			// results have the same order, just the same content.
			sort.Strings(tt.result)
			sort.Strings(tt.errors)
			pkgSpec := readSchemaFile(
				filepath.Join("schema", tt.filePath))
			pkg, err := ImportSpec(pkgSpec, nil, ValidationOptions{
				AllowDanglingReferences: true,
			})
			assert.NoError(t, err, "Import should be successful")
			resource, found := pkg.GetResource(tt.resource)
			assert.True(t, found, "The resource should exist")
			replaceOnChanges, errListErrors := resource.ReplaceOnChanges()
			errList := make([]string, len(errListErrors))
			for i, e := range errListErrors {
				errList[i] = e.Error()
			}
			actualResult := PropertyListJoinToString(replaceOnChanges,
				func(x string) string { return x })
			sort.Strings(actualResult)
			if tt.result != nil || len(actualResult) > 0 {
				assert.Equal(t, tt.result, actualResult,
					"Get the correct result")
			}
			if tt.errors != nil || len(errList) > 0 {
				assert.Equal(t, tt.errors, errList,
					"Get correct error messages")
			}
		})
	}
}

func TestValidateTypeToken(t *testing.T) {
	t.Parallel()

	cases := []struct {
		name          string
		input         string
		expectError   bool
		allowedExtras map[string][]string
	}{
		{
			name:  "valid",
			input: "example::typename",
		},
		{
			name:        "invalid",
			input:       "xyz::typename",
			expectError: true,
		},
		{
			name:  "valid-has-subsection",
			input: "example:index:typename",
		},
		{
			name:        "invalid-has-subsection",
			input:       "not:index:typename",
			expectError: true,
		},
		{
			name:  "allowed-extras-valid",
			input: "other:index:typename",
			allowedExtras: map[string][]string{
				"other": nil,
			},
		},
		{
			name:        "allowed-extras-invalid-module",
			input:       "other:foo:typename",
			expectError: true,
			allowedExtras: map[string][]string{
				"other": {"bar"},
			},
		},
		{
			name:        "allowed-extras-invalid-module-multiple",
			input:       "other:baz:typename",
			expectError: true,
			allowedExtras: map[string][]string{
				"other": {"foo", "bar"},
			},
		},
		{
			name:  "allowed-extras-valid-module",
			input: "other:foo:typename",
			allowedExtras: map[string][]string{
				"other": {"foo"},
			},
		},
		{
			name:  "allowed-extras-valid-module-multiple",
			input: "other:bar:typename",
			allowedExtras: map[string][]string{
				"other": {"foo", "bar"},
			},
		},
		{
			name:        "reserved-provider-token-invalid",
			input:       "example:index:provider",
			expectError: true,
		},
		{
			name:  "non-reserved-provider-token-valid",
			input: "example:other:provider",
		},
	}
	for _, c := range cases {
		c := c
		t.Run(c.name, func(t *testing.T) {
			t.Parallel()

			spec := &PackageSpec{Name: "example"}
			allowed := map[string][]string{"example": nil}
			for pkg, mods := range c.allowedExtras {
				allowed[pkg] = mods
			}
			errors := spec.validateTypeToken(allowed, "type", c.input)
			if c.expectError {
				assert.True(t, errors.HasErrors())
			} else {
				assert.False(t, errors.HasErrors())
			}
		})
	}
}

func TestTypeString(t *testing.T) {
	t.Parallel()

	cases := []struct {
		input  Type
		output string
	}{
		{
			input: &UnionType{
				ElementTypes: []Type{
					StringType,
					NumberType,
				},
			},
			output: "Union<string, number>",
		},
		{
			input: &UnionType{
				ElementTypes: []Type{
					StringType,
				},
				DefaultType: NumberType,
			},
			output: "Union<string, default=number>",
		},
	}

	for _, c := range cases {
		c := c
		t.Run(c.output, func(t *testing.T) {
			t.Parallel()
			assert.Equal(t, c.output, c.input.String())
		})
	}
}

func TestPackageIdentity(t *testing.T) {
	t.Parallel()

	cases := []struct {
		nameA    string
		versionA string
		nameB    string
		versionB string
		equal    bool
	}{
		{
			nameA: "example",
			nameB: "example",
			equal: true,
		},
		{
			nameA:    "example",
			versionA: "1.0.0",
			nameB:    "example",
			versionB: "1.0.0",
			equal:    true,
		},
		{
			nameA:    "example",
			versionA: "1.2.3-beta",
			nameB:    "example",
			versionB: "1.2.3-beta",
			equal:    true,
		},
		{
			nameA:    "example",
			versionA: "1.2.3-beta+1234",
			nameB:    "example",
			versionB: "1.2.3-beta+1234",
			equal:    true,
		},
		{
			nameA:    "example",
			versionA: "1.0.0",
			nameB:    "example",
		},
		{
			nameA:    "example",
			nameB:    "example",
			versionB: "1.0.0",
		},
		{
			nameA:    "example",
			versionA: "1.0.0",
			nameB:    "example",
			versionB: "1.2.3-beta",
		},
		{
			nameA:    "example",
			versionA: "1.2.3-beta+1234",
			nameB:    "example",
			versionB: "1.2.3-beta+5678",
		},
	}
	for _, c := range cases {
		c := c
		t.Run(c.nameA, func(t *testing.T) {
			t.Parallel()

			var verA *semver.Version
			if c.versionA != "" {
				v := semver.MustParse(c.versionA)
				verA = &v
			}

			var verB *semver.Version
			if c.versionB != "" {
				v := semver.MustParse(c.versionB)
				verB = &v
			}

			pkgA := &Package{Name: c.nameA, Version: verA}
			pkgB := &Package{Name: c.nameB, Version: verB}
			if c.equal {
				assert.Equal(t, packageIdentity(c.nameA, verA), packageIdentity(c.nameB, verB))
				assert.Equal(t, pkgA.Identity(), pkgB.Identity())
				assert.True(t, pkgA.Equals(pkgB))
			} else {
				assert.NotEqual(t, packageIdentity(c.nameA, verA), packageIdentity(c.nameB, verB))
				assert.NotEqual(t, pkgA.Identity(), pkgB.Identity())
				assert.False(t, pkgA.Equals(pkgB))
			}
		})
	}
}

func TestBindDefaultInt(t *testing.T) {
	t.Parallel()
	dv, diag := bindDefaultValue("fake-path", int(32), nil, IntType)
	if diag.HasErrors() {
		t.Fail()
	}
	assert.Equal(t, int32(32), dv.Value)

	// Check that we error on overflow/underflow when casting int to int32.
	if _, diag := bindDefaultValue("fake-path", int(math.MaxInt64), nil, IntType); !diag.HasErrors() {
		assert.Fail(t, "did not catch oveflow")
		t.Fail()
	}
	if _, diag := bindDefaultValue("fake-path", int(math.MinInt64), nil, IntType); !diag.HasErrors() {
		assert.Fail(t, "did not catch underflow")
	}
}

func TestMarshalResourceWithLanguageSettings(t *testing.T) {
	t.Parallel()

	prop := &Property{
		Name: "prop1",
		Language: map[string]interface{}{
			"csharp": map[string]string{
				"name": "CSharpProp1",
			},
		},
		Type: stringType,
	}
	r := Resource{
		Token: "xyz:index:resource",
		Properties: []*Property{
			prop,
		},
		Language: map[string]interface{}{
			"csharp": map[string]string{
				"name": "CSharpResource",
			},
		},
	}
	p := Package{
		Name:        "xyz",
		DisplayName: "xyz package",
		Version: &semver.Version{
			Major: 0,
			Minor: 0,
			Patch: 0,
		},
		Provider: &Resource{
			IsProvider: true,
			Token:      "provider",
		},
		Resources: []*Resource{
			&r,
		},
	}
	pspec, err := p.MarshalSpec()
	assert.NoError(t, err)
	res, ok := pspec.Resources[r.Token]
	assert.True(t, ok)
	assert.Contains(t, res.Language, "csharp")
	assert.IsType(t, RawMessage{}, res.Language["csharp"])

	prspec, ok := res.Properties[prop.Name]
	assert.True(t, ok)
	assert.Contains(t, prspec.Language, "csharp")
	assert.IsType(t, RawMessage{}, prspec.Language["csharp"])
}

func TestFunctionSpecToJSONAndYAMLTurnaround(t *testing.T) {
	t.Parallel()

	type testCase struct {
		name   string
		fspec  FunctionSpec
		serial any
		// For legacy forms, after turning around through serde FunctionSpec will be
		// normalized and not exactly equal to the original; tests will check against the
		// normalized form if provided.
		normalized *FunctionSpec
	}

	ots := &ObjectTypeSpec{
		Type: "object",
		Properties: map[string]PropertySpec{
			"x": {
				TypeSpec: TypeSpec{
					Type: "integer",
				},
			},
		},
	}

	otsPlain := &ObjectTypeSpec{
		Type: "object",
		Properties: map[string]PropertySpec{
			"x": {
				TypeSpec: TypeSpec{
					Type: "integer",
				},
			},
		},
		Plain: []string{"x"},
	}

	testCases := []testCase{
		{
			name: "legacy-outputs-form",
			fspec: FunctionSpec{
				Outputs: ots,
			},
			serial: map[string]interface{}{
				"outputs": map[string]interface{}{
					"properties": map[string]interface{}{
						"x": map[string]interface{}{
							"type": "integer",
						},
					},
					"type": "object",
				},
			},
			normalized: &FunctionSpec{
				ReturnType: &ReturnTypeSpec{
					ObjectTypeSpec: ots,
				},
			},
		},
		{
			name: "legacy-outputs-form-plain-array",
			fspec: FunctionSpec{
				Outputs: otsPlain,
			},
			serial: map[string]interface{}{
				"outputs": map[string]interface{}{
					"properties": map[string]interface{}{
						"x": map[string]interface{}{
							"type": "integer",
						},
					},
					"plain": []interface{}{"x"},
					"type":  "object",
				},
			},
			normalized: &FunctionSpec{
				ReturnType: &ReturnTypeSpec{
					ObjectTypeSpec: otsPlain,
				},
			},
		},
		{
			name: "return-plain-integer",
			fspec: FunctionSpec{
				ReturnType: &ReturnTypeSpec{
					TypeSpec: &TypeSpec{
						Type:  "integer",
						Plain: true,
					},
				},
			},
			serial: map[string]interface{}{
				"outputs": map[string]interface{}{
					"plain": true,
					"type":  "integer",
				},
			},
		},
		{
			name: "return-integer",
			fspec: FunctionSpec{
				ReturnType: &ReturnTypeSpec{
					TypeSpec: &TypeSpec{
						Type: "integer",
					},
				},
			},
			serial: map[string]interface{}{
				"outputs": map[string]interface{}{
					"type": "integer",
				},
			},
		},
		{
			name: "return-plain-object",
			fspec: FunctionSpec{
				ReturnType: &ReturnTypeSpec{
					ObjectTypeSpec:        ots,
					ObjectTypeSpecIsPlain: true,
				},
			},
			serial: map[string]interface{}{
				"outputs": map[string]interface{}{
					"plain": true,
					"properties": map[string]interface{}{
						"x": map[string]interface{}{
							"type": "integer",
						},
					},
					"type": "object",
				},
			},
		},
		{
			name: "return-object",
			fspec: FunctionSpec{
				ReturnType: &ReturnTypeSpec{
					ObjectTypeSpec: ots,
				},
			},
			serial: map[string]interface{}{
				"outputs": map[string]interface{}{
					"properties": map[string]interface{}{
						"x": map[string]interface{}{
							"type": "integer",
						},
					},
					"type": "object",
				},
			},
		},
		{
			name: "return-object-plain-array",
			fspec: FunctionSpec{
				ReturnType: &ReturnTypeSpec{
					ObjectTypeSpec: otsPlain,
				},
			},
			serial: map[string]interface{}{
				"outputs": map[string]interface{}{
					"plain": []interface{}{"x"},
					"properties": map[string]interface{}{
						"x": map[string]interface{}{
							"type": "integer",
						},
					},
					"type": "object",
				},
			},
		},
	}

	for _, tc := range testCases {
		tc := tc
		fspec := tc.fspec
		expectSerial := tc.serial
		expectFSpec := fspec
		if tc.normalized != nil {
			expectFSpec = *tc.normalized
		}

		// Test JSON serialization and turnaround.
		t.Run(tc.name+"/json", func(t *testing.T) {
			t.Parallel()
			var serial any

			bytes, err := json.MarshalIndent(fspec, "", "  ")
			require.NoError(t, err)

			err = json.Unmarshal(bytes, &serial)
			require.NoError(t, err)
			require.Equalf(t, expectSerial, serial, "Unexpected JSON serial form")

			var actual FunctionSpec
			err = json.Unmarshal(bytes, &actual)
			require.NoError(t, err)
			require.Equal(t, expectFSpec, actual)
		})

		// Test YAML serialization and turnaround.
		t.Run(tc.name+"/yaml", func(t *testing.T) {
			t.Parallel()
			var serial any

			bytes, err := yaml.Marshal(fspec)
			require.NoError(t, err)

			err = yaml.Unmarshal(bytes, &serial)
			require.NoError(t, err)
			require.Equalf(t, expectSerial, serial, "Unexpected YAML serial form")

			var actual FunctionSpec
			err = yaml.Unmarshal(bytes, &actual)
			require.NoError(t, err)
			require.Equal(t, expectFSpec, actual)
		})
	}
}

func TestFunctionToFunctionSpecTurnaround(t *testing.T) {
	t.Parallel()

	type testCase struct {
		name  string
		fn    *Function
		fspec FunctionSpec
	}

	testCases := []testCase{
		{
			name: "return-type-plain",
			fn: &Function{
				PackageReference: packageDefRef{},
				Token:            "token",
				ReturnType:       IntType,
				ReturnTypePlain:  true,
				Language:         map[string]interface{}{},
			},
			fspec: FunctionSpec{
				ReturnType: &ReturnTypeSpec{
					TypeSpec: &TypeSpec{
						Type:  "integer",
						Plain: true,
					},
				},
			},
		},
	}

	for _, tc := range testCases {
		tc := tc
		t.Run(tc.name+"/marshalFunction", func(t *testing.T) {
			t.Parallel()
			pkg := Package{}
			fspec, err := pkg.marshalFunction(tc.fn)
			require.NoError(t, err)
			require.Equal(t, tc.fspec, fspec)
		})
		t.Run(tc.name+"/bindFunctionDef", func(t *testing.T) {
			t.Parallel()
			ts := types{
				spec: packageSpecSource{
					&PackageSpec{
						Functions: map[string]FunctionSpec{
							"token": tc.fspec,
						},
					},
				},
				functionDefs: map[string]*Function{},
			}
			fn, diags, err := ts.bindFunctionDef("token", ValidationOptions{
				AllowDanglingReferences: true,
			})
			require.NoError(t, err)
			require.False(t, diags.HasErrors())
			require.Equal(t, tc.fn, fn)
		})
	}
}

//nolint:paralleltest // using t.Setenv which is incompatible with t.Parallel
func TestLoaderRespectsDebugProviders(t *testing.T) {
	host := debugProvidersHelperHost(t)
	loader := NewPluginLoader(host)
	cancel := make(chan bool)
	handle, err := rpcutil.ServeWithOptions(rpcutil.ServeOptions{
		Cancel: cancel,
		Init: func(srv *grpc.Server) error {
			pulumirpc.RegisterResourceProviderServer(srv, &debugProvidersHelperServer{})
			return nil
		},
	})
	require.NoError(t, err)

	t.Cleanup(func() {
		require.NoError(t, host.SignalCancellation())
		cancel <- true
		require.NoError(t, <-handle.Done)
		require.NoError(t, host.Close())
	})

	// Instruct to attach to the imaginary provider.
	t.Setenv("PULUMI_DEBUG_PROVIDERS", fmt.Sprintf("imaginary:%d", handle.Port))

	// Load from the in-process provider.
	pref, err := loader.LoadPackageReference("imaginary", nil)
	require.NoError(t, err)
	require.Equal(t, "imaginary", pref.Name())
}

type debugProvidersHelperServer struct {
	pulumirpc.UnimplementedResourceProviderServer
}

func (*debugProvidersHelperServer) GetSchema(
	ctx context.Context, req *pulumirpc.GetSchemaRequest,
) (*pulumirpc.GetSchemaResponse, error) {
	schema := PackageSpec{
		Name:    "imaginary",
		Version: "0.0.1",
	}
	bytes, err := json.Marshal(schema)
	if err != nil {
		return nil, err
	}
	return &pulumirpc.GetSchemaResponse{Schema: string(bytes)}, nil
}

func (*debugProvidersHelperServer) GetPluginInfo(
	context.Context, *emptypb.Empty,
) (*pulumirpc.PluginInfo, error) {
	return &pulumirpc.PluginInfo{Version: "0.0.1"}, nil
}

func (*debugProvidersHelperServer) Attach(
	context.Context, *pulumirpc.PluginAttach,
) (*emptypb.Empty, error) {
	return &emptypb.Empty{}, nil
}

// This is the host that pulumi-yaml is using. Somehow the test does not work with utils.NewHost,
// perhaps that does not support PULUMI_DEBUG_PROVIDERS yet.
func debugProvidersHelperHost(t *testing.T) plugin.Host {
	cwd := t.TempDir()
	sink := diag.DefaultSink(os.Stderr, os.Stderr, diag.FormatOptions{
		Color: cmdutil.GetGlobalColorization(),
	})
	pluginCtx, err := plugin.NewContext(sink, sink, nil, nil, cwd, nil, true, nil)
	require.NoError(t, err)
	return pluginCtx.Host
}

func TestProviderVersionIsAnError(t *testing.T) {
	// c.f. https://github.com/pulumi/pulumi/issues/16757
	t.Parallel()

	loader := NewPluginLoader(utils.NewHost(testdataPath))

	// Test that "version" isn't allowed as a property in the package config.
	pkgSpec := PackageSpec{
		Name:    "xyz",
		Version: "0.0.1",
		Config: ConfigSpec{
			Variables: map[string]PropertySpec{
				"version": {
					TypeSpec: TypeSpec{
						Type: "string",
					},
				},
			},
		},
	}

	_, diags, err := BindSpec(pkgSpec, loader, ValidationOptions{
		AllowDanglingReferences: true,
	})
	require.NoError(t, err)
	require.True(t, diags.HasErrors())
	assert.Equal(t, diags[0].Summary, "#/config/variables/version: version is a reserved configuration key")

	// Test that "version" isn't allowed as an input property on the provider object.
	pkgSpec = PackageSpec{
		Name:    "xyz",
		Version: "0.0.1",
		Provider: ResourceSpec{
			InputProperties: map[string]PropertySpec{
				"version": {
					TypeSpec: TypeSpec{
						Type: "string",
					},
				},
			},
		},
	}

	_, diags, err = BindSpec(pkgSpec, loader, ValidationOptions{
		AllowDanglingReferences: true,
	})
	require.NoError(t, err)
	require.True(t, diags.HasErrors())
	assert.Equal(t, diags[0].Summary, "#/provider/properties/version: version is a reserved property name")

	// Test that "version" is allowed as an output property on the provider object. Most providers probably won't add
	// this, but it's there if they want to expose it.
	pkgSpec = PackageSpec{
		Name:    "xyz",
		Version: "0.0.1",
		Provider: ResourceSpec{
			ObjectTypeSpec: ObjectTypeSpec{
				Properties: map[string]PropertySpec{
					"version": {
						TypeSpec: TypeSpec{
							Type: "string",
						},
					},
				},
			},
		},
	}

	pkg, diags, err := BindSpec(pkgSpec, loader, ValidationOptions{
		AllowDanglingReferences: true,
	})
	require.NoError(t, err)
	assert.False(t, diags.HasErrors())
	assert.NotNil(t, pkg)
}

func TestRoundtripAliasesJSON(t *testing.T) {
	t.Parallel()

	testdataPath := filepath.Join("..", "testing", "test", "testdata")
	loader := NewPluginLoader(utils.NewHost(testdataPath))
	pkgSpec := readSchemaFile("aliases-1.0.0.json")
	pkg, diags, err := BindSpec(pkgSpec, loader, ValidationOptions{
		AllowDanglingReferences: true,
	})
	require.NoError(t, err)
	assert.Empty(t, diags)
	newSpec, err := pkg.MarshalSpec()
	require.NoError(t, err)
	require.NotNil(t, newSpec)

	jsonData, err := json.Marshal(&newSpec)
	require.NoError(t, err)

	schemaBytes, err := os.ReadFile(filepath.Join("..", "testing", "test", "testdata", "aliases-1.0.0.json"))
	require.NoError(t, err)

	assert.JSONEq(t, string(schemaBytes), string(jsonData))
}

func TestRoundtripAliasesYAML(t *testing.T) {
	t.Parallel()

	testdataPath := filepath.Join("..", "testing", "test", "testdata")
	loader := NewPluginLoader(utils.NewHost(testdataPath))
	pkgSpec := readSchemaFile("aliases-1.0.0.yaml")
	pkg, diags, err := BindSpec(pkgSpec, loader, ValidationOptions{
		AllowDanglingReferences: true,
	})
	require.NoError(t, err)
	assert.Empty(t, diags)
	newSpec, err := pkg.MarshalSpec()
	require.NoError(t, err)
	require.NotNil(t, newSpec)

	yamlData, err := yaml.Marshal(&newSpec)
	require.NoError(t, err)

	schemaBytes, err := os.ReadFile(filepath.Join("..", "testing", "test", "testdata", "aliases-1.0.0.yaml"))
	require.NoError(t, err)

	assert.YAMLEq(t, string(schemaBytes), string(yamlData))
}

<<<<<<< HEAD
func TestDanglingReferences(t *testing.T) {
	t.Parallel()

	testdataPath := filepath.Join("..", "testing", "test", "testdata")
	loader := NewPluginLoader(utils.NewHost(testdataPath))
	pkgSpec := readSchemaFile("dangling-reference-bad.json")
	_, diags, _ := BindSpec(pkgSpec, loader, ValidationOptions{})

	require.Len(t, diags, 1)
	require.Equal(t, diags[0].Summary, "#/provider/inputProperties/p/$ref: type dangling-reference:a:b not found in package dangling-reference")

	_, diags, err := BindSpec(pkgSpec, loader, ValidationOptions{AllowDanglingReferences: true})
	require.NoError(t, err)
	assert.Empty(t, diags)
}

func TestNoDanglingReferences(t *testing.T) {
	t.Parallel()

	testdataPath := filepath.Join("..", "testing", "test", "testdata")
	loader := NewPluginLoader(utils.NewHost(testdataPath))
	pkgSpec := readSchemaFile("dangling-reference-good.json")
	pkg, diags, err := BindSpec(pkgSpec, loader, ValidationOptions{})
	require.NoError(t, err)
	assert.Empty(t, diags)
	newSpec, err := pkg.MarshalSpec()
	require.NoError(t, err)
	require.NotNil(t, newSpec)
=======
func TestFunctionToken(t *testing.T) {
	t.Parallel()
	tests := []struct {
		name     string
		token    string
		expected hcl.Diagnostics
	}{
		{
			name:     "valid_token_for_provider_method",
			token:    "pulumi:providers:terraform-provider/providerMethod",
			expected: hcl.Diagnostics(nil),
		},
		{
			name:     "valid_token_without_hyphens",
			token:    "test:index:getFunction",
			expected: hcl.Diagnostics(nil),
		},
		{
			name:     "valid_token_with_hyphens",
			token:    "test:index:get-function-data",
			expected: hcl.Diagnostics(nil),
		},
		{
			name:     "valid_token_with_leading_hyphen",
			token:    "test:index:-getFunction",
			expected: hcl.Diagnostics(nil),
		},
		{
			name:     "valid_token_with_consecutive_hyphens",
			token:    "test:index:get--function",
			expected: hcl.Diagnostics(nil),
		},
		{
			name:  "invalid_token_with_invalid_package",
			token: "123:index:getFunction",
			expected: hcl.Diagnostics{
				{
					Severity: hcl.DiagError,
					Summary:  "#/functions/123:index:getFunction: doesn't validate with '/$defs/functionToken'",
					Detail:   "",
				},
				{
					Severity: hcl.DiagError,
					Summary:  "#/functions/123:index:getFunction: does not match pattern '^[a-zA-Z][-a-zA-Z0-9_]*:([^0-9][a-zA-Z0-9._/-]*)?:[^0-9][a-zA-Z0-9._/-]*$'",
					Detail:   "",
				},
				{
					Severity: hcl.DiagError,
					Summary:  "#/functions/123:index:getFunction: invalid token '123:index:getFunction' (must have package name 'test')",
					Detail:   "",
				},
			},
		},
		{
			name:  "invalid_token_with_invalid_module",
			token: "test:123:getFunction",
			expected: hcl.Diagnostics{
				{
					Severity: hcl.DiagError,
					Summary:  "#/functions/test:123:getFunction: doesn't validate with '/$defs/functionToken'",
					Detail:   "",
				},
				{
					Severity: hcl.DiagError,
					Summary:  "#/functions/test:123:getFunction: does not match pattern '^[a-zA-Z][-a-zA-Z0-9_]*:([^0-9][a-zA-Z0-9._/-]*)?:[^0-9][a-zA-Z0-9._/-]*$'",
					Detail:   "",
				},
			},
		},
	}

	for _, tt := range tests {
		t.Run(tt.name, func(t *testing.T) {
			t.Parallel()
			// Create a minimal package spec with the function token
			spec := PackageSpec{
				Name: "test",
				Functions: map[string]FunctionSpec{
					tt.token: {
						Description: "Test function",
					},
				},
			}

			// Try to bind the spec
			pkg, diags, err := BindSpec(spec, nil)

			assert.NoError(t, err)
			assert.Equal(t, tt.expected, diags)

			// Test marshaling
			newSpec, err := pkg.MarshalSpec()
			require.NoError(t, err)
			require.NotNil(t, newSpec)

			// Try and bind again
			_, diags, err = BindSpec(*newSpec, nil)
			require.NoError(t, err)
			assert.Equal(t, tt.expected, diags)

			// Verify the function token is preserved
			_, exists := newSpec.Functions[tt.token]
			assert.True(t, exists)
		})
	}
>>>>>>> 3a337cfe
}<|MERGE_RESOLUTION|>--- conflicted
+++ resolved
@@ -2096,7 +2096,6 @@
 	assert.YAMLEq(t, string(schemaBytes), string(yamlData))
 }
 
-<<<<<<< HEAD
 func TestDanglingReferences(t *testing.T) {
 	t.Parallel()
 
@@ -2125,7 +2124,8 @@
 	newSpec, err := pkg.MarshalSpec()
 	require.NoError(t, err)
 	require.NotNil(t, newSpec)
-=======
+}
+
 func TestFunctionToken(t *testing.T) {
 	t.Parallel()
 	tests := []struct {
@@ -2231,5 +2231,4 @@
 			assert.True(t, exists)
 		})
 	}
->>>>>>> 3a337cfe
 }