--- conflicted
+++ resolved
@@ -912,12 +912,12 @@
 	return nil
 }
 
-<<<<<<< HEAD
 func (pkg *pkgContext) genPackageRegistration(w io.Writer) {
 	fmt.Fprintf(w, "func init() {\n")
 	fmt.Fprintf(w, "\tpulumi.RegisterPackage(pulumi.PackageInfo{Name:\"%s\", Version:\"%s\"})\n", pkg.pkg.Name, pkg.pkg.Version.String())
 	fmt.Fprintf(w, "}\n")
-=======
+}
+
 // GoInfo holds information required to generate the Go SDK from a schema.
 type GoInfo struct {
 	// Base path for package imports
@@ -936,7 +936,6 @@
 	//    { "github.com/pulumi/pulumi-kubernetes/sdk/go/kubernetes/flowcontrol/v1alpha1": "flowcontrolv1alpha1" }
 	//
 	PackageImportAliases map[string]string `json:"packageImportAliases,omitempty"`
->>>>>>> 900379bd
 }
 
 func GeneratePackage(tool string, pkg *schema.Package) (map[string][]byte, error) {
