// Copyright 2016-2021, Pulumi Corporation.
//
// Licensed under the Apache License, Version 2.0 (the "License");
// you may not use this file except in compliance with the License.
// You may obtain a copy of the License at
//
//     http://www.apache.org/licenses/LICENSE-2.0
//
// Unless required by applicable law or agreed to in writing, software
// distributed under the License is distributed on an "AS IS" BASIS,
// WITHOUT WARRANTIES OR CONDITIONS OF ANY KIND, either express or implied.
// See the License for the specific language governing permissions and
// limitations under the License.

// Pulling out some of the repeated strings tokens into constants would harm readability, so we just ignore the
// goconst linter's warning.
//
// nolint: lll, goconst
package gen

import (
	"bytes"
	"fmt"
	"go/format"
	"io"
	"os"
	"path"
	"reflect"
	"sort"
	"strconv"
	"strings"
	"unicode"

	"github.com/pulumi/pulumi/pkg/v3/codegen"
	"github.com/pulumi/pulumi/pkg/v3/codegen/schema"
	"github.com/pulumi/pulumi/sdk/v3/go/common/diag"
	"github.com/pulumi/pulumi/sdk/v3/go/common/resource/plugin"
	"github.com/pulumi/pulumi/sdk/v3/go/common/util/cmdutil"
	"github.com/pulumi/pulumi/sdk/v3/go/common/util/contract"
)

type typeDetails struct {
	// Note: if any of {ptr,array,map}Input are set, input and the corresponding output field must also be set. The
	// mark* functions ensure that these invariants hold.
	input      bool
	ptrInput   bool
	arrayInput bool
	mapInput   bool

	// Note: if any of {ptr,array,map}Output are set, output must also be set. The mark* functions ensure that these
	// invariants hold.
	output      bool
	ptrOutput   bool
	arrayOutput bool
	mapOutput   bool
}

func (d *typeDetails) hasOutputs() bool {
	return d.output || d.ptrOutput || d.arrayOutput || d.mapOutput
}

func (d *typeDetails) mark(input, output bool) {
	d.input = d.input || input
	d.output = d.output || input || output
}

func (d *typeDetails) markPtr(input, output bool) {
	d.mark(input, output)
	d.ptrInput = d.ptrInput || input
	d.ptrOutput = d.ptrOutput || input || output
}

func (d *typeDetails) markArray(input, output bool) {
	d.mark(input, output)
	d.arrayInput = d.arrayInput || input
	d.arrayOutput = d.arrayOutput || input || output
}

func (d *typeDetails) markMap(input, output bool) {
	d.mark(input, output)
	d.mapInput = d.mapInput || input
	d.mapOutput = d.mapOutput || input || output
}

// Title converts the input string to a title case
// where only the initial letter is upper-cased.
// It also removes $-prefix if any.
func Title(s string) string {
	if s == "" {
		return ""
	}
	if s[0] == '$' {
		return Title(s[1:])
	}
	runes := []rune(s)
	return string(append([]rune{unicode.ToUpper(runes[0])}, runes[1:]...))
}

func camel(s string) string {
	if s == "" {
		return ""
	}
	runes := []rune(s)
	res := make([]rune, 0, len(runes))
	for i, r := range runes {
		if unicode.IsLower(r) {
			res = append(res, runes[i:]...)
			break
		}
		res = append(res, unicode.ToLower(r))
	}
	return string(res)
}

func tokenToPackage(pkg *schema.Package, overrides map[string]string, tok string) string {
	mod := pkg.TokenToModule(tok)
	if override, ok := overrides[mod]; ok {
		mod = override
	}
	return strings.ToLower(mod)
}

type pkgContext struct {
	pkg             *schema.Package
	mod             string
	importBasePath  string
	rootPackageName string
	typeDetails     map[schema.Type]*typeDetails
	enums           []*schema.EnumType
	types           []*schema.ObjectType
	resources       []*schema.Resource
	functions       []*schema.Function

	// schemaNames tracks the names of types/resources as specified in the schema
	schemaNames codegen.StringSet
	names       codegen.StringSet
	renamed     map[string]string

	// duplicateTokens tracks tokens that exist for both types and resources
	duplicateTokens map[string]bool
	functionNames   map[*schema.Function]string
	needsUtils      bool
	tool            string
	packages        map[string]*pkgContext

	// Name overrides set in GoPackageInfo
	modToPkg         map[string]string // Module name -> package name
	pkgImportAliases map[string]string // Package name -> import alias

	// Determines whether to make single-return-value methods return an output struct or the value
	liftSingleValueMethodReturns bool

	// Determines if we should emit type registration code
	disableInputTypeRegistrations bool

	// Determines if we should emit object defaults code
	disableObjectDefaults bool
}

func (pkg *pkgContext) detailsForType(t schema.Type) *typeDetails {
	if obj, ok := t.(*schema.ObjectType); ok && obj.IsInputShape() {
		t = obj.PlainShape
	}

	details, ok := pkg.typeDetails[t]
	if !ok {
		details = &typeDetails{}
		pkg.typeDetails[t] = details
	}
	return details
}

func (pkg *pkgContext) tokenToPackage(tok string) string {
	return tokenToPackage(pkg.pkg, pkg.modToPkg, tok)
}

func (pkg *pkgContext) tokenToType(tok string) string {
	// token := pkg : module : member
	// module := path/to/module

	components := strings.Split(tok, ":")
	contract.Assertf(len(components) == 3, "tok: %s", tok)
	if pkg == nil {
		panic(fmt.Errorf("pkg is nil. token %s", tok))
	}
	if pkg.pkg == nil {
		panic(fmt.Errorf("pkg.pkg is nil. token %s", tok))
	}

	mod, name := pkg.tokenToPackage(tok), components[2]

	name = Title(name)
	if modPkg, ok := pkg.packages[mod]; ok {
		newName, renamed := modPkg.renamed[name]
		if renamed {
			name = newName
		} else if modPkg.duplicateTokens[strings.ToLower(tok)] {
			// maintain support for duplicate tokens for types and resources in Kubernetes
			name += "Type"
		}
	}

	if mod == pkg.mod {
		return name
	}
	if mod == "" {
		mod = packageRoot(pkg.pkg)
	}

	var importPath string
	if alias, hasAlias := pkg.pkgImportAliases[path.Join(pkg.importBasePath, mod)]; hasAlias {
		importPath = alias
	} else {
		importPath = strings.ReplaceAll(mod, "/", "")
		importPath = strings.ReplaceAll(importPath, "-", "")
	}

	return strings.ReplaceAll(importPath+"."+name, "-provider", "")
}

func (pkg *pkgContext) tokenToEnum(tok string) string {
	// token := pkg : module : member
	// module := path/to/module

	components := strings.Split(tok, ":")
	contract.Assert(len(components) == 3)
	if pkg == nil {
		panic(fmt.Errorf("pkg is nil. token %s", tok))
	}
	if pkg.pkg == nil {
		panic(fmt.Errorf("pkg.pkg is nil. token %s", tok))
	}

	mod, name := pkg.tokenToPackage(tok), components[2]

	name = Title(name)
	if modPkg, ok := pkg.packages[mod]; ok {
		newName, renamed := modPkg.renamed[name]
		if renamed {
			name = newName
		} else if modPkg.duplicateTokens[tok] {
			// If the package containing the enum's token already has a resource or type with the
			// same name, add an `Enum` suffix.
			name += "Enum"
		}
	}

	if mod == pkg.mod {
		return name
	}
	if mod == "" {
		mod = components[0]
	}
	return strings.Replace(mod, "/", "", -1) + "." + name
}

func (pkg *pkgContext) tokenToResource(tok string) string {
	// token := pkg : module : member
	// module := path/to/module

	components := strings.Split(tok, ":")
	contract.Assert(len(components) == 3)
	if pkg == nil {
		panic(fmt.Errorf("pkg is nil. token %s", tok))
	}
	if pkg.pkg == nil {
		panic(fmt.Errorf("pkg.pkg is nil. token %s", tok))
	}

	// Is it a provider resource?
	if components[0] == "pulumi" && components[1] == "providers" {
		return fmt.Sprintf("%s.Provider", components[2])
	}

	mod, name := pkg.tokenToPackage(tok), components[2]

	name = Title(name)

	if mod == pkg.mod {
		return name
	}
	if mod == "" {
		mod = components[0]
	}

	var importPath string
	if alias, hasAlias := pkg.pkgImportAliases[path.Join(pkg.importBasePath, mod)]; hasAlias {
		importPath = alias
	} else {
		importPath = strings.ReplaceAll(mod, "/", "")
	}

	return importPath + "." + name
}

func tokenToModule(tok string) string {
	// token := pkg : module : member
	// module := path/to/module

	components := strings.Split(tok, ":")
	contract.Assert(len(components) == 3)
	return components[1]
}

func tokenToName(tok string) string {
	components := strings.Split(tok, ":")
	contract.Assert(len(components) == 3)
	return Title(components[2])
}

// disambiguatedResourceName gets the name of a resource as it should appear in source, resolving conflicts in the process.
func disambiguatedResourceName(r *schema.Resource, pkg *pkgContext) string {
	name := rawResourceName(r)
	if renamed, ok := pkg.renamed[name]; ok {
		name = renamed
	}
	return name
}

// rawResourceName produces raw resource name translated from schema type token without resolving conflicts or dupes.
func rawResourceName(r *schema.Resource) string {
	if r.IsProvider {
		return "Provider"
	}
	return tokenToName(r.Token)
}

// If `nil` is a valid value of type `t`.
func isNilType(t schema.Type) bool {
	switch t := t.(type) {
	case *schema.OptionalType, *schema.ArrayType, *schema.MapType, *schema.ResourceType, *schema.InputType:
		return true
	case *schema.TokenType:
		// Use the underlying type for now.
		if t.UnderlyingType != nil {
			return isNilType(t.UnderlyingType)
		}
	case *schema.UnionType:
		// If the union is actually a relaxed enum type, use the underlying
		// type for the enum instead
		for _, e := range t.ElementTypes {
			if typ, ok := e.(*schema.EnumType); ok {
				return isNilType(typ.ElementType)
			}
		}
	default:
		switch t {
		case schema.ArchiveType, schema.AssetType, schema.JSONType, schema.AnyType:
			return true
		}
	}
	return false
}

func (pkg *pkgContext) inputType(t schema.Type) (result string) {
	switch t := codegen.SimplifyInputUnion(t).(type) {
	case *schema.OptionalType:
		return pkg.typeString(t)
	case *schema.InputType:
		return pkg.inputType(t.ElementType)
	case *schema.EnumType:
		// Since enum type is itself an input
		return pkg.tokenToEnum(t.Token) + "Input"
	case *schema.ArrayType:
		en := pkg.inputType(t.ElementType)
		return strings.TrimSuffix(en, "Input") + "ArrayInput"
	case *schema.MapType:
		en := pkg.inputType(t.ElementType)
		return strings.TrimSuffix(en, "Input") + "MapInput"
	case *schema.ObjectType:
		if t.IsInputShape() {
			t = t.PlainShape
		}
		return pkg.resolveObjectType(t) + "Input"
	case *schema.ResourceType:
		return pkg.resolveResourceType(t) + "Input"
	case *schema.TokenType:
		// Use the underlying type for now.
		if t.UnderlyingType != nil {
			return pkg.inputType(t.UnderlyingType)
		}
		return pkg.tokenToType(t.Token) + "Input"
	case *schema.UnionType:
		// If the union is actually a relaxed enum type, use the underlying
		// type for the input instead
		for _, e := range t.ElementTypes {
			if typ, ok := e.(*schema.EnumType); ok {
				return pkg.inputType(typ.ElementType)
			}
		}
		// TODO(pdg): union types
		return "pulumi.Input"
	default:
		switch t {
		case schema.BoolType:
			return "pulumi.BoolInput"
		case schema.IntType:
			return "pulumi.IntInput"
		case schema.NumberType:
			return "pulumi.Float64Input"
		case schema.StringType:
			return "pulumi.StringInput"
		case schema.ArchiveType:
			return "pulumi.ArchiveInput"
		case schema.AssetType:
			return "pulumi.AssetOrArchiveInput"
		case schema.JSONType:
			fallthrough
		case schema.AnyType:
			return "pulumi.Input"
		}
	}

	panic(fmt.Errorf("unexpected type %T", t))
}

func (pkg *pkgContext) argsTypeImpl(t schema.Type) (result string) {
	switch t := codegen.SimplifyInputUnion(t).(type) {
	case *schema.OptionalType:
		return pkg.typeStringImpl(t, true)
	case *schema.InputType:
		return pkg.argsTypeImpl(t.ElementType)
	case *schema.EnumType:
		// Since enum type is itself an input
		return pkg.tokenToEnum(t.Token)
	case *schema.ArrayType:
		en := pkg.argsTypeImpl(t.ElementType)
		return strings.TrimSuffix(en, "Args") + "Array"
	case *schema.MapType:
		en := pkg.argsTypeImpl(t.ElementType)
		return strings.TrimSuffix(en, "Args") + "Map"
	case *schema.ObjectType:
		return pkg.resolveObjectType(t)
	case *schema.ResourceType:
		return pkg.resolveResourceType(t)
	case *schema.TokenType:
		// Use the underlying type for now.
		if t.UnderlyingType != nil {
			return pkg.argsTypeImpl(t.UnderlyingType)
		}
		return pkg.tokenToType(t.Token)
	case *schema.UnionType:
		// If the union is actually a relaxed enum type, use the underlying
		// type for the input instead
		for _, e := range t.ElementTypes {
			if typ, ok := e.(*schema.EnumType); ok {
				return pkg.argsTypeImpl(typ.ElementType)
			}
		}
		return "pulumi.Any"
	default:
		switch t {
		case schema.BoolType:
			return "pulumi.Bool"
		case schema.IntType:
			return "pulumi.Int"
		case schema.NumberType:
			return "pulumi.Float64"
		case schema.StringType:
			return "pulumi.String"
		case schema.ArchiveType:
			return "pulumi.Archive"
		case schema.AssetType:
			return "pulumi.AssetOrArchive"
		case schema.JSONType:
			fallthrough
		case schema.AnyType:
			return "pulumi.Any"
		}
	}

	panic(fmt.Errorf("unexpected type %T", t))
}

func (pkg *pkgContext) argsType(t schema.Type) string {
	return pkg.typeStringImpl(t, true)
}

func (pkg *pkgContext) typeStringImpl(t schema.Type, argsType bool) string {
	switch t := t.(type) {
	case *schema.OptionalType:
		if input, isInputType := t.ElementType.(*schema.InputType); isInputType {
			elem := pkg.inputType(input.ElementType)
			if isNilType(input.ElementType) || elem == "pulumi.Input" {
				return elem
			}
			if argsType {
				return elem + "Ptr"
			}
			return strings.TrimSuffix(elem, "Input") + "PtrInput"
		}

		elementType := pkg.typeStringImpl(t.ElementType, argsType)
		if isNilType(t.ElementType) || elementType == "interface{}" {
			return elementType
		}
		return "*" + elementType
	case *schema.InputType:
		if argsType {
			return pkg.argsTypeImpl(t.ElementType)
		}
		return pkg.inputType(t.ElementType)
	case *schema.EnumType:
		return pkg.tokenToEnum(t.Token)
	case *schema.ArrayType:
		typ := "[]"
		return typ + pkg.typeStringImpl(t.ElementType, argsType)
	case *schema.MapType:
		typ := "map[string]"
		return typ + pkg.typeStringImpl(t.ElementType, argsType)
	case *schema.ObjectType:
		return pkg.resolveObjectType(t)
	case *schema.ResourceType:
		return "*" + pkg.resolveResourceType(t)
	case *schema.TokenType:
		// Use the underlying type for now.
		if t.UnderlyingType != nil {
			return pkg.typeStringImpl(t.UnderlyingType, argsType)
		}
		return pkg.tokenToType(t.Token)
	case *schema.UnionType:
		// If the union is actually a relaxed enum type, use the underlying
		// type for the enum instead
		for _, e := range t.ElementTypes {
			if typ, ok := e.(*schema.EnumType); ok {
				return pkg.typeStringImpl(typ.ElementType, argsType)
			}
		}
		// TODO(pdg): union types
		return "interface{}"
	default:
		switch t {
		case schema.BoolType:
			return "bool"
		case schema.IntType:
			return "int"
		case schema.NumberType:
			return "float64"
		case schema.StringType:
			return "string"
		case schema.ArchiveType:
			return "pulumi.Archive"
		case schema.AssetType:
			return "pulumi.AssetOrArchive"
		case schema.JSONType:
			fallthrough
		case schema.AnyType:
			return "interface{}"
		}
	}

	panic(fmt.Errorf("unexpected type %T", t))
}

func (pkg *pkgContext) typeString(t schema.Type) string {
	s := pkg.typeStringImpl(t, false)
	if s == "pulumi." {
		return "pulumi.Any"
	}
	return s

}

func (pkg *pkgContext) isExternalReference(t schema.Type) bool {
	isExternal, _ := pkg.isExternalReferenceWithPackage(t)
	return isExternal
}

func (pkg *pkgContext) isExternalReferenceWithPackage(t schema.Type) (isExternal bool, extPkg *schema.Package) {
	switch typ := t.(type) {
	case *schema.ObjectType:
		isExternal = typ.Package != nil && pkg.pkg != nil && typ.Package != pkg.pkg
		if isExternal {
			extPkg = typ.Package
		}
		return
	case *schema.ResourceType:
		isExternal = typ.Resource != nil && pkg.pkg != nil && typ.Resource.Package != pkg.pkg
		if isExternal {
			extPkg = typ.Resource.Package
		}
		return
	}
	return
}

// resolveResourceType resolves resource references in properties while
// taking into account potential external resources. Returned type is
// always marked as required. Caller should check if the property is
// optional and convert the type to a pointer if necessary.
func (pkg *pkgContext) resolveResourceType(t *schema.ResourceType) string {
	if !pkg.isExternalReference(t) {
		return pkg.tokenToResource(t.Token)
	}
	extPkgCtx := pkg.contextForExternalReference(t)
	resType := extPkgCtx.tokenToResource(t.Token)
	if !strings.Contains(resType, ".") {
		resType = fmt.Sprintf("%s.%s", extPkgCtx.pkg.Name, resType)
	}
	return resType
}

// resolveObjectType resolves resource references in properties while
// taking into account potential external resources. Returned type is
// always marked as required. Caller should check if the property is
// optional and convert the type to a pointer if necessary.
func (pkg *pkgContext) resolveObjectType(t *schema.ObjectType) string {
	if !pkg.isExternalReference(t) {
		name := pkg.tokenToType(t.Token)
		if t.IsInputShape() {
			return name + "Args"
		}
		return name
	}
	return pkg.contextForExternalReference(t).typeString(t)
}

func (pkg *pkgContext) contextForExternalReference(t schema.Type) *pkgContext {
	isExternal, extPkg := pkg.isExternalReferenceWithPackage(t)
	contract.Assert(isExternal)

	var goInfo GoPackageInfo
	contract.AssertNoError(extPkg.ImportLanguages(map[string]schema.Language{"go": Importer}))
	if info, ok := extPkg.Language["go"].(GoPackageInfo); ok {
		goInfo = info
	} else {
		goInfo.ImportBasePath = extractImportBasePath(extPkg)
	}

	pkgImportAliases := goInfo.PackageImportAliases

	// Ensure that any package import aliases we have specified locally take precedence over those
	// specified in the remote package.
	if ourPkgGoInfoI, has := pkg.pkg.Language["go"]; has {
		ourPkgGoInfo := ourPkgGoInfoI.(GoPackageInfo)
		if len(ourPkgGoInfo.PackageImportAliases) > 0 {
			pkgImportAliases = make(map[string]string)
			// Copy the external import aliases.
			for k, v := range goInfo.PackageImportAliases {
				pkgImportAliases[k] = v
			}
			// Copy the local import aliases, overwriting any external aliases.
			for k, v := range ourPkgGoInfo.PackageImportAliases {
				pkgImportAliases[k] = v
			}
		}
	}

	extPkgCtx := &pkgContext{
		pkg:              extPkg,
		importBasePath:   goInfo.ImportBasePath,
		pkgImportAliases: pkgImportAliases,
		modToPkg:         goInfo.ModuleToPackage,
	}
	return extPkgCtx
}

// outputTypeImpl does the meat of the generation of output type names from schema types. This function should only be
// called with a fully-resolved type (e.g. the result of codegen.ResolvedType). Instead of calling this function, you
// probably want to call pkgContext.outputType, which ensures that its argument is resolved.
func (pkg *pkgContext) outputTypeImpl(t schema.Type) string {
	switch t := t.(type) {
	case *schema.OptionalType:
		elem := pkg.outputTypeImpl(t.ElementType)
		if isNilType(t.ElementType) || elem == "pulumi.AnyOutput" {
			return elem
		}
		return strings.TrimSuffix(elem, "Output") + "PtrOutput"
	case *schema.EnumType:
		return pkg.tokenToEnum(t.Token) + "Output"
	case *schema.ArrayType:
		en := strings.TrimSuffix(pkg.outputTypeImpl(t.ElementType), "Output")
		if en == "pulumi.Any" {
			return "pulumi.ArrayOutput"
		}
		return en + "ArrayOutput"
	case *schema.MapType:
		en := strings.TrimSuffix(pkg.outputTypeImpl(t.ElementType), "Output")
		if en == "pulumi.Any" {
			return "pulumi.MapOutput"
		}
		return en + "MapOutput"
	case *schema.ObjectType:
		return pkg.resolveObjectType(t) + "Output"
	case *schema.ResourceType:
		return pkg.resolveResourceType(t) + "Output"
	case *schema.TokenType:
		// Use the underlying type for now.
		if t.UnderlyingType != nil {
			return pkg.outputTypeImpl(t.UnderlyingType)
		}
		return pkg.tokenToType(t.Token) + "Output"
	case *schema.UnionType:
		// If the union is actually a relaxed enum type, use the underlying
		// type for the output instead
		for _, e := range t.ElementTypes {
			if typ, ok := e.(*schema.EnumType); ok {
				return pkg.outputTypeImpl(typ.ElementType)
			}
		}
		// TODO(pdg): union types
		return "pulumi.AnyOutput"
	case *schema.InputType:
		// We can't make output types for input types. We instead strip the input and try again.
		return pkg.outputTypeImpl(t.ElementType)
	default:
		switch t {
		case schema.BoolType:
			return "pulumi.BoolOutput"
		case schema.IntType:
			return "pulumi.IntOutput"
		case schema.NumberType:
			return "pulumi.Float64Output"
		case schema.StringType:
			return "pulumi.StringOutput"
		case schema.ArchiveType:
			return "pulumi.ArchiveOutput"
		case schema.AssetType:
			return "pulumi.AssetOrArchiveOutput"
		case schema.JSONType:
			fallthrough
		case schema.AnyType:
			return "pulumi.AnyOutput"
		}
	}

	panic(fmt.Errorf("unexpected type %T", t))
}

// outputType returns a reference to the Go output type that corresponds to the given schema type. For example, given
// a schema.String, outputType returns "pulumi.String", and given a *schema.ObjectType with the token pkg:mod:Name,
// outputType returns "mod.NameOutput" or "NameOutput", depending on whether or not the object type lives in a
// different module than the one associated with the receiver.
func (pkg *pkgContext) outputType(t schema.Type) string {
	return pkg.outputTypeImpl(codegen.ResolvedType(t))
}

// toOutputMethod returns the name of the "ToXXXOutput" method for the given schema type. For example, given a
// schema.String, toOutputMethod returns "ToStringOutput", and given a *schema.ObjectType with the token pkg:mod:Name,
// outputType returns "ToNameOutput".
func (pkg *pkgContext) toOutputMethod(t schema.Type) string {
	outputTypeName := pkg.outputType(t)
	if i := strings.LastIndexByte(outputTypeName, '.'); i != -1 {
		outputTypeName = outputTypeName[i+1:]
	}
	return "To" + outputTypeName
}

func printComment(w io.Writer, comment string, indent bool) int {
	comment = codegen.FilterExamples(comment, "go")

	lines := strings.Split(comment, "\n")
	for len(lines) > 0 && lines[len(lines)-1] == "" {
		lines = lines[:len(lines)-1]
	}
	for _, l := range lines {
		if indent {
			fmt.Fprintf(w, "\t")
		}
		if l == "" {
			fmt.Fprintf(w, "//\n")
		} else {
			fmt.Fprintf(w, "// %s\n", l)
		}
	}
	return len(lines)
}

func printCommentWithDeprecationMessage(w io.Writer, comment, deprecationMessage string, indent bool) {
	lines := printComment(w, comment, indent)
	if deprecationMessage != "" {
		if lines > 0 {
			fmt.Fprintf(w, "//\n")
		}
		printComment(w, fmt.Sprintf("Deprecated: %s", deprecationMessage), indent)
	}
}

func (pkg *pkgContext) genInputInterface(w io.Writer, name string) {
	printComment(w, pkg.getInputUsage(name), false)
	fmt.Fprintf(w, "type %sInput interface {\n", name)
	fmt.Fprintf(w, "\tpulumi.Input\n\n")
	fmt.Fprintf(w, "\tTo%sOutput() %sOutput\n", Title(name), name)
	fmt.Fprintf(w, "\tTo%sOutputWithContext(context.Context) %sOutput\n", Title(name), name)
	fmt.Fprintf(w, "}\n\n")
}

func (pkg *pkgContext) getUsageForNestedType(name, baseTypeName string) string {
	const defaultExampleFormat = "%sArgs{...}"
	example := fmt.Sprintf(defaultExampleFormat, baseTypeName)

	trimmer := func(typeName string) string {
		if strings.HasSuffix(typeName, "Array") {
			return typeName[:strings.LastIndex(typeName, "Array")]
		}
		if strings.HasSuffix(typeName, "Map") {
			return typeName[:strings.LastIndex(typeName, "Map")]
		}
		return typeName
	}

	// If not a nested collection type, use the default example format
	if trimmer(name) == name {
		return example
	}

	if strings.HasSuffix(name, "Map") {
		if pkg.schemaNames.Has(baseTypeName) {
			return fmt.Sprintf("%s{ \"key\": %s }", name, example)
		}
		return fmt.Sprintf("%s{ \"key\": %s }", name, pkg.getUsageForNestedType(baseTypeName, trimmer(baseTypeName)))
	}

	if strings.HasSuffix(name, "Array") {
		if pkg.schemaNames.Has(baseTypeName) {
			return fmt.Sprintf("%s{ %s }", name, example)
		}
		return fmt.Sprintf("%s{ %s }", name, pkg.getUsageForNestedType(baseTypeName, trimmer(baseTypeName)))
	}
	return example
}

func (pkg *pkgContext) getInputUsage(name string) string {
	if strings.HasSuffix(name, "Array") {
		baseTypeName := name[:strings.LastIndex(name, "Array")]
		return strings.Join([]string{
			fmt.Sprintf("%sInput is an input type that accepts %s and %sOutput values.", name, name, name),
			fmt.Sprintf("You can construct a concrete instance of `%sInput` via:", name),
			"",
			"\t\t " + pkg.getUsageForNestedType(name, baseTypeName),
			" ",
		}, "\n")
	}

	if strings.HasSuffix(name, "Map") {
		baseTypeName := name[:strings.LastIndex(name, "Map")]
		return strings.Join([]string{
			fmt.Sprintf("%sInput is an input type that accepts %s and %sOutput values.", name, name, name),
			fmt.Sprintf("You can construct a concrete instance of `%sInput` via:", name),
			"",
			"\t\t " + pkg.getUsageForNestedType(name, baseTypeName),
			" ",
		}, "\n")
	}

	if strings.HasSuffix(name, "Ptr") {
		baseTypeName := name[:strings.LastIndex(name, "Ptr")]
		return strings.Join([]string{
			fmt.Sprintf("%sInput is an input type that accepts %sArgs, %s and %sOutput values.", name, baseTypeName, name, name),
			fmt.Sprintf("You can construct a concrete instance of `%sInput` via:", name),
			"",
			fmt.Sprintf("\t\t %sArgs{...}", baseTypeName),
			"",
			" or:",
			"",
			"\t\t nil",
			" ",
		}, "\n")
	}

	return strings.Join([]string{
		fmt.Sprintf("%sInput is an input type that accepts %sArgs and %sOutput values.", name, name, name),
		fmt.Sprintf("You can construct a concrete instance of `%sInput` via:", name),
		"",
		fmt.Sprintf("\t\t %sArgs{...}", name),
		" ",
	}, "\n")
}

type genInputImplementationArgs struct {
	name            string
	receiverType    string
	elementType     string
	ptrMethods      bool
	toOutputMethods bool
}

func genInputImplementation(w io.Writer, name, receiverType, elementType string, ptrMethods bool) {
	genInputImplementationWithArgs(w, genInputImplementationArgs{
		name:            name,
		receiverType:    receiverType,
		elementType:     elementType,
		ptrMethods:      ptrMethods,
		toOutputMethods: true,
	})
}

func genInputImplementationWithArgs(w io.Writer, genArgs genInputImplementationArgs) {
	name := genArgs.name
	receiverType := genArgs.receiverType
	elementType := genArgs.elementType

	fmt.Fprintf(w, "func (%s) ElementType() reflect.Type {\n", receiverType)
	fmt.Fprintf(w, "\treturn reflect.TypeOf((*%s)(nil)).Elem()\n", elementType)
	fmt.Fprintf(w, "}\n\n")

	if genArgs.toOutputMethods {
		fmt.Fprintf(w, "func (i %s) To%sOutput() %sOutput {\n", receiverType, Title(name), name)
		fmt.Fprintf(w, "\treturn i.To%sOutputWithContext(context.Background())\n", Title(name))
		fmt.Fprintf(w, "}\n\n")

		fmt.Fprintf(w, "func (i %s) To%sOutputWithContext(ctx context.Context) %sOutput {\n", receiverType, Title(name), name)
		fmt.Fprintf(w, "\treturn pulumi.ToOutputWithContext(ctx, i).(%sOutput)\n", name)
		fmt.Fprintf(w, "}\n\n")
	}

	if genArgs.ptrMethods {
		fmt.Fprintf(w, "func (i %s) To%sPtrOutput() %sPtrOutput {\n", receiverType, Title(name), name)
		fmt.Fprintf(w, "\treturn i.To%sPtrOutputWithContext(context.Background())\n", Title(name))
		fmt.Fprintf(w, "}\n\n")

		fmt.Fprintf(w, "func (i %s) To%sPtrOutputWithContext(ctx context.Context) %sPtrOutput {\n", receiverType, Title(name), name)
		if strings.HasSuffix(receiverType, "Args") {
			fmt.Fprintf(w, "\treturn pulumi.ToOutputWithContext(ctx, i).(%[1]sOutput).To%[1]sPtrOutputWithContext(ctx)\n", name)
		} else {
			fmt.Fprintf(w, "\treturn pulumi.ToOutputWithContext(ctx, i).(%sPtrOutput)\n", name)
		}
		fmt.Fprintf(w, "}\n\n")
	}
}

func genOutputType(w io.Writer, baseName, elementType string, ptrMethods bool) {
	fmt.Fprintf(w, "type %sOutput struct { *pulumi.OutputState }\n\n", baseName)

	fmt.Fprintf(w, "func (%sOutput) ElementType() reflect.Type {\n", baseName)
	fmt.Fprintf(w, "\treturn reflect.TypeOf((*%s)(nil)).Elem()\n", elementType)
	fmt.Fprintf(w, "}\n\n")

	fmt.Fprintf(w, "func (o %[1]sOutput) To%[2]sOutput() %[1]sOutput {\n", baseName, Title(baseName))
	fmt.Fprintf(w, "\treturn o\n")
	fmt.Fprintf(w, "}\n\n")

	fmt.Fprintf(w, "func (o %[1]sOutput) To%[2]sOutputWithContext(ctx context.Context) %[1]sOutput {\n", baseName, Title(baseName))
	fmt.Fprintf(w, "\treturn o\n")
	fmt.Fprintf(w, "}\n\n")

	if ptrMethods {
		fmt.Fprintf(w, "func (o %[1]sOutput) To%[2]sPtrOutput() %[1]sPtrOutput {\n", baseName, Title(baseName))
		fmt.Fprintf(w, "\treturn o.To%sPtrOutputWithContext(context.Background())\n", Title(baseName))
		fmt.Fprintf(w, "}\n\n")

		fmt.Fprintf(w, "func (o %[1]sOutput) To%[2]sPtrOutputWithContext(ctx context.Context) %[1]sPtrOutput {\n", baseName, Title(baseName))
		fmt.Fprintf(w, "\treturn o.ApplyTWithContext(ctx, func(_ context.Context, v %[1]s) *%[1]s {\n", elementType)
		fmt.Fprintf(w, "\t\treturn &v\n")
		fmt.Fprintf(w, "\t}).(%sPtrOutput)\n", baseName)
		fmt.Fprintf(w, "}\n\n")
	}
}

func genArrayOutput(w io.Writer, baseName, elementType string) {
	genOutputType(w, baseName+"Array", "[]"+elementType, false)

	fmt.Fprintf(w, "func (o %[1]sArrayOutput) Index(i pulumi.IntInput) %[1]sOutput {\n", baseName)
	fmt.Fprintf(w, "\treturn pulumi.All(o, i).ApplyT(func (vs []interface{}) %s {\n", elementType)
	fmt.Fprintf(w, "\t\treturn vs[0].([]%s)[vs[1].(int)]\n", elementType)
	fmt.Fprintf(w, "\t}).(%sOutput)\n", baseName)
	fmt.Fprintf(w, "}\n\n")
}

func genMapOutput(w io.Writer, baseName, elementType string) {
	genOutputType(w, baseName+"Map", "map[string]"+elementType, false)

	fmt.Fprintf(w, "func (o %[1]sMapOutput) MapIndex(k pulumi.StringInput) %[1]sOutput {\n", baseName)
	fmt.Fprintf(w, "\treturn pulumi.All(o, k).ApplyT(func (vs []interface{}) %s{\n", elementType)
	fmt.Fprintf(w, "\t\treturn vs[0].(map[string]%s)[vs[1].(string)]\n", elementType)
	fmt.Fprintf(w, "\t}).(%sOutput)\n", baseName)
	fmt.Fprintf(w, "}\n\n")
}

func genPtrOutput(w io.Writer, baseName, elementType string) {
	genOutputType(w, baseName+"Ptr", "*"+elementType, false)

	fmt.Fprintf(w, "func (o %[1]sPtrOutput) Elem() %[1]sOutput {\n", baseName)
	fmt.Fprintf(w, "\treturn o.ApplyT(func(v *%[1]s) %[1]s {\n", baseName)
	fmt.Fprint(w, "\t\tif v != nil {\n")
	fmt.Fprintf(w, "\t\t\treturn *v\n")
	fmt.Fprint(w, "\t\t}\n")
	fmt.Fprintf(w, "\t\tvar ret %s\n", baseName)
	fmt.Fprint(w, "\t\treturn ret\n")
	fmt.Fprintf(w, "\t}).(%sOutput)\n", baseName)
	fmt.Fprint(w, "}\n\n")
}

func (pkg *pkgContext) genEnum(w io.Writer, enumType *schema.EnumType) error {
	name := pkg.tokenToEnum(enumType.Token)

	mod := pkg.tokenToPackage(enumType.Token)
	modPkg, ok := pkg.packages[mod]
	contract.Assert(ok)

	printCommentWithDeprecationMessage(w, enumType.Comment, "", false)

	elementArgsType := pkg.argsTypeImpl(enumType.ElementType)
	elementGoType := pkg.typeString(enumType.ElementType)
	asFuncName := strings.TrimPrefix(elementArgsType, "pulumi.")

	fmt.Fprintf(w, "type %s %s\n\n", name, elementGoType)

	fmt.Fprintln(w, "const (")
	for _, e := range enumType.Elements {
		printCommentWithDeprecationMessage(w, e.Comment, e.DeprecationMessage, true)

		var elementName = e.Name
		if e.Name == "" {
			elementName = fmt.Sprintf("%v", e.Value)
		}
		enumName, err := makeSafeEnumName(elementName, name)
		if err != nil {
			return err
		}
		e.Name = enumName
		contract.Assertf(!modPkg.names.Has(e.Name), "Name collision for enum constant: %s for %s",
			e.Name, enumType.Token)

		switch reflect.TypeOf(e.Value).Kind() {
		case reflect.String:
			fmt.Fprintf(w, "%s = %s(%q)\n", e.Name, name, e.Value)
		default:
			fmt.Fprintf(w, "%s = %s(%v)\n", e.Name, name, e.Value)
		}
	}
	fmt.Fprintln(w, ")")

	details := pkg.detailsForType(enumType)
	if details.input || details.ptrInput {
		inputType := pkg.inputType(enumType)
		pkg.genEnumInputFuncs(w, name, enumType, elementArgsType, inputType, asFuncName)
	}

	if details.output || details.ptrOutput {
		pkg.genEnumOutputTypes(w, name, elementArgsType, elementGoType, asFuncName)
	}
	if details.input || details.ptrInput {
		pkg.genEnumInputTypes(w, name, enumType, elementGoType)
	}

	// Generate the array input.
	if details.arrayInput {
		pkg.genInputInterface(w, name+"Array")

		fmt.Fprintf(w, "type %[1]sArray []%[1]s\n\n", name)

		genInputImplementation(w, name+"Array", name+"Array", "[]"+name, false)
	}

	// Generate the map input.
	if details.mapInput {
		pkg.genInputInterface(w, name+"Map")

		fmt.Fprintf(w, "type %[1]sMap map[string]%[1]s\n\n", name)

		genInputImplementation(w, name+"Map", name+"Map", "map[string]"+name, false)
	}

	// Generate the array output
	if details.arrayOutput {
		genArrayOutput(w, name, name)
	}

	// Generate the map output.
	if details.mapOutput {
		genMapOutput(w, name, name)
	}

	return nil
}

func (pkg *pkgContext) genEnumOutputTypes(w io.Writer, name, elementArgsType, elementGoType, asFuncName string) {
	genOutputType(w, name, name, true)

	fmt.Fprintf(w, "func (o %[1]sOutput) To%[2]sOutput() %[3]sOutput {\n", name, asFuncName, elementArgsType)
	fmt.Fprintf(w, "return o.To%sOutputWithContext(context.Background())\n", asFuncName)
	fmt.Fprint(w, "}\n\n")

	fmt.Fprintf(w, "func (o %[1]sOutput) To%[2]sOutputWithContext(ctx context.Context) %[3]sOutput {\n", name, asFuncName, elementArgsType)
	fmt.Fprintf(w, "return o.ApplyTWithContext(ctx, func(_ context.Context, e %s) %s {\n", name, elementGoType)
	fmt.Fprintf(w, "return %s(e)\n", elementGoType)
	fmt.Fprintf(w, "}).(%sOutput)\n", elementArgsType)
	fmt.Fprint(w, "}\n\n")

	fmt.Fprintf(w, "func (o %[1]sOutput) To%[2]sPtrOutput() %[3]sPtrOutput {\n", name, asFuncName, elementArgsType)
	fmt.Fprintf(w, "return o.To%sPtrOutputWithContext(context.Background())\n", asFuncName)
	fmt.Fprint(w, "}\n\n")

	fmt.Fprintf(w, "func (o %[1]sOutput) To%[2]sPtrOutputWithContext(ctx context.Context) %[3]sPtrOutput {\n", name, asFuncName, elementArgsType)
	fmt.Fprintf(w, "return o.ApplyTWithContext(ctx, func(_ context.Context, e %s) *%s {\n", name, elementGoType)
	fmt.Fprintf(w, "v := %s(e)\n", elementGoType)
	fmt.Fprintf(w, "return &v\n")
	fmt.Fprintf(w, "}).(%sPtrOutput)\n", elementArgsType)
	fmt.Fprint(w, "}\n\n")

	genPtrOutput(w, name, name)

	fmt.Fprintf(w, "func (o %[1]sPtrOutput) To%[2]sPtrOutput() %[3]sPtrOutput {\n", name, asFuncName, elementArgsType)
	fmt.Fprintf(w, "return o.To%sPtrOutputWithContext(context.Background())\n", asFuncName)
	fmt.Fprint(w, "}\n\n")

	fmt.Fprintf(w, "func (o %[1]sPtrOutput) To%[2]sPtrOutputWithContext(ctx context.Context) %[3]sPtrOutput {\n", name, asFuncName, elementArgsType)
	fmt.Fprintf(w, "return o.ApplyTWithContext(ctx, func(_ context.Context, e *%s) *%s {\n", name, elementGoType)
	fmt.Fprintf(w, "if e == nil {\n")
	fmt.Fprintf(w, "return nil\n")
	fmt.Fprintf(w, "}\n")
	fmt.Fprintf(w, "v := %s(*e)\n", elementGoType)
	fmt.Fprintf(w, "return &v\n")
	fmt.Fprintf(w, "}).(%sPtrOutput)\n", elementArgsType)
	fmt.Fprint(w, "}\n\n")
}

func (pkg *pkgContext) genEnumInputTypes(w io.Writer, name string, enumType *schema.EnumType, elementGoType string) {
	pkg.genInputInterface(w, name)

	fmt.Fprintf(w, "var %sPtrType = reflect.TypeOf((**%s)(nil)).Elem()\n", camel(name), name)
	fmt.Fprintln(w)

	fmt.Fprintf(w, "type %sPtrInput interface {\n", name)
	fmt.Fprint(w, "pulumi.Input\n\n")
	fmt.Fprintf(w, "To%[1]sPtrOutput() %[1]sPtrOutput\n", name)
	fmt.Fprintf(w, "To%[1]sPtrOutputWithContext(context.Context) %[1]sPtrOutput\n", name)
	fmt.Fprintf(w, "}\n")
	fmt.Fprintln(w)

	fmt.Fprintf(w, "type %sPtr %s\n", camel(name), elementGoType)
	fmt.Fprintln(w)

	fmt.Fprintf(w, "func %[1]sPtr(v %[2]s) %[1]sPtrInput {\n", name, elementGoType)
	fmt.Fprintf(w, "return (*%sPtr)(&v)\n", camel(name))
	fmt.Fprintf(w, "}\n")
	fmt.Fprintln(w)

	fmt.Fprintf(w, "func (*%sPtr) ElementType() reflect.Type {\n", camel(name))
	fmt.Fprintf(w, "return %sPtrType\n", camel(name))
	fmt.Fprintf(w, "}\n")
	fmt.Fprintln(w)

	fmt.Fprintf(w, "func (in *%[1]sPtr) To%[2]sPtrOutput() %[2]sPtrOutput {\n", camel(name), name)
	fmt.Fprintf(w, "return pulumi.ToOutput(in).(%sPtrOutput)\n", name)
	fmt.Fprintf(w, "}\n")
	fmt.Fprintln(w)

	fmt.Fprintf(w, "func (in *%[1]sPtr) To%[2]sPtrOutputWithContext(ctx context.Context) %[2]sPtrOutput {\n", camel(name), name)
	fmt.Fprintf(w, "return pulumi.ToOutputWithContext(ctx, in).(%sPtrOutput)\n", name)
	fmt.Fprintf(w, "}\n")
	fmt.Fprintln(w)
}

func (pkg *pkgContext) genEnumInputFuncs(w io.Writer, typeName string, enum *schema.EnumType, elementArgsType, inputType, asFuncName string) {
	fmt.Fprintln(w)
	fmt.Fprintf(w, "func (%s) ElementType() reflect.Type {\n", typeName)
	fmt.Fprintf(w, "return reflect.TypeOf((*%s)(nil)).Elem()\n", typeName)
	fmt.Fprintln(w, "}")
	fmt.Fprintln(w)

	fmt.Fprintf(w, "func (e %[1]s) To%[1]sOutput() %[1]sOutput {\n", typeName)
	fmt.Fprintf(w, "return pulumi.ToOutput(e).(%sOutput)\n", typeName)
	fmt.Fprintln(w, "}")
	fmt.Fprintln(w)

	fmt.Fprintf(w, "func (e %[1]s) To%[1]sOutputWithContext(ctx context.Context) %[1]sOutput {\n", typeName)
	fmt.Fprintf(w, "return pulumi.ToOutputWithContext(ctx, e).(%sOutput)\n", typeName)
	fmt.Fprintln(w, "}")
	fmt.Fprintln(w)

	fmt.Fprintf(w, "func (e %[1]s) To%[1]sPtrOutput() %[1]sPtrOutput {\n", typeName)
	fmt.Fprintf(w, "return e.To%sPtrOutputWithContext(context.Background())\n", typeName)
	fmt.Fprintln(w, "}")
	fmt.Fprintln(w)

	fmt.Fprintf(w, "func (e %[1]s) To%[1]sPtrOutputWithContext(ctx context.Context) %[1]sPtrOutput {\n", typeName)
	fmt.Fprintf(w, "return %[1]s(e).To%[1]sOutputWithContext(ctx).To%[1]sPtrOutputWithContext(ctx)\n", typeName)
	fmt.Fprintln(w, "}")
	fmt.Fprintln(w)

	fmt.Fprintf(w, "func (e %[1]s) To%[2]sOutput() %[3]sOutput {\n", typeName, asFuncName, elementArgsType)
	fmt.Fprintf(w, "return pulumi.ToOutput(%[1]s(e)).(%[1]sOutput)\n", elementArgsType)
	fmt.Fprintln(w, "}")
	fmt.Fprintln(w)

	fmt.Fprintf(w, "func (e %[1]s) To%[2]sOutputWithContext(ctx context.Context) %[3]sOutput {\n", typeName, asFuncName, elementArgsType)
	fmt.Fprintf(w, "return pulumi.ToOutputWithContext(ctx, %[1]s(e)).(%[1]sOutput)\n", elementArgsType)
	fmt.Fprintln(w, "}")
	fmt.Fprintln(w)

	fmt.Fprintf(w, "func (e %[1]s) To%[2]sPtrOutput() %[3]sPtrOutput {\n", typeName, asFuncName, elementArgsType)
	fmt.Fprintf(w, "return %s(e).To%sPtrOutputWithContext(context.Background())\n", elementArgsType, asFuncName)
	fmt.Fprintln(w, "}")
	fmt.Fprintln(w)

	fmt.Fprintf(w, "func (e %[1]s) To%[2]sPtrOutputWithContext(ctx context.Context) %[3]sPtrOutput {\n", typeName, asFuncName, elementArgsType)
	fmt.Fprintf(w, "return %[1]s(e).To%[2]sOutputWithContext(ctx).To%[2]sPtrOutputWithContext(ctx)\n", elementArgsType, asFuncName)
	fmt.Fprintln(w, "}")
	fmt.Fprintln(w)
}

func (pkg *pkgContext) assignProperty(w io.Writer, p *schema.Property, object, value string, indirectAssign bool) {
	t := strings.TrimSuffix(pkg.typeString(p.Type), "Input")
	switch codegen.UnwrapType(p.Type).(type) {
	case *schema.EnumType:
		t = ""
	}

	if codegen.IsNOptionalInput(p.Type) {
		if t != "" {
			value = fmt.Sprintf("%s(%s)", t, value)
		}
		fmt.Fprintf(w, "\targs.%s = %s\n", Title(p.Name), value)
	} else if indirectAssign {
		tmpName := camel(p.Name) + "_"
		fmt.Fprintf(w, "%s := %s\n", tmpName, value)
		fmt.Fprintf(w, "%s.%s = &%s\n", object, Title(p.Name), tmpName)
	} else {
		fmt.Fprintf(w, "%s.%s = %s\n", object, Title(p.Name), value)
	}
}

func (pkg *pkgContext) genPlainType(w io.Writer, name, comment, deprecationMessage string,
	properties []*schema.Property) {

	printCommentWithDeprecationMessage(w, comment, deprecationMessage, false)
	fmt.Fprintf(w, "type %s struct {\n", name)
	for _, p := range properties {
		printCommentWithDeprecationMessage(w, p.Comment, p.DeprecationMessage, true)
		fmt.Fprintf(w, "\t%s %s `pulumi:\"%s\"`\n", Title(p.Name), pkg.typeString(codegen.ResolvedType(p.Type)), p.Name)
	}
	fmt.Fprintf(w, "}\n\n")
}

func (pkg *pkgContext) genPlainObjectDefaultFunc(w io.Writer, name string,
	properties []*schema.Property) error {
	defaults := []*schema.Property{}
	for _, p := range properties {
		if p.DefaultValue != nil || codegen.IsProvideDefaultsFuncRequired(p.Type) {
			defaults = append(defaults, p)
		}
	}

	// There are no defaults, so we don't need to generate a defaults function.
	if len(defaults) == 0 {
		return nil
	}

	printComment(w, fmt.Sprintf("%s sets the appropriate defaults for %s", ProvideDefaultsMethodName, name), false)
	fmt.Fprintf(w, "func (val *%[1]s) %[2]s() *%[1]s {\n", name, ProvideDefaultsMethodName)
	fmt.Fprint(w, "if val == nil {\n return nil\n}\n")
	fmt.Fprint(w, "tmp := *val\n")
	for _, p := range defaults {
		if p.DefaultValue != nil {
			dv, err := pkg.getDefaultValue(p.DefaultValue, codegen.UnwrapType(p.Type))
			if err != nil {
				return err
			}
			pkg.needsUtils = true
			fmt.Fprintf(w, "if isZero(tmp.%s) {\n", Title(p.Name))
			pkg.assignProperty(w, p, "tmp", dv, !p.IsRequired())
			fmt.Fprintf(w, "}\n")
		} else if funcName := pkg.provideDefaultsFuncName(p.Type); funcName != "" {
			var member string
			if codegen.IsNOptionalInput(p.Type) {
				f := fmt.Sprintf("func(v %[1]s) %[1]s { return v.%[2]s*() }", name, funcName)
				member = fmt.Sprintf("tmp.%[1]s.ApplyT(%[2]s)\n", Title(p.Name), f)
			} else {
				member = fmt.Sprintf("tmp.%[1]s.%[2]s()\n", Title(p.Name), funcName)
			}
			sigil := ""
			if p.IsRequired() {
				sigil = "*"
			}
			pkg.assignProperty(w, p, "tmp", sigil+member, false)
		} else {
			panic(fmt.Sprintf("Property %s[%s] should not be in the default list", p.Name, p.Type.String()))
		}
	}

	fmt.Fprintf(w, "return &tmp\n}\n")
	return nil
}

// The name of the method used to instantiate defaults.
const ProvideDefaultsMethodName = "Defaults"

func (pkg *pkgContext) provideDefaultsFuncName(typ schema.Type) string {
	if !codegen.IsProvideDefaultsFuncRequired(typ) {
		return ""
	}
	return ProvideDefaultsMethodName
}

func (pkg *pkgContext) genInputTypes(w io.Writer, t *schema.ObjectType, details *typeDetails) {
	contract.Assert(t.IsInputShape())

	name := pkg.tokenToType(t.Token)

	// Generate the plain inputs.
	if details.input {
		pkg.genInputInterface(w, name)

		pkg.genInputArgsStruct(w, name+"Args", t)

		genInputImplementation(w, name, name+"Args", name, details.ptrInput)
	}

	// Generate the pointer input.
	if details.ptrInput {
		pkg.genInputInterface(w, name+"Ptr")

		ptrTypeName := camel(name) + "PtrType"

		fmt.Fprintf(w, "type %s %sArgs\n\n", ptrTypeName, name)

		fmt.Fprintf(w, "func %[1]sPtr(v *%[1]sArgs) %[1]sPtrInput {", name)
		fmt.Fprintf(w, "\treturn (*%s)(v)\n", ptrTypeName)
		fmt.Fprintf(w, "}\n\n")

		genInputImplementation(w, name+"Ptr", "*"+ptrTypeName, "*"+name, false)
	}

	// Generate the array input.
	if details.arrayInput {
		pkg.genInputInterface(w, name+"Array")

		fmt.Fprintf(w, "type %[1]sArray []%[1]sInput\n\n", name)

		genInputImplementation(w, name+"Array", name+"Array", "[]"+name, false)
	}

	// Generate the map input.
	if details.mapInput {
		pkg.genInputInterface(w, name+"Map")

		fmt.Fprintf(w, "type %[1]sMap map[string]%[1]sInput\n\n", name)

		genInputImplementation(w, name+"Map", name+"Map", "map[string]"+name, false)
	}
}

func (pkg *pkgContext) genInputArgsStruct(w io.Writer, typeName string, t *schema.ObjectType) {
	contract.Assert(t.IsInputShape())

	printComment(w, t.Comment, false)
	fmt.Fprintf(w, "type %s struct {\n", typeName)
	for _, p := range t.Properties {
		printCommentWithDeprecationMessage(w, p.Comment, p.DeprecationMessage, true)
		fmt.Fprintf(w, "\t%s %s `pulumi:\"%s\"`\n", Title(p.Name), pkg.typeString(p.Type), p.Name)
	}
	fmt.Fprintf(w, "}\n\n")
}

type genOutputTypesArgs struct {
	t *schema.ObjectType

	// optional type name override
	name string
}

func (pkg *pkgContext) genOutputTypes(w io.Writer, genArgs genOutputTypesArgs) {
	t := genArgs.t
	details := pkg.detailsForType(t)

	contract.Assert(!t.IsInputShape())

	name := genArgs.name
	if name == "" {
		name = pkg.tokenToType(t.Token)
	}

	if details.output {
		printComment(w, t.Comment, false)
		genOutputType(w,
			name,             /* baseName */
			name,             /* elementType */
			details.ptrInput, /* ptrMethods */
		)

		for _, p := range t.Properties {
			printCommentWithDeprecationMessage(w, p.Comment, p.DeprecationMessage, false)
			outputType, applyType := pkg.outputType(p.Type), pkg.typeString(p.Type)

			propName := Title(p.Name)
			switch strings.ToLower(p.Name) {
			case "elementtype", "issecret":
				propName = "Get" + propName
			}
			fmt.Fprintf(w, "func (o %sOutput) %s() %s {\n", name, propName, outputType)
			fmt.Fprintf(w, "\treturn o.ApplyT(func (v %s) %s { return v.%s }).(%s)\n",
				name, applyType, Title(p.Name), outputType)
			fmt.Fprintf(w, "}\n\n")
		}
	}

	if details.ptrOutput {
		genPtrOutput(w, name, name)

		for _, p := range t.Properties {
			printCommentWithDeprecationMessage(w, p.Comment, p.DeprecationMessage, false)
			optionalType := codegen.OptionalType(p)
			outputType, applyType := pkg.outputType(optionalType), pkg.typeString(optionalType)
			deref := ""
			// If the property was required, but the type it needs to return is an explicit pointer type, then we need
			// to dereference it, unless it is a resource type which should remain a pointer.
			_, isResourceType := p.Type.(*schema.ResourceType)
			if p.IsRequired() && applyType[0] == '*' && !isResourceType {
				deref = "&"
			}

			funcName := Title(p.Name)
			// Avoid conflicts with Output interface for lifted attributes.
			switch funcName {
			case "IsSecret", "ElementType":
				funcName = funcName + "Prop"
			}

			fmt.Fprintf(w, "func (o %sPtrOutput) %s() %s {\n", name, funcName, outputType)
			fmt.Fprintf(w, "\treturn o.ApplyT(func (v *%s) %s {\n", name, applyType)
			fmt.Fprintf(w, "\t\tif v == nil {\n")
			fmt.Fprintf(w, "\t\t\treturn nil\n")
			fmt.Fprintf(w, "\t\t}\n")
			fmt.Fprintf(w, "\t\treturn %sv.%s\n", deref, Title(p.Name))
			fmt.Fprintf(w, "\t}).(%s)\n", outputType)
			fmt.Fprintf(w, "}\n\n")
		}
	}

	if details.arrayOutput {
		genArrayOutput(w, name, name)
	}

	if details.mapOutput {
		genMapOutput(w, name, name)
	}
}

func goPrimitiveValue(value interface{}) (string, error) {
	v := reflect.ValueOf(value)
	if v.Kind() == reflect.Interface {
		v = v.Elem()
	}

	switch v.Kind() {
	case reflect.Bool:
		if v.Bool() {
			return "true", nil
		}
		return "false", nil
	case reflect.Int, reflect.Int8, reflect.Int16, reflect.Int32:
		return strconv.FormatInt(v.Int(), 10), nil
	case reflect.Uint, reflect.Uint8, reflect.Uint16, reflect.Uint32:
		return strconv.FormatUint(v.Uint(), 10), nil
	case reflect.Float32, reflect.Float64:
		value := strconv.FormatFloat(v.Float(), 'f', -1, 64)
		if !strings.ContainsRune(value, '.') {
			value += ".0"
		}
		return value, nil
	case reflect.String:
		return fmt.Sprintf("%q", v.String()), nil
	default:
		return "", fmt.Errorf("unsupported default value of type %T", value)
	}
}

func (pkg *pkgContext) getConstValue(cv interface{}) (string, error) {
	var val string
	if cv != nil {
		v, err := goPrimitiveValue(cv)
		if err != nil {
			return "", err
		}
		val = v
	}

	return val, nil
}

func (pkg *pkgContext) getDefaultValue(dv *schema.DefaultValue, t schema.Type) (string, error) {
	var val string
	if dv.Value != nil {
		v, err := goPrimitiveValue(dv.Value)
		if err != nil {
			return "", err
		}
		val = v
		switch t.(type) {
		case *schema.EnumType:
			typeName := strings.TrimSuffix(pkg.typeString(codegen.UnwrapType(t)), "Input")
			val = fmt.Sprintf("%s(%s)", typeName, val)
		}
	}

	if len(dv.Environment) > 0 {
		pkg.needsUtils = true

		parser, typDefault, typ := "nil", "\"\"", "string"
		switch codegen.UnwrapType(t).(type) {
		case *schema.ArrayType:
			parser, typDefault, typ = "parseEnvStringArray", "pulumi.StringArray{}", "pulumi.StringArray"
		}
		switch t {
		case schema.BoolType:
			parser, typDefault, typ = "parseEnvBool", "false", "bool"
		case schema.IntType:
			parser, typDefault, typ = "parseEnvInt", "0", "int"
		case schema.NumberType:
			parser, typDefault, typ = "parseEnvFloat", "0.0", "float64"
		}

		if val == "" {
			val = typDefault
		}

		val = fmt.Sprintf("getEnvOrDefault(%s, %s", val, parser)
		for _, e := range dv.Environment {
			val += fmt.Sprintf(", %q", e)
		}
		val = fmt.Sprintf("%s).(%s)", val, typ)
	}

	return val, nil
}

func (pkg *pkgContext) genResource(w io.Writer, r *schema.Resource, generateResourceContainerTypes bool) error {
	name := disambiguatedResourceName(r, pkg)

	printCommentWithDeprecationMessage(w, r.Comment, r.DeprecationMessage, false)
	fmt.Fprintf(w, "type %s struct {\n", name)

	switch {
	case r.IsProvider:
		fmt.Fprintf(w, "\tpulumi.ProviderResourceState\n\n")
	case r.IsComponent:
		fmt.Fprintf(w, "\tpulumi.ResourceState\n\n")
	default:
		fmt.Fprintf(w, "\tpulumi.CustomResourceState\n\n")
	}

	var secretProps []*schema.Property
	var secretInputProps []*schema.Property

	for _, p := range r.Properties {
		printCommentWithDeprecationMessage(w, p.Comment, p.DeprecationMessage, true)
		fmt.Fprintf(w, "\t%s %s `pulumi:\"%s\"`\n", Title(p.Name), pkg.outputType(p.Type), p.Name)

		if p.Secret {
			secretProps = append(secretProps, p)
		}
	}
	fmt.Fprintf(w, "}\n\n")

	// Create a constructor function that registers a new instance of this resource.
	fmt.Fprintf(w, "// New%s registers a new resource with the given unique name, arguments, and options.\n", name)
	fmt.Fprintf(w, "func New%s(ctx *pulumi.Context,\n", name)
	fmt.Fprintf(w, "\tname string, args *%[1]sArgs, opts ...pulumi.ResourceOption) (*%[1]s, error) {\n", name)

	// Ensure required arguments are present.
	hasRequired := false
	for _, p := range r.InputProperties {
		if p.IsRequired() {
			hasRequired = true
		}
	}

	// Various validation checks
	fmt.Fprintf(w, "\tif args == nil {\n")
	if !hasRequired {
		fmt.Fprintf(w, "\t\targs = &%sArgs{}\n", name)
	} else {
		fmt.Fprintln(w, "\t\treturn nil, errors.New(\"missing one or more required arguments\")")
	}
	fmt.Fprintf(w, "\t}\n\n")

	// Produce the inputs.

	// Check all required inputs are present
	for _, p := range r.InputProperties {
		if p.IsRequired() && isNilType(p.Type) && p.DefaultValue == nil {
			fmt.Fprintf(w, "\tif args.%s == nil {\n", Title(p.Name))
			fmt.Fprintf(w, "\t\treturn nil, errors.New(\"invalid value for required argument '%s'\")\n", Title(p.Name))
			fmt.Fprintf(w, "\t}\n")
		}

		if p.Secret {
			secretInputProps = append(secretInputProps, p)
		}
	}

	assign := func(p *schema.Property, value string) {
		pkg.assignProperty(w, p, "args", value, isNilType(p.Type))
	}

	for _, p := range r.InputProperties {
		if p.ConstValue != nil {
			v, err := pkg.getConstValue(p.ConstValue)
			if err != nil {
				return err
			}
			assign(p, v)
		} else if p.DefaultValue != nil {
			dv, err := pkg.getDefaultValue(p.DefaultValue, codegen.UnwrapType(p.Type))
			if err != nil {
				return err
			}
			pkg.needsUtils = true
			fmt.Fprintf(w, "\tif isZero(args.%s) {\n", Title(p.Name))
			assign(p, dv)
			fmt.Fprintf(w, "\t}\n")
		} else if name := pkg.provideDefaultsFuncName(p.Type); name != "" && !pkg.disableObjectDefaults {
			optionalDeref := ""
			if p.IsRequired() {
				optionalDeref = "*"
			}

			toOutputMethod := pkg.toOutputMethod(p.Type)
			outputType := pkg.outputType(p.Type)
			resolvedType := pkg.typeString(codegen.ResolvedType(p.Type))
			originalValue := fmt.Sprintf("args.%s.%s()", Title(p.Name), toOutputMethod)
			valueWithDefaults := fmt.Sprintf("%[1]v.ApplyT(func (v %[2]s) %[2]s { return %[3]sv.%[4]s() }).(%[5]s)",
				originalValue, resolvedType, optionalDeref, name, outputType)

			if !p.IsRequired() {
				fmt.Fprintf(w, "if args.%s != nil {\n", Title(p.Name))
				fmt.Fprintf(w, "args.%[1]s = %s\n", Title(p.Name), valueWithDefaults)
				fmt.Fprint(w, "}\n")
			} else {
				fmt.Fprintf(w, "args.%[1]s = %s\n", Title(p.Name), valueWithDefaults)
			}

		}
	}

	// Set any defined aliases.
	if len(r.Aliases) > 0 {
		fmt.Fprintf(w, "\taliases := pulumi.Aliases([]pulumi.Alias{\n")
		for _, alias := range r.Aliases {
			s := "\t\t{\n"
			if alias.Name != nil {
				s += fmt.Sprintf("\t\t\tName: pulumi.String(%q),\n", *alias.Name)
			}
			if alias.Project != nil {
				s += fmt.Sprintf("\t\t\tProject: pulumi.String(%q),\n", *alias.Project)
			}
			if alias.Type != nil {
				s += fmt.Sprintf("\t\t\tType: pulumi.String(%q),\n", *alias.Type)
			}
			s += "\t\t},\n"
			fmt.Fprint(w, s)
		}
		fmt.Fprintf(w, "\t})\n")
		fmt.Fprintf(w, "\topts = append(opts, aliases)\n")
	}

	// Setup secrets
	for _, p := range secretInputProps {
		fmt.Fprintf(w, "\tif args.%s != nil {\n", Title(p.Name))
		fmt.Fprintf(w, "\t\targs.%[1]s = pulumi.ToSecret(args.%[1]s).(%[2]s)\n", Title(p.Name), pkg.outputType(p.Type))
		fmt.Fprintf(w, "\t}\n")
	}
	if len(secretProps) > 0 {
		fmt.Fprintf(w, "\tsecrets := pulumi.AdditionalSecretOutputs([]string{\n")
		for _, sp := range secretProps {
			fmt.Fprintf(w, "\t\t\t%q,\n", sp.Name)
		}
		fmt.Fprintf(w, "\t})\n")
		fmt.Fprintf(w, "\topts = append(opts, secrets)\n")
	}

	// Setup replaceOnChange
	replaceOnChangesProps, errList := r.ReplaceOnChanges()
	for _, err := range errList {
		cmdutil.Diag().Warningf(&diag.Diag{Message: err.Error()})
	}
	replaceOnChangesStrings := schema.PropertyListJoinToString(replaceOnChangesProps,
		func(x string) string { return x })
	if len(replaceOnChangesProps) > 0 {
		fmt.Fprint(w, "\treplaceOnChanges := pulumi.ReplaceOnChanges([]string{\n")
		for _, p := range replaceOnChangesStrings {
			fmt.Fprintf(w, "\t\t%q,\n", p)
		}
		fmt.Fprint(w, "\t})\n")
		fmt.Fprint(w, "\topts = append(opts, replaceOnChanges)\n")
	}

	pkg.GenPkgDefaultsOptsCall(w, false /*invoke*/)

	// Finally make the call to registration.
	fmt.Fprintf(w, "\tvar resource %s\n", name)
	if r.IsComponent {
		fmt.Fprintf(w, "\terr := ctx.RegisterRemoteComponentResource(\"%s\", name, args, &resource, opts...)\n", r.Token)
	} else {
		fmt.Fprintf(w, "\terr := ctx.RegisterResource(\"%s\", name, args, &resource, opts...)\n", r.Token)
	}
	fmt.Fprintf(w, "\tif err != nil {\n")
	fmt.Fprintf(w, "\t\treturn nil, err\n")
	fmt.Fprintf(w, "\t}\n")
	fmt.Fprintf(w, "\treturn &resource, nil\n")
	fmt.Fprintf(w, "}\n\n")

	// Emit a factory function that reads existing instances of this resource.
	if !r.IsProvider && !r.IsComponent {
		fmt.Fprintf(w, "// Get%[1]s gets an existing %[1]s resource's state with the given name, ID, and optional\n", name)
		fmt.Fprintf(w, "// state properties that are used to uniquely qualify the lookup (nil if not required).\n")
		fmt.Fprintf(w, "func Get%s(ctx *pulumi.Context,\n", name)
		fmt.Fprintf(w, "\tname string, id pulumi.IDInput, state *%[1]sState, opts ...pulumi.ResourceOption) (*%[1]s, error) {\n", name)
		fmt.Fprintf(w, "\tvar resource %s\n", name)
		fmt.Fprintf(w, "\terr := ctx.ReadResource(\"%s\", name, id, state, &resource, opts...)\n", r.Token)
		fmt.Fprintf(w, "\tif err != nil {\n")
		fmt.Fprintf(w, "\t\treturn nil, err\n")
		fmt.Fprintf(w, "\t}\n")
		fmt.Fprintf(w, "\treturn &resource, nil\n")
		fmt.Fprintf(w, "}\n\n")

		// Emit the state types for get methods.
		fmt.Fprintf(w, "// Input properties used for looking up and filtering %s resources.\n", name)
		fmt.Fprintf(w, "type %sState struct {\n", camel(name))
		if r.StateInputs != nil {
			for _, p := range r.StateInputs.Properties {
				printCommentWithDeprecationMessage(w, p.Comment, p.DeprecationMessage, true)
				fmt.Fprintf(w, "\t%s %s `pulumi:\"%s\"`\n", Title(p.Name), pkg.typeString(codegen.ResolvedType(codegen.OptionalType(p))), p.Name)
			}
		}
		fmt.Fprintf(w, "}\n\n")

		fmt.Fprintf(w, "type %sState struct {\n", name)
		if r.StateInputs != nil {
			for _, p := range r.StateInputs.Properties {
				printCommentWithDeprecationMessage(w, p.Comment, p.DeprecationMessage, true)
				fmt.Fprintf(w, "\t%s %s\n", Title(p.Name), pkg.inputType(p.Type))
			}
		}
		fmt.Fprintf(w, "}\n\n")

		fmt.Fprintf(w, "func (%sState) ElementType() reflect.Type {\n", name)
		fmt.Fprintf(w, "\treturn reflect.TypeOf((*%sState)(nil)).Elem()\n", camel(name))
		fmt.Fprintf(w, "}\n\n")
	}

	// Emit the args types.
	fmt.Fprintf(w, "type %sArgs struct {\n", camel(name))
	for _, p := range r.InputProperties {
		printCommentWithDeprecationMessage(w, p.Comment, p.DeprecationMessage, true)
		fmt.Fprintf(w, "\t%s %s `pulumi:\"%s\"`\n", Title(p.Name), pkg.typeString(codegen.ResolvedType(p.Type)), p.Name)
	}
	fmt.Fprintf(w, "}\n\n")

	fmt.Fprintf(w, "// The set of arguments for constructing a %s resource.\n", name)
	fmt.Fprintf(w, "type %sArgs struct {\n", name)
	for _, p := range r.InputProperties {
		printCommentWithDeprecationMessage(w, p.Comment, p.DeprecationMessage, true)
		fmt.Fprintf(w, "\t%s %s\n", Title(p.Name), pkg.typeString(p.Type))
	}
	fmt.Fprintf(w, "}\n\n")

	fmt.Fprintf(w, "func (%sArgs) ElementType() reflect.Type {\n", name)
	fmt.Fprintf(w, "\treturn reflect.TypeOf((*%sArgs)(nil)).Elem()\n", camel(name))
	fmt.Fprintf(w, "}\n")

	// Emit resource methods.
	for _, method := range r.Methods {
		methodName := Title(method.Name)
		f := method.Function

		shouldLiftReturn := pkg.liftSingleValueMethodReturns && f.Outputs != nil && len(f.Outputs.Properties) == 1

		var args []*schema.Property
		if f.Inputs != nil {
			for _, arg := range f.Inputs.InputShape.Properties {
				if arg.Name == "__self__" {
					continue
				}
				args = append(args, arg)
			}
		}

		// Now emit the method signature.
		argsig := "ctx *pulumi.Context"
		if len(args) > 0 {
			argsig = fmt.Sprintf("%s, args *%s%sArgs", argsig, name, methodName)
		}
		var retty string
		if f.Outputs == nil {
			retty = "error"
		} else if shouldLiftReturn {
			retty = fmt.Sprintf("(%s, error)", pkg.outputType(f.Outputs.Properties[0].Type))
		} else {
			retty = fmt.Sprintf("(%s%sResultOutput, error)", name, methodName)
		}
		fmt.Fprintf(w, "\n")
		printCommentWithDeprecationMessage(w, f.Comment, f.DeprecationMessage, false)
		fmt.Fprintf(w, "func (r *%s) %s(%s) %s {\n", name, methodName, argsig, retty)

		resultVar := "_"
		if f.Outputs != nil {
			resultVar = "out"
		}

		// Make a map of inputs to pass to the runtime function.
		inputsVar := "nil"
		if len(args) > 0 {
			inputsVar = "args"
		}

		// Now simply invoke the runtime function with the arguments.
		outputsType := "pulumi.AnyOutput"
		if f.Outputs != nil {
			if shouldLiftReturn {
				outputsType = fmt.Sprintf("%s%sResultOutput", camel(name), methodName)
			} else {
				outputsType = fmt.Sprintf("%s%sResultOutput", name, methodName)
			}
		}
		fmt.Fprintf(w, "\t%s, err := ctx.Call(%q, %s, %s{}, r)\n", resultVar, f.Token, inputsVar, outputsType)
		if f.Outputs == nil {
			fmt.Fprintf(w, "\treturn err\n")
		} else if shouldLiftReturn {
			// Check the error before proceeding.
			fmt.Fprintf(w, "\tif err != nil {\n")
			fmt.Fprintf(w, "\t\treturn %s{}, err\n", pkg.outputType(f.Outputs.Properties[0].Type))
			fmt.Fprintf(w, "\t}\n")

			// Get the name of the method to return the output
			fmt.Fprintf(w, "\treturn %s.(%s).%s(), nil\n", resultVar, camel(outputsType), Title(f.Outputs.Properties[0].Name))
		} else {
			// Check the error before proceeding.
			fmt.Fprintf(w, "\tif err != nil {\n")
			fmt.Fprintf(w, "\t\treturn %s{}, err\n", outputsType)
			fmt.Fprintf(w, "\t}\n")

			// Return the result.
			fmt.Fprintf(w, "\treturn %s.(%s), nil\n", resultVar, outputsType)
		}
		fmt.Fprintf(w, "}\n")

		// If there are argument and/or return types, emit them.
		if len(args) > 0 {
			fmt.Fprintf(w, "\n")
			fmt.Fprintf(w, "type %s%sArgs struct {\n", camel(name), methodName)
			for _, p := range args {
				printCommentWithDeprecationMessage(w, p.Comment, p.DeprecationMessage, true)
				fmt.Fprintf(w, "\t%s %s `pulumi:\"%s\"`\n", Title(p.Name), pkg.typeString(codegen.ResolvedType(p.Type)),
					p.Name)
			}
			fmt.Fprintf(w, "}\n\n")

			fmt.Fprintf(w, "// The set of arguments for the %s method of the %s resource.\n", methodName, name)
			fmt.Fprintf(w, "type %s%sArgs struct {\n", name, methodName)
			for _, p := range args {
				printCommentWithDeprecationMessage(w, p.Comment, p.DeprecationMessage, true)
				fmt.Fprintf(w, "\t%s %s\n", Title(p.Name), pkg.typeString(p.Type))
			}
			fmt.Fprintf(w, "}\n\n")

			fmt.Fprintf(w, "func (%s%sArgs) ElementType() reflect.Type {\n", name, methodName)
			fmt.Fprintf(w, "\treturn reflect.TypeOf((*%s%sArgs)(nil)).Elem()\n", camel(name), methodName)
			fmt.Fprintf(w, "}\n\n")
		}
		if f.Outputs != nil {
			outputStructName := name

			// Don't export the result struct if we're lifting the value
			if shouldLiftReturn {
				outputStructName = camel(name)
			}

			fmt.Fprintf(w, "\n")
			pkg.genPlainType(w, fmt.Sprintf("%s%sResult", outputStructName, methodName), f.Outputs.Comment, "",
				f.Outputs.Properties)

			fmt.Fprintf(w, "\n")
			fmt.Fprintf(w, "type %s%sResultOutput struct{ *pulumi.OutputState }\n\n", outputStructName, methodName)

			fmt.Fprintf(w, "func (%s%sResultOutput) ElementType() reflect.Type {\n", outputStructName, methodName)
			fmt.Fprintf(w, "\treturn reflect.TypeOf((*%s%sResult)(nil)).Elem()\n", outputStructName, methodName)
			fmt.Fprintf(w, "}\n")

			for _, p := range f.Outputs.Properties {
				fmt.Fprintf(w, "\n")
				printCommentWithDeprecationMessage(w, p.Comment, p.DeprecationMessage, false)
				fmt.Fprintf(w, "func (o %s%sResultOutput) %s() %s {\n", outputStructName, methodName, Title(p.Name),
					pkg.outputType(p.Type))
				fmt.Fprintf(w, "\treturn o.ApplyT(func(v %s%sResult) %s { return v.%s }).(%s)\n", outputStructName, methodName,
					pkg.typeString(codegen.ResolvedType(p.Type)), Title(p.Name), pkg.outputType(p.Type))
				fmt.Fprintf(w, "}\n")
			}
		}
	}

	// Emit the resource input type.
	fmt.Fprintf(w, "\n")
	fmt.Fprintf(w, "type %sInput interface {\n", name)
	fmt.Fprintf(w, "\tpulumi.Input\n\n")
	fmt.Fprintf(w, "\tTo%[1]sOutput() %[1]sOutput\n", name)
	fmt.Fprintf(w, "\tTo%[1]sOutputWithContext(ctx context.Context) %[1]sOutput\n", name)
	fmt.Fprintf(w, "}\n\n")

	genInputImplementation(w, name, "*"+name, "*"+name, false)

	if generateResourceContainerTypes && !r.IsProvider {
		// Generate the resource array input.
		pkg.genInputInterface(w, name+"Array")
		fmt.Fprintf(w, "type %[1]sArray []%[1]sInput\n\n", name)
		genInputImplementation(w, name+"Array", name+"Array", "[]*"+name, false)

		// Generate the resource map input.
		pkg.genInputInterface(w, name+"Map")
		fmt.Fprintf(w, "type %[1]sMap map[string]%[1]sInput\n\n", name)
		genInputImplementation(w, name+"Map", name+"Map", "map[string]*"+name, false)
	}

	// Emit the resource output type.
	genOutputType(w, name, "*"+name, false)

	if generateResourceContainerTypes && !r.IsProvider {
		genArrayOutput(w, name, "*"+name)
		genMapOutput(w, name, "*"+name)
	}

	pkg.genResourceRegistrations(w, r, generateResourceContainerTypes)

	return nil
}

func NeedsGoOutputVersion(f *schema.Function) bool {
	fPkg := f.Package

	var goInfo GoPackageInfo

	contract.AssertNoError(fPkg.ImportLanguages(map[string]schema.Language{"go": Importer}))
	if info, ok := fPkg.Language["go"].(GoPackageInfo); ok {
		goInfo = info
	}

	if goInfo.DisableFunctionOutputVersions {
		return false
	}

	return f.NeedsOutputVersion()
}

func (pkg *pkgContext) genFunctionCodeFile(f *schema.Function) (string, error) {
	importsAndAliases := map[string]string{}
	pkg.getImports(f, importsAndAliases)
	importsAndAliases["github.com/pulumi/pulumi/sdk/v3/go/pulumi"] = ""

	buffer := &bytes.Buffer{}

	var imports []string
	if NeedsGoOutputVersion(f) {
		imports = []string{"context", "reflect"}
	}

	pkg.genHeader(buffer, imports, importsAndAliases)
	if err := pkg.genFunction(buffer, f); err != nil {
		return "", err
	}
	pkg.genFunctionOutputVersion(buffer, f)
	return buffer.String(), nil
}

func (pkg *pkgContext) genFunction(w io.Writer, f *schema.Function) error {
	name := pkg.functionName(f)
	printCommentWithDeprecationMessage(w, f.Comment, f.DeprecationMessage, false)

	// Now, emit the function signature.
	argsig := "ctx *pulumi.Context"
	if f.Inputs != nil {
		argsig = fmt.Sprintf("%s, args *%sArgs", argsig, name)
	}
	var retty string
	if f.Outputs == nil {
		retty = "error"
	} else {
		retty = fmt.Sprintf("(*%sResult, error)", name)
	}
	fmt.Fprintf(w, "func %s(%s, opts ...pulumi.InvokeOption) %s {\n", name, argsig, retty)

	// Make a map of inputs to pass to the runtime function.
	var inputsVar string
	if f.Inputs == nil {
		inputsVar = "nil"
	} else if codegen.IsProvideDefaultsFuncRequired(f.Inputs) && !pkg.disableObjectDefaults {
		inputsVar = "args.Defaults()"
	} else {
		inputsVar = "args"
	}

	// Now simply invoke the runtime function with the arguments.
	var outputsType string
	if f.Outputs == nil {
		outputsType = "struct{}"
	} else {
		outputsType = name + "Result"
	}

	pkg.GenPkgDefaultsOptsCall(w, true /*invoke*/)

	fmt.Fprintf(w, "\tvar rv %s\n", outputsType)
	fmt.Fprintf(w, "\terr := ctx.Invoke(\"%s\", %s, &rv, opts...)\n", f.Token, inputsVar)

	if f.Outputs == nil {
		fmt.Fprintf(w, "\treturn err\n")
	} else {
		// Check the error before proceeding.
		fmt.Fprintf(w, "\tif err != nil {\n")
		fmt.Fprintf(w, "\t\treturn nil, err\n")
		fmt.Fprintf(w, "\t}\n")

		// Return the result.
		var retValue string
		if codegen.IsProvideDefaultsFuncRequired(f.Outputs) && !pkg.disableObjectDefaults {
			retValue = "rv.Defaults()"
		} else {
			retValue = "&rv"
		}
		fmt.Fprintf(w, "\treturn %s, nil\n", retValue)
	}
	fmt.Fprintf(w, "}\n")

	// If there are argument and/or return types, emit them.
	if f.Inputs != nil {
		fmt.Fprintf(w, "\n")
		fnInputsName := pkg.functionArgsTypeName(f)
		pkg.genPlainType(w, fnInputsName, f.Inputs.Comment, "", f.Inputs.Properties)
		if codegen.IsProvideDefaultsFuncRequired(f.Inputs) && !pkg.disableObjectDefaults {
			if err := pkg.genPlainObjectDefaultFunc(w, fnInputsName, f.Inputs.Properties); err != nil {
				return err
			}
		}
	}
	if f.Outputs != nil {
		fmt.Fprintf(w, "\n")
		fnOutputsName := pkg.functionResultTypeName(f)
		pkg.genPlainType(w, fnOutputsName, f.Outputs.Comment, "", f.Outputs.Properties)
		if codegen.IsProvideDefaultsFuncRequired(f.Outputs) && !pkg.disableObjectDefaults {
			if err := pkg.genPlainObjectDefaultFunc(w, fnOutputsName, f.Outputs.Properties); err != nil {
				return err
			}
		}
	}
	return nil
}

func (pkg *pkgContext) functionName(f *schema.Function) string {
	// If the function starts with New or Get, it will conflict; so rename them.
	name, hasName := pkg.functionNames[f]

	if !hasName {
		panic(fmt.Sprintf("No function name found for %v", f))
	}

	return name
}

func (pkg *pkgContext) functionArgsTypeName(f *schema.Function) string {
	name := pkg.functionName(f)
	return fmt.Sprintf("%sArgs", name)
}

func (pkg *pkgContext) functionResultTypeName(f *schema.Function) string {
	name := pkg.functionName(f)
	return fmt.Sprintf("%sResult", name)
}

func (pkg *pkgContext) genFunctionOutputVersion(w io.Writer, f *schema.Function) {
	if !NeedsGoOutputVersion(f) {
		return
	}

	originalName := pkg.functionName(f)
	name := originalName + "Output"
	originalResultTypeName := pkg.functionResultTypeName(f)
	resultTypeName := originalResultTypeName + "Output"

	code := `
func ${fn}Output(ctx *pulumi.Context, args ${fn}OutputArgs, opts ...pulumi.InvokeOption) ${outputType} {
	return pulumi.ToOutputWithContext(context.Background(), args).
		ApplyT(func(v interface{}) (${fn}Result, error) {
			args := v.(${fn}Args)
			r, err := ${fn}(ctx, &args, opts...)
<<<<<<< HEAD
                        var s ${fn}Result
                        if r != nil {
                                s = *r
                        }
			return s, err
=======
			if err != nil {
				return nil, err
			}
			if r == nil {
				return nil, fmt.Errorf("expected either result or error to be nil, not both")
			}
			return *r, err
>>>>>>> b55c8c13
		}).(${outputType})
}

`

	code = strings.ReplaceAll(code, "${fn}", originalName)
	code = strings.ReplaceAll(code, "${outputType}", resultTypeName)
	fmt.Fprintf(w, code)

	pkg.genInputArgsStruct(w, name+"Args", f.Inputs.InputShape)

	genInputImplementationWithArgs(w, genInputImplementationArgs{
		name:         name + "Args",
		receiverType: name + "Args",
		elementType:  pkg.functionArgsTypeName(f),
	})

	pkg.genOutputTypes(w, genOutputTypesArgs{
		t:    f.Outputs,
		name: originalResultTypeName,
	})

	// Assuming the file represented by `w` only has one function,
	// generate an `init()` for Output type init.
	initCode := `
func init() {
        pulumi.RegisterOutputType(${outputType}{})
}

`
	initCode = strings.ReplaceAll(initCode, "${outputType}", resultTypeName)
	fmt.Fprintf(w, initCode)
}

type objectProperty struct {
	object   *schema.ObjectType
	property *schema.Property
}

// When computing the type name for a field of an object type, we must ensure that we do not generate invalid recursive
// struct types. A struct type T contains invalid recursion if the closure of its fields and its struct-typed fields'
// fields includes a field of type T. A few examples:
//
// Directly invalid:
//
//     type T struct {
//         Invalid T
//     }
//
// Indirectly invalid:
//
//     type T struct {
//         Invalid S
//     }
//
//     type S struct {
//         Invalid T
//     }
//
// In order to avoid generating invalid struct types, we replace all references to types involved in a cyclical
// definition with *T. The examples above therefore become:
//
// (1)
//     type T struct {
//         Valid *T
//     }
//
// (2)
//     type T struct {
//         Valid *S
//     }
//
//     type S struct {
//         Valid *T
//     }
//
// We do this using a rewriter that turns all fields involved in reference cycles into optional fields.
func rewriteCyclicField(rewritten codegen.Set, path []objectProperty, op objectProperty) {
	// If this property refers to an Input<> type, unwrap the type. This ensures that the plain and input shapes of an
	// object type remain identical.
	t := op.property.Type
	if inputType, isInputType := op.property.Type.(*schema.InputType); isInputType {
		t = inputType.ElementType
	}

	// If this property does not refer to an object type, it cannot be involved in a cycle. Skip it.
	objectType, isObjectType := t.(*schema.ObjectType)
	if !isObjectType {
		return
	}

	path = append(path, op)

	// Check the current path for cycles by crawling backwards until reaching the start of the path
	// or finding a property that is a member of the current object type.
	var cycle []objectProperty
	for i := len(path) - 1; i > 0; i-- {
		if path[i].object == objectType {
			cycle = path[i:]
			break
		}
	}

	// If the current path does not involve a cycle, recur into the current object type.
	if len(cycle) == 0 {
		rewriteCyclicFields(rewritten, path, objectType)
		return
	}

	// If we've found a cycle, mark each property involved in the cycle as optional.
	//
	// NOTE: this overestimates the set of properties that must be marked as optional. For example, in case (2) above,
	// only one of T.Invalid or S.Invalid needs to be marked as optional in order to break the cycle. However, choosing
	// a minimal set of properties that is also deterministic and resilient to changes in visit order is difficult and
	// seems to add little value.
	for _, p := range cycle {
		p.property.Type = codegen.OptionalType(p.property)
	}
}

func rewriteCyclicFields(rewritten codegen.Set, path []objectProperty, obj *schema.ObjectType) {
	if !rewritten.Has(obj) {
		rewritten.Add(obj)
		for _, property := range obj.Properties {
			rewriteCyclicField(rewritten, path, objectProperty{obj, property})
		}
	}
}

func rewriteCyclicObjectFields(pkg *schema.Package) {
	rewritten := codegen.Set{}
	for _, t := range pkg.Types {
		if obj, ok := t.(*schema.ObjectType); ok && !obj.IsInputShape() {
			rewriteCyclicFields(rewritten, nil, obj)
			rewriteCyclicFields(rewritten, nil, obj.InputShape)
		}
	}
}

func (pkg *pkgContext) genType(w io.Writer, obj *schema.ObjectType) error {
	contract.Assert(!obj.IsInputShape())
	if obj.IsOverlay {
		// This type is generated by the provider, so no further action is required.
		return nil
	}

	plainName := pkg.tokenToType(obj.Token)
	pkg.genPlainType(w, plainName, obj.Comment, "", obj.Properties)
	if !pkg.disableObjectDefaults {
		if err := pkg.genPlainObjectDefaultFunc(w, plainName, obj.Properties); err != nil {
			return err
		}
	}

	pkg.genInputTypes(w, obj.InputShape, pkg.detailsForType(obj))
	pkg.genOutputTypes(w, genOutputTypesArgs{t: obj})
	return nil
}

func (pkg *pkgContext) addSuffixesToName(typ schema.Type, name string) []string {
	var names []string
	details := pkg.detailsForType(typ)
	if details.arrayInput {
		names = append(names, name+"ArrayInput")
	}
	if details.arrayOutput || details.arrayInput {
		names = append(names, name+"ArrayOutput")
	}
	if details.mapInput {
		names = append(names, name+"MapInput")
	}
	if details.mapOutput || details.mapInput {
		names = append(names, name+"MapOutput")
	}
	return names
}

type nestedTypeInfo struct {
	resolvedElementType string
	names               map[string]bool
}

// collectNestedCollectionTypes builds a deduped mapping of element types -> associated collection types.
// different shapes of known types can resolve to the same element type. by collecting types in one step and emitting types
// in a second step, we avoid collision and redeclaration.
func (pkg *pkgContext) collectNestedCollectionTypes(types map[string]*nestedTypeInfo, typ schema.Type) {
	var elementTypeName string
	var names []string
	switch t := typ.(type) {
	case *schema.ArrayType:
		// Builtins already cater to primitive arrays
		if schema.IsPrimitiveType(t.ElementType) {
			return
		}
		elementTypeName = pkg.nestedTypeToType(t.ElementType)
		elementTypeName = strings.TrimSuffix(elementTypeName, "Args") + "Array"
		names = pkg.addSuffixesToName(t, elementTypeName)
	case *schema.MapType:
		// Builtins already cater to primitive maps
		if schema.IsPrimitiveType(t.ElementType) {
			return
		}
		elementTypeName = pkg.nestedTypeToType(t.ElementType)
		elementTypeName = strings.TrimSuffix(elementTypeName, "Args") + "Map"
		names = pkg.addSuffixesToName(t, elementTypeName)
	default:
		contract.Failf("unexpected type %T in collectNestedCollectionTypes", t)
	}
	nti, ok := types[elementTypeName]
	if !ok {
		nti = &nestedTypeInfo{
			names:               map[string]bool{},
			resolvedElementType: pkg.typeString(codegen.ResolvedType(typ)),
		}
		types[elementTypeName] = nti
	}
	for _, n := range names {
		nti.names[n] = true
	}
}

// genNestedCollectionTypes emits nested collection types given the deduped mapping of element types -> associated collection types.
// different shapes of known types can resolve to the same element type. by collecting types in one step and emitting types
// in a second step, we avoid collision and redeclaration.
func (pkg *pkgContext) genNestedCollectionTypes(w io.Writer, types map[string]*nestedTypeInfo) []string {
	var names []string

	// map iteration is unstable so sort items for deterministic codegen
	sortedElems := []string{}
	for k := range types {
		sortedElems = append(sortedElems, k)
	}
	sort.Strings(sortedElems)

	for _, elementTypeName := range sortedElems {
		info := types[elementTypeName]

		collectionTypes := []string{}
		for k := range info.names {
			collectionTypes = append(collectionTypes, k)
		}
		sort.Strings(collectionTypes)
		for _, name := range collectionTypes {
			names = append(names, name)
			switch {
			case strings.HasSuffix(name, "ArrayInput"):
				name = strings.TrimSuffix(name, "Input")
				fmt.Fprintf(w, "type %s []%sInput\n\n", name, elementTypeName)
				genInputImplementation(w, name, name, "[]"+info.resolvedElementType, false)

				pkg.genInputInterface(w, name)
			case strings.HasSuffix(name, "ArrayOutput"):
				genArrayOutput(w, strings.TrimSuffix(name, "ArrayOutput"), info.resolvedElementType)
			case strings.HasSuffix(name, "MapInput"):
				name = strings.TrimSuffix(name, "Input")
				fmt.Fprintf(w, "type %s map[string]%sInput\n\n", name, elementTypeName)
				genInputImplementation(w, name, name, "map[string]"+info.resolvedElementType, false)

				pkg.genInputInterface(w, name)
			case strings.HasSuffix(name, "MapOutput"):
				genMapOutput(w, strings.TrimSuffix(name, "MapOutput"), info.resolvedElementType)
			}
		}
	}

	return names
}

func (pkg *pkgContext) nestedTypeToType(typ schema.Type) string {
	switch t := codegen.UnwrapType(typ).(type) {
	case *schema.ArrayType:
		return pkg.nestedTypeToType(t.ElementType)
	case *schema.MapType:
		return pkg.nestedTypeToType(t.ElementType)
	case *schema.ObjectType:
		return pkg.resolveObjectType(t)
	}
	return strings.TrimSuffix(pkg.tokenToType(typ.String()), "Args")
}

func (pkg *pkgContext) genTypeRegistrations(w io.Writer, objTypes []*schema.ObjectType, types ...string) {
	fmt.Fprintf(w, "func init() {\n")

	// Input types.
	if !pkg.disableInputTypeRegistrations {
		for _, obj := range objTypes {
			if obj.IsOverlay {
				// This type is generated by the provider, so no further action is required.
				continue
			}
			name, details := pkg.tokenToType(obj.Token), pkg.detailsForType(obj)
			if details.input {
				fmt.Fprintf(w,
					"\tpulumi.RegisterInputType(reflect.TypeOf((*%[1]sInput)(nil)).Elem(), %[1]sArgs{})\n", name)
			}
			if details.ptrInput {
				fmt.Fprintf(w,
					"\tpulumi.RegisterInputType(reflect.TypeOf((*%[1]sPtrInput)(nil)).Elem(), %[1]sArgs{})\n", name)
			}
			if details.arrayInput {
				fmt.Fprintf(w,
					"\tpulumi.RegisterInputType(reflect.TypeOf((*%[1]sArrayInput)(nil)).Elem(), %[1]sArray{})\n", name)
			}
			if details.mapInput {
				fmt.Fprintf(w,
					"\tpulumi.RegisterInputType(reflect.TypeOf((*%[1]sMapInput)(nil)).Elem(), %[1]sMap{})\n", name)
			}
		}
		for _, t := range types {
			if strings.HasSuffix(t, "Input") {
				fmt.Fprintf(w, "\tpulumi.RegisterInputType(reflect.TypeOf((*%s)(nil)).Elem(), %s{})\n", t, strings.TrimSuffix(t, "Input"))
			}
		}
	}

	// Output types.
	for _, obj := range objTypes {
		if obj.IsOverlay {
			// This type is generated by the provider, so no further action is required.
			continue
		}
		name, details := pkg.tokenToType(obj.Token), pkg.detailsForType(obj)
		if details.output {
			fmt.Fprintf(w, "\tpulumi.RegisterOutputType(%sOutput{})\n", name)
		}
		if details.ptrOutput {
			fmt.Fprintf(w, "\tpulumi.RegisterOutputType(%sPtrOutput{})\n", name)
		}
		if details.arrayOutput {
			fmt.Fprintf(w, "\tpulumi.RegisterOutputType(%sArrayOutput{})\n", name)
		}
		if details.mapOutput {
			fmt.Fprintf(w, "\tpulumi.RegisterOutputType(%sMapOutput{})\n", name)
		}
	}
	for _, t := range types {
		if strings.HasSuffix(t, "Output") {
			fmt.Fprintf(w, "\tpulumi.RegisterOutputType(%s{})\n", t)
		}
	}

	fmt.Fprintf(w, "}\n")
}

func (pkg *pkgContext) genEnumRegistrations(w io.Writer) {
	fmt.Fprintf(w, "func init() {\n")
	// Register all input types
	if !pkg.disableInputTypeRegistrations {
		for _, e := range pkg.enums {
			// Enums are guaranteed to have at least one element when they are
			// bound into a schema.
			contract.Assert(len(e.Elements) > 0)
			name, details := pkg.tokenToEnum(e.Token), pkg.detailsForType(e)
			instance := fmt.Sprintf("%#v", e.Elements[0].Value)
			if details.input || details.ptrInput {
				fmt.Fprintf(w,
					"\tpulumi.RegisterInputType(reflect.TypeOf((*%[1]sInput)(nil)).Elem(), %[1]s(%[2]s))\n",
					name, instance)
				fmt.Fprintf(w,
					"\tpulumi.RegisterInputType(reflect.TypeOf((*%[1]sPtrInput)(nil)).Elem(), %[1]s(%[2]s))\n",
					name, instance)
			}
			if details.arrayInput {
				fmt.Fprintf(w,
					"\tpulumi.RegisterInputType(reflect.TypeOf((*%[1]sArrayInput)(nil)).Elem(), %[1]sArray{})\n",
					name)
			}
			if details.mapInput {
				fmt.Fprintf(w,
					"\tpulumi.RegisterInputType(reflect.TypeOf((*%[1]sMapInput)(nil)).Elem(), %[1]sMap{})\n",
					name)
			}
		}
	}
	// Register all output types
	for _, e := range pkg.enums {
		name, details := pkg.tokenToEnum(e.Token), pkg.detailsForType(e)
		if details.output || details.ptrOutput {
			fmt.Fprintf(w, "\tpulumi.RegisterOutputType(%sOutput{})\n", name)
			fmt.Fprintf(w, "\tpulumi.RegisterOutputType(%sPtrOutput{})\n", name)
		}
		if details.arrayOutput {
			fmt.Fprintf(w, "\tpulumi.RegisterOutputType(%sArrayOutput{})\n", name)
		}
		if details.mapOutput {
			fmt.Fprintf(w, "\tpulumi.RegisterOutputType(%sMapOutput{})\n", name)
		}
	}
	fmt.Fprintf(w, "}\n\n")
}

func (pkg *pkgContext) genResourceRegistrations(w io.Writer, r *schema.Resource, generateResourceContainerTypes bool) {
	name := disambiguatedResourceName(r, pkg)
	fmt.Fprintf(w, "func init() {\n")
	// Register input type
	if !pkg.disableInputTypeRegistrations {
		fmt.Fprintf(w,
			"\tpulumi.RegisterInputType(reflect.TypeOf((*%[1]sInput)(nil)).Elem(), &%[1]s{})\n",
			name)
		if generateResourceContainerTypes && !r.IsProvider {
			fmt.Fprintf(w,
				"\tpulumi.RegisterInputType(reflect.TypeOf((*%[1]sArrayInput)(nil)).Elem(), %[1]sArray{})\n",
				name)
			fmt.Fprintf(w,
				"\tpulumi.RegisterInputType(reflect.TypeOf((*%[1]sMapInput)(nil)).Elem(), %[1]sMap{})\n",
				name)
		}
	}
	// Register all output types
	fmt.Fprintf(w, "\tpulumi.RegisterOutputType(%sOutput{})\n", name)
	for _, method := range r.Methods {
		if method.Function.Outputs != nil {
			if pkg.liftSingleValueMethodReturns && len(method.Function.Outputs.Properties) == 1 {
				fmt.Fprintf(w, "\tpulumi.RegisterOutputType(%s%sResultOutput{})\n", camel(name), Title(method.Name))
			} else {
				fmt.Fprintf(w, "\tpulumi.RegisterOutputType(%s%sResultOutput{})\n", name, Title(method.Name))
			}
		}
	}

	if generateResourceContainerTypes && !r.IsProvider {
		fmt.Fprintf(w, "\tpulumi.RegisterOutputType(%sArrayOutput{})\n", name)
		fmt.Fprintf(w, "\tpulumi.RegisterOutputType(%sMapOutput{})\n", name)
	}
	fmt.Fprintf(w, "}\n\n")
}

func (pkg *pkgContext) getTypeImports(t schema.Type, recurse bool, importsAndAliases map[string]string, seen map[schema.Type]struct{}) {
	if _, ok := seen[t]; ok {
		return
	}
	seen[t] = struct{}{}
	switch t := t.(type) {
	case *schema.OptionalType:
		pkg.getTypeImports(t.ElementType, recurse, importsAndAliases, seen)
	case *schema.InputType:
		pkg.getTypeImports(t.ElementType, recurse, importsAndAliases, seen)
	case *schema.EnumType:
		mod := pkg.tokenToPackage(t.Token)
		if mod != pkg.mod {
			p := path.Join(pkg.importBasePath, mod)
			importsAndAliases[path.Join(pkg.importBasePath, mod)] = pkg.pkgImportAliases[p]
		}
	case *schema.ArrayType:
		pkg.getTypeImports(t.ElementType, recurse, importsAndAliases, seen)
	case *schema.MapType:
		pkg.getTypeImports(t.ElementType, recurse, importsAndAliases, seen)
	case *schema.ObjectType:
		if pkg.isExternalReference(t) {
			extPkgCtx := pkg.contextForExternalReference(t)
			mod := extPkgCtx.tokenToPackage(t.Token)
			imp := path.Join(extPkgCtx.importBasePath, mod)
			importsAndAliases[imp] = extPkgCtx.pkgImportAliases[imp]
			break
		}
		mod := pkg.tokenToPackage(t.Token)
		if mod != pkg.mod {
			p := path.Join(pkg.importBasePath, mod)
			importsAndAliases[path.Join(pkg.importBasePath, mod)] = pkg.pkgImportAliases[p]
		}

		if recurse {
			for _, p := range t.Properties {
				pkg.getTypeImports(p.Type, recurse, importsAndAliases, seen)
			}
		}
	case *schema.ResourceType:
		if pkg.isExternalReference(t) {
			extPkgCtx := pkg.contextForExternalReference(t)
			mod := extPkgCtx.tokenToPackage(t.Token)
			imp := path.Join(extPkgCtx.importBasePath, mod)
			importsAndAliases[imp] = extPkgCtx.pkgImportAliases[imp]
			break
		}
		mod := pkg.tokenToPackage(t.Token)
		if mod != pkg.mod {
			p := path.Join(pkg.importBasePath, mod)
			importsAndAliases[path.Join(pkg.importBasePath, mod)] = pkg.pkgImportAliases[p]
		}
	case *schema.UnionType:
		for _, e := range t.ElementTypes {
			pkg.getTypeImports(e, recurse, importsAndAliases, seen)
		}
	}
}

func extractImportBasePath(extPkg *schema.Package) string {
	version := extPkg.Version.Major
	var vPath string
	if version > 1 {
		vPath = fmt.Sprintf("/v%d", version)
	}
	return fmt.Sprintf("github.com/pulumi/pulumi-%s/sdk%s/go/%s", extPkg.Name, vPath, extPkg.Name)
}

func (pkg *pkgContext) getImports(member interface{}, importsAndAliases map[string]string) {
	seen := map[schema.Type]struct{}{}
	switch member := member.(type) {
	case *schema.ObjectType:
		pkg.getTypeImports(member, true, importsAndAliases, seen)
	case *schema.ResourceType:
		pkg.getTypeImports(member, true, importsAndAliases, seen)
	case *schema.Resource:
		for _, p := range member.Properties {
			pkg.getTypeImports(p.Type, false, importsAndAliases, seen)
		}
		for _, p := range member.InputProperties {
			pkg.getTypeImports(p.Type, false, importsAndAliases, seen)

			if p.IsRequired() {
				importsAndAliases["github.com/pkg/errors"] = ""
			}
		}
		for _, method := range member.Methods {
			if method.Function.Inputs != nil {
				for _, p := range method.Function.Inputs.InputShape.Properties {
					if p.Name == "__self__" {
						continue
					}
					pkg.getTypeImports(p.Type, false, importsAndAliases, seen)
				}
			}
			if method.Function.Outputs != nil {
				for _, p := range method.Function.Outputs.Properties {
					pkg.getTypeImports(p.Type, false, importsAndAliases, seen)
				}
			}
		}
	case *schema.Function:
		if member.Inputs != nil {
			pkg.getTypeImports(member.Inputs, true, importsAndAliases, seen)
		}
		if member.Outputs != nil {
			pkg.getTypeImports(member.Outputs, true, importsAndAliases, seen)
		}
	case []*schema.Property:
		for _, p := range member {
			pkg.getTypeImports(p.Type, false, importsAndAliases, seen)
		}
	case *schema.EnumType: // Just need pulumi sdk, see below
	default:
		return
	}
}

func (pkg *pkgContext) genHeader(w io.Writer, goImports []string, importsAndAliases map[string]string) {
	fmt.Fprintf(w, "// *** WARNING: this file was generated by %v. ***\n", pkg.tool)
	fmt.Fprintf(w, "// *** Do not edit by hand unless you're certain you know what you are doing! ***\n\n")

	var pkgName string
	if pkg.mod == "" {
		pkgName = packageName(pkg.pkg)
	} else {
		pkgName = path.Base(pkg.mod)
	}

	fmt.Fprintf(w, "package %s\n\n", pkgName)

	var imports []string
	if len(importsAndAliases) > 0 {
		for k := range importsAndAliases {
			imports = append(imports, k)
		}
		sort.Strings(imports)

		for i, k := range imports {
			if alias := importsAndAliases[k]; alias != "" {
				imports[i] = fmt.Sprintf(`%s "%s"`, alias, k)
			}
		}
	}

	if len(goImports) > 0 {
		if len(imports) > 0 {
			goImports = append(goImports, "")
		}
		imports = append(goImports, imports...)
	}
	if len(imports) > 0 {
		fmt.Fprintf(w, "import (\n")
		for _, i := range imports {
			if i == "" {
				fmt.Fprintf(w, "\n")
			} else {
				if strings.Contains(i, `"`) { // Imports with aliases already include quotes.
					fmt.Fprintf(w, "\t%s\n", i)
				} else {
					fmt.Fprintf(w, "\t%q\n", i)
				}
			}
		}
		fmt.Fprintf(w, ")\n\n")
	}
}

func (pkg *pkgContext) genConfig(w io.Writer, variables []*schema.Property) error {
	importsAndAliases := map[string]string{
		"github.com/pulumi/pulumi/sdk/v3/go/pulumi/config": "",
		"github.com/pulumi/pulumi/sdk/v3/go/pulumi":        "",
	}
	pkg.getImports(variables, importsAndAliases)

	pkg.genHeader(w, nil, importsAndAliases)

	for _, p := range variables {
		getfunc := "Get"

		var getType string
		var funcType string
		switch codegen.UnwrapType(p.Type) {
		case schema.BoolType:
			getType, funcType = "bool", "Bool"
		case schema.IntType:
			getType, funcType = "int", "Int"
		case schema.NumberType:
			getType, funcType = "float64", "Float64"
		default:
			getType, funcType = "string", ""
		}

		printCommentWithDeprecationMessage(w, p.Comment, p.DeprecationMessage, false)
		configKey := fmt.Sprintf("\"%s:%s\"", pkg.pkg.Name, camel(p.Name))

		fmt.Fprintf(w, "func Get%s(ctx *pulumi.Context) %s {\n", Title(p.Name), getType)
		if p.DefaultValue != nil {
			defaultValue, err := pkg.getDefaultValue(p.DefaultValue, codegen.UnwrapType(p.Type))
			if err != nil {
				return err
			}

			fmt.Fprintf(w, "\tv, err := config.Try%s(ctx, %s)\n", funcType, configKey)
			fmt.Fprintf(w, "\tif err == nil {\n")
			fmt.Fprintf(w, "\t\treturn v\n")
			fmt.Fprintf(w, "\t}\n")
			fmt.Fprintf(w, "\treturn %s", defaultValue)
		} else {
			fmt.Fprintf(w, "\treturn config.%s%s(ctx, %s)\n", getfunc, funcType, configKey)
		}
		fmt.Fprintf(w, "}\n")
	}

	return nil
}

// genResourceModule generates a ResourceModule definition and the code to register an instance thereof with the
// Pulumi runtime. The generated ResourceModule supports the deserialization of resource references into fully-
// hydrated Resource instances. If this is the root module, this function also generates a ResourcePackage
// definition and its registration to support rehydrating providers.
func (pkg *pkgContext) genResourceModule(w io.Writer) {
	contract.Assert(len(pkg.resources) != 0)
	allResourcesAreOverlays := true
	for _, r := range pkg.resources {
		if !r.IsOverlay {
			allResourcesAreOverlays = false
			break
		}
	}
	if allResourcesAreOverlays {
		// If all resources in this module are overlays, skip further code generation.
		return
	}

	basePath := pkg.importBasePath

	imports := map[string]string{
		"github.com/blang/semver":                   "",
		"github.com/pulumi/pulumi/sdk/v3/go/pulumi": "",
	}

	topLevelModule := pkg.mod == ""
	if !topLevelModule {
		if alias, ok := pkg.pkgImportAliases[basePath]; ok {
			imports[basePath] = alias
		} else {
			imports[basePath] = ""
		}
	}

	// If there are any internal dependencies, include them as blank imports.
	if topLevelModule {
		if goInfo, ok := pkg.pkg.Language["go"].(GoPackageInfo); ok {
			for _, dep := range goInfo.InternalDependencies {
				imports[dep] = "_"
			}
		}
	}

	pkg.genHeader(w, []string{"fmt"}, imports)

	var provider *schema.Resource
	registrations := codegen.StringSet{}
	if providerOnly := len(pkg.resources) == 1 && pkg.resources[0].IsProvider; providerOnly {
		provider = pkg.resources[0]
	} else {
		fmt.Fprintf(w, "type module struct {\n")
		fmt.Fprintf(w, "\tversion semver.Version\n")
		fmt.Fprintf(w, "}\n\n")

		fmt.Fprintf(w, "func (m *module) Version() semver.Version {\n")
		fmt.Fprintf(w, "\treturn m.version\n")
		fmt.Fprintf(w, "}\n\n")

		fmt.Fprintf(w, "func (m *module) Construct(ctx *pulumi.Context, name, typ, urn string) (r pulumi.Resource, err error) {\n")
		fmt.Fprintf(w, "\tswitch typ {\n")
		for _, r := range pkg.resources {
			if r.IsOverlay {
				// This resource code is generated by the provider, so no further action is required.
				continue
			}
			if r.IsProvider {
				contract.Assert(provider == nil)
				provider = r
				continue
			}

			registrations.Add(tokenToModule(r.Token))
			fmt.Fprintf(w, "\tcase %q:\n", r.Token)
			fmt.Fprintf(w, "\t\tr = &%s{}\n", disambiguatedResourceName(r, pkg))
		}
		fmt.Fprintf(w, "\tdefault:\n")
		fmt.Fprintf(w, "\t\treturn nil, fmt.Errorf(\"unknown resource type: %%s\", typ)\n")
		fmt.Fprintf(w, "\t}\n\n")
		fmt.Fprintf(w, "\terr = ctx.RegisterResource(typ, name, nil, r, pulumi.URN_(urn))\n")
		fmt.Fprintf(w, "\treturn\n")
		fmt.Fprintf(w, "}\n\n")
	}

	if provider != nil {
		fmt.Fprintf(w, "type pkg struct {\n")
		fmt.Fprintf(w, "\tversion semver.Version\n")
		fmt.Fprintf(w, "}\n\n")

		fmt.Fprintf(w, "func (p *pkg) Version() semver.Version {\n")
		fmt.Fprintf(w, "\treturn p.version\n")
		fmt.Fprintf(w, "}\n\n")

		fmt.Fprintf(w, "func (p *pkg) ConstructProvider(ctx *pulumi.Context, name, typ, urn string) (pulumi.ProviderResource, error) {\n")
		fmt.Fprintf(w, "\tif typ != \"pulumi:providers:%s\" {\n", pkg.pkg.Name)
		fmt.Fprintf(w, "\t\treturn nil, fmt.Errorf(\"unknown provider type: %%s\", typ)\n")
		fmt.Fprintf(w, "\t}\n\n")
		fmt.Fprintf(w, "\tr := &Provider{}\n")
		fmt.Fprintf(w, "\terr := ctx.RegisterResource(typ, name, nil, r, pulumi.URN_(urn))\n")
		fmt.Fprintf(w, "\treturn r, err\n")
		fmt.Fprintf(w, "}\n\n")
	}

	fmt.Fprintf(w, "func init() {\n")
	if topLevelModule {
		fmt.Fprintf(w, "\tversion, _ := PkgVersion()\n")
	} else {
		// Some package names contain '-' characters, so grab the name from the base path, unless there is an alias
		// in which case we use that instead.
		var pkgName string
		if alias, ok := pkg.pkgImportAliases[basePath]; ok {
			pkgName = alias
		} else {
			pkgName = basePath[strings.LastIndex(basePath, "/")+1:]
		}
		pkgName = strings.ReplaceAll(pkgName, "-", "")
		fmt.Fprintf(w, "\tversion, err := %s.PkgVersion()\n", pkgName)
		// To avoid breaking compatibility, we don't change the function
		// signature. We instead just ignore the error.
		fmt.Fprintf(w, "\tif err != nil {\n")
		fmt.Fprintf(w, "\t\tversion = semver.Version{Major: 1}\n")
		fmt.Fprintf(w, "\t}\n")
	}
	if len(registrations) > 0 {
		for _, mod := range registrations.SortedValues() {
			fmt.Fprintf(w, "\tpulumi.RegisterResourceModule(\n")
			fmt.Fprintf(w, "\t\t%q,\n", pkg.pkg.Name)
			fmt.Fprintf(w, "\t\t%q,\n", mod)
			fmt.Fprintf(w, "\t\t&module{version},\n")
			fmt.Fprintf(w, "\t)\n")
		}
	}
	if provider != nil {
		fmt.Fprintf(w, "\tpulumi.RegisterResourcePackage(\n")
		fmt.Fprintf(w, "\t\t%q,\n", pkg.pkg.Name)
		fmt.Fprintf(w, "\t\t&pkg{version},\n")
		fmt.Fprintf(w, "\t)\n")
	}
	fmt.Fprintf(w, "}\n")
}

// generatePackageContextMap groups resources, types, and functions into Go packages.
func generatePackageContextMap(tool string, pkg *schema.Package, goInfo GoPackageInfo) map[string]*pkgContext {
	packages := map[string]*pkgContext{}
	getPkg := func(mod string) *pkgContext {
		pack, ok := packages[mod]
		if !ok {
			pack = &pkgContext{
				pkg:                           pkg,
				mod:                           mod,
				importBasePath:                goInfo.ImportBasePath,
				rootPackageName:               goInfo.RootPackageName,
				typeDetails:                   map[schema.Type]*typeDetails{},
				names:                         codegen.NewStringSet(),
				schemaNames:                   codegen.NewStringSet(),
				renamed:                       map[string]string{},
				duplicateTokens:               map[string]bool{},
				functionNames:                 map[*schema.Function]string{},
				tool:                          tool,
				modToPkg:                      goInfo.ModuleToPackage,
				pkgImportAliases:              goInfo.PackageImportAliases,
				packages:                      packages,
				liftSingleValueMethodReturns:  goInfo.LiftSingleValueMethodReturns,
				disableInputTypeRegistrations: goInfo.DisableInputTypeRegistrations,
				disableObjectDefaults:         goInfo.DisableObjectDefaults,
			}
			packages[mod] = pack
		}
		return pack
	}

	getPkgFromToken := func(token string) *pkgContext {
		return getPkg(tokenToPackage(pkg, goInfo.ModuleToPackage, token))
	}

	var getPkgFromType func(schema.Type) *pkgContext
	getPkgFromType = func(typ schema.Type) *pkgContext {
		switch t := codegen.UnwrapType(typ).(type) {
		case *schema.ArrayType:
			return getPkgFromType(t.ElementType)
		case *schema.MapType:
			return getPkgFromType(t.ElementType)
		default:
			return getPkgFromToken(t.String())
		}
	}

	if len(pkg.Config) > 0 {
		_ = getPkg("config")
	}

	// For any optional properties, we must generate a pointer type for the corresponding property type.
	// In addition, if the optional property's type is itself an object type, we also need to generate pointer
	// types corresponding to all of it's nested properties, as our accessor methods will lift `nil` into
	// those nested types.
	var populateDetailsForPropertyTypes func(seen codegen.StringSet, props []*schema.Property, optional, input, output bool)
	var populateDetailsForTypes func(seen codegen.StringSet, schemaType schema.Type, optional, input, output bool)

	seenKey := func(t schema.Type, optional, input, output bool) string {
		var key string
		switch t := t.(type) {
		case *schema.ObjectType:
			key = t.Token
		case *schema.EnumType:
			key = t.Token
		default:
			key = t.String()
		}
		if optional {
			key += ",optional"
		}
		if input {
			key += ",input"
		}
		if output {
			key += ",output"
		}
		return key
	}

	populateDetailsForPropertyTypes = func(seen codegen.StringSet, props []*schema.Property, optional, input, output bool) {
		for _, p := range props {
			populateDetailsForTypes(seen, p.Type, !p.IsRequired() || optional, input, output)
		}
	}

	populateDetailsForTypes = func(seen codegen.StringSet, schemaType schema.Type, optional, input, output bool) {
		key := seenKey(schemaType, optional, input, output)
		if seen.Has(key) {
			return
		}
		seen.Add(key)

		switch typ := schemaType.(type) {
		case *schema.InputType:
			populateDetailsForTypes(seen, typ.ElementType, optional, true, false)
		case *schema.OptionalType:
			populateDetailsForTypes(seen, typ.ElementType, true, input, output)
		case *schema.ObjectType:
			pkg := getPkgFromToken(typ.Token)
			pkg.detailsForType(typ).mark(input || goInfo.GenerateExtraInputTypes, output)

			if optional {
				pkg.detailsForType(typ).markPtr(input || goInfo.GenerateExtraInputTypes, output)
			}

			pkg.schemaNames.Add(tokenToName(typ.Token))

			populateDetailsForPropertyTypes(seen, typ.Properties, optional, input, output)
		case *schema.EnumType:
			pkg := getPkgFromToken(typ.Token)
			pkg.detailsForType(typ).mark(input || goInfo.GenerateExtraInputTypes, output)

			if optional {
				pkg.detailsForType(typ).markPtr(input || goInfo.GenerateExtraInputTypes, output)
			}

			pkg.schemaNames.Add(tokenToName(typ.Token))
		case *schema.ArrayType:
			details := getPkgFromType(typ.ElementType).detailsForType(codegen.UnwrapType(typ.ElementType))
			details.markArray(input || goInfo.GenerateExtraInputTypes, output)
			populateDetailsForTypes(seen, typ.ElementType, false, input, output)
		case *schema.MapType:
			details := getPkgFromType(typ.ElementType).detailsForType(codegen.UnwrapType(typ.ElementType))
			details.markMap(input || goInfo.GenerateExtraInputTypes, output)
			populateDetailsForTypes(seen, typ.ElementType, false, input, output)
		}
	}

	// Rewrite cyclic types. See the docs on rewriteCyclicFields for the motivation.
	rewriteCyclicObjectFields(pkg)

	// Use a string set to track object types that have already been processed.
	// This avoids recursively processing the same type. For example, in the
	// Kubernetes package, JSONSchemaProps have properties whose type is itself.
	seenMap := codegen.NewStringSet()
	for _, t := range pkg.Types {
		switch typ := t.(type) {
		case *schema.ArrayType:
			details := getPkgFromType(typ.ElementType).detailsForType(codegen.UnwrapType(typ.ElementType))
			details.markArray(goInfo.GenerateExtraInputTypes, false)
		case *schema.MapType:
			details := getPkgFromType(typ.ElementType).detailsForType(codegen.UnwrapType(typ.ElementType))
			details.markMap(goInfo.GenerateExtraInputTypes, false)
		case *schema.ObjectType:
			pkg := getPkgFromToken(typ.Token)
			if !typ.IsInputShape() {
				pkg.types = append(pkg.types, typ)
			}
			populateDetailsForTypes(seenMap, typ, false, false, false)
		case *schema.EnumType:
			if !typ.IsOverlay {
				pkg := getPkgFromToken(typ.Token)
				pkg.enums = append(pkg.enums, typ)

				populateDetailsForTypes(seenMap, typ, false, false, false)
			}
		}
	}

	resSeen := map[string]bool{}
	typeSeen := map[string]bool{}

	// compute set of names generated by a resource
	// handling any potential collisions via remapping along the way
	scanResource := func(r *schema.Resource) {
		if resSeen[strings.ToLower(r.Token)] {
			return
		}
		resSeen[strings.ToLower(r.Token)] = true
		pkg := getPkgFromToken(r.Token)
		pkg.resources = append(pkg.resources, r)
		pkg.schemaNames.Add(tokenToName(r.Token))

		getNames := func(suffix string) []string {
			names := []string{}
			names = append(names, rawResourceName(r)+suffix)
			names = append(names, rawResourceName(r)+suffix+"Input")
			names = append(names, rawResourceName(r)+suffix+"Output")
			names = append(names, rawResourceName(r)+suffix+"Args")
			names = append(names, camel(rawResourceName(r))+suffix+"Args")
			names = append(names, "New"+rawResourceName(r)+suffix)
			if !r.IsProvider && !r.IsComponent {
				names = append(names, rawResourceName(r)+suffix+"State")
				names = append(names, camel(rawResourceName(r))+suffix+"State")
				names = append(names, "Get"+rawResourceName(r)+suffix)
			}
			return names
		}

		suffixes := []string{"", "Resource", "Res"}
		suffix := ""
		suffixIndex := 0
		canGenerate := false

		for !canGenerate && suffixIndex <= len(suffixes) {
			suffix = suffixes[suffixIndex]
			candidates := getNames(suffix)
			conflict := false
			for _, c := range candidates {
				if pkg.names.Has(c) {
					conflict = true
				}
			}
			if !conflict {
				canGenerate = true
				break
			}

			suffixIndex++
		}

		if !canGenerate {
			panic(fmt.Sprintf("unable to generate Go SDK, schema has unresolvable overlapping resource: %s", rawResourceName(r)))
		}

		names := getNames(suffix)
		originalNames := getNames("")
		for i, n := range names {
			pkg.names.Add(n)
			if suffix != "" {
				pkg.renamed[originalNames[i]] = names[i]
			}
		}

		populateDetailsForPropertyTypes(seenMap, r.InputProperties, r.IsProvider, false, false)
		populateDetailsForPropertyTypes(seenMap, r.Properties, r.IsProvider, false, true)

		if r.StateInputs != nil {
			populateDetailsForPropertyTypes(seenMap, r.StateInputs.Properties,
				r.IsProvider, false /*input*/, false /*output*/)
		}

		for _, method := range r.Methods {
			if method.Function.Inputs != nil {
				pkg.names.Add(rawResourceName(r) + Title(method.Name) + "Args")
			}
			if method.Function.Outputs != nil {
				pkg.names.Add(rawResourceName(r) + Title(method.Name) + "Result")
			}
		}
	}

	scanResource(pkg.Provider)
	for _, r := range pkg.Resources {
		scanResource(r)
	}

	// compute set of names generated by a type
	// handling any potential collisions via remapping along the way
	scanType := func(t schema.Type) {
		getNames := func(name, suffix string) []string {
			return []string{name + suffix, name + suffix + "Input", name + suffix + "Output"}
		}

		switch t := t.(type) {
		case *schema.ObjectType:
			pkg := getPkgFromToken(t.Token)
			// maintain support for duplicate tokens for types and resources in Kubernetes
			if resSeen[strings.ToLower(t.Token)] {
				pkg.duplicateTokens[strings.ToLower(t.Token)] = true
			}
			if typeSeen[strings.ToLower(t.Token)] {
				return
			}
			typeSeen[strings.ToLower(t.Token)] = true

			name := pkg.tokenToType(t.Token)
			suffixes := []string{"", "Type", "Typ"}
			suffix := ""
			suffixIndex := 0
			canGenerate := false

			for !canGenerate && suffixIndex <= len(suffixes) {
				suffix = suffixes[suffixIndex]
				candidates := getNames(name, suffix)
				conflict := false
				for _, c := range candidates {
					if pkg.names.Has(c) {
						conflict = true
					}
				}
				if !conflict {
					canGenerate = true
					break
				}

				suffixIndex++
			}

			if !canGenerate {
				panic(fmt.Sprintf("unable to generate Go SDK, schema has unresolvable overlapping type: %s", name))
			}

			names := getNames(name, suffix)
			originalNames := getNames(name, "")
			for i, n := range names {
				pkg.names.Add(n)
				if suffix != "" {
					pkg.renamed[originalNames[i]] = names[i]
				}
			}
		case *schema.EnumType:
			pkg := getPkgFromToken(t.Token)
			if resSeen[t.Token] {
				pkg.duplicateTokens[strings.ToLower(t.Token)] = true
			}
			if typeSeen[t.Token] {
				return
			}
			typeSeen[t.Token] = true

			name := pkg.tokenToEnum(t.Token)
			suffixes := []string{"", "Enum"}
			suffix := ""
			suffixIndex := 0
			canGenerate := false

			for !canGenerate && suffixIndex <= len(suffixes) {
				suffix = suffixes[suffixIndex]
				candidates := getNames(name, suffix)
				conflict := false
				for _, c := range candidates {
					if pkg.names.Has(c) {
						conflict = true
					}
				}
				if !conflict {
					canGenerate = true
					break
				}

				suffixIndex++
			}

			if !canGenerate {
				panic(fmt.Sprintf("unable to generate Go SDK, schema has unresolvable overlapping type: %s", name))
			}

			names := getNames(name, suffix)
			originalNames := getNames(name, "")
			for i, n := range names {
				pkg.names.Add(n)
				if suffix != "" {
					pkg.renamed[originalNames[i]] = names[i]
				}
			}
		default:
			return
		}
	}

	for _, t := range pkg.Types {
		scanType(t)
	}

	// For fnApply function versions, we need to register any
	// input or output property type metadata, in case they have
	// types used in array or pointer element positions.
	if !goInfo.DisableFunctionOutputVersions || goInfo.GenerateExtraInputTypes {
		for _, f := range pkg.Functions {
			if f.NeedsOutputVersion() || goInfo.GenerateExtraInputTypes {
				optional := false
				if f.Inputs != nil {
					populateDetailsForPropertyTypes(seenMap, f.Inputs.InputShape.Properties, optional, false, false)
				}
				if f.Outputs != nil {
					populateDetailsForTypes(seenMap, f.Outputs, optional, false, true)
				}
			}
		}
	}

	for _, f := range pkg.Functions {
		if f.IsMethod {
			continue
		}

		pkg := getPkgFromToken(f.Token)
		pkg.functions = append(pkg.functions, f)

		name := tokenToName(f.Token)

		if pkg.names.Has(name) ||
			pkg.names.Has(name+"Args") ||
			pkg.names.Has(name+"Result") {
			switch {
			case strings.HasPrefix(name, "New"):
				name = "Create" + name[3:]
			case strings.HasPrefix(name, "Get"):
				name = "Lookup" + name[3:]
			}
		}
		pkg.names.Add(name)
		pkg.functionNames[f] = name

		if f.Inputs != nil {
			pkg.names.Add(name + "Args")
		}
		if f.Outputs != nil {
			pkg.names.Add(name + "Result")
		}
	}

	return packages
}

// LanguageResource is derived from the schema and can be used by downstream codegen.
type LanguageResource struct {
	*schema.Resource

	Alias   string // The package alias (e.g. appsv1)
	Name    string // The resource name (e.g. Deployment)
	Package string // The package name (e.g. github.com/pulumi/pulumi-kubernetes/sdk/v2/go/kubernetes/apps/v1)
}

// LanguageResources returns a map of resources that can be used by downstream codegen. The map
// key is the resource schema token.
func LanguageResources(tool string, pkg *schema.Package) (map[string]LanguageResource, error) {
	resources := map[string]LanguageResource{}

	if err := pkg.ImportLanguages(map[string]schema.Language{"go": Importer}); err != nil {
		return nil, err
	}

	var goPkgInfo GoPackageInfo
	if goInfo, ok := pkg.Language["go"].(GoPackageInfo); ok {
		goPkgInfo = goInfo
	}
	packages := generatePackageContextMap(tool, pkg, goPkgInfo)

	// emit each package
	var pkgMods []string
	for mod := range packages {
		pkgMods = append(pkgMods, mod)
	}
	sort.Strings(pkgMods)

	for _, mod := range pkgMods {
		if mod == "" {
			continue
		}
		pkg := packages[mod]

		for _, r := range pkg.resources {
			if r.IsOverlay {
				// This resource code is generated by the provider, so no further action is required.
				continue
			}

			packagePath := path.Join(goPkgInfo.ImportBasePath, pkg.mod)
			resources[r.Token] = LanguageResource{
				Resource: r,
				Alias:    goPkgInfo.PackageImportAliases[packagePath],
				Name:     tokenToName(r.Token),
				Package:  packagePath,
			}
		}
	}

	return resources, nil
}

// packageRoot is the relative root file for go code. That means that every go
// source file should be under this root. For example:
//
// root = aws => sdk/go/aws/*.go
func packageRoot(pkg *schema.Package) string {
	var info GoPackageInfo
	if goInfo, ok := pkg.Language["go"].(GoPackageInfo); ok {
		info = goInfo
	}
	if info.RootPackageName != "" {
		// package structure is flat
		return ""
	}
	if info.ImportBasePath != "" {
		return path.Base(info.ImportBasePath)
	}
	return goPackage(pkg.Name)
}

// packageName is the go package name for the generated package.
func packageName(pkg *schema.Package) string {
	var info GoPackageInfo
	if goInfo, ok := pkg.Language["go"].(GoPackageInfo); ok {
		info = goInfo
	}
	if info.RootPackageName != "" {
		return info.RootPackageName
	}
	return goPackage(packageRoot(pkg))
}

func GeneratePackage(tool string, pkg *schema.Package) (map[string][]byte, error) {
	if err := pkg.ImportLanguages(map[string]schema.Language{"go": Importer}); err != nil {
		return nil, err
	}

	var goPkgInfo GoPackageInfo
	if goInfo, ok := pkg.Language["go"].(GoPackageInfo); ok {
		goPkgInfo = goInfo
	}
	packages := generatePackageContextMap(tool, pkg, goPkgInfo)

	// emit each package
	var pkgMods []string
	for mod := range packages {
		pkgMods = append(pkgMods, mod)
	}
	sort.Strings(pkgMods)

	name := packageName(pkg)
	pathPrefix := packageRoot(pkg)

	files := map[string][]byte{}

	// Generate pulumi-plugin.json
	pulumiPlugin := &plugin.PulumiPluginJSON{
		Resource: true,
		Name:     pkg.Name,
		Server:   pkg.PluginDownloadURL,
	}
	if goPkgInfo.RespectSchemaVersion && pkg.Version != nil {
		pulumiPlugin.Version = pkg.Version.String()
	}
	pulumiPluginJSON, err := pulumiPlugin.JSON()
	if err != nil {
		return nil, fmt.Errorf("Failed to format pulumi-plugin.json: %w", err)
	}
	files[path.Join(pathPrefix, "pulumi-plugin.json")] = pulumiPluginJSON

	setFile := func(relPath, contents string) {
		relPath = path.Join(pathPrefix, relPath)
		if _, ok := files[relPath]; ok {
			panic(fmt.Errorf("duplicate file: %s", relPath))
		}

		// Run Go formatter on the code before saving to disk
		formattedSource, err := format.Source([]byte(contents))
		if err != nil {
			fmt.Fprintf(os.Stderr, "Invalid content:\n%s\n%s\n", relPath, contents)
			panic(fmt.Errorf("invalid Go source code:\n\n%s\n: %w", relPath, err))
		}

		files[relPath] = formattedSource
	}

	for _, mod := range pkgMods {
		pkg := packages[mod]

		// Config, description
		switch mod {
		case "":
			buffer := &bytes.Buffer{}
			if pkg.pkg.Description != "" {
				printComment(buffer, pkg.pkg.Description, false)
				fmt.Fprintf(buffer, "//\n")
			} else {
				fmt.Fprintf(buffer, "// Package %[1]s exports types, functions, subpackages for provisioning %[1]s resources.\n", pkg.pkg.Name)
				fmt.Fprintf(buffer, "//\n")
			}
			fmt.Fprintf(buffer, "package %s\n", name)

			setFile(path.Join(mod, "doc.go"), buffer.String())

		case "config":
			if len(pkg.pkg.Config) > 0 {
				buffer := &bytes.Buffer{}
				if err := pkg.genConfig(buffer, pkg.pkg.Config); err != nil {
					return nil, err
				}

				setFile(path.Join(mod, "config.go"), buffer.String())
			}
		}

		// Resources
		for _, r := range pkg.resources {
			if r.IsOverlay {
				// This resource code is generated by the provider, so no further action is required.
				continue
			}

			importsAndAliases := map[string]string{}
			pkg.getImports(r, importsAndAliases)
			importsAndAliases["github.com/pulumi/pulumi/sdk/v3/go/pulumi"] = ""

			buffer := &bytes.Buffer{}
			pkg.genHeader(buffer, []string{"context", "reflect"}, importsAndAliases)

			if err := pkg.genResource(buffer, r, goPkgInfo.GenerateResourceContainerTypes); err != nil {
				return nil, err
			}

			setFile(path.Join(mod, camel(rawResourceName(r))+".go"), buffer.String())
		}

		// Functions
		for _, f := range pkg.functions {
			if f.IsOverlay {
				// This function code is generated by the provider, so no further action is required.
				continue
			}

			fileName := path.Join(mod, camel(tokenToName(f.Token))+".go")
			code, err := pkg.genFunctionCodeFile(f)
			if err != nil {
				return nil, err
			}
			setFile(fileName, code)
		}

		knownTypes := make(map[schema.Type]struct{}, len(pkg.typeDetails))
		for t := range pkg.typeDetails {
			knownTypes[t] = struct{}{}
		}

		// Enums
		if len(pkg.enums) > 0 {
			hasOutputs, imports := false, map[string]string{}
			for _, e := range pkg.enums {
				pkg.getImports(e, imports)
				hasOutputs = hasOutputs || pkg.detailsForType(e).hasOutputs()
			}
			var goImports []string
			if hasOutputs {
				goImports = []string{"context", "reflect"}
				imports["github.com/pulumi/pulumi/sdk/v3/go/pulumi"] = ""
			}

			buffer := &bytes.Buffer{}
			pkg.genHeader(buffer, goImports, imports)

			for _, e := range pkg.enums {
				if err := pkg.genEnum(buffer, e); err != nil {
					return nil, err
				}
				delete(knownTypes, e)
			}
			pkg.genEnumRegistrations(buffer)
			setFile(path.Join(mod, "pulumiEnums.go"), buffer.String())
		}

		// Types
		if len(pkg.types) > 0 {
			hasOutputs, importsAndAliases := false, map[string]string{}
			for _, t := range pkg.types {
				pkg.getImports(t, importsAndAliases)
				hasOutputs = hasOutputs || pkg.detailsForType(t).hasOutputs()
			}
			var goImports []string
			if hasOutputs {
				goImports = []string{"context", "reflect"}
				importsAndAliases["github.com/pulumi/pulumi/sdk/v3/go/pulumi"] = ""
			}

			buffer := &bytes.Buffer{}
			pkg.genHeader(buffer, goImports, importsAndAliases)

			for _, t := range pkg.types {
				if err := pkg.genType(buffer, t); err != nil {
					return nil, err
				}
				delete(knownTypes, t)
			}

			sortedKnownTypes := make([]schema.Type, 0, len(knownTypes))
			for k := range knownTypes {
				sortedKnownTypes = append(sortedKnownTypes, k)
			}
			sort.Slice(sortedKnownTypes, func(i, j int) bool {
				return sortedKnownTypes[i].String() < sortedKnownTypes[j].String()
			})

			collectionTypes := map[string]*nestedTypeInfo{}
			for _, t := range sortedKnownTypes {
				switch typ := t.(type) {
				case *schema.ArrayType, *schema.MapType:
					pkg.collectNestedCollectionTypes(collectionTypes, typ)
				}
			}

			types := pkg.genNestedCollectionTypes(buffer, collectionTypes)

			pkg.genTypeRegistrations(buffer, pkg.types, types...)

			setFile(path.Join(mod, "pulumiTypes.go"), buffer.String())
		}

		// Utilities
		if pkg.needsUtils || len(mod) == 0 {
			buffer := &bytes.Buffer{}
			importsAndAliases := map[string]string{
				"github.com/blang/semver":                   "",
				"github.com/pulumi/pulumi/sdk/v3/go/pulumi": "",
			}
			pkg.genHeader(buffer, []string{"fmt", "os", "reflect", "regexp", "strconv", "strings"}, importsAndAliases)

			packageRegex := fmt.Sprintf("^.*/pulumi-%s/sdk(/v\\d+)?", pkg.pkg.Name)
			if pkg.rootPackageName != "" {
				packageRegex = fmt.Sprintf("^%s(/v\\d+)?", pkg.importBasePath)
			}

			pkg.GenUtilitiesFile(buffer, packageRegex)

			setFile(path.Join(mod, "pulumiUtilities.go"), buffer.String())
		}

		// If there are resources in this module, register the module with the runtime.
		if len(pkg.resources) != 0 && !allResourcesAreOverlays(pkg.resources) {
			buffer := &bytes.Buffer{}
			pkg.genResourceModule(buffer)

			setFile(path.Join(mod, "init.go"), buffer.String())
		}
	}

	return files, nil
}

func allResourcesAreOverlays(resources []*schema.Resource) bool {
	for _, r := range resources {
		if !r.IsOverlay {
			return false
		}
	}
	return true
}

// goPackage returns the suggested package name for the given string.
func goPackage(name string) string {
	return strings.ReplaceAll(name, "-", "")
}

func (pkg *pkgContext) GenUtilitiesFile(w io.Writer, packageRegex string) {
	const utilitiesFile = `
type envParser func(v string) interface{}

func parseEnvBool(v string) interface{} {
	b, err := strconv.ParseBool(v)
	if err != nil {
		return nil
	}
	return b
}

func parseEnvInt(v string) interface{} {
	i, err := strconv.ParseInt(v, 0, 0)
	if err != nil {
		return nil
	}
	return int(i)
}

func parseEnvFloat(v string) interface{} {
	f, err := strconv.ParseFloat(v, 64)
	if err != nil {
		return nil
	}
	return f
}

func parseEnvStringArray(v string) interface{} {
	var result pulumi.StringArray
	for _, item := range strings.Split(v, ";") {
		result = append(result, pulumi.String(item))
	}
	return result
}

func getEnvOrDefault(def interface{}, parser envParser, vars ...string) interface{} {
	for _, v := range vars {
		if value := os.Getenv(v); value != "" {
			if parser != nil {
				return parser(value)
			}
			return value
		}
	}
	return def
}

// PkgVersion uses reflection to determine the version of the current package.
// If a version cannot be determined, v1 will be assumed. The second return
// value is always nil.
func PkgVersion() (semver.Version, error) {
	type sentinal struct{}
	pkgPath := reflect.TypeOf(sentinal{}).PkgPath()
	re := regexp.MustCompile(%q)
	if match := re.FindStringSubmatch(pkgPath); match != nil {
		vStr := match[1]
		if len(vStr) == 0 { // If the version capture group was empty, default to v1.
			return semver.Version{Major: 1}, nil
		}
		return semver.MustParse(fmt.Sprintf("%%s.0.0", vStr[2:])), nil
	}
	return semver.Version{Major: 1}, nil
}

// isZero is a null safe check for if a value is it's types zero value.
func isZero(v interface{}) bool {
	if v == nil {
		return true
	}
	return reflect.ValueOf(v).IsZero()
}
`
	_, err := fmt.Fprintf(w, utilitiesFile, packageRegex)
	contract.AssertNoError(err)
	pkg.GenPkgDefaultOpts(w)
}

func (pkg *pkgContext) GenPkgDefaultOpts(w io.Writer) {
	url := pkg.pkg.PluginDownloadURL
	if url == "" {
		return
	}
	const template string = `
// pkg%[1]sDefaultOpts provides package level defaults to pulumi.Option%[1]s.
func pkg%[1]sDefaultOpts(opts []pulumi.%[1]sOption) []pulumi.%[1]sOption {
	defaults := []pulumi.%[1]sOption{%[2]s}

	return append(defaults, opts...)
}
`
	pluginDownloadURL := fmt.Sprintf("pulumi.PluginDownloadURL(%q)", url)
	for _, typ := range []string{"Resource", "Invoke"} {
		_, err := fmt.Fprintf(w, template, typ, pluginDownloadURL)
		contract.AssertNoError(err)
	}
}

// GenPkgDefaultsOptsCall generates a call to Pkg{TYPE}DefaultsOpts.
func (pkg *pkgContext) GenPkgDefaultsOptsCall(w io.Writer, invoke bool) {
	// The `pkg%sDefaultOpts` call won't do anything, so we don't insert it.
	if pkg.pkg.PluginDownloadURL == "" {
		return
	}
	pkg.needsUtils = true
	typ := "Resource"
	if invoke {
		typ = "Invoke"
	}
	_, err := fmt.Fprintf(w, "\topts = pkg%sDefaultOpts(opts)\n", typ)
	contract.AssertNoError(err)
}<|MERGE_RESOLUTION|>--- conflicted
+++ resolved
@@ -2073,21 +2073,11 @@
 		ApplyT(func(v interface{}) (${fn}Result, error) {
 			args := v.(${fn}Args)
 			r, err := ${fn}(ctx, &args, opts...)
-<<<<<<< HEAD
-                        var s ${fn}Result
-                        if r != nil {
-                                s = *r
-                        }
+			var s ${fn}Result
+			if r != nil {
+				s = *r
+			}
 			return s, err
-=======
-			if err != nil {
-				return nil, err
-			}
-			if r == nil {
-				return nil, fmt.Errorf("expected either result or error to be nil, not both")
-			}
-			return *r, err
->>>>>>> b55c8c13
 		}).(${outputType})
 }
 
