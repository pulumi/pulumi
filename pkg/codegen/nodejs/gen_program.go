// Copyright 2016-2020, Pulumi Corporation.
//
// Licensed under the Apache License, Version 2.0 (the "License");
// you may not use this file except in compliance with the License.
// You may obtain a copy of the License at
//
//     http://www.apache.org/licenses/LICENSE-2.0
//
// Unless required by applicable law or agreed to in writing, software
// distributed under the License is distributed on an "AS IS" BASIS,
// WITHOUT WARRANTIES OR CONDITIONS OF ANY KIND, either express or implied.
// See the License for the specific language governing permissions and
// limitations under the License.

package nodejs

import (
	"bytes"
	"fmt"
	"io"
	"os"
	"path"
	"path/filepath"
	"sort"
	"strings"

	"github.com/hashicorp/hcl/v2"
	"github.com/pulumi/pulumi/pkg/v3/codegen"
	"github.com/pulumi/pulumi/pkg/v3/codegen/hcl2/model"
	"github.com/pulumi/pulumi/pkg/v3/codegen/hcl2/model/format"
	"github.com/pulumi/pulumi/pkg/v3/codegen/hcl2/syntax"
	"github.com/pulumi/pulumi/pkg/v3/codegen/pcl"
	"github.com/pulumi/pulumi/pkg/v3/codegen/schema"
	"github.com/pulumi/pulumi/sdk/v3/go/common/encoding"
	"github.com/pulumi/pulumi/sdk/v3/go/common/slice"
	"github.com/pulumi/pulumi/sdk/v3/go/common/util/contract"
	"github.com/pulumi/pulumi/sdk/v3/go/common/workspace"
	"github.com/zclconf/go-cty/cty"
)

const PulumiToken = "pulumi"

type generator struct {
	// The formatter to use when generating code.
	*format.Formatter

	program     *pcl.Program
	diagnostics hcl.Diagnostics

	asyncMain               bool
	configCreated           bool
	isComponent             bool
	deferredOutputVariables []*pcl.DeferredOutputVariable
}

func GenerateProgram(program *pcl.Program) (map[string][]byte, hcl.Diagnostics, error) {
	pcl.MapProvidersAsResources(program)
	// Linearize the nodes into an order appropriate for procedural code generation.
	nodes := pcl.Linearize(program)

	g := &generator{
		program: program,
	}
	g.Formatter = format.NewFormatter(g)

	packages, err := program.PackageSnapshots()
	if err != nil {
		return nil, nil, err
	}
	for _, p := range packages {
		if err := p.ImportLanguages(map[string]schema.Language{"nodejs": Importer}); err != nil {
			return nil, nil, err
		}
	}

	var index bytes.Buffer
	err = g.genPreamble(&index, program)
	if err != nil {
		return nil, nil, err
	}
	// used to track declared variables in the main program
	// since outputs have identifiers which can conflict with other program nodes' identifiers
	// we switch the entry point to async which allows for declaring arbitrary output names
	declaredNodeIdentifiers := map[string]bool{}
	for _, n := range nodes {
		if g.asyncMain {
			break
		}
		switch x := n.(type) {
		case *pcl.Resource:
			if resourceRequiresAsyncMain(x) {
				g.asyncMain = true
			}
			declaredNodeIdentifiers[makeValidIdentifier(x.Name())] = true
		case *pcl.ConfigVariable:
			declaredNodeIdentifiers[makeValidIdentifier(x.Name())] = true
		case *pcl.LocalVariable:
			declaredNodeIdentifiers[makeValidIdentifier(x.Name())] = true
		case *pcl.Component:
			declaredNodeIdentifiers[makeValidIdentifier(x.Name())] = true
		case *pcl.OutputVariable:
			if outputRequiresAsyncMain(x) {
				g.asyncMain = true
			}

			outputIdentifier := makeValidIdentifier(x.Name())
			if _, alreadyDeclared := declaredNodeIdentifiers[outputIdentifier]; alreadyDeclared {
				g.asyncMain = true
			}
		}
	}

	indenter := func(f func()) { f() }
	if g.asyncMain {
		indenter = g.Indented
		g.Fgenf(&index, "export = async () => {\n")
	}

	indenter(func() {
		for _, n := range nodes {
			g.genNode(&index, n)
		}

		if g.asyncMain {
			var result *model.ObjectConsExpression
			for _, n := range nodes {
				if o, ok := n.(*pcl.OutputVariable); ok {
					if result == nil {
						result = &model.ObjectConsExpression{}
					}
					name := o.LogicalName()
					result.Items = append(result.Items, model.ObjectConsItem{
						Key:   &model.LiteralValueExpression{Value: cty.StringVal(name)},
						Value: g.lowerExpression(o.Value, o.Type()),
					})
				}
			}
			if result != nil {
				g.Fgenf(&index, "%sreturn %v;\n", g.Indent, result)
			}
		}
	})

	if g.asyncMain {
		g.Fgenf(&index, "}\n")
	}

	files := map[string][]byte{
		"index.ts": index.Bytes(),
	}

	for componentDir, component := range program.CollectComponents() {
		componentFilename := filepath.Base(componentDir)
		componentName := component.DeclarationName()
		componentGenerator := &generator{
			program:     component.Program,
			isComponent: true,
		}

		componentGenerator.Formatter = format.NewFormatter(componentGenerator)

		var componentBuffer bytes.Buffer
		componentGenerator.genComponentResourceDefinition(&componentBuffer, componentName, component)
		files[componentFilename+".ts"] = componentBuffer.Bytes()
	}

	return files, g.diagnostics, nil
}

func generatePackageJSON(
	program *pcl.Program,
	projectName string,
	localDependencies map[string]string,
) ([]byte, error) {
	// Build the package.json
	var packageJSON bytes.Buffer
	fmt.Fprintf(&packageJSON, `{
	"name": "%s",
	"devDependencies": {
		"@types/node": "%s"
	},
	"dependencies": {
		"typescript": "^4.0.0",
		`, projectName, MinimumNodeTypesVersion)

	// Check if pulumi is a local dependency, else add it as a normal range dependency
	if pulumiArtifact, has := localDependencies[PulumiToken]; has {
		fmt.Fprintf(&packageJSON, `"@pulumi/pulumi": "%s"`, pulumiArtifact)
	} else {
		fmt.Fprintf(&packageJSON, `"@pulumi/pulumi": "^3.0.0"`)
	}

	// For each package add a dependency line
	packages, err := program.CollectNestedPackageSnapshots()
	if err != nil {
		return nil, err
	}
	// Sort the dependencies to ensure a deterministic package.json. Note that the typescript and
	// @pulumi/pulumi dependencies are already added above and not sorted.
	sortedPackageNames := make([]string, 0, len(packages))
	for k := range packages {
		sortedPackageNames = append(sortedPackageNames, k)
	}
	sort.Strings(sortedPackageNames)
	for _, k := range sortedPackageNames {
		p := packages[k]
		if p.Name == PulumiToken {
			continue
		}
		if err := p.ImportLanguages(map[string]schema.Language{"nodejs": Importer}); err != nil {
			return nil, err
		}

		namespace := "@pulumi"
		if p.Namespace != "" {
			namespace = "@" + p.Namespace
		}
		packageName := namespace + "/" + p.Name
		err := p.ImportLanguages(map[string]schema.Language{"nodejs": Importer})
		if err != nil {
			return nil, err
		}
		if langInfo, found := p.Language["nodejs"]; found {
			nodeInfo, ok := langInfo.(NodePackageInfo)
			if ok && nodeInfo.PackageName != "" {
				packageName = nodeInfo.PackageName
			}
		}

		dependencyTemplate := ",\n		\"%s\": \"%s\""
		if path, has := localDependencies[p.Name]; has {
			// npm packages that are packed end up in a .tgz|.tar.gz file
			isZippedArtifact := strings.HasSuffix(path, ".tgz") || strings.HasSuffix(path, ".tar.gz")
			if isZippedArtifact {
				// local packaged dependency, use as-is:
				fmt.Fprintf(&packageJSON, dependencyTemplate, packageName, path)
			} else {
				// path to local source dependency, prefix with "file:" if not already present:
				if !strings.HasPrefix(path, "file:") {
					path = "file:" + path
				}

				fmt.Fprintf(&packageJSON, dependencyTemplate, packageName, path)
			}
		} else {
			// this is a package that is published to npm
			// either use the version specified in the schema if available, or use "*"
			if p.Version != nil {
				fmt.Fprintf(&packageJSON, dependencyTemplate, packageName, p.Version.String())
			} else {
				fmt.Fprintf(&packageJSON, dependencyTemplate, packageName, "*")
			}
		}
	}
	packageJSON.WriteString(`
	}
}`)

	return packageJSON.Bytes(), nil
}

func GenerateProject(
	directory string, project workspace.Project,
	program *pcl.Program, localDependencies map[string]string,
	forceTsc bool,
) error {
	files, diagnostics, err := GenerateProgram(program)
	if err != nil {
		return err
	}
	if diagnostics.HasErrors() {
		return diagnostics
	}

	// Check the project for "main" as that changes where we write out files and some relative paths.
	rootDirectory := directory
	if project.Main != "" {
		directory = filepath.Join(rootDirectory, project.Main)
		// mkdir -p the subdirectory
		err = os.MkdirAll(directory, 0o700)
		if err != nil {
			return fmt.Errorf("create main directory: %w", err)
		}
	}

	// Set the runtime to "nodejs" then marshal to Pulumi.yaml
	runtime := workspace.NewProjectRuntimeInfo("nodejs", nil)
	if forceTsc {
		runtime.SetOption("typescript", false)
	}
	project.Runtime = runtime

	projectBytes, err := encoding.YAML.Marshal(project)
	if err != nil {
		return err
	}
	err = os.WriteFile(path.Join(rootDirectory, "Pulumi.yaml"), projectBytes, 0o600)
	if err != nil {
		return fmt.Errorf("write Pulumi.yaml: %w", err)
	}

	packageJSON, err := generatePackageJSON(program, project.Name.String(), localDependencies)
	if err != nil {
		return err
	}
	files["package.json"] = packageJSON

	// Add the language specific .gitignore
	files[".gitignore"] = []byte(`/bin/
/node_modules/`)

	// Add the basic tsconfig
	var tsConfig bytes.Buffer
	tsConfig.WriteString(`{
	"compilerOptions": {
		"strict": true,
		"outDir": "bin",
		"target": "es2016",
		"module": "commonjs",
		"moduleResolution": "node",
		"sourceMap": true,
		"experimentalDecorators": true,
		"pretty": true,
		"noFallthroughCasesInSwitch": true,
		"noImplicitReturns": true,
		"forceConsistentCasingInFileNames": true
	},
	"files": [
`)

	fileNames := make([]string, 0, len(files))
	for file := range files {
		fileNames = append(fileNames, file)
	}
	sort.Strings(fileNames)

	for i, file := range fileNames {
		if strings.HasSuffix(file, ".ts") {
			tsConfig.WriteString("		\"" + file + "\"")
			lastFile := i == len(files)-1
			if !lastFile {
				tsConfig.WriteString(",\n")
			} else {
				tsConfig.WriteString("\n")
			}
		}
	}

	tsConfig.WriteString(`	]
}`)
	files["tsconfig.json"] = tsConfig.Bytes()

	for filename, data := range files {
		outPath := path.Join(directory, filename)
		err := os.WriteFile(outPath, data, 0o600)
		if err != nil {
			return fmt.Errorf("could not write output program: %w", err)
		}
	}

	return nil
}

// genLeadingTrivia generates the list of leading trivia assicated with a given token.
func (g *generator) genLeadingTrivia(w io.Writer, token syntax.Token) {
	// TODO(pdg): whitespace?
	for _, t := range token.LeadingTrivia {
		if c, ok := t.(syntax.Comment); ok {
			g.genComment(w, c)
		}
	}
}

// genTrailingTrivia generates the list of trailing trivia assicated with a given token.
func (g *generator) genTrailingTrivia(w io.Writer, token syntax.Token) {
	// TODO(pdg): whitespace
	for _, t := range token.TrailingTrivia {
		if c, ok := t.(syntax.Comment); ok {
			g.genComment(w, c)
		}
	}
}

// genTrivia generates the list of trivia assicated with a given token.
func (g *generator) genTrivia(w io.Writer, token syntax.Token) {
	g.genLeadingTrivia(w, token)
	g.genTrailingTrivia(w, token)
}

// genComment generates a comment into the output.
func (g *generator) genComment(w io.Writer, comment syntax.Comment) {
	for _, l := range comment.Lines {
		g.Fgenf(w, "%s//%s\n", g.Indent, l)
	}
}

type programImports struct {
	importStatements      []string
	preambleHelperMethods codegen.StringSet
}

func (g *generator) collectProgramImports(program *pcl.Program) programImports {
	importSet := codegen.NewStringSet("@pulumi/pulumi")
	preambleHelperMethods := codegen.NewStringSet()

	// This map tracks the package tokens by the associated import.
	//
	// It will have entries similar to the following:
	//
	// npmToPuPkgName["@pulumiverse/scaleway"] = "scaleway"
	npmToPuPkgName := make(map[string]string)

	var componentImports []string
	seenComponentImports := map[string]bool{}

	// Index known PackageReference by corresponding package name token.
	knownPackageRefsByPkg := make(map[string]schema.PackageReference)
	for _, pkgRef := range program.PackageReferences() {
		// Can more than one package be bound to the same name? It seems possible in case of components.
		knownPackageRefsByPkg[pkgRef.Name()] = pkgRef
	}

	// Collect imports for a package; optionally supply packageRef if handily available, otherwise pass nil.
	visitPkg := func(pkg string, packageRef schema.PackageReference) {
		if packageRef == nil {
			packageRef = knownPackageRefsByPkg[pkg]
		}
		if pkg == PulumiToken {
			return
		}
		namespace := "@pulumi"
		if packageRef != nil && packageRef.Namespace() != "" {
			namespace = "@" + packageRef.Namespace()
		}
		pkgName := namespace + "/" + pkg
		if packageRef != nil {
			def, err := packageRef.Definition()
			contract.AssertNoErrorf(err, "Should be able to retrieve definition for %q", pkg)

			if info, ok := def.Language["nodejs"].(NodePackageInfo); ok && info.PackageName != "" {
				pkgName = info.PackageName
			}
			npmToPuPkgName[pkgName] = pkg
		}
		importSet.Add(pkgName)
	}

	// Like visitPkg but PakckageReference is not handily available.
	visitPkgWithoutRef := func(pkg string) {
		visitPkg(pkg, nil)
	}

	// Notes direct npm imports.
	visitDirectImport := func(nodeImportString string) {
		if nodeImportString == "" {
			return
		}
		importSet.Add(nodeImportString)
	}

	for _, n := range program.Nodes {
		switch n := n.(type) {
		case *pcl.Resource:
			pkg, _, _, _ := n.DecomposeToken()
			var packageRef schema.PackageReference
			if n.Schema != nil && n.Schema.PackageReference != nil {
				packageRef = n.Schema.PackageReference
			}
			visitPkg(pkg, packageRef)
		case *pcl.Component:
			componentDir := filepath.Base(n.DirPath())
			componentName := n.DeclarationName()
			dirAndName := componentDir + "-" + componentName
			if _, ok := seenComponentImports[dirAndName]; !ok {
				importStatement := fmt.Sprintf("import { %s } from \"./%s\";", componentName, componentDir)
				componentImports = append(componentImports, importStatement)
				seenComponentImports[dirAndName] = true
			}
		}
		diags := n.VisitExpressions(nil, func(n model.Expression) (model.Expression, hcl.Diagnostics) {
			if call, ok := n.(*model.FunctionCallExpression); ok {
				g.visitFunctionImports(call, visitDirectImport, visitPkgWithoutRef)
				if helperMethodBody, ok := getHelperMethodIfNeeded(call, g.Indent); ok {
					preambleHelperMethods.Add(helperMethodBody)
				}
			}
			return n, nil
		})
		contract.Assertf(len(diags) == 0, "unexpected diagnostics: %v", diags)
	}

	sortedValues := importSet.SortedValues()
	imports := slice.Prealloc[string](len(sortedValues))
	for _, pkg := range sortedValues {
		if pkg == "@pulumi/pulumi" {
			continue
		}
		var as string
		if puPkg, ok := npmToPuPkgName[pkg]; ok {
			as = makeValidIdentifier(puPkg)
		} else {
			as = makeValidIdentifier(path.Base(pkg))
		}
		imports = append(imports, fmt.Sprintf("import * as %v from \"%v\";", as, pkg))
	}

	imports = append(imports, componentImports...)
	sort.Strings(imports)

	return programImports{
		importStatements:      imports,
		preambleHelperMethods: preambleHelperMethods,
	}
}

func (g *generator) genPreamble(w io.Writer, program *pcl.Program) error {
	// Print the @pulumi/pulumi import at the top.
	g.Fprintln(w, `import * as pulumi from "@pulumi/pulumi";`)

	programImports := g.collectProgramImports(program)

	// Now sort the imports and emit them.
	for _, i := range programImports.importStatements {
		g.Fprintln(w, i)
	}
	g.Fprint(w, "\n")

	// If we collected any helper methods that should be added, write them just before the main func
	for _, preambleHelperMethodBody := range programImports.preambleHelperMethods.SortedValues() {
		g.Fprintf(w, "%s\n\n", preambleHelperMethodBody)
	}
	return nil
}

func componentElementType(pclType model.Type) string {
	switch pclType {
	case model.BoolType:
		return "boolean"
	case model.IntType, model.NumberType:
		return "number"
	case model.StringType:
		return "string"
	default:
		switch pclType := pclType.(type) {
		case *model.ListType:
			elementType := componentElementType(pclType.ElementType)
			return elementType + "[]"
		case *model.MapType:
			elementType := componentElementType(pclType.ElementType)
			return fmt.Sprintf("Record<string, pulumi.Input<%s>>", elementType)
		case *model.OutputType:
			// something is already an output
			// get only the element type because we are wrapping these in Output<T> anyway
			return componentElementType(pclType.ElementType)
		case *model.UnionType:
			if len(pclType.ElementTypes) == 2 && pclType.ElementTypes[0] == model.NoneType {
				return componentElementType(pclType.ElementTypes[1])
			} else if len(pclType.ElementTypes) == 2 && pclType.ElementTypes[1] == model.NoneType {
				return componentElementType(pclType.ElementTypes[0])
			}
			return "any"
		default:
			return "any"
		}
	}
}

func componentInputType(pclType model.Type) string {
	elementType := componentElementType(pclType)
	return fmt.Sprintf("pulumi.Input<%s>", elementType)
}

func componentOutputType(pclType model.Type) string {
	elementType := componentElementType(pclType)
	return fmt.Sprintf("pulumi.Output<%s>", elementType)
}

func (g *generator) genObjectTypedConfig(w io.Writer, objectType *model.ObjectType) {
	attributeKeys := []string{}
	for attributeKey := range objectType.Properties {
		attributeKeys = append(attributeKeys, attributeKey)
	}

	// get deterministically sorted keys
	sort.Strings(attributeKeys)

	g.Fgenf(w, "{\n")
	g.Indented(func() {
		for _, attributeKey := range attributeKeys {
			attributeType := objectType.Properties[attributeKey]
			optional := "?"
			g.Fgenf(w, "%s", g.Indent)
			typeName := componentInputType(attributeType)
			g.Fgenf(w, "%s%s: %s,\n", attributeKey, optional, typeName)
		}
	})
	g.Fgenf(w, "%s}", g.Indent)
}

func (g *generator) genComponentResourceDefinition(w io.Writer, componentName string, component *pcl.Component) {
	// Print the @pulumi/pulumi import at the top.
	g.Fprintln(w, `import * as pulumi from "@pulumi/pulumi";`)

	programImports := g.collectProgramImports(component.Program)

	// Now sort the imports and emit them.
	for _, i := range programImports.importStatements {
		g.Fprintln(w, i)
	}
	g.Fprint(w, "\n")

	// If we collected any helper methods that should be added, write them just before the main func
	for _, preambleHelperMethodBody := range programImports.preambleHelperMethods.SortedValues() {
		g.Fprintf(w, "%s\n\n", preambleHelperMethodBody)
	}

	configVars := component.Program.ConfigVariables()

	if len(configVars) > 0 {
		g.Fgenf(w, "interface %sArgs {\n", componentName)
		g.Indented(func() {
			for _, configVar := range configVars {
				optional := "?"
				if configVar.DefaultValue == nil {
					optional = ""
				}
				if configVar.Description != "" {
					g.Fgenf(w, "%s/**\n", g.Indent)
					for _, line := range strings.Split(configVar.Description, "\n") {
						g.Fgenf(w, "%s * %s\n", g.Indent, line)
					}
					g.Fgenf(w, "%s */\n", g.Indent)
				}

				g.Fgenf(w, "%s", g.Indent)
				configVarName := makeValidIdentifier(configVar.Name())
				switch configVarType := configVar.Type().(type) {
				case *model.ObjectType:
					// generate {...}
					g.Fgenf(w, "%s%s: ", configVarName, optional)
					g.genObjectTypedConfig(w, configVarType)
					g.Fgen(w, ",\n")
				case *model.ListType:
					switch elementType := configVarType.ElementType.(type) {
					case *model.ObjectType:
						// generate {...}[]
						g.Fgenf(w, "%s%s: ", configVarName, optional)
						g.genObjectTypedConfig(w, elementType)
						g.Fgen(w, "[],\n")
					default:
						typeName := componentInputType(configVar.Type())
						g.Fgenf(w, "%s%s: %s,\n", configVarName, optional, typeName)
					}
				case *model.MapType:
					switch elementType := configVarType.ElementType.(type) {
					case *model.ObjectType:
						// generate Record<string, {...}>
						g.Fgenf(w, "%s%s: Record<string, ", configVarName, optional)
						g.genObjectTypedConfig(w, elementType)
						g.Fgen(w, ">,\n")
					default:
						typeName := componentInputType(configVar.Type())
						g.Fgenf(w, "%s%s: %s,\n", configVarName, optional, typeName)
					}
				default:
					typeName := componentInputType(configVar.Type())
					g.Fgenf(w, "%s%s: %s,\n", configVarName, optional, typeName)
				}
			}
		})
		g.Fgenf(w, "}\n\n")
	}

	outputs := component.Program.OutputVariables()

	g.Fgenf(w, "export class %s extends pulumi.ComponentResource {\n", componentName)
	g.Indented(func() {
		for _, output := range outputs {
			var outputType string
			switch expr := output.Value.(type) {
			case *model.ScopeTraversalExpression:
				resource, ok := expr.Parts[0].(*pcl.Resource)
				if ok && len(expr.Parts) == 1 {
					pkg, module, memberName, diagnostics := resourceTypeName(resource)
					g.diagnostics = append(g.diagnostics, diagnostics...)

					if module != "" {
						module = "." + module
					}

					qualifiedMemberName := fmt.Sprintf("%s%s.%s", pkg, module, memberName)
					// special case: the output is a Resource type
					outputType = fmt.Sprintf("pulumi.Output<%s>", qualifiedMemberName)
				} else {
					outputType = componentOutputType(expr.Type())
				}
			default:
				outputType = componentOutputType(expr.Type())
			}
			g.Fgenf(w, "%s", g.Indent)
			g.Fgenf(w, "public %s: %s;\n", makeValidIdentifier(output.Name()), outputType)
		}

		token := "components:index:" + componentName

		if len(configVars) == 0 {
			g.Fgenf(w, "%s", g.Indent)
			g.Fgen(w, "constructor(name: string, opts?: pulumi.ComponentResourceOptions) {\n")
			g.Indented(func() {
				g.Fgenf(w, "%s", g.Indent)
				g.Fgenf(w, "super(\"%s\", name, {}, opts);\n", token)
			})
		} else {
			g.Fgenf(w, "%s", g.Indent)
			argsTypeName := componentName + "Args"
			g.Fgenf(w, "constructor(name: string, args: %s, opts?: pulumi.ComponentResourceOptions) {\n",
				argsTypeName)
			g.Indented(func() {
				g.Fgenf(w, "%s", g.Indent)
				g.Fgenf(w, "super(\"%s\", name, args, opts);\n", token)
			})
		}

		// generate component resources and local variables
		g.Indented(func() {
			// assign default values to config inputs
			for _, configVar := range configVars {
				if configVar.DefaultValue != nil {
					g.Fgenf(w, "%sargs.%s = args.%s || %v;\n",
						g.Indent,
						makeValidIdentifier(configVar.Name()),
						makeValidIdentifier(configVar.Name()),
						configVar.DefaultValue)
				}
			}

			for _, node := range pcl.Linearize(component.Program) {
				switch node := node.(type) {
				case *pcl.LocalVariable:
					g.genLocalVariable(w, node)
					g.Fgen(w, "\n")
				case *pcl.Component:
					if node.Options == nil {
						node.Options = &pcl.ResourceOptions{}
					}

					if node.Options.Parent == nil {
						node.Options.Parent = model.ConstantReference(&model.Constant{
							Name: "this",
						})
					}
					g.genComponent(w, node)
					g.Fgen(w, "\n")
				case *pcl.Resource:
					if node.Options == nil {
						node.Options = &pcl.ResourceOptions{}
					}

					if node.Options.Parent == nil {
						node.Options.Parent = model.ConstantReference(&model.Constant{
							Name: "this",
						})
					}
					g.genResource(w, node)
					g.Fgen(w, "\n")
				}
			}

			registeredOutputs := &model.ObjectConsExpression{}
			for _, output := range outputs {
				// assign the output fields
				outputProperty := makeValidIdentifier(output.Name())
				switch expr := output.Value.(type) {
				case *model.ScopeTraversalExpression:
					_, ok := expr.Parts[0].(*pcl.Resource)
					if ok && len(expr.Parts) == 1 {
						// special case: the output is a Resource type
						g.Fgenf(w, "%sthis.%s = pulumi.output(%v);\n",
							g.Indent, outputProperty,
							g.lowerExpression(output.Value, output.Type()))
					} else {
						g.Fgenf(w, "%sthis.%s = %v;\n",
							g.Indent, outputProperty,
							g.lowerExpression(output.Value, output.Type()))
					}
				default:
					g.Fgenf(w, "%sthis.%s = %v;\n",
						g.Indent, outputProperty,
						g.lowerExpression(output.Value, output.Type()))
				}
				// add the outputs to abject for registration
				registeredOutputs.Items = append(registeredOutputs.Items, model.ObjectConsItem{
					Key: &model.LiteralValueExpression{
						Tokens: syntax.NewLiteralValueTokens(cty.StringVal(outputProperty)),
						Value:  cty.StringVal(outputProperty),
					},
					Value: output.Value,
				})
			}

			if len(outputs) == 0 {
				g.Fgenf(w, "%sthis.registerOutputs();\n", g.Indent)
			} else {
				g.Fgenf(w, "%sthis.registerOutputs(%v);\n", g.Indent, registeredOutputs)
			}
		})

		g.Fgenf(w, "%s}\n", g.Indent)
	})
	g.Fgen(w, "}\n")
}

func (g *generator) genNode(w io.Writer, n pcl.Node) {
	switch n := n.(type) {
	case *pcl.Resource:
		g.genResource(w, n)
	case *pcl.ConfigVariable:
		g.genConfigVariable(w, n)
	case *pcl.LocalVariable:
		g.genLocalVariable(w, n)
	case *pcl.OutputVariable:
		g.genOutputVariable(w, n)
	case *pcl.Component:
		g.genComponent(w, n)
	}
}

func resourceRequiresAsyncMain(r *pcl.Resource) bool {
	if r.Options == nil || r.Options.Range == nil {
		return false
	}

	return model.ContainsPromises(r.Options.Range.Type())
}

func outputRequiresAsyncMain(ov *pcl.OutputVariable) bool {
	outputName := ov.LogicalName()
	return makeValidIdentifier(outputName) != outputName
}

// resourceTypeName computes the NodeJS package, module, and type name for the given resource.
func resourceTypeName(r *pcl.Resource) (string, string, string, hcl.Diagnostics) {
	// Compute the resource type from the Pulumi type token.
	pcl.FixupPulumiPackageTokens(r)
	pkg, module, member, diagnostics := r.DecomposeToken()

	if r.Schema != nil {
		module = moduleName(module, r.Schema.PackageReference)
	}

	return makeValidIdentifier(pkg), module, title(member), diagnostics
}

func moduleName(module string, pkg schema.PackageReference) string {
	// Normalize module.
	if pkg != nil {
		if a, err := pkg.Language("nodejs"); err == nil {
			pkgInfo, _ := a.(NodePackageInfo)
			if m, ok := pkgInfo.ModuleToPackage[module]; ok {
				module = m
			}
		}
	}
	return strings.ToLower(strings.ReplaceAll(module, "/", "."))
}

// makeResourceName returns the expression that should be emitted for a resource's "name" parameter given its base name
// and the count variable name, if any.
func (g *generator) makeResourceName(baseName, count string) string {
	if count == "" {
		if g.isComponent {
			return fmt.Sprintf("`${name}-%s`", baseName)
		}
		return fmt.Sprintf(`"%s"`, baseName)
	}

	if g.isComponent {
		return fmt.Sprintf("`${name}-%s-${%s}`", baseName, count)
	}
	return fmt.Sprintf("`%s-${%s}`", baseName, count)
}

func (g *generator) genResourceOptions(opts *pcl.ResourceOptions) string {
	if opts == nil {
		return ""
	}

	// Turn the resource options into an ObjectConsExpression and generate it.
	var object *model.ObjectConsExpression
	appendOption := func(name string, value model.Expression) {
		if object == nil {
			object = &model.ObjectConsExpression{}
		}
		object.Items = append(object.Items, model.ObjectConsItem{
			Key: &model.LiteralValueExpression{
				Tokens: syntax.NewLiteralValueTokens(cty.StringVal(name)),
				Value:  cty.StringVal(name),
			},
			Value: value,
		})
	}

	// Reference: https://www.pulumi.com/docs/iac/concepts/options/
	if opts.Parent != nil {
		appendOption("parent", opts.Parent)
	}
	if opts.Provider != nil {
		appendOption("provider", opts.Provider)
	}
	if opts.Providers != nil {
		appendOption("providers", opts.Providers)
	}
	if opts.DependsOn != nil {
		appendOption("dependsOn", opts.DependsOn)
	}
	if opts.Protect != nil {
		appendOption("protect", opts.Protect)
	}
	if opts.RetainOnDelete != nil {
		appendOption("retainOnDelete", opts.RetainOnDelete)
	}
	if opts.IgnoreChanges != nil {
		appendOption("ignoreChanges", opts.IgnoreChanges)
	}
	if opts.HideDiffs != nil {
		appendOption("hideDiffs", opts.HideDiffs)
	}
	if opts.DeletedWith != nil {
		appendOption("deletedWith", opts.DeletedWith)
	}
<<<<<<< HEAD
	if opts.ReplacementTrigger != nil {
		appendOption("replacementTrigger", opts.ReplacementTrigger)
=======
	if opts.ReplaceWith != nil {
		appendOption("replaceWith", opts.ReplaceWith)
>>>>>>> ee8fc751
	}
	if opts.ImportID != nil {
		appendOption("import", opts.ImportID)
	}

	if object == nil {
		return ""
	}

	var buffer bytes.Buffer
	g.Fgenf(&buffer, ", %v", g.lowerExpression(object, nil))
	return buffer.String()
}

// genResourceDeclaration handles the generation of instantiations of resources.
func (g *generator) genResourceDeclaration(w io.Writer, r *pcl.Resource, needsDefinition bool) {
	pkg, module, memberName, diagnostics := resourceTypeName(r)
	g.diagnostics = append(g.diagnostics, diagnostics...)

	if module != "" {
		module = "." + module
	}

	qualifiedMemberName := fmt.Sprintf("%s%s.%s", pkg, module, memberName)

	optionsBag := g.genResourceOptions(r.Options)

	name := r.LogicalName()
	variableName := makeValidIdentifier(r.Name())

	if needsDefinition {
		g.genTrivia(w, r.Definition.Tokens.GetType(""))
		for _, l := range r.Definition.Tokens.GetLabels(nil) {
			g.genTrivia(w, l)
		}
		g.genTrivia(w, r.Definition.Tokens.GetOpenBrace())
	}

	instantiate := func(resName string) {
		g.Fgenf(w, "new %s(%s, {", qualifiedMemberName, resName)
		indenter := func(f func()) { f() }
		if len(r.Inputs) > 1 {
			indenter = g.Indented
		}
		indenter(func() {
			fmtString := "%s: %.v"
			if len(r.Inputs) > 1 {
				fmtString = "\n" + g.Indent + "%s: %.v,"
			}

			for _, attr := range r.Inputs {
				propertyName := attr.Name
				if !isLegalIdentifier(propertyName) {
					propertyName = fmt.Sprintf("%q", propertyName)
				}

				// Rewrite variable names separate from lowering to avoid rewriting
				// keywords that are generated elsewhere (e.g. `this` in the case of
				// setting a resource parent).
				x, diagnostics := g.RewriteVariableRenames(attr.Value, attr.Value.Type())
				g.diagnostics = append(g.diagnostics, diagnostics...)

				if r.Schema != nil {
					destType, diagnostics := r.InputType.Traverse(hcl.TraverseAttr{Name: attr.Name})
					g.diagnostics = append(g.diagnostics, diagnostics...)

					g.Fgenf(w, fmtString, propertyName,
						g.lowerExpression(x, destType.(model.Type)))
				} else {
					g.Fgenf(w, fmtString, propertyName, x)
				}
			}
		})
		if len(r.Inputs) > 1 {
			g.Fgenf(w, "\n%s", g.Indent)
		}
		g.Fgenf(w, "}%s)", optionsBag)
	}

	if r.Options != nil && r.Options.Range != nil {
		rangeType := r.Options.Range.Type()
		rangeExpr := r.Options.Range
		if model.ContainsOutputs(r.Options.Range.Type()) {
			rangeExpr = g.lowerExpression(rangeExpr, rangeType)
			if model.InputType(model.BoolType).ConversionFrom(rangeType) == model.SafeConversion {
				g.Fgenf(w, "%slet %s: %s | undefined;\n", g.Indent, variableName, qualifiedMemberName)
			} else {
				g.Fgenf(w, "%sconst %s: %s[] = [];\n", g.Indent, variableName, qualifiedMemberName)
			}

			switch expr := rangeExpr.(type) {
			case *model.FunctionCallExpression:
				if expr.Name == pcl.IntrinsicApply {
					applyArgs, applyLambda := pcl.ParseApplyCall(expr)
					// Step 1: generate the apply function call:
					if len(applyArgs) == 1 {
						// If we only have a single output, just generate a normal `.apply`
						g.Fgenf(w, "%.20v.apply(", applyArgs[0])
					} else {
						// Otherwise, generate a call to `pulumi.all([]).apply()`.
						g.Fgen(w, "pulumi.all([")
						for i, o := range applyArgs {
							if i > 0 {
								g.Fgen(w, ", ")
							}
							g.Fgenf(w, "%v", o)
						}
						g.Fgen(w, "]).apply(")
					}

					// Step 2: apply lambda function arguments
					switch len(applyLambda.Signature.Parameters) {
					case 0:
						g.Fgen(w, "()")
					case 1:
						g.Fgenf(w, "%s", applyLambda.Signature.Parameters[0].Name)
					default:
						g.Fgen(w, "([")
						for i, p := range applyLambda.Signature.Parameters {
							if i > 0 {
								g.Fgen(w, ", ")
							}
							g.Fgenf(w, "%s", p.Name)
						}
						g.Fgen(w, "])")
					}

					// Step 3: The function body is where the resources are generated:
					// The function body is also a non-output value so we rewrite the range of
					// the resource declaration to this non-output value
					g.Fgen(w, " => {\n")
					g.Indented(func() {
						r.Options.Range = applyLambda.Body
						g.genResourceDeclaration(w, r, false)
					})
					g.Fgenf(w, "%s});\n", g.Indent)
					return
				}

				// If we have anything else that returns output, just generate a normal `.apply`
				g.Fgenf(w, "%.20v.apply(rangeBody => {\n", rangeExpr)
				g.Indented(func() {
					r.Options.Range = model.VariableReference(&model.Variable{
						Name:         "rangeBody",
						VariableType: model.ResolveOutputs(rangeExpr.Type()),
					})
					g.genResourceDeclaration(w, r, false)
				})
				g.Fgenf(w, "%s});\n", g.Indent)
				return
			case *model.TupleConsExpression, *model.ForExpression:
				// A list or list generator that contains outputs looks like list(output(T))
				// ideally we want this to be output(list(T)) and then call apply:
				// so we call pulumi.all to lift the elements of the list, then call apply
				g.Fgenf(w, "pulumi.all(%.20v).apply(rangeBody => {\n", rangeExpr)
				g.Indented(func() {
					r.Options.Range = model.VariableReference(&model.Variable{
						Name:         "rangeBody",
						VariableType: model.ResolveOutputs(rangeExpr.Type()),
					})
					g.genResourceDeclaration(w, r, false)
				})
				g.Fgenf(w, "%s});\n", g.Indent)
				return

			default:
				// If we have anything else that returns output, just generate a normal `.apply`
				g.Fgenf(w, "%.20v.apply(rangeBody => {\n", rangeExpr)
				g.Indented(func() {
					r.Options.Range = model.VariableReference(&model.Variable{
						Name:         "rangeBody",
						VariableType: model.ResolveOutputs(rangeExpr.Type()),
					})
					g.genResourceDeclaration(w, r, false)
				})
				g.Fgenf(w, "%s});\n", g.Indent)
				return
			}
		}
		if model.InputType(model.BoolType).ConversionFrom(rangeType) == model.SafeConversion {
			if needsDefinition {
				g.Fgenf(w, "%slet %s: %s | undefined;\n", g.Indent, variableName, qualifiedMemberName)
			}

			g.Fgenf(w, "%sif (%.v) {\n", g.Indent, rangeExpr)
			g.Indented(func() {
				g.Fgenf(w, "%s%s = ", g.Indent, variableName)
				instantiate(g.makeResourceName(name, ""))
				g.Fgenf(w, ";\n")
			})
			g.Fgenf(w, "%s}\n", g.Indent)
		} else {
			if needsDefinition {
				g.Fgenf(w, "%sconst %s: %s[] = [];\n", g.Indent, variableName, qualifiedMemberName)
			}
			resKey := "key"
			if model.InputType(model.NumberType).ConversionFrom(rangeExpr.Type()) != model.NoConversion {
				g.Fgenf(w, "%sfor (const range = {value: 0}; range.value < %.12o; range.value++) {\n", g.Indent, rangeExpr)
				resKey = "value"
			} else {
				rangeExpr := &model.FunctionCallExpression{
					Name: "entries",
					Args: []model.Expression{rangeExpr},
				}
				g.Fgenf(w, "%sfor (const range of %.v) {\n", g.Indent, rangeExpr)
			}

			resName := g.makeResourceName(name, "range."+resKey)
			g.Indented(func() {
				g.Fgenf(w, "%s%s.push(", g.Indent, variableName)
				instantiate(resName)
				g.Fgenf(w, ");\n")
			})
			g.Fgenf(w, "%s}\n", g.Indent)
		}
	} else {
		g.Fgenf(w, "%sconst %s = ", g.Indent, variableName)
		instantiate(g.makeResourceName(name, ""))
		g.Fgenf(w, ";\n")
	}

	g.genTrivia(w, r.Definition.Tokens.GetCloseBrace())
}

func (g *generator) genResource(w io.Writer, r *pcl.Resource) {
	g.genResourceDeclaration(w, r, true)
}

// genResource handles the generation of instantiations of non-builtin resources.
func (g *generator) genComponent(w io.Writer, component *pcl.Component) {
	componentName := component.DeclarationName()

	optionsBag := g.genResourceOptions(component.Options)

	name := component.LogicalName()
	variableName := makeValidIdentifier(component.Name())

	g.genTrivia(w, component.Definition.Tokens.GetType(""))
	for _, l := range component.Definition.Tokens.GetLabels(nil) {
		g.genTrivia(w, l)
	}
	g.genTrivia(w, component.Definition.Tokens.GetOpenBrace())
	configVars := component.Program.ConfigVariables()
	// collect here all the deferred output variables
	// these must be declared before the component instantiation
	componentInputs := slice.Prealloc[*model.Attribute](len(component.Inputs))
	var componentDeferredOutputVariables []*pcl.DeferredOutputVariable
	for _, attr := range component.Inputs {
		expr, deferredOutputs := pcl.ExtractDeferredOutputVariables(g.program, component, attr.Value)
		componentInputs = append(componentInputs, &model.Attribute{
			Name:  attr.Name,
			Value: expr,
		})

		// add the deferred outputs local to this component
		componentDeferredOutputVariables = append(componentDeferredOutputVariables, deferredOutputs...)
		// add the deferred outputs to the global list of the program
		// such that we can emit the resolution statement at the end
		// of the component declaration (from which the output is resolved)
		g.deferredOutputVariables = append(g.deferredOutputVariables, deferredOutputs...)
	}

	declareDeferredOutputVariables := func() {
		for _, output := range componentDeferredOutputVariables {
			outputType := output.Expr.Type()
			typeParameter := computeConfigTypeParam(outputType)
			g.Fgenf(w, "%s", g.Indent)
			g.Fgenf(w, "const [%s, resolve%s] = pulumi.deferredOutput<%s>();\n",
				output.Name,
				title(output.Name),
				typeParameter)
		}
	}

	instantiate := func(resName string) {
		if len(configVars) == 0 {
			g.Fgenf(w, "new %s(%s%s)", componentName, resName, optionsBag)
			return
		}
		g.Fgenf(w, "new %s(%s, {", componentName, resName)
		indenter := func(f func()) { f() }
		if len(componentInputs) > 1 {
			indenter = g.Indented
		}
		indenter(func() {
			fmtString := "%s: %.v"
			if len(componentInputs) > 1 {
				fmtString = "\n" + g.Indent + "%s: %.v,"
			}

			for _, attr := range componentInputs {
				propertyName := attr.Name
				if !isLegalIdentifier(propertyName) {
					propertyName = fmt.Sprintf("%q", propertyName)
				}

				loweredExpression := g.lowerExpression(attr.Value, attr.Value.Type())
				g.Fgenf(w, fmtString, propertyName, loweredExpression)
			}
		})
		if len(component.Inputs) > 1 {
			g.Fgenf(w, "\n%s", g.Indent)
		}
		g.Fgenf(w, "}%s)", optionsBag)
	}

	if component.Options != nil && component.Options.Range != nil {
		rangeType := model.ResolveOutputs(component.Options.Range.Type())
		rangeExpr := g.lowerExpression(component.Options.Range, rangeType)

		if model.InputType(model.BoolType).ConversionFrom(rangeType) == model.SafeConversion {
			g.Fgenf(w, "%slet %s: %s | undefined;\n", g.Indent, variableName, componentName)
			g.Fgenf(w, "%sif (%.v) {\n", g.Indent, rangeExpr)
			g.Indented(func() {
				declareDeferredOutputVariables()
				g.Fgenf(w, "%s%s = ", g.Indent, variableName)
				instantiate(g.makeResourceName(name, ""))
				g.Fgenf(w, ";\n")
			})
			g.Fgenf(w, "%s}\n", g.Indent)
		} else {
			g.Fgenf(w, "%sconst %s: %s[] = [];\n", g.Indent, variableName, componentName)

			resKey := "key"
			if model.InputType(model.NumberType).ConversionFrom(rangeExpr.Type()) != model.NoConversion {
				g.Fgenf(w, "%sfor (const range = {value: 0}; range.value < %.12o; range.value++) {\n", g.Indent, rangeExpr)
				resKey = "value"
			} else {
				rangeExpr := &model.FunctionCallExpression{
					Name: "entries",
					Args: []model.Expression{rangeExpr},
				}
				g.Fgenf(w, "%sfor (const range of %.v) {\n", g.Indent, rangeExpr)
			}

			resName := g.makeResourceName(name, "range."+resKey)
			g.Indented(func() {
				declareDeferredOutputVariables()
				g.Fgenf(w, "%s%s.push(", g.Indent, variableName)
				instantiate(resName)
				g.Fgenf(w, ");\n")
			})
			g.Fgenf(w, "%s}\n", g.Indent)
		}
	} else {
		declareDeferredOutputVariables()
		g.Fgenf(w, "%sconst %s = ", g.Indent, variableName)
		instantiate(g.makeResourceName(name, ""))
		g.Fgenf(w, ";\n")
	}

	// resolve the deferred output variables from this component
	for _, output := range g.deferredOutputVariables {
		if output.SourceComponent.Name() == component.Name() {
			g.Fgenf(w, "%s", g.Indent)
			expr := g.lowerExpression(output.Expr, output.Expr.Type())
			if _, ok := output.Expr.(*model.ScopeTraversalExpression); ok {
				g.Fgenf(w, "resolve%s(%v);\n", title(output.Name), expr)
			} else {
				g.Fgenf(w, "resolve%s(pulumi.output(%v));\n", title(output.Name), expr)
			}
		}
	}

	g.genTrivia(w, component.Definition.Tokens.GetCloseBrace())
}

func computeConfigTypeParam(configType model.Type) string {
	switch pcl.UnwrapOption(configType) {
	case model.StringType:
		return "string"
	case model.NumberType, model.IntType:
		return "number"
	case model.BoolType:
		return "boolean"
	case model.DynamicType:
		return "any"
	default:
		switch complexType := pcl.UnwrapOption(configType).(type) {
		case *model.ListType:
			return fmt.Sprintf("Array<%s>", computeConfigTypeParam(complexType.ElementType))
		case *model.MapType:
			return fmt.Sprintf("Record<string, %s>", computeConfigTypeParam(complexType.ElementType))
		case *model.OutputType:
			return computeConfigTypeParam(complexType.ElementType)
		case *model.ObjectType:
			if len(complexType.Properties) == 0 {
				return "any"
			}

			attributeKeys := []string{}
			for attributeKey := range complexType.Properties {
				attributeKeys = append(attributeKeys, attributeKey)
			}
			// get deterministically sorted attribute keys
			sort.Strings(attributeKeys)

			var elementTypes []string
			for _, propertyName := range attributeKeys {
				propertyType := complexType.Properties[propertyName]
				elementType := fmt.Sprintf("%s?: %s", propertyName, computeConfigTypeParam(propertyType))
				elementTypes = append(elementTypes, elementType)
			}

			return fmt.Sprintf("{%s}", strings.Join(elementTypes, ", "))
		default:
			return "any"
		}
	}
}

func (g *generator) genConfigVariable(w io.Writer, v *pcl.ConfigVariable) {
	if !g.configCreated {
		g.Fprintf(w, "%sconst config = new pulumi.Config();\n", g.Indent)
		g.configCreated = true
	}

	getType := "Object"
	switch pcl.UnwrapOption(v.Type()) {
	case model.StringType:
		getType = ""
	case model.NumberType, model.IntType:
		getType = "Number"
	case model.BoolType:
		getType = "Boolean"
	}

	typeParam := ""
	if getType == "Object" {
		// compute the type parameter T for the call to config.getObject<T>(...)
		computedTypeParam := computeConfigTypeParam(v.Type())
		typeParam = fmt.Sprintf("<%s>", computedTypeParam)
	}

	getOrRequire := "get"
	if v.DefaultValue == nil && !model.IsOptionalType(v.Type()) {
		getOrRequire = "require"
	}

	if v.Description != "" {
		for _, line := range strings.Split(v.Description, "\n") {
			g.Fgenf(w, "%s// %s\n", g.Indent, line)
		}
	}

	name := makeValidIdentifier(v.Name())
	g.Fgenf(w, "%[1]sconst %[2]s = config.%[3]s%[4]s%[5]s(\"%[6]s\")",
		g.Indent, name, getOrRequire, getType, typeParam, v.LogicalName())
	if v.DefaultValue != nil && !model.IsOptionalType(v.Type()) {
		g.Fgenf(w, " || %.v", g.lowerExpression(v.DefaultValue, v.DefaultValue.Type()))
	}
	g.Fgenf(w, ";\n")
}

func (g *generator) genLocalVariable(w io.Writer, v *pcl.LocalVariable) {
	g.genTrivia(w, v.Definition.Tokens.Name)
	vName := makeValidIdentifier(v.Name())
	vValue := g.lowerExpression(v.Definition.Value, v.Type())
	g.Fgenf(w, "%sconst %s = %.3v;\n", g.Indent, vName, vValue)
}

func (g *generator) genOutputVariable(w io.Writer, v *pcl.OutputVariable) {
	if g.asyncMain {
		// skip generating the output variables as export constants
		// when we are inside an async main program because we export them as a single object
		return
	}

	// TODO(pdg): trivia
	g.Fgenf(w, "%sexport const %s = %.3v;\n", g.Indent,
		makeValidIdentifier(v.Name()), g.lowerExpression(v.Value, v.Type()))
}

func (g *generator) genNYI(w io.Writer, reason string, vs ...any) {
	message := "not yet implemented: " + fmt.Sprintf(reason, vs...)
	g.diagnostics = append(g.diagnostics, &hcl.Diagnostic{
		Severity: hcl.DiagError,
		Summary:  message,
		Detail:   message,
	})
	g.Fgenf(w, "(() => throw new Error(%q))()", fmt.Sprintf(reason, vs...))
}<|MERGE_RESOLUTION|>--- conflicted
+++ resolved
@@ -928,13 +928,11 @@
 	if opts.DeletedWith != nil {
 		appendOption("deletedWith", opts.DeletedWith)
 	}
-<<<<<<< HEAD
+	if opts.ReplaceWith != nil {
+		appendOption("replaceWith", opts.ReplaceWith)
+	}
 	if opts.ReplacementTrigger != nil {
 		appendOption("replacementTrigger", opts.ReplacementTrigger)
-=======
-	if opts.ReplaceWith != nil {
-		appendOption("replaceWith", opts.ReplaceWith)
->>>>>>> ee8fc751
 	}
 	if opts.ImportID != nil {
 		appendOption("import", opts.ImportID)
