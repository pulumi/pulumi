--- conflicted
+++ resolved
@@ -58,17 +58,14 @@
 	PluginName string `json:"pluginName,omitempty"`
 	// The version of the plugin, which might be different from the version of the package..
 	PluginVersion string `json:"pluginVersion,omitempty"`
-<<<<<<< HEAD
 	// Additional files to include in TypeScript compilation.
 	// These paths are added to the `files` section of the
 	// generated `tsconfig.json`. A typical use case for this is
 	// compiling hand-authored unit test files that check the
 	// generated code.
 	ExtraTypeScriptFiles []string `json:"extraTypeScriptFiles,omitempty"`
-=======
 	// Determines whether to make single-return-value methods return an output object or the single value.
 	LiftSingleValueMethodReturns bool `json:"liftSingleValueMethodReturns,omitempty"`
->>>>>>> 230f4ee0
 }
 
 // NodeObjectInfo contains NodeJS-specific information for an object.
