--- conflicted
+++ resolved
@@ -2447,12 +2447,7 @@
 			Resource: true,
 			Name:     pkg.Parameterization.BaseProvider.Name,
 			Version:  pkg.Parameterization.BaseProvider.Version.String(),
-<<<<<<< HEAD
-			// TODO: Need PluginDownloadURL on BaseProvider
-			// Server: pkg.BaseProvider.PluginDownloadURL,
-=======
 			Server:   pkg.Parameterization.BaseProvider.PluginDownloadURL,
->>>>>>> 5fedf392
 		}
 	} else {
 		pulumiPlugin = plugin.PulumiPluginJSON{
