// Copyright 2016-2018, Pulumi Corporation.
//
// Licensed under the Apache License, Version 2.0 (the "License");
// you may not use this file except in compliance with the License.
// You may obtain a copy of the License at
//
//     http://www.apache.org/licenses/LICENSE-2.0
//
// Unless required by applicable law or agreed to in writing, software
// distributed under the License is distributed on an "AS IS" BASIS,
// WITHOUT WARRANTIES OR CONDITIONS OF ANY KIND, either express or implied.
// See the License for the specific language governing permissions and
// limitations under the License.

package cloud

import (
	"context"
	"crypto/rand"
	"encoding/json"

	"github.com/pkg/errors"
	gosecrets "gocloud.dev/secrets"
	_ "gocloud.dev/secrets/awskms"        // support for awskms://
	_ "gocloud.dev/secrets/azurekeyvault" // support for azurekeyvault://
	_ "gocloud.dev/secrets/gcpkms"        // support for gcpkms://
	_ "gocloud.dev/secrets/hashivault"    // support for hashivault://

	"github.com/pulumi/pulumi/pkg/resource/config"
	"github.com/pulumi/pulumi/pkg/secrets"
)

// Type is the type of secrets managed by this secrets provider
const Type = "cloud"

type cloudSecretsManagerState struct {
	URL          string `json:"url"`
	EncryptedKey []byte `json:"encryptedkey"`
}

// NewCloudSecretsManagerFromState deserialize configuration from state and returns a secrets
// manager that uses the target cloud key management service to encrypt/decrypt a data key used for
// envelope encyrtion of secrets values.
func NewCloudSecretsManagerFromState(state json.RawMessage) (secrets.Manager, error) {
	var s cloudSecretsManagerState
	if err := json.Unmarshal(state, &s); err != nil {
		return nil, errors.Wrap(err, "unmarshalling state")
	}

	return NewCloudSecretsManager(s.URL, s.EncryptedKey)
}

// GenerateNewDataKey generates a new DataKey seeded by a fresh random 32-byte key and encrypted
// using the target coud key management service.
func GenerateNewDataKey(url string) ([]byte, error) {
	plaintextDataKey := make([]byte, 32)
	_, err := rand.Read(plaintextDataKey)
	if err != nil {
		return nil, err
	}
	keeper, err := gosecrets.OpenKeeper(context.Background(), url)
	if err != nil {
		return nil, err
	}
	return keeper.Encrypt(context.Background(), plaintextDataKey)
}

<<<<<<< HEAD
// NewCloudSecretsManager returns a secrets manager that uses the target cloud key management
// service to encrypt/decrypt a data key used for envelope encyrtion of secrets values.
func NewCloudSecretsManager(url string, encryptedDataKey []byte) (*Manager, error) {
=======
// NewSecretsManager returns a secrets manager that uses the target cloud key management service to
// encrypt/decrypt a data key used for envelope encryption of secrets values.
func NewSecretsManager(url string, encryptedDataKey []byte) (*Manager, error) {
>>>>>>> df8d8563
	keeper, err := gosecrets.OpenKeeper(context.Background(), url)
	if err != nil {
		return nil, err
	}
	plaintextDataKey, err := keeper.Decrypt(context.Background(), encryptedDataKey)
	if err != nil {
		return nil, err
	}
	crypter := config.NewSymmetricCrypter(plaintextDataKey)
	return &Manager{
		crypter: crypter,
		state: cloudSecretsManagerState{
			URL:          url,
			EncryptedKey: encryptedDataKey,
		},
	}, nil
}

// Manager is the secrets.Manager implementation for cloud key management services
type Manager struct {
	state   cloudSecretsManagerState
	crypter config.Crypter
}

func (m *Manager) Type() string                         { return Type }
func (m *Manager) State() interface{}                   { return m.state }
func (m *Manager) Encrypter() (config.Encrypter, error) { return m.crypter, nil }
func (m *Manager) Decrypter() (config.Decrypter, error) { return m.crypter, nil }
func (m *Manager) EncryptedKey() []byte                 { return m.state.EncryptedKey }<|MERGE_RESOLUTION|>--- conflicted
+++ resolved
@@ -65,15 +65,9 @@
 	return keeper.Encrypt(context.Background(), plaintextDataKey)
 }
 
-<<<<<<< HEAD
 // NewCloudSecretsManager returns a secrets manager that uses the target cloud key management
-// service to encrypt/decrypt a data key used for envelope encyrtion of secrets values.
+// service to encrypt/decrypt a data key used for envelope encryption of secrets values.
 func NewCloudSecretsManager(url string, encryptedDataKey []byte) (*Manager, error) {
-=======
-// NewSecretsManager returns a secrets manager that uses the target cloud key management service to
-// encrypt/decrypt a data key used for envelope encryption of secrets values.
-func NewSecretsManager(url string, encryptedDataKey []byte) (*Manager, error) {
->>>>>>> df8d8563
 	keeper, err := gosecrets.OpenKeeper(context.Background(), url)
 	if err != nil {
 		return nil, err
