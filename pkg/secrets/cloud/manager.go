// Copyright 2016-2018, Pulumi Corporation.
//
// Licensed under the Apache License, Version 2.0 (the "License");
// you may not use this file except in compliance with the License.
// You may obtain a copy of the License at
//
//     http://www.apache.org/licenses/LICENSE-2.0
//
// Unless required by applicable law or agreed to in writing, software
// distributed under the License is distributed on an "AS IS" BASIS,
// WITHOUT WARRANTIES OR CONDITIONS OF ANY KIND, either express or implied.
// See the License for the specific language governing permissions and
// limitations under the License.

// Package cloud implements support for a generic cloud secret manager.
package cloud

import (
	"context"
	"crypto/rand"
	"encoding/json"
<<<<<<< HEAD
	netUrl "net/url"
=======
	"fmt"
>>>>>>> d6a112c8

	gosecrets "gocloud.dev/secrets"
	_ "gocloud.dev/secrets/awskms"        // support for awskms://
	_ "gocloud.dev/secrets/azurekeyvault" // support for azurekeyvault://
	"gocloud.dev/secrets/gcpkms"          // support for gcpkms://
	_ "gocloud.dev/secrets/hashivault"    // support for hashivault://

<<<<<<< HEAD
	"github.com/pulumi/pulumi/pkg/v2/authhelpers"
	"github.com/pulumi/pulumi/pkg/v2/secrets"
	"github.com/pulumi/pulumi/sdk/v2/go/common/resource/config"
=======
	"github.com/pulumi/pulumi/pkg/v3/secrets"
	"github.com/pulumi/pulumi/sdk/v3/go/common/resource/config"
>>>>>>> d6a112c8
)

// Type is the type of secrets managed by this secrets provider
const Type = "cloud"

type cloudSecretsManagerState struct {
	URL          string `json:"url"`
	EncryptedKey []byte `json:"encryptedkey"`
}

// NewCloudSecretsManagerFromState deserialize configuration from state and returns a secrets
// manager that uses the target cloud key management service to encrypt/decrypt a data key used for
// envelope encryption of secrets values.
func NewCloudSecretsManagerFromState(state json.RawMessage) (secrets.Manager, error) {
	var s cloudSecretsManagerState
	if err := json.Unmarshal(state, &s); err != nil {
		return nil, fmt.Errorf("unmarshalling state: %w", err)
	}

	return NewCloudSecretsManager(s.URL, s.EncryptedKey)
}

// openKeeper opens the keeper, handling pulumi-specifc cases in the URL.
func openKeeper(url string) (*gosecrets.Keeper, error) {
	u, err := netUrl.Parse(url)
	if err != nil {
		return nil, errors.Wrap(err, "unable to parse the secrets provider URL")
	}
	switch u.Scheme {
	case "gcpkms":
		ctx := context.Background()
		usePulumiAuth := u.Query().Get("google_application_credentials") == "pulumi"
		if !usePulumiAuth {
			return gosecrets.OpenKeeper(ctx, url)
		}

		credentials, err := authhelpers.ResolveGoogleCredentials(context.Background())
		if err != nil {
			return nil, errors.Wrap(err, "missing google credentials")
		}

		kmsClient, _, err := gcpkms.Dial(ctx, credentials.TokenSource)
		if err != nil {
			return nil, errors.Wrap(err, "failed to connect to gcpkms")
		}
		opener := gcpkms.URLOpener{
			Client: kmsClient,
		}

		u.RawQuery = ""
		return opener.OpenKeeperURL(ctx, u)
	default:
		return gosecrets.OpenKeeper(context.Background(), url)
	}
}

// GenerateNewDataKey generates a new DataKey seeded by a fresh random 32-byte key and encrypted
// using the target cloud key management service.
func GenerateNewDataKey(url string) ([]byte, error) {
	plaintextDataKey := make([]byte, 32)
	_, err := rand.Read(plaintextDataKey)
	if err != nil {
		return nil, err
	}
	keeper, err := openKeeper(url)
	if err != nil {
		return nil, err
	}
	return keeper.Encrypt(context.Background(), plaintextDataKey)
}

// NewCloudSecretsManager returns a secrets manager that uses the target cloud key management
// service to encrypt/decrypt a data key used for envelope encryption of secrets values.
func NewCloudSecretsManager(url string, encryptedDataKey []byte) (*Manager, error) {
	keeper, err := openKeeper(url)
	if err != nil {
		return nil, err
	}
	plaintextDataKey, err := keeper.Decrypt(context.Background(), encryptedDataKey)
	if err != nil {
		return nil, err
	}
	crypter := config.NewSymmetricCrypter(plaintextDataKey)
	return &Manager{
		crypter: crypter,
		state: cloudSecretsManagerState{
			URL:          url,
			EncryptedKey: encryptedDataKey,
		},
	}, nil
}

// Manager is the secrets.Manager implementation for cloud key management services
type Manager struct {
	state   cloudSecretsManagerState
	crypter config.Crypter
}

func (m *Manager) Type() string                         { return Type }
func (m *Manager) State() interface{}                   { return m.state }
func (m *Manager) Encrypter() (config.Encrypter, error) { return m.crypter, nil }
func (m *Manager) Decrypter() (config.Decrypter, error) { return m.crypter, nil }
func (m *Manager) EncryptedKey() []byte                 { return m.state.EncryptedKey }<|MERGE_RESOLUTION|>--- conflicted
+++ resolved
@@ -19,11 +19,8 @@
 	"context"
 	"crypto/rand"
 	"encoding/json"
-<<<<<<< HEAD
+	"fmt"
 	netUrl "net/url"
-=======
-	"fmt"
->>>>>>> d6a112c8
 
 	gosecrets "gocloud.dev/secrets"
 	_ "gocloud.dev/secrets/awskms"        // support for awskms://
@@ -31,14 +28,10 @@
 	"gocloud.dev/secrets/gcpkms"          // support for gcpkms://
 	_ "gocloud.dev/secrets/hashivault"    // support for hashivault://
 
-<<<<<<< HEAD
-	"github.com/pulumi/pulumi/pkg/v2/authhelpers"
-	"github.com/pulumi/pulumi/pkg/v2/secrets"
-	"github.com/pulumi/pulumi/sdk/v2/go/common/resource/config"
-=======
+	"github.com/pkg/errors"
+	"github.com/pulumi/pulumi/pkg/v3/authhelpers"
 	"github.com/pulumi/pulumi/pkg/v3/secrets"
 	"github.com/pulumi/pulumi/sdk/v3/go/common/resource/config"
->>>>>>> d6a112c8
 )
 
 // Type is the type of secrets managed by this secrets provider
