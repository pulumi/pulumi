--- conflicted
+++ resolved
@@ -2712,16 +2712,13 @@
 	T                  *testing.T
 	MaxPreviewDuration time.Duration
 	MaxUpdateDuration  time.Duration
-<<<<<<< HEAD
+	// MaxEmptyUpdateDuration is the time threshold for noop updates. If zero,
+	// the MaxUpdateDuration is used.
+	MaxEmptyUpdateDuration time.Duration
 	// MaxLowerPercent is the maximum allowed percentage that a test step can be faster
 	// than the benchmark. This is to catch cases where a test step is significantly
 	// faster than expected, which indicates that we should update the benchmark.
 	MaxLowerPercent float64
-=======
-	// MaxEmptyUpdateDuration is the time threshold for noop updates. If zero,
-	// the MaxUpdateDuration is used.
-	MaxEmptyUpdateDuration time.Duration
->>>>>>> ac51dada
 }
 
 func (t AssertPerfBenchmark) ReportCommand(stats TestCommandStats) {
