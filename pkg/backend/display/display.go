// Copyright 2016-2024, Pulumi Corporation.
//
// Licensed under the Apache License, Version 2.0 (the "License");
// you may not use this file except in compliance with the License.
// You may obtain a copy of the License at
//
//     http://www.apache.org/licenses/LICENSE-2.0
//
// Unless required by applicable law or agreed to in writing, software
// distributed under the License is distributed on an "AS IS" BASIS,
// WITHOUT WARRANTIES OR CONDITIONS OF ANY KIND, either express or implied.
// See the License for the specific language governing permissions and
// limitations under the License.

package display

import (
	"encoding/json"
	"fmt"
	"io"
	"os"
	"time"

	"github.com/pulumi/pulumi/pkg/v3/backend/display/internal/terminal"
	"github.com/pulumi/pulumi/pkg/v3/channel"
	"github.com/pulumi/pulumi/pkg/v3/engine"
	"github.com/pulumi/pulumi/pkg/v3/resource/deploy"
	"github.com/pulumi/pulumi/sdk/v3/go/common/apitype"
	"github.com/pulumi/pulumi/sdk/v3/go/common/diag/colors"
	"github.com/pulumi/pulumi/sdk/v3/go/common/resource"
	"github.com/pulumi/pulumi/sdk/v3/go/common/tokens"
	"github.com/pulumi/pulumi/sdk/v3/go/common/util/cmdutil"
	"github.com/pulumi/pulumi/sdk/v3/go/common/util/contract"
	"github.com/pulumi/pulumi/sdk/v3/go/common/util/logging"
)

// printPermalinkNonInteractive prints an update's permalink prefaced with `View Live: `.
// This message is printed in non-interactive scenarios.
// In order to maintain backwards compatibility with older versions of the Automation API,
// the message is not changed for non-interactive scenarios.
func printPermalinkNonInteractive(out io.Writer, opts Options, permalink, prefix string) {
	printPermalink(out, opts, "View Live", permalink, prefix)
}

// printPermalinkInteractive prints an update's permalink prefaced with `View in Browser (Ctrl+O): `.
// This is printed in interactive scenarios that use the tree renderer.
func printPermalinkInteractive(term terminal.Terminal, opts Options, permalink, prefix string) {
	printPermalink(term, opts, "View in Browser (Ctrl+O)", permalink, prefix)
}

func printPermalink(out io.Writer, opts Options, message, permalink, prefix string) {
	if !opts.SuppressPermalink && permalink != "" {
		// Print a URL at the beginning of the update pointing to the Pulumi Service.
		headline := prefix +
			colors.SpecHeadline + message + ": " +
			colors.Underline + colors.BrightBlue + permalink +
			colors.Reset + "\n\n"
		fmt.Fprint(out, opts.Color.Colorize(headline))
	}
}

// stampEvents stamps each event with a sequence number and a timestamp, this is to ensure consistent
// timestamps between the events written to event log files and the events displayed in the terminal.
func stampEvents(events <-chan engine.Event) <-chan engine.StampedEvent {
	stampedEvents := make(chan engine.StampedEvent)
	go func() {
		var sequence int
		for e := range events {
			timestamp := int(time.Now().Unix())
			stampedEvents <- engine.StampedEvent{Event: e, Sequence: sequence, Timestamp: timestamp}
			sequence++
		}
		close(stampedEvents)
	}()
	return stampedEvents
}

// ShowEvents reads events from the `events` channel until it is closed, displaying each event as
// it comes in. Once all events have been read from the channel and displayed, it closes the `done`
// channel so the caller can await all the events being written.
func ShowEvents(
	op string, action apitype.UpdateKind, stack tokens.StackName, proj tokens.PackageName,
	permalink string, events <-chan engine.Event, done chan<- bool, opts Options, isPreview bool,
) {
	// As we show events we need to stamp them with a sequence number and a timestamp, this is so we get
	// consistent timestamps written in both startEventLogger and ShowJSONEvents. If we feed these two
	// separate functions the raw `engine.Event` channel to do their own timestamping we can end up with
	// timestamp differences.
	stampedEvents := stampEvents(events)

	if opts.EventLogPath != "" {
		stampedEvents, done = startEventLogger(stampedEvents, done, opts)
	}

	// Need to filter the engine events here to exclude any internal events.
	stampedEvents = channel.FilterRead(stampedEvents, func(e engine.StampedEvent) bool {
		return !e.Event.Internal()
	})

	streamPreview := cmdutil.IsTruthy(os.Getenv("PULUMI_ENABLE_STREAMING_JSON_PREVIEW"))

	// If we're in non-preview JSON display mode we need to show the stamped events, for anything else we need
	// to show the raw events. We work out here if we're transforming the stamped events back to raw events so
	// that we can consistently use `rawEvents` in both `ShowPreviewDigest` and the non-json display modes. We
	// can't always create rawEvents because if we're in ShowJSONEvents we'll have two consumers competing for
	// the stamped events.
	var rawEvents chan engine.Event
	if !opts.JSONDisplay || (isPreview && !streamPreview) {
		rawEvents = make(chan engine.Event)
		go func() {
			for e := range stampedEvents {
				rawEvents <- e.Event
			}
			close(rawEvents)
		}()
	}

	if opts.JSONDisplay {
		if isPreview && !streamPreview {
			ShowPreviewDigest(rawEvents, done, opts)
		} else {
			ShowJSONEvents(stampedEvents, done, opts)
		}
		return
	}

	if opts.Type != DisplayProgress && opts.Type != DisplayWatch {
		printPermalinkNonInteractive(os.Stdout, opts, permalink, "")
	}

	switch opts.Type {
	case DisplayDiff:
		ShowDiffEvents(op, rawEvents, done, opts)
	case DisplayProgress:
		ShowProgressEvents(op, action, stack, proj, permalink, rawEvents, done, opts, isPreview)
	case DisplayWatch:
<<<<<<< HEAD
		ShowWatchEvents(op, permalink, events, done, opts)
=======
		ShowWatchEvents(op, rawEvents, done, opts)
>>>>>>> 35ab291a
	default:
		contract.Failf("Unknown display type %d", opts.Type)
	}
}

func logJSONEvent(encoder *json.Encoder, event engine.StampedEvent, opts Options) error {
	apiEvent, err := ConvertEngineEvent(event.Event, false /* showSecrets */)
	if err != nil {
		return err
	}

	apiEvent.Sequence = event.Sequence
	apiEvent.Timestamp = event.Timestamp
	// If opts.Color == "never" (i.e. NO_COLOR is specified or --color=never), clean up the color directives
	// from the emitted events.
	if opts.Color == colors.Never {
		switch {
		case apiEvent.DiagnosticEvent != nil:
			apiEvent.DiagnosticEvent.Message = colors.Never.Colorize(apiEvent.DiagnosticEvent.Message)
			apiEvent.DiagnosticEvent.Prefix = colors.Never.Colorize(apiEvent.DiagnosticEvent.Prefix)
			apiEvent.DiagnosticEvent.Color = string(colors.Never)
		case apiEvent.StdoutEvent != nil:
			apiEvent.StdoutEvent.Message = colors.Never.Colorize(apiEvent.StdoutEvent.Message)
			apiEvent.StdoutEvent.Color = string(colors.Never)
		case apiEvent.PolicyEvent != nil:
			apiEvent.PolicyEvent.Message = colors.Never.Colorize(apiEvent.PolicyEvent.Message)
			apiEvent.PolicyEvent.Color = string(colors.Never)
		}
	}

	return encoder.Encode(apiEvent)
}

func startEventLogger(
	events <-chan engine.StampedEvent, done chan<- bool, opts Options,
) (<-chan engine.StampedEvent, chan<- bool) {
	// Before moving further, attempt to open the log file.
	//
	// Try setting O_APPEND to see if that helps with the malformed reads we've been seeing in automation api:
	// https://github.com/pulumi/pulumi/issues/6768
	logFile, err := os.OpenFile(opts.EventLogPath, os.O_RDWR|os.O_CREATE|os.O_TRUNC|os.O_APPEND, 0o666)
	if err != nil {
		logging.V(7).Infof("could not create event log: %v", err)
		return events, done
	}

	outEvents, outDone := make(chan engine.StampedEvent), make(chan bool)
	go func() {
		defer close(done)
		defer func() {
			contract.IgnoreError(logFile.Close())
		}()

		encoder := json.NewEncoder(logFile)
		encoder.SetEscapeHTML(false)
		for e := range events {
			if err = logJSONEvent(encoder, e, opts); err != nil {
				logging.V(7).Infof("failed to log event: %v", err)
			}

			outEvents <- e

			if e.Type == engine.CancelEvent {
				break
			}
		}

		<-outDone
	}()

	return outEvents, outDone
}

type nopSpinner struct{}

func (s *nopSpinner) Tick() {
}

func (s *nopSpinner) Reset() {
}

// isRootStack returns true if the step pertains to the rootmost stack component.
func isRootStack(step engine.StepEventMetadata) bool {
	return isRootURN(step.URN)
}

func isRootURN(urn resource.URN) bool {
	return urn != "" && urn.QualifiedType() == resource.RootStackType
}

// shouldShow returns true if a step should show in the output.
func shouldShow(step engine.StepEventMetadata, opts Options) bool {
	// For certain operations, whether they are tracked is controlled by flags (to cut down on superfluous output).
	if step.Op == deploy.OpSame {
		// If the op is the same, it is possible that the resource's metadata changed.  In that case, still show it.
		if step.Old.Protect != step.New.Protect {
			return true
		}
		return opts.ShowSameResources
	}

	// For non-logical replacement operations, only show them during progress-style updates (since this is integrated
	// into the resource status update), or if it is requested explicitly (for diffs and JSON outputs).
	if !opts.ShowReplacementSteps {
		if (opts.Type == DisplayDiff || opts.JSONDisplay) && !step.Logical && deploy.IsReplacementStep(step.Op) {
			return false
		}
	}

	// Otherwise, default to showing the operation.
	return true
}

func fprintIgnoreError(w io.Writer, a ...interface{}) {
	_, err := fmt.Fprint(w, a...)
	contract.IgnoreError(err)
}<|MERGE_RESOLUTION|>--- conflicted
+++ resolved
@@ -134,11 +134,7 @@
 	case DisplayProgress:
 		ShowProgressEvents(op, action, stack, proj, permalink, rawEvents, done, opts, isPreview)
 	case DisplayWatch:
-<<<<<<< HEAD
-		ShowWatchEvents(op, permalink, events, done, opts)
-=======
-		ShowWatchEvents(op, rawEvents, done, opts)
->>>>>>> 35ab291a
+		ShowWatchEvents(op, permalink, rawEvents, done, opts)
 	default:
 		contract.Failf("Unknown display type %d", opts.Type)
 	}
