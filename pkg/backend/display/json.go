// Copyright 2016-2018, Pulumi Corporation.
//
// Licensed under the Apache License, Version 2.0 (the "License");
// you may not use this file except in compliance with the License.
// You may obtain a copy of the License at
//
//     http://www.apache.org/licenses/LICENSE-2.0
//
// Unless required by applicable law or agreed to in writing, software
// distributed under the License is distributed on an "AS IS" BASIS,
// WITHOUT WARRANTIES OR CONDITIONS OF ANY KIND, either express or implied.
// See the License for the specific language governing permissions and
// limitations under the License.

package display

import (
	"encoding/json"
	"fmt"
	"os"
	"time"

	"github.com/pulumi/pulumi/pkg/v3/engine"
	"github.com/pulumi/pulumi/pkg/v3/resource/deploy"
	"github.com/pulumi/pulumi/pkg/v3/resource/stack"
	"github.com/pulumi/pulumi/sdk/v3/go/common/apitype"
	"github.com/pulumi/pulumi/sdk/v3/go/common/diag"
	"github.com/pulumi/pulumi/sdk/v3/go/common/diag/colors"
	"github.com/pulumi/pulumi/sdk/v3/go/common/resource"
	"github.com/pulumi/pulumi/sdk/v3/go/common/resource/config"
	"github.com/pulumi/pulumi/sdk/v3/go/common/util/contract"
	"github.com/pulumi/pulumi/sdk/v3/go/common/util/logging"
)

// massagePropertyValue takes a property value and strips out the secrets annotations from it.  If showSecrets is
// not true any secret values are replaced with "[secret]".
func massagePropertyValue(v resource.PropertyValue, showSecrets bool) resource.PropertyValue {
	switch {
	case v.IsArray():
		new := make([]resource.PropertyValue, len(v.ArrayValue()))
		for i, e := range v.ArrayValue() {
			new[i] = massagePropertyValue(e, showSecrets)
		}
		return resource.NewArrayProperty(new)
	case v.IsObject():
		new := make(resource.PropertyMap, len(v.ObjectValue()))
		for k, e := range v.ObjectValue() {
			new[k] = massagePropertyValue(e, showSecrets)
		}
		return resource.NewObjectProperty(new)
	case v.IsSecret() && showSecrets:
		return massagePropertyValue(v.SecretValue().Element, showSecrets)
	case v.IsSecret():
		return resource.NewStringProperty("[secret]")
	default:
		return v
	}
}

// MassageSecrets takes a property map and returns a new map by transforming each value with massagePropertyValue
// This allows us to serialize the resulting map using our existing serialization logic we use for deployments, to
// produce sane output for stackOutputs.  If we did not do this, SecretValues would be serialized as objects
// with the signature key and value.
func MassageSecrets(m resource.PropertyMap, showSecrets bool) resource.PropertyMap {
	new := make(resource.PropertyMap, len(m))
	for k, e := range m {
		new[k] = massagePropertyValue(e, showSecrets)
	}
	return new
}

// stateForJSONOutput prepares some resource's state for JSON output. This includes filtering the output based
// on the supplied options, in addition to massaging secret fields.
func stateForJSONOutput(s *resource.State, opts Options) *resource.State {
	var inputs resource.PropertyMap
	var outputs resource.PropertyMap
	if !isRootURN(s.URN) || !opts.SuppressOutputs {
		// For now, replace any secret properties as the string [secret] and then serialize what we have.
		inputs = MassageSecrets(s.Inputs, false)
		outputs = MassageSecrets(s.Outputs, false)
	} else {
		// If we're suppressing outputs, don't show the root stack properties.
		inputs = resource.PropertyMap{}
		outputs = resource.PropertyMap{}
	}

	return resource.NewState(s.Type, s.URN, s.Custom, s.Delete, s.ID, inputs,
		outputs, s.Parent, s.Protect, s.External, s.Dependencies, s.InitErrors, s.Provider,
		s.PropertyDependencies, s.PendingReplacement, s.AdditionalSecretOutputs, s.Aliases, &s.CustomTimeouts,
<<<<<<< HEAD
		s.ImportID, s.RetainOnDelete)
=======
		s.ImportID, s.SequenceNumber)
>>>>>>> a14cd1c1
}

// ShowJSONEvents renders incremental engine events to stdout.
func ShowJSONEvents(events <-chan engine.Event, done chan<- bool, opts Options) {
	// Ensure we close the done channel before exiting.
	defer func() { close(done) }()

	sequence := 0
	encoder := json.NewEncoder(os.Stdout)
	encoder.SetEscapeHTML(false)
	for e := range events {
		if err := logJSONEvent(encoder, e, opts, sequence); err != nil {
			logging.V(7).Infof("failed to log event: %v", err)
		}
		sequence++

		// In the event of cancellation, break out of the loop.
		if e.Type == engine.CancelEvent {
			break
		}
	}
}

// ShowPreviewDigest renders engine events from a preview into a well-formed JSON document. Note that this does not
// emit events incrementally so that it can guarantee anything emitted to stdout is well-formed. This means that,
// if used interactively, the experience will lead to potentially very long pauses. If run in CI, it is up to the
// end user to ensure that output is periodically printed to prevent tools from thinking preview has hung.
func ShowPreviewDigest(events <-chan engine.Event, done chan<- bool, opts Options) {
	// Ensure we close the done channel before exiting.
	defer func() { close(done) }()

	// Now loop and accumulate our digest until the event stream is closed, or we hit a cancellation.
	var digest previewDigest
	for e := range events {
		// In the event of cancellation, break out of the loop immediately.
		if e.Type == engine.CancelEvent {
			break
		}

		// For all other events, use the payload to build up the JSON digest we'll emit later.
		switch e.Type {
		// Events occurring early:
		case engine.PreludeEvent:
			// Capture the config map from the prelude. Note that all secrets will remain blinded for safety.
			digest.Config = e.Payload().(engine.PreludeEventPayload).Config

		// Events throughout the execution:
		case engine.DiagEvent:
			// Skip any ephemeral or debug messages, and elide all colorization.
			p := e.Payload().(engine.DiagEventPayload)
			if !p.Ephemeral && p.Severity != diag.Debug {
				digest.Diagnostics = append(digest.Diagnostics, previewDiagnostic{
					URN:      p.URN,
					Message:  colors.Never.Colorize(p.Prefix + p.Message),
					Severity: p.Severity,
				})
			}
		case engine.StdoutColorEvent:
			// Append stdout events as informational messages, and elide all colorization.
			p := e.Payload().(engine.StdoutEventPayload)
			digest.Diagnostics = append(digest.Diagnostics, previewDiagnostic{
				Message:  colors.Never.Colorize(p.Message),
				Severity: diag.Info,
			})
		case engine.ResourcePreEvent:
			// Create the detailed metadata for this step and the initial state of its resource. Later,
			// if new outputs arrive, we'll search for and swap in those new values.
			if m := e.Payload().(engine.ResourcePreEventPayload).Metadata; shouldShow(m, opts) || isRootStack(m) {
				var detailedDiff map[string]propertyDiff
				if m.DetailedDiff != nil {
					detailedDiff = make(map[string]propertyDiff)
					for k, v := range m.DetailedDiff {
						detailedDiff[k] = propertyDiff{
							Kind:      v.Kind.String(),
							InputDiff: v.InputDiff,
						}
					}
				}

				step := &previewStep{
					Op:             m.Op,
					URN:            m.URN,
					Provider:       m.Provider,
					DiffReasons:    m.Diffs,
					ReplaceReasons: m.Keys,
					DetailedDiff:   detailedDiff,
				}

				if m.Old != nil {
					oldState := stateForJSONOutput(m.Old.State, opts)
					res, err := stack.SerializeResource(oldState, config.NewPanicCrypter(), false /* showSecrets */)
					if err == nil {
						step.OldState = &res
					} else {
						logging.V(7).Infof("not adding old state as there was an error serializing: %s", err)
					}
				}
				if m.New != nil {
					newState := stateForJSONOutput(m.New.State, opts)
					res, err := stack.SerializeResource(newState, config.NewPanicCrypter(), false /* showSecrets */)
					if err == nil {
						step.NewState = &res
					} else {
						logging.V(7).Infof("not adding new state as there was an error serializing: %s", err)
					}
				}

				digest.Steps = append(digest.Steps, step)
			}
		case engine.ResourceOutputsEvent, engine.ResourceOperationFailed:
		// Because we are only JSON serializing previews, we don't need to worry about outputs
		// resolving or operations failing.

		// Events occurring late:
		case engine.PolicyViolationEvent:
			// At this point in time, we don't handle policy events in JSON serialization
			continue
		case engine.SummaryEvent:
			// At the end of the preview, a summary event indicates the final conclusions.
			p := e.Payload().(engine.SummaryEventPayload)
			digest.Duration = p.Duration
			digest.ChangeSummary = p.ResourceChanges
			digest.MaybeCorrupt = p.MaybeCorrupt
		default:
			contract.Failf("unknown event type '%s'", e.Type)
		}
	}
	// Finally, go ahead and render the JSON to stdout.
	out, err := json.MarshalIndent(&digest, "", "    ")
	contract.Assertf(err == nil, "unexpected JSON error: %v", err)
	fmt.Println(string(out))
}

// previewDigest is a JSON-serializable overview of a preview operation.
type previewDigest struct {
	// Config contains a map of configuration keys/values used during the preview. Any secrets will be blinded.
	Config map[string]string `json:"config,omitempty"`

	// Steps contains a detailed list of all resource step operations.
	Steps []*previewStep `json:"steps,omitempty"`
	// Diagnostics contains a record of all warnings/errors that took place during the preview. Note that
	// ephemeral and debug messages are omitted from this list, as they are meant for display purposes only.
	Diagnostics []previewDiagnostic `json:"diagnostics,omitempty"`

	// Duration records the amount of time it took to perform the preview.
	Duration time.Duration `json:"duration,omitempty"`
	// ChangeSummary contains a map of count per operation (create, update, etc).
	ChangeSummary engine.ResourceChanges `json:"changeSummary,omitempty"`
	// MaybeCorrupt indicates whether one or more resources may be corrupt.
	MaybeCorrupt bool `json:"maybeCorrupt,omitempty"`
}

// propertyDiff contains information about the difference in a single property value.
type propertyDiff struct {
	// Kind is the kind of difference.
	Kind string `json:"kind"`
	// InputDiff is true if this is a difference between old and new inputs instead of old state and new inputs.
	InputDiff bool `json:"inputDiff"`
}

// previewStep is a detailed overview of a step the engine intends to take.
type previewStep struct {
	// Op is the kind of operation being performed.
	Op deploy.StepOp `json:"op"`
	// URN is the resource being affected by this operation.
	URN resource.URN `json:"urn"`
	// Provider is the provider that will perform this step.
	Provider string `json:"provider,omitempty"`
	// OldState is the old state for this resource, if appropriate given the operation type.
	OldState *apitype.ResourceV3 `json:"oldState,omitempty"`
	// NewState is the new state for this resource, if appropriate given the operation type.
	NewState *apitype.ResourceV3 `json:"newState,omitempty"`
	// DiffReasons is a list of keys that are causing a diff (for updating steps only).
	DiffReasons []resource.PropertyKey `json:"diffReasons,omitempty"`
	// ReplaceReasons is a list of keys that are causing replacement (for replacement steps only).
	ReplaceReasons []resource.PropertyKey `json:"replaceReasons,omitempty"`
	// DetailedDiff is a structured diff that indicates precise per-property differences.
	DetailedDiff map[string]propertyDiff `json:"detailedDiff"`
}

// previewDiagnostic is a warning or error emitted during the execution of the preview.
type previewDiagnostic struct {
	URN      resource.URN  `json:"urn,omitempty"`
	Prefix   string        `json:"prefix,omitempty"`
	Message  string        `json:"message,omitempty"`
	Severity diag.Severity `json:"severity,omitempty"`
}<|MERGE_RESOLUTION|>--- conflicted
+++ resolved
@@ -87,11 +87,7 @@
 	return resource.NewState(s.Type, s.URN, s.Custom, s.Delete, s.ID, inputs,
 		outputs, s.Parent, s.Protect, s.External, s.Dependencies, s.InitErrors, s.Provider,
 		s.PropertyDependencies, s.PendingReplacement, s.AdditionalSecretOutputs, s.Aliases, &s.CustomTimeouts,
-<<<<<<< HEAD
-		s.ImportID, s.RetainOnDelete)
-=======
-		s.ImportID, s.SequenceNumber)
->>>>>>> a14cd1c1
+		s.ImportID, s.SequenceNumber, s.DeleteBehaviour)
 }
 
 // ShowJSONEvents renders incremental engine events to stdout.
