--- conflicted
+++ resolved
@@ -899,10 +899,7 @@
 	if mr.PublishF != nil {
 		return mr.PublishF(ctx, op)
 	}
-<<<<<<< HEAD
 	panic("not implemented: MockPackageRegistry.Publish")
-=======
-	panic("not implemented")
 }
 
 func (mr *MockPackageRegistry) GetPackage(
@@ -921,5 +918,4 @@
 		return mr.SearchByNameF(ctx, name)
 	}
 	panic("not implemented")
->>>>>>> 712bd132
 }