--- conflicted
+++ resolved
@@ -435,15 +435,16 @@
 	panic("not implemented")
 }
 
-<<<<<<< HEAD
 func (be *MockBackend) GetGHAppIntegration(ctx context.Context, stack Stack) (*apitype.GitHubAppIntegration, error) {
 	if be.GetGHAppIntegrationF != nil {
 		return be.GetGHAppIntegrationF(ctx, stack)
-=======
+	}
+	panic("not implemented")
+}
+
 func (be *MockBackend) DefaultSecretManager() (secrets.Manager, error) {
 	if be.DefaultSecretManagerF != nil {
 		return be.DefaultSecretManagerF()
->>>>>>> 4b377af5
 	}
 	panic("not implemented")
 }
