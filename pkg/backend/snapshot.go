--- conflicted
+++ resolved
@@ -337,11 +337,7 @@
 		return true
 	}
 
-<<<<<<< HEAD
-	if old.ReplacementTrigger != new.ReplacementTrigger {
-=======
 	if !old.ReplacementTrigger.DeepEquals(new.ReplacementTrigger) {
->>>>>>> d940b123
 		logging.V(9).Infof("SnapshotManager: mustWrite() true because of ReplacementTrigger")
 		return true
 	}
