--- conflicted
+++ resolved
@@ -169,9 +169,8 @@
 	return getStackPath(update.StackIdentifier, components...)
 }
 
-<<<<<<< HEAD
 // Copied from https://github.com/pulumi/pulumi-service/blob/master/pkg/apitype/users.go#L7-L16
-type userInfo struct {
+type serviceUserInfo struct {
 	Name        string `json:"name"`
 	GitHubLogin string `json:"githubLogin"`
 	AvatarURL   string `json:"avatarUrl"`
@@ -179,29 +178,21 @@
 }
 
 // Copied from https://github.com/pulumi/pulumi-service/blob/master/pkg/apitype/users.go#L20-L34
-type user struct {
-	ID            string     `json:"id"`
-	GitHubLogin   string     `json:"githubLogin"`
-	Name          string     `json:"name"`
-	Email         string     `json:"email"`
-	AvatarURL     string     `json:"avatarUrl"`
-	Organizations []userInfo `json:"organizations"`
-	Identities    []string   `json:"identities"`
-	SiteAdmin     *bool      `json:"siteAdmin,omitempty"`
-=======
-type getUserResponse struct {
-	GitHubLogin string `json:"githubLogin"`
->>>>>>> d07886d1
+type serviceUser struct {
+	ID            string            `json:"id"`
+	GitHubLogin   string            `json:"githubLogin"`
+	Name          string            `json:"name"`
+	Email         string            `json:"email"`
+	AvatarURL     string            `json:"avatarUrl"`
+	Organizations []serviceUserInfo `json:"organizations"`
+	Identities    []string          `json:"identities"`
+	SiteAdmin     *bool             `json:"siteAdmin,omitempty"`
 }
 
 // GetPulumiAccountName returns the user implied by the API token associated with this client.
 func (pc *Client) GetPulumiAccountDetails(ctx context.Context) (string, []string, error) {
 	if pc.apiUser == "" {
-<<<<<<< HEAD
-		resp := user{}
-=======
-		resp := getUserResponse{}
->>>>>>> d07886d1
+		resp := serviceUser{}
 		if err := pc.restCall(ctx, "GET", "/api/user", nil, nil, &resp); err != nil {
 			return "", nil, err
 		}
