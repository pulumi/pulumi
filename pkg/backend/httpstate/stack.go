--- conflicted
+++ resolved
@@ -132,21 +132,6 @@
 	return backend.RenameStack(ctx, s, newName)
 }
 
-<<<<<<< HEAD
-func (s *cloudStack) Preview(ctx context.Context, op backend.UpdateOperation) (engine.ResourceChanges, *result.Result) {
-	return backend.PreviewStack(ctx, s, op)
-}
-
-func (s *cloudStack) Update(ctx context.Context, op backend.UpdateOperation) (engine.ResourceChanges, *result.Result) {
-	return backend.UpdateStack(ctx, s, op)
-}
-
-func (s *cloudStack) Refresh(ctx context.Context, op backend.UpdateOperation) (engine.ResourceChanges, *result.Result) {
-	return backend.RefreshStack(ctx, s, op)
-}
-
-func (s *cloudStack) Destroy(ctx context.Context, op backend.UpdateOperation) (engine.ResourceChanges, *result.Result) {
-=======
 func (s *cloudStack) Preview(ctx context.Context, op backend.UpdateOperation) (engine.ResourceChanges, result.Result) {
 	return backend.PreviewStack(ctx, s, op)
 }
@@ -160,7 +145,6 @@
 }
 
 func (s *cloudStack) Destroy(ctx context.Context, op backend.UpdateOperation) (engine.ResourceChanges, result.Result) {
->>>>>>> c6d87157
 	return backend.DestroyStack(ctx, s, op)
 }
 
