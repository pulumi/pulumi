// Copyright 2016-2018, Pulumi Corporation.
//
// Licensed under the Apache License, Version 2.0 (the "License");
// you may not use this file except in compliance with the License.
// You may obtain a copy of the License at
//
//     http://www.apache.org/licenses/LICENSE-2.0
//
// Unless required by applicable law or agreed to in writing, software
// distributed under the License is distributed on an "AS IS" BASIS,
// WITHOUT WARRANTIES OR CONDITIONS OF ANY KIND, either express or implied.
// See the License for the specific language governing permissions and
// limitations under the License.

package httpstate

import (
	"context"
	"fmt"
	"time"

	"github.com/pulumi/pulumi/pkg/apitype"
	"github.com/pulumi/pulumi/pkg/backend"
	"github.com/pulumi/pulumi/pkg/engine"
	"github.com/pulumi/pulumi/pkg/operations"
	"github.com/pulumi/pulumi/pkg/resource/config"
	"github.com/pulumi/pulumi/pkg/resource/deploy"
	"github.com/pulumi/pulumi/pkg/tokens"
	"github.com/pulumi/pulumi/pkg/util/contract"
	"github.com/pulumi/pulumi/pkg/util/result"
)

// Stack is a cloud stack.  This simply adds some cloud-specific properties atop the standard backend stack interface.
type Stack interface {
	backend.Stack
	CloudURL() string                      // the URL to the cloud containing this stack.
	OrgName() string                       // the organization that owns this stack.
	ConsoleURL() (string, error)           // the URL to view the stack's information on Pulumi.com
	Tags() map[apitype.StackTagName]string // the stack's tags.
}

type cloudBackendReference struct {
	name    tokens.QName
	project string
	owner   string
	b       *cloudBackend
}

func (c cloudBackendReference) String() string {
	curUser, err := c.b.client.GetPulumiAccountName(context.Background())
	if err != nil {
		curUser = ""
	}

	// If the project names match, we can elide them.
	if c.b.currentProject != nil && c.project == string(c.b.currentProject.Name) {
		if c.owner == curUser {
			return string(c.name) // Elide owner too, if it is the current user.
		}
		return fmt.Sprintf("%s/%s", c.owner, c.name)
	}

	return fmt.Sprintf("%s/%s/%s", c.owner, c.project, c.name)
}

func (c cloudBackendReference) Name() tokens.QName {
	return c.name
}

// cloudStack is a cloud stack descriptor.
type cloudStack struct {
	// ref is the stack's unique name.
	ref backend.StackReference
	// cloudURL is the URl to the cloud containing this stack.
	cloudURL string
	// orgName is the organization that owns this stack.
	orgName string
	// config is this stack's config bag.
	config config.Map
	// snapshot contains the latest deployment state, allocated on first use.
	snapshot **deploy.Snapshot
	// b is a pointer to the backend that this stack belongs to.
	b *cloudBackend
	// tags contains metadata tags describing additional, extensible properties about this stack.
	tags map[apitype.StackTagName]string
}

func newStack(apistack apitype.Stack, b *cloudBackend) Stack {
	// Now assemble all the pieces into a stack structure.
	return &cloudStack{
		ref: cloudBackendReference{
			owner:   apistack.OrgName,
			project: apistack.ProjectName,
			name:    apistack.StackName,
			b:       b,
		},
		cloudURL: b.CloudURL(),
		orgName:  apistack.OrgName,
		config:   nil, // TODO[pulumi/pulumi-service#249]: add the config variables.
		snapshot: nil, // We explicitly allocate the snapshot on first use, since it is expensive to compute.
		tags:     apistack.Tags,
		b:        b,
	}
}

func (s *cloudStack) Ref() backend.StackReference           { return s.ref }
func (s *cloudStack) Config() config.Map                    { return s.config }
func (s *cloudStack) Backend() backend.Backend              { return s.b }
func (s *cloudStack) CloudURL() string                      { return s.cloudURL }
func (s *cloudStack) OrgName() string                       { return s.orgName }
func (s *cloudStack) Tags() map[apitype.StackTagName]string { return s.tags }

func (s *cloudStack) Snapshot(ctx context.Context) (*deploy.Snapshot, error) {
	if s.snapshot != nil {
		return *s.snapshot, nil
	}

	snap, err := s.b.getSnapshot(ctx, s.ref)
	if err != nil {
		return nil, err
	}

	s.snapshot = &snap
	return *s.snapshot, nil
}

func (s *cloudStack) Remove(ctx context.Context, force bool) (bool, error) {
	return backend.RemoveStack(ctx, s, force)
}

<<<<<<< HEAD
func (s *cloudStack) Preview(ctx context.Context, op backend.UpdateOperation) (engine.ResourceChanges, *result.Result) {
=======
func (s *cloudStack) Rename(ctx context.Context, newName tokens.QName) error {
	return backend.RenameStack(ctx, s, newName)
}

func (s *cloudStack) Preview(ctx context.Context, op backend.UpdateOperation) (engine.ResourceChanges, error) {
>>>>>>> 1b096c1b
	return backend.PreviewStack(ctx, s, op)
}

func (s *cloudStack) Update(ctx context.Context, op backend.UpdateOperation) (engine.ResourceChanges, *result.Result) {
	return backend.UpdateStack(ctx, s, op)
}

func (s *cloudStack) Refresh(ctx context.Context, op backend.UpdateOperation) (engine.ResourceChanges, *result.Result) {
	return backend.RefreshStack(ctx, s, op)
}

func (s *cloudStack) Destroy(ctx context.Context, op backend.UpdateOperation) (engine.ResourceChanges, *result.Result) {
	return backend.DestroyStack(ctx, s, op)
}

func (s *cloudStack) GetLogs(ctx context.Context, query operations.LogQuery) ([]operations.LogEntry, error) {
	return backend.GetStackLogs(ctx, s, query)
}

func (s *cloudStack) ExportDeployment(ctx context.Context) (*apitype.UntypedDeployment, error) {
	return backend.ExportStackDeployment(ctx, s)
}

func (s *cloudStack) ImportDeployment(ctx context.Context, deployment *apitype.UntypedDeployment) error {
	return backend.ImportStackDeployment(ctx, s, deployment)
}

func (s *cloudStack) ConsoleURL() (string, error) {
	return s.b.StackConsoleURL(s.ref)
}

// cloudStackSummary implements the backend.StackSummary interface, by wrapping
// an apitype.StackSummary struct.
type cloudStackSummary struct {
	summary apitype.StackSummary
	b       *cloudBackend
}

func (css cloudStackSummary) Name() backend.StackReference {
	contract.Assert(css.summary.ProjectName != "")

	return cloudBackendReference{
		owner:   css.summary.OrgName,
		project: css.summary.ProjectName,
		name:    tokens.QName(css.summary.StackName),
		b:       css.b,
	}
}

func (css cloudStackSummary) LastUpdate() *time.Time {
	if css.summary.LastUpdate == nil {
		return nil
	}
	t := time.Unix(*css.summary.LastUpdate, 0)
	return &t
}

func (css cloudStackSummary) ResourceCount() *int {
	return css.summary.ResourceCount
}<|MERGE_RESOLUTION|>--- conflicted
+++ resolved
@@ -128,15 +128,11 @@
 	return backend.RemoveStack(ctx, s, force)
 }
 
-<<<<<<< HEAD
-func (s *cloudStack) Preview(ctx context.Context, op backend.UpdateOperation) (engine.ResourceChanges, *result.Result) {
-=======
 func (s *cloudStack) Rename(ctx context.Context, newName tokens.QName) error {
 	return backend.RenameStack(ctx, s, newName)
 }
 
-func (s *cloudStack) Preview(ctx context.Context, op backend.UpdateOperation) (engine.ResourceChanges, error) {
->>>>>>> 1b096c1b
+func (s *cloudStack) Preview(ctx context.Context, op backend.UpdateOperation) (engine.ResourceChanges, *result.Result) {
 	return backend.PreviewStack(ctx, s, op)
 }
 
