// Copyright 2016-2018, Pulumi Corporation.
//
// Licensed under the Apache License, Version 2.0 (the "License");
// you may not use this file except in compliance with the License.
// You may obtain a copy of the License at
//
//     http://www.apache.org/licenses/LICENSE-2.0
//
// Unless required by applicable law or agreed to in writing, software
// distributed under the License is distributed on an "AS IS" BASIS,
// WITHOUT WARRANTIES OR CONDITIONS OF ANY KIND, either express or implied.
// See the License for the specific language governing permissions and
// limitations under the License.

package httpstate

import (
	"context"
	"fmt"
	"time"

	"github.com/pulumi/pulumi/pkg/v3/backend"
	"github.com/pulumi/pulumi/pkg/v3/backend/httpstate/client"
	"github.com/pulumi/pulumi/pkg/v3/engine"
	"github.com/pulumi/pulumi/pkg/v3/operations"
	"github.com/pulumi/pulumi/pkg/v3/resource/deploy"
	"github.com/pulumi/pulumi/sdk/v3/go/common/apitype"
	"github.com/pulumi/pulumi/sdk/v3/go/common/tokens"
	"github.com/pulumi/pulumi/sdk/v3/go/common/util/contract"
	"github.com/pulumi/pulumi/sdk/v3/go/common/util/result"
	"github.com/pulumi/pulumi/sdk/v3/go/common/workspace"
)

// Stack is a cloud stack.  This simply adds some cloud-specific properties atop the standard backend stack interface.
type Stack interface {
	backend.Stack
	CloudURL() string                           // the URL to the cloud containing this stack.
	OrgName() string                            // the organization that owns this stack.
	ConsoleURL() (string, error)                // the URL to view the stack's information on Pulumi.com.
	CurrentOperation() *apitype.OperationStatus // in progress operation, if applicable.
	StackIdentifier() client.StackIdentifier
}

type cloudBackendReference struct {
	name    tokens.Name
	project string
	owner   string
	b       *cloudBackend
}

func (c cloudBackendReference) String() string {
<<<<<<< HEAD
	curUser, _, err := c.b.CurrentUser()
	if err != nil {
		curUser = ""
	}

=======
>>>>>>> d07886d1
	// If the project names match, we can elide them.
	if c.b.currentProject != nil && c.project == string(c.b.currentProject.Name) {

		// Elide owner too, if it is the default owner.
		defaultOrg, err := workspace.GetBackendConfigDefaultOrg()
		if err == nil && defaultOrg != "" {
			// The default owner is the org
			if c.owner == defaultOrg {
				return string(c.name)
			}
		} else {
			currentUser, userErr := c.b.CurrentUser()
			if userErr == nil && c.owner == currentUser {
				return string(c.name)
			}
		}
		return fmt.Sprintf("%s/%s", c.owner, c.name)
	}

	return fmt.Sprintf("%s/%s/%s", c.owner, c.project, c.name)
}

func (c cloudBackendReference) Name() tokens.Name {
	return c.name
}

// cloudStack is a cloud stack descriptor.
type cloudStack struct {
	// ref is the stack's unique name.
	ref cloudBackendReference
	// cloudURL is the URl to the cloud containing this stack.
	cloudURL string
	// orgName is the organization that owns this stack.
	orgName string
	// currentOperation contains information about any current operation being performed on the stack, as applicable.
	currentOperation *apitype.OperationStatus
	// snapshot contains the latest deployment state, allocated on first use.
	snapshot **deploy.Snapshot
	// b is a pointer to the backend that this stack belongs to.
	b *cloudBackend
	// tags contains metadata tags describing additional, extensible properties about this stack.
	tags map[apitype.StackTagName]string
}

func newStack(apistack apitype.Stack, b *cloudBackend) Stack {
	// Now assemble all the pieces into a stack structure.
	return &cloudStack{
		ref: cloudBackendReference{
			owner:   apistack.OrgName,
			project: apistack.ProjectName,
			name:    tokens.Name(apistack.StackName.String()),
			b:       b,
		},
		cloudURL:         b.CloudURL(),
		orgName:          apistack.OrgName,
		currentOperation: apistack.CurrentOperation,
		snapshot:         nil, // We explicitly allocate the snapshot on first use, since it is expensive to compute.
		tags:             apistack.Tags,
		b:                b,
	}
}
func (s *cloudStack) Ref() backend.StackReference                { return s.ref }
func (s *cloudStack) Backend() backend.Backend                   { return s.b }
func (s *cloudStack) CloudURL() string                           { return s.cloudURL }
func (s *cloudStack) OrgName() string                            { return s.orgName }
func (s *cloudStack) CurrentOperation() *apitype.OperationStatus { return s.currentOperation }
func (s *cloudStack) Tags() map[apitype.StackTagName]string      { return s.tags }

func (s *cloudStack) StackIdentifier() client.StackIdentifier {

	si, err := s.b.getCloudStackIdentifier(s.ref)
	contract.AssertNoError(err) // the above only fails when ref is of the wrong type.
	return si
}

func (s *cloudStack) Snapshot(ctx context.Context) (*deploy.Snapshot, error) {
	if s.snapshot != nil {
		return *s.snapshot, nil
	}

	snap, err := s.b.getSnapshot(ctx, s.ref)
	if err != nil {
		return nil, err
	}

	s.snapshot = &snap
	return *s.snapshot, nil
}

func (s *cloudStack) Remove(ctx context.Context, force bool) (bool, error) {
	return backend.RemoveStack(ctx, s, force)
}

func (s *cloudStack) Rename(ctx context.Context, newName tokens.QName) (backend.StackReference, error) {
	return backend.RenameStack(ctx, s, newName)
}

func (s *cloudStack) Preview(
	ctx context.Context,
	op backend.UpdateOperation) (*deploy.Plan, engine.ResourceChanges, result.Result) {

	return backend.PreviewStack(ctx, s, op)
}

func (s *cloudStack) Update(ctx context.Context, op backend.UpdateOperation) (engine.ResourceChanges, result.Result) {
	return backend.UpdateStack(ctx, s, op)
}

func (s *cloudStack) Import(ctx context.Context, op backend.UpdateOperation,
	imports []deploy.Import) (engine.ResourceChanges, result.Result) {
	return backend.ImportStack(ctx, s, op, imports)
}

func (s *cloudStack) Refresh(ctx context.Context, op backend.UpdateOperation) (engine.ResourceChanges, result.Result) {
	return backend.RefreshStack(ctx, s, op)
}

func (s *cloudStack) Destroy(ctx context.Context, op backend.UpdateOperation) (engine.ResourceChanges, result.Result) {
	return backend.DestroyStack(ctx, s, op)
}

func (s *cloudStack) Watch(ctx context.Context, op backend.UpdateOperation, paths []string) result.Result {
	return backend.WatchStack(ctx, s, op, paths)
}

func (s *cloudStack) GetLogs(ctx context.Context, cfg backend.StackConfiguration,
	query operations.LogQuery) ([]operations.LogEntry, error) {
	return backend.GetStackLogs(ctx, s, cfg, query)
}

func (s *cloudStack) ExportDeployment(ctx context.Context) (*apitype.UntypedDeployment, error) {
	return backend.ExportStackDeployment(ctx, s)
}

func (s *cloudStack) ImportDeployment(ctx context.Context, deployment *apitype.UntypedDeployment) error {
	return backend.ImportStackDeployment(ctx, s, deployment)
}

func (s *cloudStack) ConsoleURL() (string, error) {
	return s.b.StackConsoleURL(s.ref)
}

// cloudStackSummary implements the backend.StackSummary interface, by wrapping
// an apitype.StackSummary struct.
type cloudStackSummary struct {
	summary apitype.StackSummary
	b       *cloudBackend
}

func (css cloudStackSummary) Name() backend.StackReference {
	contract.Assert(css.summary.ProjectName != "")

	return cloudBackendReference{
		owner:   css.summary.OrgName,
		project: css.summary.ProjectName,
		name:    tokens.Name(css.summary.StackName),
		b:       css.b,
	}
}

func (css cloudStackSummary) LastUpdate() *time.Time {
	if css.summary.LastUpdate == nil {
		return nil
	}
	t := time.Unix(*css.summary.LastUpdate, 0)
	return &t
}

func (css cloudStackSummary) ResourceCount() *int {
	return css.summary.ResourceCount
}<|MERGE_RESOLUTION|>--- conflicted
+++ resolved
@@ -49,14 +49,6 @@
 }
 
 func (c cloudBackendReference) String() string {
-<<<<<<< HEAD
-	curUser, _, err := c.b.CurrentUser()
-	if err != nil {
-		curUser = ""
-	}
-
-=======
->>>>>>> d07886d1
 	// If the project names match, we can elide them.
 	if c.b.currentProject != nil && c.project == string(c.b.currentProject.Name) {
 
@@ -68,7 +60,7 @@
 				return string(c.name)
 			}
 		} else {
-			currentUser, userErr := c.b.CurrentUser()
+			currentUser, _, userErr := c.b.CurrentUser()
 			if userErr == nil && c.owner == currentUser {
 				return string(c.name)
 			}
