--- conflicted
+++ resolved
@@ -240,26 +240,13 @@
 // Gets the padding necessary to prepend to a message in order to keep it aligned in the
 // terminal.
 func (display *ProgressDisplay) getMessagePadding(
-<<<<<<< HEAD
-	id string, uncolorizedColumns []string, columnIndex int) string {
-=======
 	id string, maxIDLength int, uncolorizedColumns []string, columnIndex int) string {
->>>>>>> 608d96db
 
 	extraWhitespace := 1
 
 	// In the terminal we try to align the status messages for each resource.
 	// do not bother with this in the non-terminal case.
 	if display.isTerminal {
-<<<<<<< HEAD
-		column := uncolorizedColumns[columnIndex]
-		if columnIndex == 0 {
-			column = id
-		}
-
-		maxIDLength := display.maxColumnLengths[columnIndex]
-		extraWhitespace = maxIDLength - len(column)
-=======
 		var column string
 		var maxLength int
 		if columnIndex == -1 {
@@ -271,7 +258,6 @@
 		}
 
 		extraWhitespace = maxLength - len(column)
->>>>>>> 608d96db
 		contract.Assertf(extraWhitespace >= 0, "Neg whitespace. %v %s", maxIDLength, column)
 
 		// Place two spaces between all columns (except after the first column).  The first
@@ -289,21 +275,12 @@
 // suffix.  Importantly, if there isn't enough room to display all of that on the terminal, then
 // the msg will be truncated to try to make it fit.
 func (display *ProgressDisplay) getPaddedMessage(
-<<<<<<< HEAD
-	id string, colorizedColumns, uncolorizedColumns []string) string {
-
-	colorizedMessage := ""
-
-	for i := 1; i < len(colorizedColumns); i++ {
-		padding := display.getMessagePadding(id, uncolorizedColumns, i-1)
-=======
 	id string, maxIDLength int, colorizedColumns, uncolorizedColumns []string) string {
 
 	colorizedMessage := ""
 
 	for i := 0; i < len(colorizedColumns); i++ {
 		padding := display.getMessagePadding(id, maxIDLength, uncolorizedColumns, i-1)
->>>>>>> 608d96db
 		colorizedMessage += padding + colorizedColumns[i]
 	}
 
@@ -312,10 +289,6 @@
 		// msgWithColors having the color code information embedded with it.  So we need to get
 		// the right substring of it, assuming that embedded colors are just markup and do not
 		// actually contribute to the length
-<<<<<<< HEAD
-		// id := uncolorizedColumns[0]
-=======
->>>>>>> 608d96db
 		maxMsgLength := display.terminalWidth - len(id) - len(": ") - 1
 		if maxMsgLength < 0 {
 			maxMsgLength = 0
@@ -347,25 +320,18 @@
 	return uncolorizedColumns
 }
 
-func (display *ProgressDisplay) refreshSingleRow(id string, maxIdLength int, row Row) {
+func (display *ProgressDisplay) refreshSingleRow(id string, maxIDLength int, row Row) {
 	colorizedColumns := row.ColorizedColumns()
 	colorizedColumns[display.suffixColumn] += row.ColorizedSuffix()
-	display.refreshColumns(colorizedColumns[0], colorizedColumns)
-}
-
-func (display *ProgressDisplay) refreshColumns(id string, colorizedColumns []string) {
+	display.refreshColumns(id, maxIDLength, colorizedColumns)
+}
+
+func (display *ProgressDisplay) refreshColumns(id string, maxIDLength int, colorizedColumns []string) {
 	uncolorizedColumns := display.uncolorizeColumns(colorizedColumns)
 
-<<<<<<< HEAD
-	msg := display.getPaddedMessage(id, colorizedColumns, uncolorizedColumns)
+	msg := display.getPaddedMessage(id, maxIDLength, colorizedColumns, uncolorizedColumns)
 
 	display.colorizeAndWriteProgress(makeActionProgress(id, msg, true /*showID*/))
-=======
-	msg := display.getPaddedMessage(id, maxIdLength, colorizedColumns, uncolorizedColumns)
-
-	display.colorizeAndWriteProgress(makeActionProgress(
-		id, msg, true /*showID*/))
->>>>>>> 608d96db
 }
 
 // Ensure our stored dimension info is up to date.  Returns 'true' if the stored dimension info is
@@ -403,7 +369,6 @@
 	}
 }
 
-<<<<<<< HEAD
 type treeNode struct {
 	colorizedColumns []string
 
@@ -416,12 +381,6 @@
 	node, has := urnToTreeNode[urn]
 	if has {
 		return node
-=======
-func (display *ProgressDisplay) allRows() []Row {
-	result := []Row{}
-	if display.headerRow != nil {
-		result = append(result, display.headerRow)
->>>>>>> 608d96db
 	}
 
 	node = &treeNode{colorizedColumns: row.ColorizedColumns()}
@@ -467,35 +426,12 @@
 	}
 }
 
-// func (display *ProgressDisplay) allRows() []Row {
-// 	result := []Row{}
-// 	if display.headerRow != nil {
-// 		result = append(result, display.headerRow)
-// 	}
-
-// 	for _, row := range display.resourceRows {
-// 		result = append(result, row)
-// 	}
-
-// 	return result
-// }
-
 func (display *ProgressDisplay) addColorizedColumnsFromTreeNodes(nodes []*treeNode, rows *[][]string) {
 	for _, node := range nodes {
 		*rows = append(*rows, node.colorizedColumns)
 
 		display.addColorizedColumnsFromTreeNodes(node.childNodes, rows)
 	}
-	// result := []Row{}
-	// if display.headerRow != nil {
-	// 	result = append(result, display.headerRow)
-	// }
-
-	// for _, row := range display.resourceRows {
-	// 	result = append(result, row)
-	// }
-
-	// return result
 }
 
 func (display *ProgressDisplay) refreshAllRowsIfInTerminal() {
@@ -509,6 +445,7 @@
 		display.addColorizedColumnsFromTreeNodes(rootNodes, &rows)
 		display.updateDimensions(rows)
 
+		maxIDLength := len(fmt.Sprintf("%v", len(rows)-1))
 		for i, row := range rows {
 			var id string
 			if i == 0 {
@@ -517,20 +454,7 @@
 				id = fmt.Sprintf("%v", i)
 			}
 
-<<<<<<< HEAD
-			display.refreshColumns(id, row)
-=======
-		maxIdLength := len(fmt.Sprintf("%v", len(rows)-1))
-		for i, row := range rows {
-			var id string
-			if i == 0 {
-				id = "#"
-			} else {
-				id = fmt.Sprintf("%v", i)
-			}
-
-			display.refreshSingleRow(id, maxIdLength, row)
->>>>>>> 608d96db
+			display.refreshColumns(id, maxIDLength, row)
 		}
 
 		systemID := len(rows)
