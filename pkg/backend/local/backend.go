--- conflicted
+++ resolved
@@ -160,9 +160,9 @@
 	return nil
 }
 
-<<<<<<< HEAD
-func (b *localBackend) Update(stackName tokens.QName, proj *workspace.Project, root string,
-	debug bool, m backend.UpdateMetadata, opts engine.UpdateOptions, displayOpts backend.DisplayOptions) error {
+func (b *localBackend) Update(
+  stackName tokens.QName, proj *workspace.Project, root string,
+	m backend.UpdateMetadata, opts engine.UpdateOptions, displayOpts backend.DisplayOptions) error {
 	// The Pulumi Service will pick up changes to a stack's tags on each update. (e.g. changing the description
 	// in Pulumi.yaml.) While this isn't necessary for local updates, we do the validation here to keep
 	// paritiy with stacks managed by the Pulumi Service.
@@ -173,11 +173,6 @@
 	if err = backend.ValidateStackProperties(string(stackName), tags); err != nil {
 		return nil, errors.Wrap(err, "validating stack properties")
 	}
-=======
-func (b *localBackend) Update(
-	stackName tokens.QName, proj *workspace.Project, root string,
-	m backend.UpdateMetadata, opts engine.UpdateOptions, displayOpts backend.DisplayOptions) error {
->>>>>>> a759f2e0
 
 	return b.performEngineOp(
 		"updating", backend.DeployUpdate,
