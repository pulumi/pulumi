// Copyright 2016-2018, Pulumi Corporation.  All rights reserved.

package local

import (
	"encoding/json"
	"io/ioutil"
	"os"
	"path/filepath"
	"time"

	"github.com/golang/glog"
	"github.com/pkg/errors"

	"github.com/pulumi/pulumi/pkg/apitype"
	"github.com/pulumi/pulumi/pkg/backend"
	"github.com/pulumi/pulumi/pkg/diag"
	"github.com/pulumi/pulumi/pkg/encoding"
	"github.com/pulumi/pulumi/pkg/engine"
	"github.com/pulumi/pulumi/pkg/operations"
	"github.com/pulumi/pulumi/pkg/resource/config"
	"github.com/pulumi/pulumi/pkg/resource/deploy"
	"github.com/pulumi/pulumi/pkg/resource/stack"
	"github.com/pulumi/pulumi/pkg/tokens"
	"github.com/pulumi/pulumi/pkg/util/contract"
	"github.com/pulumi/pulumi/pkg/workspace"
)

// localBackendURL is fake URL we use to signal we want to use the local backend vs a cloud one.
const localBackendURL = "local://"

// Backend extends the base backend interface with specific information about local backends.
type Backend interface {
	backend.Backend
	local() // at the moment, no local specific info, so just use a marker function.
}

type localBackend struct {
	d diag.Sink
}

func IsLocalBackendURL(url string) bool {
	return url == localBackendURL
}

func New(d diag.Sink) Backend {
	return &localBackend{d: d}
}

func Login(d diag.Sink) (Backend, error) {
	return &localBackend{d: d}, workspace.StoreAccessToken("local://", "", true)
}

func (b *localBackend) Name() string {
	name, _ := os.Hostname()
	if name == "" {
		name = "local"
	}
	return name
}

func (b *localBackend) local() {}

func (b *localBackend) CreateStack(stackName tokens.QName, opts interface{}) (backend.Stack, error) {
	contract.Requiref(opts == nil, "opts", "local stacks do not support any options")

	if stackName == "" {
		return nil, errors.New("invalid empty stack name")
	}

	if _, _, _, err := getStack(stackName); err == nil {
		return nil, errors.Errorf("stack '%s' already exists", stackName)
	}

	tags, err := backend.GetStackTags()
	if err != nil {
		return nil, errors.Wrap(err, "getting stack tags")
	}
	if err = backend.ValidateStackProperties(string(stackName), tags); err != nil {
		return nil, errors.Wrap(err, "validating stack properties")
	}

	file, err := saveStack(stackName, nil, nil)
	if err != nil {
		return nil, err
	}

	return newStack(stackName, file, nil, nil, b), nil
}

func (b *localBackend) GetStack(stackName tokens.QName) (backend.Stack, error) {
	config, snapshot, path, err := getStack(stackName)
	switch {
	case os.IsNotExist(errors.Cause(err)):
		return nil, nil
	case err != nil:
		return nil, err
	default:
		return newStack(stackName, path, config, snapshot, b), nil
	}
}

func (b *localBackend) ListStacks() ([]backend.Stack, error) {
	stacks, err := getLocalStacks()
	if err != nil {
		return nil, err
	}

	var results []backend.Stack
	for _, stackName := range stacks {
		stack, err := b.GetStack(stackName)
		if err != nil {
			return nil, err
		}
		results = append(results, stack)
	}

	return results, nil
}

func (b *localBackend) RemoveStack(stackName tokens.QName, force bool) (bool, error) {
	_, snapshot, _, err := getStack(stackName)
	if err != nil {
		return false, err
	}

	// Don't remove stacks that still have resources.
	if !force && snapshot != nil && len(snapshot.Resources) > 0 {
		return true, errors.New("refusing to remove stack because it still contains resources")
	}

	return false, removeStack(stackName)
}

func (b *localBackend) GetStackCrypter(stackName tokens.QName) (config.Crypter, error) {
	return symmetricCrypter(stackName)
}

// func (b *localBackend) Preview(
// 	stackName tokens.QName, proj *workspace.Project, root string,
// 	opts engine.UpdateOptions, displayOpts backend.DisplayOptions) error {

// 	update, err := b.newUpdate(stackName, proj, root)
// 	if err != nil {
// 		return err
// 	}

// 	manager := backend.NewSnapshotManager(b.newSnapshotPersister(), update)
// 	events := make(chan engine.Event)
// 	done := make(chan bool)

// 	go DisplayEvents("previewing", events, done, displayOpts)

// 	if err = engine.Preview(update, manager, events, opts); err != nil {
// 		return err
// 	}

// 	<-done
// 	close(events)
// 	close(done)
// 	contract.IgnoreError(manager.Close())
// 	return nil
// }

func (b *localBackend) Update(
	stackName tokens.QName, proj *workspace.Project, root string,
	m backend.UpdateMetadata, opts engine.UpdateOptions, displayOpts backend.DisplayOptions) error {

	// The Pulumi Service will pick up changes to a stack's tags on each update. (e.g. changing the description
	// in Pulumi.yaml.) While this isn't necessary for local updates, we do the validation here to keep
	// parity with stacks managed by the Pulumi Service.
	tags, err := backend.GetStackTags()
	if err != nil {
		return errors.Wrap(err, "getting stack tags")
	}
	if err = backend.ValidateStackProperties(string(stackName), tags); err != nil {
		return errors.Wrap(err, "validating stack properties")
	}

	return b.performEngineOp(
		"updating", backend.DeployUpdate,
		stackName, proj, root, m, opts, displayOpts,
		engine.Update)
}

func (b *localBackend) Destroy(
	stackName tokens.QName, proj *workspace.Project, root string,
	m backend.UpdateMetadata, opts engine.UpdateOptions, displayOpts backend.DisplayOptions) error {

	return b.performEngineOp(
		"destroying", backend.DestroyUpdate,
		stackName, proj, root, m, opts, displayOpts,
		engine.Destroy)
}

func (b *localBackend) performEngineOp(
<<<<<<< HEAD
	op string, kind backend.UpdateKind, stackName tokens.QName,
	proj *workspace.Project, root string, m backend.UpdateMetadata,
	opts engine.UpdateOptions, displayOpts backend.DisplayOptions,
	performEngineOp func(*update, *backend.SnapshotManager, chan engine.Event) (engine.ResourceChanges, error)) error {
=======
	op string, kind backend.UpdateKind,
	stackName tokens.QName, proj *workspace.Project, root string,
	m backend.UpdateMetadata, opts engine.UpdateOptions, displayOpts backend.DisplayOptions,
	performEngineOp func(engine.UpdateInfo, engine.SnapshotManager, chan<- engine.Event, engine.UpdateOptions) (engine.ResourceChanges, error)) error {
>>>>>>> 166a8a64

	update, err := b.newUpdate(stackName, proj, root)
	if err != nil {
		return err
	}

	manager := backend.NewSnapshotManager(b.newSnapshotPersister(), update)
	events := make(chan engine.Event)
	done := make(chan bool)

	go DisplayEvents(op, events, done, displayOpts)

	// Perform the update
	start := time.Now().Unix()
	changes, updateErr := performEngineOp(update, manager, events, opts)
	end := time.Now().Unix()

	<-done
	close(events)
	close(done)
	contract.IgnoreError(manager.Close())

	// Save update results.
	result := backend.SucceededResult
	if updateErr != nil {
		result = backend.FailedResult
	}
	info := backend.UpdateInfo{
		Kind:        kind,
		StartTime:   start,
		Message:     m.Message,
		Environment: m.Environment,
		Config:      update.GetTarget().Config,
		Result:      result,
		EndTime:     end,
		// IDEA: it would be nice to populate the *Deployment, so that addToHistory below doens't need to
		//     rudely assume it knows where the checkpoint file is on disk as it makes a copy of it.  This isn't
		//     trivial to achieve today given the event driven nature of plan-walking, however.
		ResourceChanges: changes,
	}
	var saveErr error
	var backupErr error
	if !opts.DryRun {
		saveErr = addToHistory(stackName, info)
		backupErr = backupStack(stackName)
	}

	if updateErr != nil {
		// We swallow saveErr and backupErr as they are less important than the updateErr.
		return updateErr
	}
	if saveErr != nil {
		// We swallow backupErr as it is less important than the saveErr.
		return errors.Wrap(saveErr, "saving update info")
	}
	return errors.Wrap(backupErr, "saving backup")
}

func (b *localBackend) GetHistory(stackName tokens.QName) ([]backend.UpdateInfo, error) {
	updates, err := getHistory(stackName)
	if err != nil {
		return nil, err
	}
	return updates, nil
}

func (b *localBackend) GetLogs(stackName tokens.QName, query operations.LogQuery) ([]operations.LogEntry, error) {
	target, err := b.getTarget(stackName)
	if err != nil {
		return nil, err
	}

	return GetLogsForTarget(target, query)
}

// GetLogsForTarget fetches stack logs using the config, decrypter, and checkpoint in the given target.
func GetLogsForTarget(target *deploy.Target, query operations.LogQuery) ([]operations.LogEntry, error) {
	contract.Assert(target != nil)
	contract.Assert(target.Snapshot != nil)

	config, err := target.Config.Decrypt(target.Decrypter)
	if err != nil {
		return nil, err
	}

	components := operations.NewResourceTree(target.Snapshot.Resources)
	ops := components.OperationsProvider(config)
	logs, err := ops.GetLogs(query)
	if logs == nil {
		return nil, err
	}
	return *logs, err
}

func (b *localBackend) ExportDeployment(stackName tokens.QName) (*apitype.UntypedDeployment, error) {
	_, snap, _, err := getStack(stackName)
	if err != nil {
		return nil, err
	}

	data, err := json.Marshal(stack.SerializeDeployment(snap))
	if err != nil {
		return nil, err
	}

	return &apitype.UntypedDeployment{Deployment: json.RawMessage(data)}, nil
}

func (b *localBackend) ImportDeployment(stackName tokens.QName, deployment *apitype.UntypedDeployment) error {
	config, _, _, err := getStack(stackName)
	if err != nil {
		return err
	}

	var latest apitype.Deployment
	if err = json.Unmarshal(deployment.Deployment, &latest); err != nil {
		return err
	}

	checkpoint := &apitype.CheckpointV1{
		Stack:  stackName,
		Config: config,
		Latest: &latest,
	}
	snap, err := stack.DeserializeCheckpoint(checkpoint)
	if err != nil {
		return err
	}

	_, err = saveStack(stackName, config, snap)
	return err
}

func (b *localBackend) Logout() error {
	return workspace.DeleteAccessToken(localBackendURL)
}

func getLocalStacks() ([]tokens.QName, error) {
	var stacks []tokens.QName

	w, err := workspace.New()
	if err != nil {
		return nil, err
	}

	// Read the stack directory.
	path := w.StackPath("")

	files, err := ioutil.ReadDir(path)
	if err != nil && !os.IsNotExist(err) {
		return nil, errors.Errorf("could not read stacks: %v", err)
	}

	for _, file := range files {
		// Ignore directories.
		if file.IsDir() {
			continue
		}

		// Skip files without valid extensions (e.g., *.bak files).
		stackfn := file.Name()
		ext := filepath.Ext(stackfn)
		if _, has := encoding.Marshalers[ext]; !has {
			continue
		}

		// Read in this stack's information.
		name := tokens.QName(stackfn[:len(stackfn)-len(ext)])
		_, _, _, err := getStack(name)
		if err != nil {
			glog.V(5).Infof("error reading stack: %v (%v) skipping", name, err)
			continue // failure reading the stack information.
		}

		stacks = append(stacks, name)
	}

	return stacks, nil
}<|MERGE_RESOLUTION|>--- conflicted
+++ resolved
@@ -177,10 +177,17 @@
 		return errors.Wrap(err, "validating stack properties")
 	}
 
+	if !opts.Commit {
+		// return b.performEngineOp(
+		// 	"updating", backend.DeployUpdate,
+		// 	stackName, proj, root, m, opts, displayOpts,
+		// 	engine.Update, true /*dryRun*/)
+	}
+
 	return b.performEngineOp(
 		"updating", backend.DeployUpdate,
 		stackName, proj, root, m, opts, displayOpts,
-		engine.Update)
+		false /*dryRun*/, engine.Update)
 }
 
 func (b *localBackend) Destroy(
@@ -190,21 +197,14 @@
 	return b.performEngineOp(
 		"destroying", backend.DestroyUpdate,
 		stackName, proj, root, m, opts, displayOpts,
-		engine.Destroy)
+		false /*dryRun*/, engine.Destroy)
 }
 
 func (b *localBackend) performEngineOp(
-<<<<<<< HEAD
-	op string, kind backend.UpdateKind, stackName tokens.QName,
-	proj *workspace.Project, root string, m backend.UpdateMetadata,
-	opts engine.UpdateOptions, displayOpts backend.DisplayOptions,
-	performEngineOp func(*update, *backend.SnapshotManager, chan engine.Event) (engine.ResourceChanges, error)) error {
-=======
-	op string, kind backend.UpdateKind,
-	stackName tokens.QName, proj *workspace.Project, root string,
-	m backend.UpdateMetadata, opts engine.UpdateOptions, displayOpts backend.DisplayOptions,
-	performEngineOp func(engine.UpdateInfo, engine.SnapshotManager, chan<- engine.Event, engine.UpdateOptions) (engine.ResourceChanges, error)) error {
->>>>>>> 166a8a64
+	op string, kind backend.UpdateKind, stackName tokens.QName, proj *workspace.Project,
+	root string, m backend.UpdateMetadata, opts engine.UpdateOptions,
+	displayOpts backend.DisplayOptions, dryRun bool,
+	performEngineOp func(engine.UpdateInfo, engine.SnapshotManager, chan<- engine.Event, engine.UpdateOptions, bool) (engine.ResourceChanges, error)) error {
 
 	update, err := b.newUpdate(stackName, proj, root)
 	if err != nil {
@@ -219,7 +219,7 @@
 
 	// Perform the update
 	start := time.Now().Unix()
-	changes, updateErr := performEngineOp(update, manager, events, opts)
+	changes, updateErr := performEngineOp(update, manager, events, opts, dryRun)
 	end := time.Now().Unix()
 
 	<-done
@@ -247,7 +247,7 @@
 	}
 	var saveErr error
 	var backupErr error
-	if !opts.DryRun {
+	if !dryRun {
 		saveErr = addToHistory(stackName, info)
 		backupErr = backupStack(stackName)
 	}
