--- conflicted
+++ resolved
@@ -270,11 +270,7 @@
 }
 
 func (b *localBackend) Preview(ctx context.Context, stackRef backend.StackReference,
-<<<<<<< HEAD
-	op backend.UpdateOperation) (engine.ResourceChanges, *result.Result) {
-=======
 	op backend.UpdateOperation) (engine.ResourceChanges, result.Result) {
->>>>>>> c6d87157
 	// Get the stack.
 	stack, err := b.GetStack(ctx, stackRef)
 	if err != nil {
@@ -290,11 +286,7 @@
 }
 
 func (b *localBackend) Update(ctx context.Context, stackRef backend.StackReference,
-<<<<<<< HEAD
-	op backend.UpdateOperation) (engine.ResourceChanges, *result.Result) {
-=======
 	op backend.UpdateOperation) (engine.ResourceChanges, result.Result) {
->>>>>>> c6d87157
 	stack, err := b.GetStack(ctx, stackRef)
 	if err != nil {
 		return nil, result.FromError(err)
@@ -303,11 +295,7 @@
 }
 
 func (b *localBackend) Refresh(ctx context.Context, stackRef backend.StackReference,
-<<<<<<< HEAD
-	op backend.UpdateOperation) (engine.ResourceChanges, *result.Result) {
-=======
 	op backend.UpdateOperation) (engine.ResourceChanges, result.Result) {
->>>>>>> c6d87157
 	stack, err := b.GetStack(ctx, stackRef)
 	if err != nil {
 		return nil, result.FromError(err)
@@ -316,11 +304,7 @@
 }
 
 func (b *localBackend) Destroy(ctx context.Context, stackRef backend.StackReference,
-<<<<<<< HEAD
-	op backend.UpdateOperation) (engine.ResourceChanges, *result.Result) {
-=======
 	op backend.UpdateOperation) (engine.ResourceChanges, result.Result) {
->>>>>>> c6d87157
 	stack, err := b.GetStack(ctx, stackRef)
 	if err != nil {
 		return nil, result.FromError(err)
@@ -332,11 +316,7 @@
 func (b *localBackend) apply(
 	ctx context.Context, kind apitype.UpdateKind, stack backend.Stack,
 	op backend.UpdateOperation, opts backend.ApplierOptions,
-<<<<<<< HEAD
-	events chan<- engine.Event) (engine.ResourceChanges, *result.Result) {
-=======
 	events chan<- engine.Event) (engine.ResourceChanges, result.Result) {
->>>>>>> c6d87157
 
 	stackRef := stack.Ref()
 	stackName := stackRef.Name()
@@ -391,11 +371,7 @@
 	// Perform the update
 	start := time.Now().Unix()
 	var changes engine.ResourceChanges
-<<<<<<< HEAD
-	var updateRes *result.Result
-=======
 	var updateRes result.Result
->>>>>>> c6d87157
 	switch kind {
 	case apitype.PreviewUpdate:
 		changes, updateRes = engine.Update(update, engineCtx, op.Opts.Engine, true)
