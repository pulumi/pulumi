--- conflicted
+++ resolved
@@ -573,15 +573,11 @@
 	stackRef backend.StackReference, tags map[apitype.StackTagName]string) error {
 
 	// The local backend does not currently persist tags.
-<<<<<<< HEAD
-	return nil
+	return errors.New("stack tags not supported in --local mode")
 }
 
 // urlScheme returns the scheme of the storage url e.g. file:// or s3://
 func (b *localBackend) urlScheme() string {
 	uri, _ := url.Parse(b.url)
 	return uri.Scheme + "://"
-=======
-	return errors.New("stack tags not supported in --local mode")
->>>>>>> 3402bc8b
 }