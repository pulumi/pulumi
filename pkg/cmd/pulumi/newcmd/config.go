// Copyright 2024-2025, Pulumi Corporation.
//
// Licensed under the Apache License, Version 2.0 (the "License");
// you may not use this file except in compliance with the License.
// You may obtain a copy of the License at
//
//     http://www.apache.org/licenses/LICENSE-2.0
//
// Unless required by applicable law or agreed to in writing, software
// distributed under the License is distributed on an "AS IS" BASIS,
// WITHOUT WARRANTIES OR CONDITIONS OF ANY KIND, either express or implied.
// See the License for the specific language governing permissions and
// limitations under the License.

package newcmd

import (
	"context"
	"fmt"
	"sort"
	"strings"

	"github.com/pulumi/pulumi/pkg/v3/backend"
	"github.com/pulumi/pulumi/pkg/v3/backend/backenderr"
	"github.com/pulumi/pulumi/pkg/v3/backend/display"
	cmdConfig "github.com/pulumi/pulumi/pkg/v3/cmd/pulumi/config"
	cmdStack "github.com/pulumi/pulumi/pkg/v3/cmd/pulumi/stack"
	"github.com/pulumi/pulumi/pkg/v3/resource/deploy"
	"github.com/pulumi/pulumi/pkg/v3/resource/stack"
	"github.com/pulumi/pulumi/sdk/v3/go/common/diag"
	"github.com/pulumi/pulumi/sdk/v3/go/common/resource/config"
	"github.com/pulumi/pulumi/sdk/v3/go/common/util/contract"
	"github.com/pulumi/pulumi/sdk/v3/go/common/workspace"

	pkgWorkspace "github.com/pulumi/pulumi/pkg/v3/workspace"
)

// HandleConfig handles prompting for config values (as needed) and saving config.
func HandleConfig(
	ctx context.Context,
	sink diag.Sink,
	ssml cmdStack.SecretsManagerLoader,
	ws pkgWorkspace.Context,
	prompt promptForValueFunc,
	project *workspace.Project,
	s backend.Stack,
	templateNameOrURL string,
	template workspace.Template,
	configArray []string,
	yes bool,
	path bool,
	opts display.Options,
) error {
	// Get the existing config. stackConfig will be nil if there wasn't a previous deployment.
	stackConfig, err := backend.GetLatestConfiguration(ctx, s)
	if err != nil && err != backenderr.ErrNoPreviousDeployment {
		return err
	}

	// Get the existing snapshot.
	snap, err := s.Snapshot(ctx, stack.DefaultSecretsProvider)
	if err != nil {
		return err
	}

	// Handle config.
	// If this is an initial preconfigured empty stack (i.e. configured in the Pulumi Console),
	// use its config without prompting.
	// Otherwise, use the values specified on the command line and prompt for new values.
	// If the stack already existed and had previous config, those values will be used as the defaults.
	var c config.Map
	if isPreconfiguredEmptyStack(templateNameOrURL, template.Config, stackConfig, snap) {
		c = stackConfig
		// TODO[pulumi/pulumi#1894] consider warning if templateNameOrURL is different from
		// the stack's `pulumi:template` config value.
	} else {
		// Get config values passed on the command line.
		commandLineConfig, parseErr := ParseConfig(configArray, path)
		if parseErr != nil {
			return parseErr
		}

		// Prompt for config as needed.
		c, err = promptForConfig(
			ctx,
			sink,
			ssml,
			prompt,
			project,
			s,
			template.Config,
			commandLineConfig,
			stackConfig,
			yes,
			opts,
		)
		if err != nil {
			return err
		}
	}

	// Save the config.
	if len(c) > 0 {
<<<<<<< HEAD
		if err = SaveConfig(ctx, ws, s, c); err != nil {
=======
		if err = SaveConfig(sink, ws, s, c); err != nil {
>>>>>>> 712bd132
			return fmt.Errorf("saving config: %w", err)
		}

		fmt.Println("Saved config")
		fmt.Println()
	}

	return nil
}

// isPreconfiguredEmptyStack returns true if the url matches the value of `pulumi:template` in stackConfig,
// the stackConfig values satisfy the config requirements of templateConfig, and the snapshot is empty.
// This is the state of an initial preconfigured empty stack (i.e. a stack that's been created and configured
// in the Pulumi Console).
func isPreconfiguredEmptyStack(
	url string,
	templateConfig map[string]workspace.ProjectTemplateConfigValue,
	stackConfig config.Map,
	snap *deploy.Snapshot,
) bool {
	// Does stackConfig have a `pulumi:template` value and does it match url?
	if stackConfig == nil {
		return false
	}
	templateURLValue, hasTemplateKey := stackConfig[templateKey]
	if !hasTemplateKey {
		return false
	}
	templateURL, err := templateURLValue.Value(nil)
	if err != nil {
		contract.IgnoreError(err)
		return false
	}
	if templateURL != url {
		return false
	}

	// Does the snapshot only contain a single root resource?
	if len(snap.Resources) != 1 {
		return false
	}
	stackResource, err := stack.GetRootStackResource(snap)
	if err != nil || stackResource == nil {
		return false
	}

	// Can stackConfig satisfy the config requirements of templateConfig?
	for templateKey, templateVal := range templateConfig {
		parsedTemplateKey, parseErr := cmdConfig.ParseConfigKey(pkgWorkspace.Instance, templateKey, false)
		if parseErr != nil {
			contract.IgnoreError(parseErr)
			return false
		}

		stackVal, ok := stackConfig[parsedTemplateKey]
		if !ok {
			return false
		}

		if templateVal.Secret != stackVal.Secure() {
			return false
		}
	}

	return true
}

var templateKey = config.MustMakeKey("pulumi", "template")

// promptForConfig will go through each config key needed by the template and prompt for a value.
// If a config value exists in commandLineConfig, it will be used without prompting.
// If stackConfig is non-nil and a config value exists in stackConfig, it will be used as the default
// value when prompting instead of the default value specified in templateConfig.
func promptForConfig(
	ctx context.Context,
	sink diag.Sink,
	ssml cmdStack.SecretsManagerLoader,
	prompt promptForValueFunc,
	project *workspace.Project,
	stack backend.Stack,
	templateConfig map[string]workspace.ProjectTemplateConfigValue,
	commandLineConfig config.Map,
	stackConfig config.Map,
	yes bool,
	opts display.Options,
) (config.Map, error) {
	// Convert `string` keys to `config.Key`. If a string key is missing a delimiter,
	// the project name will be prepended.
	parsedTemplateConfig := make(map[config.Key]workspace.ProjectTemplateConfigValue)
	for k, v := range templateConfig {
		parsedKey, parseErr := cmdConfig.ParseConfigKey(pkgWorkspace.Instance, k, false)
		if parseErr != nil {
			return nil, parseErr
		}
		parsedTemplateConfig[parsedKey] = v
	}

	// Sort keys. Note that we use the fully qualified module member here instead of a `prettyKey` so that
	// all config values for the current program are prompted one after another.
	var keys config.KeyArray
	for k := range parsedTemplateConfig {
		keys = append(keys, k)
	}
	sort.Sort(keys)

	// We need to load the stack config here for the secret manager
<<<<<<< HEAD
	ps, err := cmdStack.LoadProjectStack(ctx, project, stack)
=======
	ps, err := cmdStack.LoadProjectStack(sink, project, stack)
>>>>>>> 712bd132
	if err != nil {
		return nil, fmt.Errorf("loading stack config: %w", err)
	}

	sm, state, err := ssml.GetSecretsManager(ctx, stack, ps)
	if err != nil {
		return nil, err
	}
	if state != cmdStack.SecretsManagerUnchanged {
		if err = cmdStack.SaveProjectStack(ctx, stack, ps); err != nil {
			return nil, fmt.Errorf("saving stack config: %w", err)
		}
	}
	encrypter := sm.Encrypter()
	decrypter := sm.Decrypter()

	c := make(config.Map)

	for _, k := range keys {
		// If it was passed as a command line flag, use it without prompting.
		if val, ok := commandLineConfig[k]; ok {
			c[k] = val
			continue
		}

		templateConfigValue := parsedTemplateConfig[k]

		// Prepare a default value.
		var defaultValue string
		var secret bool
		if stackConfig != nil {
			// Use the stack's existing value as the default.
			if val, ok := stackConfig[k]; ok {
				// It's OK to pass a nil or non-nil crypter for non-secret values.
				value, err := val.Value(decrypter)
				if err != nil {
					return nil, err
				}
				defaultValue = value
			}
		}
		if defaultValue == "" {
			defaultValue = templateConfigValue.Default
		}
		if !secret {
			secret = templateConfigValue.Secret
		}

		// Prepare the prompt.
		promptText := cmdConfig.PrettyKey(k)
		if templateConfigValue.Description != "" {
			promptText = templateConfigValue.Description + " (" + promptText + ")"
		}

		// Prompt.
		value, err := prompt(yes, promptText, defaultValue, secret, nil, opts)
		if err != nil {
			return nil, err
		}

		if value == "" {
			// Don't add empty values to the config.
			continue
		}

		// Encrypt the value if needed.
		var v config.Value
		if secret {
			enc, err := encrypter.EncryptValue(ctx, value)
			if err != nil {
				return nil, err
			}
			v = config.NewSecureValue(enc)
		} else {
			v = config.NewValue(value)
		}

		// Save it.
		c[k] = v
	}

	// Add any other config values from the command line.
	for k, v := range commandLineConfig {
		if _, ok := c[k]; !ok {
			c[k] = v
		}
	}

	return c, nil
}

// ParseConfig parses the config values passed via command line flags.
// These are passed as `-c aws:region=us-east-1 -c foo:bar=blah` and end up
// in configArray as ["aws:region=us-east-1", "foo:bar=blah"].
// This function converts the array into a config.Map.
func ParseConfig(configArray []string, path bool) (config.Map, error) {
	configMap := make(config.Map)
	for _, c := range configArray {
		kvp := strings.SplitN(c, "=", 2)

		key, err := cmdConfig.ParseConfigKey(pkgWorkspace.Instance, kvp[0], path)
		if err != nil {
			return nil, err
		}

		value := config.NewValue("")
		if len(kvp) == 2 {
			value = config.NewValue(kvp[1])
		}

		if err = configMap.Set(key, value, path); err != nil {
			return nil, err
		}
	}
	return configMap, nil
}

// SaveConfig saves the config for the stack.
<<<<<<< HEAD
func SaveConfig(ctx context.Context, ws pkgWorkspace.Context, stack backend.Stack, c config.Map) error {
=======
func SaveConfig(sink diag.Sink, ws pkgWorkspace.Context, stack backend.Stack, c config.Map) error {
>>>>>>> 712bd132
	project, _, err := ws.ReadProject()
	if err != nil {
		return err
	}

<<<<<<< HEAD
	ps, err := cmdStack.LoadProjectStack(ctx, project, stack)
=======
	ps, err := cmdStack.LoadProjectStack(sink, project, stack)
>>>>>>> 712bd132
	if err != nil {
		return err
	}

	for k, v := range c {
		ps.Config[k] = v
	}

	return cmdStack.SaveProjectStack(ctx, stack, ps)
}<|MERGE_RESOLUTION|>--- conflicted
+++ resolved
@@ -101,11 +101,7 @@
 
 	// Save the config.
 	if len(c) > 0 {
-<<<<<<< HEAD
-		if err = SaveConfig(ctx, ws, s, c); err != nil {
-=======
-		if err = SaveConfig(sink, ws, s, c); err != nil {
->>>>>>> 712bd132
+		if err = SaveConfig(ctx, sink, ws, s, c); err != nil {
 			return fmt.Errorf("saving config: %w", err)
 		}
 
@@ -212,11 +208,7 @@
 	sort.Sort(keys)
 
 	// We need to load the stack config here for the secret manager
-<<<<<<< HEAD
-	ps, err := cmdStack.LoadProjectStack(ctx, project, stack)
-=======
-	ps, err := cmdStack.LoadProjectStack(sink, project, stack)
->>>>>>> 712bd132
+	ps, err := cmdStack.LoadProjectStack(ctx, sink, project, stack)
 	if err != nil {
 		return nil, fmt.Errorf("loading stack config: %w", err)
 	}
@@ -335,21 +327,13 @@
 }
 
 // SaveConfig saves the config for the stack.
-<<<<<<< HEAD
-func SaveConfig(ctx context.Context, ws pkgWorkspace.Context, stack backend.Stack, c config.Map) error {
-=======
-func SaveConfig(sink diag.Sink, ws pkgWorkspace.Context, stack backend.Stack, c config.Map) error {
->>>>>>> 712bd132
+func SaveConfig(ctx context.Context, sink diag.Sink, ws pkgWorkspace.Context, stack backend.Stack, c config.Map) error {
 	project, _, err := ws.ReadProject()
 	if err != nil {
 		return err
 	}
 
-<<<<<<< HEAD
-	ps, err := cmdStack.LoadProjectStack(ctx, project, stack)
-=======
-	ps, err := cmdStack.LoadProjectStack(sink, project, stack)
->>>>>>> 712bd132
+	ps, err := cmdStack.LoadProjectStack(ctx, sink, project, stack)
 	if err != nil {
 		return err
 	}
