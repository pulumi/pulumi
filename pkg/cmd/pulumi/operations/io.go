--- conflicted
+++ resolved
@@ -34,16 +34,13 @@
 
 // parseAndSaveConfigArray parses the config array and saves it as a config for
 // the provided stack.
-<<<<<<< HEAD
-func parseAndSaveConfigArray(ctx context.Context, ws pkgWorkspace.Context, s backend.Stack,
-	configArray []string, path bool,
-=======
 func parseAndSaveConfigArray(
+	ctx context.Context,
 	sink diag.Sink,
 	ws pkgWorkspace.Context,
-	s backend.Stack, configArray []string,
+	s backend.Stack,
+	configArray []string,
 	path bool,
->>>>>>> 712bd132
 ) error {
 	if len(configArray) == 0 {
 		return nil
@@ -53,11 +50,7 @@
 		return err
 	}
 
-<<<<<<< HEAD
-	if err = newcmd.SaveConfig(ctx, ws, s, commandLineConfig); err != nil {
-=======
-	if err = newcmd.SaveConfig(sink, ws, s, commandLineConfig); err != nil {
->>>>>>> 712bd132
+	if err = newcmd.SaveConfig(ctx, sink, ws, s, commandLineConfig); err != nil {
 		return fmt.Errorf("saving config: %w", err)
 	}
 	return nil
