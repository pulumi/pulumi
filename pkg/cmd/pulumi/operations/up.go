--- conflicted
+++ resolved
@@ -145,11 +145,7 @@
 		}
 
 		// Save any config values passed via flags.
-<<<<<<< HEAD
-		if err := parseAndSaveConfigArray(ctx, ws, s, configArray, path); err != nil {
-=======
-		if err := parseAndSaveConfigArray(cmdutil.Diag(), ws, s, configArray, path); err != nil {
->>>>>>> 712bd132
+		if err := parseAndSaveConfigArray(ctx, cmdutil.Diag(), ws, s, configArray, path); err != nil {
 			return err
 		}
 
