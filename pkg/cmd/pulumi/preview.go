--- conflicted
+++ resolved
@@ -402,18 +402,11 @@
 				return result.FromError(fmt.Errorf("validating stack config: %w", configErr))
 			}
 
-<<<<<<< HEAD
-=======
-			if err != nil {
-				return result.FromError(fmt.Errorf("getting stack configuration: %w", err))
-			}
-
 			err = applyRuntimeConfigValues(cfg.Config, runtimeConfigArray, configPath)
 			if err != nil {
 				return result.FromError(fmt.Errorf("applying runtime config values: %w", err))
 			}
 
->>>>>>> d764b96c
 			targetURNs := []string{}
 			targetURNs = append(targetURNs, targets...)
 
