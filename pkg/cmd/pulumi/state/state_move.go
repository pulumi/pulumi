--- conflicted
+++ resolved
@@ -194,11 +194,7 @@
 		if err != nil {
 			return err
 		}
-<<<<<<< HEAD
-		ps, err := cmdStack.LoadProjectStack(ctx, project, dest)
-=======
-		ps, err := cmdStack.LoadProjectStack(cmdutil.Diag(), project, dest)
->>>>>>> 712bd132
+		ps, err := cmdStack.LoadProjectStack(ctx, cmdutil.Diag(), project, dest)
 		if err != nil {
 			return err
 		}
