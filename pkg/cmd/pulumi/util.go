--- conflicted
+++ resolved
@@ -208,15 +208,10 @@
 	return lm.Login(ctx, ws, cmdutil.Diag(), url, project, url == "", opts.Color)
 }
 
-<<<<<<< HEAD
 // Creates a secrets manager for an existing stack, using the stack to pick defaults if necessary and writing any
 // changes back to the stack's configuration where applicable.
 func createSecretsManagerForExistingStack(
 	_ context.Context, ws pkgWorkspace.Context, stack backend.Stack, secretsProvider string,
-=======
-func createSecretsManagerForExistingStack(
-	ctx context.Context, ws pkgWorkspace.Context, stack backend.Stack, secretsProvider string,
->>>>>>> f3d6e338
 	rotateSecretsProvider, creatingStack bool,
 ) error {
 	// As part of creating the stack, we also need to configure the secrets provider for the stack.
@@ -336,7 +331,6 @@
 		return nil, fmt.Errorf("could not create stack: %w", err)
 	}
 
-<<<<<<< HEAD
 	// Now that we've created the stack, we'll write out any necessary configuration changes based on e.g. what secrets
 	// manager we set up.
 	if sm != nil {
@@ -366,11 +360,6 @@
 		if err != nil {
 			return nil, fmt.Errorf("saving stack config: %w", err)
 		}
-=======
-	if err := createSecretsManagerForExistingStack(ctx, ws, stack, secretsProvider,
-		false /*rotateSecretsManager*/, true /*creatingStack*/); err != nil {
-		return nil, err
->>>>>>> f3d6e338
 	}
 
 	if setCurrent {
