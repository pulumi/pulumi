// Copyright 2016-2018, Pulumi Corporation.
//
// Licensed under the Apache License, Version 2.0 (the "License");
// you may not use this file except in compliance with the License.
// You may obtain a copy of the License at
//
//     http://www.apache.org/licenses/LICENSE-2.0
//
// Unless required by applicable law or agreed to in writing, software
// distributed under the License is distributed on an "AS IS" BASIS,
// WITHOUT WARRANTIES OR CONDITIONS OF ANY KIND, either express or implied.
// See the License for the specific language governing permissions and
// limitations under the License.

package main

import (
	"bytes"
	"context"
	"encoding/json"
	"errors"
	"fmt"
	"net/url"
	"os"
	"os/exec"
	"os/signal"
	"path/filepath"
	"sort"
	"strconv"
	"strings"

	multierror "github.com/hashicorp/go-multierror"
	opentracing "github.com/opentracing/opentracing-go"

	survey "gopkg.in/AlecAivazis/survey.v1"
	surveycore "gopkg.in/AlecAivazis/survey.v1/core"
	git "gopkg.in/src-d/go-git.v4"

	"github.com/pulumi/pulumi/pkg/v3/backend"
	"github.com/pulumi/pulumi/pkg/v3/backend/display"
	"github.com/pulumi/pulumi/pkg/v3/backend/filestate"
	"github.com/pulumi/pulumi/pkg/v3/backend/httpstate"
	"github.com/pulumi/pulumi/pkg/v3/backend/state"
	"github.com/pulumi/pulumi/pkg/v3/engine"
	"github.com/pulumi/pulumi/pkg/v3/resource/deploy"
	"github.com/pulumi/pulumi/pkg/v3/resource/stack"
	"github.com/pulumi/pulumi/pkg/v3/secrets/passphrase"
	"github.com/pulumi/pulumi/pkg/v3/util/cancel"
	"github.com/pulumi/pulumi/pkg/v3/util/tracing"
	"github.com/pulumi/pulumi/sdk/v3/go/common/apitype"
	"github.com/pulumi/pulumi/sdk/v3/go/common/constant"
	"github.com/pulumi/pulumi/sdk/v3/go/common/diag/colors"
	"github.com/pulumi/pulumi/sdk/v3/go/common/resource/config"
	"github.com/pulumi/pulumi/sdk/v3/go/common/util/ciutil"
	"github.com/pulumi/pulumi/sdk/v3/go/common/util/cmdutil"
	"github.com/pulumi/pulumi/sdk/v3/go/common/util/contract"
	"github.com/pulumi/pulumi/sdk/v3/go/common/util/gitutil"
	"github.com/pulumi/pulumi/sdk/v3/go/common/util/logging"
	"github.com/pulumi/pulumi/sdk/v3/go/common/workspace"
)

func hasDebugCommands() bool {
	return cmdutil.IsTruthy(os.Getenv("PULUMI_DEBUG_COMMANDS"))
}

func hasExperimentalCommands() bool {
	return cmdutil.IsTruthy(os.Getenv("PULUMI_EXPERIMENTAL"))
}

func useLegacyDiff() bool {
	return cmdutil.IsTruthy(os.Getenv("PULUMI_ENABLE_LEGACY_DIFF"))
}

func disableProviderPreview() bool {
	return cmdutil.IsTruthy(os.Getenv("PULUMI_DISABLE_PROVIDER_PREVIEW"))
}

func disableResourceReferences() bool {
	return cmdutil.IsTruthy(os.Getenv("PULUMI_DISABLE_RESOURCE_REFERENCES"))
}

func disableOutputValues() bool {
	return cmdutil.IsTruthy(os.Getenv("PULUMI_DISABLE_OUTPUT_VALUES"))
}

// skipConfirmations returns whether or not confirmation prompts should
// be skipped. This should be used by pass any requirement that a --yes
// parameter has been set for non-interactive scenarios.
//
// This should NOT be used to bypass protections for destructive
// operations, such as those that will fail without a --force parameter.
func skipConfirmations() bool {
	return cmdutil.IsTruthy(os.Getenv("PULUMI_SKIP_CONFIRMATIONS"))
}

// backendInstance is used to inject a backend mock from tests.
var backendInstance backend.Backend

func isFilestateBackend(opts display.Options) (bool, error) {
	if backendInstance != nil {
		return false, nil
	}

	url, err := workspace.GetCurrentCloudURL()
	if err != nil {
		return false, fmt.Errorf("could not get cloud url: %w", err)
	}

	return filestate.IsFileStateBackendURL(url), nil
}

func currentBackend(opts display.Options) (backend.Backend, error) {
	if backendInstance != nil {
		return backendInstance, nil
	}

	url, err := workspace.GetCurrentCloudURL()
	if err != nil {
		return nil, fmt.Errorf("could not get cloud url: %w", err)
	}

	if filestate.IsFileStateBackendURL(url) {
		return filestate.New(cmdutil.Diag(), url)
	}
	return httpstate.Login(commandContext(), cmdutil.Diag(), url, opts)
}

// This is used to control the contents of the tracing header.
var tracingHeader = os.Getenv("PULUMI_TRACING_HEADER")

func commandContext() context.Context {
	ctx := context.Background()
	if cmdutil.IsTracingEnabled() {
		if cmdutil.TracingRootSpan != nil {
			ctx = opentracing.ContextWithSpan(ctx, cmdutil.TracingRootSpan)
		}

		tracingOptions := tracing.Options{
			PropagateSpans: true,
			TracingHeader:  tracingHeader,
		}
		ctx = tracing.ContextWithOptions(ctx, tracingOptions)
	}
	return ctx
}

func createSecretsManager(b backend.Backend, stackRef backend.StackReference, secretsProvider string,
	rotatePassphraseSecretsProvider bool) error {
	// As part of creating the stack, we also need to configure the secrets provider for the stack.
	// We need to do this configuration step for cases where we will be using with the passphrase
	// secrets provider or one of the cloud-backed secrets providers.  We do not need to do this
	// for the Pulumi service backend secrets provider.
	// we have an explicit flag to rotate the secrets manager ONLY when it's a passphrase!
	isDefaultSecretsProvider := secretsProvider == "" || secretsProvider == "default"
	if _, ok := b.(filestate.Backend); ok && isDefaultSecretsProvider {
		// The default when using the filestate backend is the passphrase secrets provider
		secretsProvider = passphrase.Type
	}

	if _, ok := b.(httpstate.Backend); ok && isDefaultSecretsProvider {
		stack, err := state.CurrentStack(commandContext(), b)
		if err != nil {
			return err
		}
		if stack == nil {
			// This means this is the first time we are initiating a stack
			// there is no way a stack will exist here so we need to just return nil
			// this will mean the "old" default behaviour will work for us
			return nil
		}
		if _, serviceSecretsErr := newServiceSecretsManager(stack.(httpstate.Stack),
			stackRef.Name(), stackConfigFile); serviceSecretsErr != nil {
			return serviceSecretsErr
		}
	}

	if secretsProvider == passphrase.Type {
		if _, pharseErr := newPassphraseSecretsManager(stackRef.Name(), stackConfigFile,
			rotatePassphraseSecretsProvider); pharseErr != nil {
			return pharseErr
		}
	} else if !isDefaultSecretsProvider {
		// All other non-default secrets providers are handled by the cloud secrets provider which
		// uses a URL schema to identify the provider

		// Azure KeyVault never used to require an algorithm and there's no real reason to require it,
		// but if someone specifies one, don't clobber it.
		if strings.HasPrefix(secretsProvider, "azurekeyvault://") {
			parsed, err := url.Parse(secretsProvider)
			if err != nil {
				return fmt.Errorf("failed to parse secrets provider URL: %w", err)
			}

			if parsed.Query().Get("algorithm") == "" {
				parsed.Query().Set("algorithm", "RSA-OAEP-256")
				secretsProvider = parsed.String()
			}
		}

		if _, secretsErr := newCloudSecretsManager(stackRef.Name(), stackConfigFile, secretsProvider); secretsErr != nil {
			return secretsErr
		}
	}

	return nil
}

// createStack creates a stack with the given name, and optionally selects it as the current.
func createStack(
	b backend.Backend, stackRef backend.StackReference, opts interface{}, setCurrent bool,
	secretsProvider string) (backend.Stack, error) {

	stack, err := b.CreateStack(commandContext(), stackRef, opts)
	if err != nil {
		// If it's a well-known error, don't wrap it.
		if _, ok := err.(*backend.StackAlreadyExistsError); ok {
			return nil, err
		}
		if _, ok := err.(*backend.OverStackLimitError); ok {
			return nil, err
		}
		return nil, fmt.Errorf("could not create stack: %w", err)
	}

	if err := createSecretsManager(b, stackRef, secretsProvider,
		false /* rotateSecretsManager */); err != nil {
		return nil, err
	}

	if setCurrent {
		if err = state.SetCurrentStack(stack.Ref().String()); err != nil {
			return nil, err
		}
	}

	return stack, nil
}

// requireStack will require that a stack exists.  If stackName is blank, the currently selected stack from
// the workspace is returned.  If no stack with either the given name, or a currently selected stack, exists,
// and we are in an interactive terminal, the user will be prompted to create a new stack.
func requireStack(
	stackName string, offerNew bool, opts display.Options, setCurrent bool) (backend.Stack, error) {
	if stackName == "" {
		return requireCurrentStack(offerNew, opts, setCurrent)
	}

	b, err := currentBackend(opts)
	if err != nil {
		return nil, err
	}

	stackRef, err := b.ParseStackReference(stackName)
	if err != nil {
		return nil, err
	}

	stack, err := b.GetStack(commandContext(), stackRef)
	if err != nil {
		return nil, err
	}
	if stack != nil {
		return stack, err
	}

	// No stack was found.  If we're in a terminal, prompt to create one.
	if offerNew && cmdutil.Interactive() {
		fmt.Printf("The stack '%s' does not exist.\n", stackName)
		fmt.Printf("\n")
		_, err = cmdutil.ReadConsole("If you would like to create this stack now, please press <ENTER>, otherwise " +
			"press ^C")
		if err != nil {
			return nil, err
		}

		return createStack(b, stackRef, nil, setCurrent, "")
	}

	return nil, fmt.Errorf("no stack named '%s' found", stackName)
}

func requireCurrentStack(offerNew bool, opts display.Options, setCurrent bool) (backend.Stack, error) {
	// Search for the current stack.
	b, err := currentBackend(opts)
	if err != nil {
		return nil, err
	}
	stack, err := state.CurrentStack(commandContext(), b)
	if err != nil {
		return nil, err
	} else if stack != nil {
		return stack, nil
	}

	// If no current stack exists, and we are interactive, prompt to select or create one.
	return chooseStack(b, offerNew, opts, setCurrent)
}

// chooseStack will prompt the user to choose amongst the full set of stacks in the given backend.  If offerNew is
// true, then the option to create an entirely new stack is provided and will create one as desired.
func chooseStack(
	b backend.Backend, offerNew bool, opts display.Options, setCurrent bool) (backend.Stack, error) {
	ctx := commandContext()

	// Prepare our error in case we need to issue it.  Bail early if we're not interactive.
	var chooseStackErr string
	if offerNew {
		chooseStackErr = "no stack selected; please use `pulumi stack select` or `pulumi stack init` to choose one"
	} else {
		chooseStackErr = "no stack selected; please use `pulumi stack select` to choose one"
	}
	if !cmdutil.Interactive() {
		return nil, errors.New(chooseStackErr)
	}

	proj, err := workspace.DetectProject()
	if err != nil {
		return nil, err
	}

	// List stacks as available options.
	project := string(proj.Name)

	var (
		allSummaries []backend.StackSummary
		inContToken  backend.ContinuationToken
	)
	for {
		summaries, outContToken, err := b.ListStacks(ctx, backend.ListStacksFilter{Project: &project}, inContToken)
		if err != nil {
			return nil, fmt.Errorf("could not query backend for stacks: %w", err)
		}

		allSummaries = append(allSummaries, summaries...)

		if outContToken == nil {
			break
		}
		inContToken = outContToken
	}

	var options []string
	for _, summary := range allSummaries {
		name := summary.Name().String()
		options = append(options, name)
	}
	sort.Strings(options)

	// If we are offering to create a new stack, add that to the end of the list.
	const newOption = "<create a new stack>"
	if offerNew {
		options = append(options, newOption)
	} else if len(options) == 0 {
		// If no options are available, we can't offer a choice!
		return nil, errors.New("this command requires a stack, but there are none")
	}

	// If a stack is already selected, make that the default.
	var current string
	currStack, currErr := state.CurrentStack(ctx, b)
	contract.IgnoreError(currErr)
	if currStack != nil {
		current = currStack.Ref().String()
	}

	// Customize the prompt a little bit (and disable color since it doesn't match our scheme).
	surveycore.DisableColor = true
	surveycore.QuestionIcon = ""
	surveycore.SelectFocusIcon = opts.Color.Colorize(colors.BrightGreen + ">" + colors.Reset)
	message := "\rPlease choose a stack"
	if offerNew {
		message += ", or create a new one:"
	} else {
		message += ":"
	}
	message = opts.Color.Colorize(colors.SpecPrompt + message + colors.Reset)

	cmdutil.EndKeypadTransmitMode()

	var option string
	if err = survey.AskOne(&survey.Select{
		Message: message,
		Options: options,
		Default: current,
	}, &option, nil); err != nil {
		return nil, errors.New(chooseStackErr)
	}

	if option == newOption {
		hint := "Please enter your desired stack name"
		if b.SupportsOrganizations() {
			hint += ".\nTo create a stack in an organization, " +
				"use the format <org-name>/<stack-name> (e.g. `acmecorp/dev`)"
		}
		stackName, readErr := cmdutil.ReadConsole(hint)
		if readErr != nil {
			return nil, readErr
		}

		stackRef, parseErr := b.ParseStackReference(stackName)
		if parseErr != nil {
			return nil, parseErr
		}

		return createStack(b, stackRef, nil, setCurrent, "")
	}

	// With the stack name selected, look it up from the backend.
	stackRef, err := b.ParseStackReference(option)
	if err != nil {
		return nil, fmt.Errorf("parsing selected stack: %w", err)
	}
	// GetStack may return (nil, nil) if the stack isn't found.
	stack, err := b.GetStack(ctx, stackRef)
	if err != nil {
		return nil, fmt.Errorf("getting selected stack: %w", err)
	}
	if stack == nil {
		return nil, fmt.Errorf("no stack named '%s' found", stackRef)
	}

	// If setCurrent is true, we'll persist this choice so it'll be used for future CLI operations.
	if setCurrent {
		if err = state.SetCurrentStack(stackRef.String()); err != nil {
			return nil, err
		}
	}

	return stack, nil
}

// parseAndSaveConfigArray parses the config array and saves it as a config for
// the provided stack.
func parseAndSaveConfigArray(s backend.Stack, configArray []string, path bool) error {
	if len(configArray) == 0 {
		return nil
	}
	commandLineConfig, err := parseConfig(configArray, path)
	if err != nil {
		return err
	}

	if err = saveConfig(s, commandLineConfig); err != nil {
		return fmt.Errorf("saving config: %w", err)
	}
	return nil
}

// readProjectForUpdate attempts to detect and read a Pulumi project for the current workspace. If
// the project is successfully detected and read, it is returned along with the path to its
// containing directory, which will be used as the root of the project's Pulumi program. If a
// client address is present, the returned project will always have the runtime set to "client"
// with the address option set to the client address.
func readProjectForUpdate(clientAddress string) (*workspace.Project, string, error) {
	proj, root, err := readProject()
	if err != nil {
		return nil, "", err
	}
	if clientAddress != "" {
		proj.Runtime = workspace.NewProjectRuntimeInfo("client", map[string]interface{}{
			"address": clientAddress,
		})
	}
	return proj, root, nil
}

// readProject attempts to detect and read a Pulumi project for the current workspace. If the
// project is successfully detected and read, it is returned along with the path to its containing
// directory, which will be used as the root of the project's Pulumi program.
func readProject() (*workspace.Project, string, error) {
	pwd, err := os.Getwd()
	if err != nil {
		return nil, "", err
	}

	// Now that we got here, we have a path, so we will try to load it.
	path, err := workspace.DetectProjectPathFrom(pwd)
	if err != nil {
		return nil, "", fmt.Errorf("failed to find current Pulumi project because of "+
			"an error when searching for the Pulumi.yaml file (searching upwards from %s)"+": %w", pwd, err)

	} else if path == "" {
		return nil, "", fmt.Errorf(
			"no Pulumi.yaml project file found (searching upwards from %s). If you have not "+
				"created a project yet, use `pulumi new` to do so", pwd)
	}
	proj, err := workspace.LoadProject(path)
	if err != nil {
		return nil, "", fmt.Errorf("failed to load Pulumi project located at %q: %w", path, err)
	}

	return proj, filepath.Dir(path), nil
}

// readPolicyProject attempts to detect and read a Pulumi PolicyPack project for the current
// workspace. If the project is successfully detected and read, it is returned along with the path
// to its containing directory, which will be used as the root of the project's Pulumi program.
func readPolicyProject() (*workspace.PolicyPackProject, string, string, error) {
	pwd, err := os.Getwd()
	if err != nil {
		return nil, "", "", err
	}

	// Now that we got here, we have a path, so we will try to load it.
	path, err := workspace.DetectPolicyPackPathFrom(pwd)
	if err != nil {
		return nil, "", "", fmt.Errorf("failed to find current Pulumi project because of "+
			"an error when searching for the PulumiPolicy.yaml file (searching upwards from %s)"+": %w", pwd, err)

	} else if path == "" {
		return nil, "", "", fmt.Errorf("no PulumiPolicy.yaml project file found (searching upwards from %s)", pwd)
	}
	proj, err := workspace.LoadPolicyPack(path)
	if err != nil {
		return nil, "", "", fmt.Errorf("failed to load Pulumi policy project located at %q: %w", path, err)
	}

	return proj, path, filepath.Dir(path), nil
}

// anyWriter is an io.Writer that will set itself to `true` iff any call to `anyWriter.Write` is made with a
// non-zero-length slice. This can be used to determine whether or not any data was ever written to the writer.
type anyWriter bool

func (w *anyWriter) Write(d []byte) (int, error) {
	if len(d) > 0 {
		*w = true
	}
	return len(d), nil
}

// isGitWorkTreeDirty returns true if the work tree for the current directory's repository is dirty.
func isGitWorkTreeDirty(repoRoot string) (bool, error) {
	gitBin, err := exec.LookPath("git")
	if err != nil {
		return false, err
	}

	gitStatusCmd := exec.Command(gitBin, "status", "--porcelain", "-z")
	var anyOutput anyWriter
	var stderr bytes.Buffer
	gitStatusCmd.Dir = repoRoot
	gitStatusCmd.Stdout = &anyOutput
	gitStatusCmd.Stderr = &stderr
	if err = gitStatusCmd.Run(); err != nil {
		if ee, ok := err.(*exec.ExitError); ok {
			ee.Stderr = stderr.Bytes()
		}
		return false, fmt.Errorf("'git status' failed: %w", err)
	}

	return bool(anyOutput), nil
}

// getUpdateMetadata returns an UpdateMetadata object, with optional data about the environment
// performing the update.
func getUpdateMetadata(msg, root, execKind, execAgent string) (*backend.UpdateMetadata, error) {
	m := &backend.UpdateMetadata{
		Message:     msg,
		Environment: make(map[string]string),
	}

	if err := addGitMetadata(root, m); err != nil {
		logging.V(3).Infof("errors detecting git metadata: %s", err)
	}

	addCIMetadataToEnvironment(m.Environment)

	addExecutionMetadataToEnvironment(m.Environment, execKind, execAgent)

	return m, nil
}

// addGitMetadata populate's the environment metadata bag with Git-related values.
func addGitMetadata(repoRoot string, m *backend.UpdateMetadata) error {
	var allErrors *multierror.Error

	// Gather git-related data as appropriate. (Returns nil, nil if no repo found.)
	repo, err := gitutil.GetGitRepository(repoRoot)
	if err != nil {
		return fmt.Errorf("detecting Git repository: %w", err)
	}
	if repo == nil {
		return nil
	}

	if err := AddGitRemoteMetadataToMap(repo, m.Environment); err != nil {
		allErrors = multierror.Append(allErrors, err)
	}

	if err := addGitCommitMetadata(repo, repoRoot, m); err != nil {
		allErrors = multierror.Append(allErrors, err)
	}

	return allErrors.ErrorOrNil()
}

// AddGitRemoteMetadataToMap reads the given git repo and adds its metadata to the given map bag.
func AddGitRemoteMetadataToMap(repo *git.Repository, env map[string]string) error {
	var allErrors *multierror.Error

	// Get the remote URL for this repo.
	remoteURL, err := gitutil.GetGitRemoteURL(repo, "origin")
	if err != nil {
		return fmt.Errorf("detecting Git remote URL: %w", err)
	}
	if remoteURL == "" {
		return nil
	}

	// Check if the remote URL is a GitHub or a GitLab URL.
	if err := addVCSMetadataToEnvironment(remoteURL, env); err != nil {
		allErrors = multierror.Append(allErrors, err)
	}

	return allErrors.ErrorOrNil()
}

func addVCSMetadataToEnvironment(remoteURL string, env map[string]string) error {
	// GitLab, Bitbucket, Azure DevOps etc. repo slug if applicable.
	// We don't require a cloud-hosted VCS, so swallow errors.
	vcsInfo, err := gitutil.TryGetVCSInfo(remoteURL)
	if err != nil {
		return fmt.Errorf("detecting VCS project information: %w", err)
	}
	env[backend.VCSRepoOwner] = vcsInfo.Owner
	env[backend.VCSRepoName] = vcsInfo.Repo
	env[backend.VCSRepoKind] = vcsInfo.Kind

	return nil
}

func addGitCommitMetadata(repo *git.Repository, repoRoot string, m *backend.UpdateMetadata) error {
	// When running in a CI/CD environment, the current git repo may be running from a
	// detached HEAD and may not have have the latest commit message. We fall back to
	// CI-system specific environment variables when possible.
	ciVars := ciutil.DetectVars()

	// Commit at HEAD
	head, err := repo.Head()
	if err != nil {
		return fmt.Errorf("getting repository HEAD: %w", err)
	}

	hash := head.Hash()
	m.Environment[backend.GitHead] = hash.String()
	commit, commitErr := repo.CommitObject(hash)
	if commitErr != nil {
		return fmt.Errorf("getting HEAD commit info: %w", commitErr)
	}

	// If in detached head, will be "HEAD", and fallback to use value from CI/CD system if possible.
	// Otherwise, the value will be like "refs/heads/master".
	headName := head.Name().String()
	if headName == "HEAD" && ciVars.BranchName != "" {
		headName = ciVars.BranchName
	}
	if headName != "HEAD" {
		m.Environment[backend.GitHeadName] = headName
	}

	// If there is no message set manually, default to the Git commit's title.
	msg := strings.TrimSpace(commit.Message)
	if msg == "" && ciVars.CommitMessage != "" {
		msg = ciVars.CommitMessage
	}
	if m.Message == "" {
		m.Message = gitCommitTitle(msg)
	}

	// Store committer and author information.
	m.Environment[backend.GitCommitter] = commit.Committer.Name
	m.Environment[backend.GitCommitterEmail] = commit.Committer.Email
	m.Environment[backend.GitAuthor] = commit.Author.Name
	m.Environment[backend.GitAuthorEmail] = commit.Author.Email

	// If the worktree is dirty, set a bit, as this could be a mistake.
	isDirty, err := isGitWorkTreeDirty(repoRoot)
	if err != nil {
		return fmt.Errorf("checking git worktree dirty state: %w", err)
	}
	m.Environment[backend.GitDirty] = strconv.FormatBool(isDirty)

	return nil
}

// gitCommitTitle turns a commit message into its title, simply by taking the first line.
func gitCommitTitle(s string) string {
	if ixCR := strings.Index(s, "\r"); ixCR != -1 {
		s = s[:ixCR]
	}
	if ixLF := strings.Index(s, "\n"); ixLF != -1 {
		s = s[:ixLF]
	}
	return s
}

// addCIMetadataToEnvironment populates the environment metadata bag with CI/CD-related values.
func addCIMetadataToEnvironment(env map[string]string) {
	// Add the key/value pair to env, if there actually is a value.
	addIfSet := func(key, val string) {
		if val != "" {
			env[key] = val
		}
	}

	// Use our built-in CI/CD detection logic.
	vars := ciutil.DetectVars()
	if vars.Name == "" {
		return
	}
	env[backend.CISystem] = string(vars.Name)
	addIfSet(backend.CIBuildID, vars.BuildID)
	addIfSet(backend.CIBuildNumer, vars.BuildNumber)
	addIfSet(backend.CIBuildType, vars.BuildType)
	addIfSet(backend.CIBuildURL, vars.BuildURL)
	addIfSet(backend.CIPRHeadSHA, vars.SHA)
	addIfSet(backend.CIPRNumber, vars.PRNumber)
}

// addExecutionMetadataToEnvironment populates the environment metadata bag with execution-related values.
func addExecutionMetadataToEnvironment(env map[string]string, execKind, execAgent string) {
	// this comes from a hidden flag, so we restrict the set of allowed values
	switch execKind {
	case constant.ExecKindAutoInline:
		break
	case constant.ExecKindAutoLocal:
		break
	case constant.ExecKindCLI:
		break
	default:
		execKind = constant.ExecKindCLI
	}
	env[backend.ExecutionKind] = execKind
	if execAgent != "" {
		env[backend.ExecutionAgent] = execAgent
	}
}

type cancellationScope struct {
	context *cancel.Context
	sigint  chan os.Signal
	done    chan bool
}

func (s *cancellationScope) Context() *cancel.Context {
	return s.context
}

func (s *cancellationScope) Close() {
	signal.Stop(s.sigint)
	close(s.sigint)
	<-s.done
}

type cancellationScopeSource int

var cancellationScopes = backend.CancellationScopeSource(cancellationScopeSource(0))

func (cancellationScopeSource) NewScope(events chan<- engine.Event, isPreview bool) backend.CancellationScope {
	cancelContext, cancelSource := cancel.NewContext(context.Background())

	c := &cancellationScope{
		context: cancelContext,
		sigint:  make(chan os.Signal),
		done:    make(chan bool),
	}

	go func() {
		for range c.sigint {
			// If we haven't yet received a SIGINT, call the cancellation func. Otherwise call the termination
			// func.
			if cancelContext.CancelErr() == nil {
				message := "^C received; cancelling. If you would like to terminate immediately, press ^C again.\n"
				if !isPreview {
					message += colors.BrightRed + "Note that terminating immediately may lead to orphaned resources " +
						"and other inconsistencies.\n" + colors.Reset
				}
				engine.NewEvent(engine.StdoutColorEvent, engine.StdoutEventPayload{
					Message: message,
					Color:   colors.Always,
				})

				cancelSource.Cancel()
			} else {
				message := colors.BrightRed + "^C received; terminating" + colors.Reset
				engine.NewEvent(engine.StdoutColorEvent, engine.StdoutEventPayload{
					Message: message,
					Color:   colors.Always,
				})

				cancelSource.Terminate()
			}
		}
		close(c.done)
	}()
	signal.Notify(c.sigint, os.Interrupt)

	return c
}

func makeJSONString(v interface{}) (string, error) {
	var out bytes.Buffer
	encoder := json.NewEncoder(&out)
	encoder.SetEscapeHTML(false)
	encoder.SetIndent("", "  ")
	if err := encoder.Encode(v); err != nil {
		return "", err
	}
	return out.String(), nil
}

// printJSON simply prints out some object, formatted as JSON, using standard indentation.
func printJSON(v interface{}) error {
	jsonStr, err := makeJSONString(v)
	if err != nil {
		return err
	}
	fmt.Print(jsonStr)
	return nil
}

// updateFlagsToOptions ensures that the given update flags represent a valid combination.  If so, an UpdateOptions
// is returned with a nil-error; otherwise, the non-nil error contains information about why the combination is invalid.
func updateFlagsToOptions(interactive, skipPreview, yes bool) (backend.UpdateOptions, error) {
	if !interactive && !yes {
		return backend.UpdateOptions{},
			errors.New("--yes must be passed in non-interactive mode")
	}

	return backend.UpdateOptions{
		AutoApprove: yes,
		SkipPreview: skipPreview,
	}, nil
}

func checkDeploymentVersionError(err error, stackName string) error {
	switch err {
	case stack.ErrDeploymentSchemaVersionTooOld:
		return fmt.Errorf("the stack '%s' is too old to be used by this version of the Pulumi CLI",
			stackName)
	case stack.ErrDeploymentSchemaVersionTooNew:
		return fmt.Errorf("the stack '%s' is newer than what this version of the Pulumi CLI understands. "+
			"Please update your version of the Pulumi CLI", stackName)
	}
	return fmt.Errorf("could not deserialize deployment: %w", err)
}

func getRefreshOption(proj *workspace.Project, refresh string) (bool, error) {
	// we want to check for an explicit --refresh or a --refresh=true or --refresh=false
	// refresh is assigned the empty string by default to distinguish the difference between
	// when the user actually interacted with the cli argument (`NoOptDefVal`)
	// and the default functionality today
	if refresh != "" {
		refreshDetails, boolErr := strconv.ParseBool(refresh)
		if boolErr != nil {
			// the user has passed a --refresh but with a random value that we don't support
			return false, errors.New("unable to determine value for --refresh")
		}
		return refreshDetails, nil
	}

	// the user has not specifically passed an argument on the cli to refresh but has set a Project option to refresh
	if proj.Options != nil && proj.Options.Refresh == "always" {
		return true, nil
	}

	// the default functionality right now is to always skip a refresh
	return false, nil
}

<<<<<<< HEAD
func writePlan(path string, plan deploy.Plan, enc config.Encrypter, showSecrets bool) error {
	f, err := os.Create(path)
	if err != nil {
		return err
	}
	defer contract.IgnoreClose(f)

	deploymentPlan, err := stack.SerializePlan(plan, enc, showSecrets)
	if err != nil {
		return err
	}
	return json.NewEncoder(f).Encode(deploymentPlan)
}

func readPlan(path string, dec config.Decrypter, enc config.Encrypter) (deploy.Plan, error) {
	f, err := os.Open(path)
	if err != nil {
		return nil, err
	}
	defer contract.IgnoreClose(f)

	var deploymentPlan apitype.DeploymentPlanV1
	if err := json.NewDecoder(f).Decode(&deploymentPlan); err != nil {
		return nil, err
	}
	return stack.DeserializePlan(deploymentPlan, dec, enc)
=======
func buildStackName(stackName string) (string, error) {
	if strings.Count(stackName, "/") == 2 {
		return stackName, nil
	}

	defaultOrg, err := workspace.GetBackendConfigDefaultOrg()
	if err != nil {
		return "", err
	}

	if defaultOrg != "" {
		return fmt.Sprintf("%s/%s", defaultOrg, stackName), nil
	}

	return stackName, nil
>>>>>>> 272c4643
}<|MERGE_RESOLUTION|>--- conflicted
+++ resolved
@@ -869,7 +869,6 @@
 	return false, nil
 }
 
-<<<<<<< HEAD
 func writePlan(path string, plan deploy.Plan, enc config.Encrypter, showSecrets bool) error {
 	f, err := os.Create(path)
 	if err != nil {
@@ -896,7 +895,8 @@
 		return nil, err
 	}
 	return stack.DeserializePlan(deploymentPlan, dec, enc)
-=======
+}
+
 func buildStackName(stackName string) (string, error) {
 	if strings.Count(stackName, "/") == 2 {
 		return stackName, nil
@@ -912,5 +912,4 @@
 	}
 
 	return stackName, nil
->>>>>>> 272c4643
 }