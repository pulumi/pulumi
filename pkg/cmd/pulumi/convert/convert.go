// Copyright 2016-2024, Pulumi Corporation.
//
// Licensed under the Apache License, Version 2.0 (the "License");
// you may not use this file except in compliance with the License.
// You may obtain a copy of the License at
//
//     http://www.apache.org/licenses/LICENSE-2.0
//
// Unless required by applicable law or agreed to in writing, software
// distributed under the License is distributed on an "AS IS" BASIS,
// WITHOUT WARRANTIES OR CONDITIONS OF ANY KIND, either express or implied.
// See the License for the specific language governing permissions and
// limitations under the License.

package convert

import (
	"context"
	"errors"
	"fmt"
	"os"
	"path"
	"path/filepath"
	"strings"

	"github.com/blang/semver"
	"github.com/hashicorp/go-multierror"
	"github.com/hashicorp/hcl/v2"
	hclsyntax "github.com/pulumi/pulumi/pkg/v3/codegen/hcl2/syntax"
	"github.com/spf13/afero"
	"github.com/spf13/cobra"

	cmdDiag "github.com/pulumi/pulumi/pkg/v3/cmd/pulumi/diag"
	"github.com/pulumi/pulumi/pkg/v3/cmd/pulumi/newcmd"

	cmdCmd "github.com/pulumi/pulumi/pkg/v3/cmd/pulumi/cmd"
	"github.com/pulumi/pulumi/pkg/v3/cmd/pulumi/packagecmd"
	"github.com/pulumi/pulumi/pkg/v3/codegen/convert"
	"github.com/pulumi/pulumi/pkg/v3/codegen/pcl"
	"github.com/pulumi/pulumi/pkg/v3/codegen/schema"
	"github.com/pulumi/pulumi/pkg/v3/engine"
	"github.com/pulumi/pulumi/sdk/v3/go/common/apitype"
	"github.com/pulumi/pulumi/sdk/v3/go/common/diag"
	"github.com/pulumi/pulumi/sdk/v3/go/common/encoding"
	"github.com/pulumi/pulumi/sdk/v3/go/common/env"
	"github.com/pulumi/pulumi/sdk/v3/go/common/registry"
	"github.com/pulumi/pulumi/sdk/v3/go/common/resource/plugin"
	"github.com/pulumi/pulumi/sdk/v3/go/common/tokens"
	"github.com/pulumi/pulumi/sdk/v3/go/common/util/cmdutil"
	"github.com/pulumi/pulumi/sdk/v3/go/common/util/contract"
	"github.com/pulumi/pulumi/sdk/v3/go/common/util/fsutil"
	"github.com/pulumi/pulumi/sdk/v3/go/common/version"
	"github.com/pulumi/pulumi/sdk/v3/go/common/workspace"

	aferoUtil "github.com/pulumi/pulumi/pkg/v3/util/afero"
	pkgWorkspace "github.com/pulumi/pulumi/pkg/v3/workspace"
)

func NewConvertCmd(ws pkgWorkspace.Context) *cobra.Command {
	var outDir string
	var from string
	var language string
	var generateOnly bool
	var mappings []string
	var strict bool
	var name string

	cmd := &cobra.Command{
		Use:   "convert",
		Short: "Convert Pulumi programs from a supported source program into other supported languages",
		Long: "Convert Pulumi programs from a supported source program into other supported languages.\n" +
			"\n" +
			"The source program to convert will default to the current working directory.\n" +
			"\n" +
			"Valid source languages: yaml, terraform, bicep, arm, kubernetes\n" +
			"\n" +
			"Valid target languages: typescript, python, csharp, go, java, yaml" +
			"\n" +
			"Example command usage:" +
			"\n" +
			"    pulumi convert --from yaml --language java --out . \n",
		RunE: func(cmd *cobra.Command, args []string) error {
			cwd, err := os.Getwd()
			if err != nil {
				return fmt.Errorf("get current working directory: %w", err)
			}

			absoluteOutDir, err := filepath.Abs(outDir)
			if err != nil {
				return fmt.Errorf("get absolute path for output directory: %w", err)
			}

			return runConvert(
				cmd.Context(),
				ws,
				env.Global(),
				args,
				cwd,
				mappings,
				from,
				language,
				absoluteOutDir,
				generateOnly,
				strict,
				name,
			)
		},
	}

	cmd.PersistentFlags().StringVar(
		&language, "language", "", "Which language plugin to use to generate the Pulumi project")
	if err := cmd.MarkPersistentFlagRequired("language"); err != nil {
		panic("failed to mark 'language' as a required flag")
	}

	cmd.PersistentFlags().StringVar(
		&from, "from", "yaml", "Which converter plugin to use to read the source program")

	cmd.PersistentFlags().StringVar(
		&outDir, "out", ".", "The output directory to write the converted project to")

	cmd.PersistentFlags().BoolVar(
		&generateOnly, "generate-only", false, "Generate the converted program(s) only; do not install dependencies")

	cmd.PersistentFlags().StringSliceVar(
		&mappings, "mappings", []string{}, "Any mapping files to use in the conversion")

	cmd.PersistentFlags().BoolVar(
		&strict, "strict", false, "Fail the conversion on errors such as missing variables")

	cmd.PersistentFlags().StringVar(
		&name, "name", "", "The name to use for the converted project; defaults to the directory of the source project")

	return cmd
}

// Same pcl.BindDirectory but recovers from panics
func safePclBindDirectory(sourceDirectory string, loader schema.ReferenceLoader, strict bool,
) (program *pcl.Program, diagnostics hcl.Diagnostics, err error) {
	// PCL binding can be quite panic'y but even it panics we want to write out the intermediate PCL generated
	// from the converter, so we use a recover statement here.
	defer func() {
		if r := recover(); r != nil {
			err = fmt.Errorf("panic binding program: %v", r)
		}
	}()

	extraOptions := make([]pcl.BindOption, 0)
	if !strict {
		extraOptions = append(extraOptions, pcl.NonStrictBindOptions()...)
	}

	program, diagnostics, err = pcl.BindDirectory(sourceDirectory, loader, extraOptions...)
	return
}

// pclGenerateProject writes out a pcl.Program directly as .pp files
func pclGenerateProject(
	sourceDirectory, targetDirectory string, proj *workspace.Project, loader schema.ReferenceLoader, strict bool,
) (hcl.Diagnostics, error) {
	_, diagnostics, bindErr := safePclBindDirectory(sourceDirectory, loader, strict)
	// We always try to copy the source directory to the target directory even if binding failed
	copyErr := aferoUtil.CopyDir(afero.NewOsFs(), sourceDirectory, targetDirectory, nil)
	// And then we return the combined diagnostics and errors
	var err error
	if bindErr != nil || copyErr != nil {
		err = multierror.Append(bindErr, copyErr)
	}
	return diagnostics, err
}

type projectGeneratorFunction func(
	string, string, *workspace.Project, schema.ReferenceLoader, bool,
) (hcl.Diagnostics, error)

func runConvert(
	ctx context.Context,
	ws pkgWorkspace.Context,
	e env.Env,
	args []string,
	cwd string,
	mappings []string,
	from string,
	language string,
	outDir string,
	generateOnly bool,
	strict bool,
	name string,
) error {
	// Validate the supplied name if one was specified. If one was not supplied,
	// default to the directory of the source project.
	if name != "" {
		err := pkgWorkspace.ValidateProjectName(name)
		if err != nil {
			return fmt.Errorf("'%s' is not a valid project name: %w", name, err)
		}
	} else {
		name = filepath.Base(cwd)
	}

	// the plugin context uses the output directory as the working directory
	// of the generated program because in general, where Pulumi.yaml lives is
	// the root of the project.
	pCtx, err := packagecmd.NewPluginContext(outDir)
	if err != nil {
		return fmt.Errorf("create plugin host: %w", err)
	}
	defer contract.IgnoreClose(pCtx.Host)

	// Translate well known sources to plugins
	switch strings.ToLower(from) {
	case "tf", "terraform":
		from = "terraform"
	case "":
		from = "yaml"
	}

	// Translate well known languages to runtimes
	switch language {
	case "csharp", "c#":
		language = "dotnet"
	case "typescript":
		language = "nodejs"
	}

	var projectGenerator projectGeneratorFunction
	switch language {
	case "pulumi", "pcl":
		// No plugin for PCL to install dependencies with
		generateOnly = true
		projectGenerator = pclGenerateProject
	default:
		projectGenerator = func(
			sourceDirectory, targetDirectory string,
			proj *workspace.Project,
			loader schema.ReferenceLoader,
			strict bool,
		) (hcl.Diagnostics, error) {
			contract.Requiref(proj != nil, "proj", "must not be nil")

			programInfo := plugin.NewProgramInfo(cwd, cwd, ".", nil)
			languagePlugin, err := pCtx.Host.LanguageRuntime(language, programInfo)
			if err != nil {
				return nil, err
			}

			loaderServer := schema.NewLoaderServer(loader)
			grpcServer, err := plugin.NewServer(pCtx, schema.LoaderRegistration(loaderServer))
			if err != nil {
				return nil, err
			}
			defer contract.IgnoreClose(grpcServer)

			projectBytes, err := encoding.JSON.Marshal(proj)
			if err != nil {
				return nil, err
			}
			projectJSON := string(projectBytes)

			var diags hcl.Diagnostics
			ds, err := languagePlugin.GenerateProject(
				sourceDirectory, targetDirectory, projectJSON,
				strict, grpcServer.Addr(), nil)
			diags = append(diags, ds...)
			if err != nil {
				return nil, err
			}

			// copy all non-PCL files from the source directory to the target directory
			// such that any assets are copied over, excluding the Pulumi.yaml project file
			err = aferoUtil.CopyDir(afero.NewOsFs(), sourceDirectory, targetDirectory,
				func(file os.FileInfo) bool {
					if file.IsDir() {
						sourceAbsPath, err := filepath.Abs(filepath.Join(sourceDirectory, file.Name()))
						if err != nil {
							return false
						}

						targetAbsPath, err := filepath.Abs(targetDirectory)
						if err != nil {
							return false
						}
						// if the target directory is a subdirectory of the source directory,
						// skip copying it over
						return sourceAbsPath != targetAbsPath
					}

					return file.Name() != "Pulumi.yaml" &&
						path.Ext(file.Name()) != ".pp"
				})
			if err != nil {
				return nil, fmt.Errorf("copying files from source directory: %w", err)
			}

			packageBlockDescriptors, ds, err := getPackagesToGenerateSdks(sourceDirectory)
			diags = append(diags, ds...)
			if err != nil {
				return diags, fmt.Errorf("error parsing pcl: %w", err)
			}

			err = generateAndLinkSdksForPackages(
				pCtx,
				ws,
				language,
				filepath.Join(targetDirectory, "sdks"),
				targetDirectory,
				packageBlockDescriptors,
				generateOnly,
				cmdCmd.NewDefaultRegistry(ctx, ws, proj, cmdutil.Diag(), e),
			)
			if err != nil {
				return diags, fmt.Errorf("error generating packages: %w", err)
			}

			return diags, nil
		}
	}

	err = os.MkdirAll(outDir, 0o755)
	if err != nil {
		return fmt.Errorf("create output directory: %w", err)
	}

	log := func(sev diag.Severity, msg string) {
		pCtx.Diag.Logf(sev, diag.RawMessage("", msg))
	}

	installPlugin := func(pluginName string) *semver.Version {
		// If auto plugin installs are disabled just return nil, the mapper will still carry on
		if env.DisableAutomaticPluginAcquisition.Value() {
			return nil
		}

		pluginSpec, err := workspace.NewPluginSpec(ctx, pluginName, apitype.ResourcePlugin, nil, "", nil)
		if err != nil {
			pCtx.Diag.Errorf(diag.Message("", "failed to create plugin spec for %q: %v"), pluginName, err)
			return nil
		}

		version, err := pkgWorkspace.InstallPlugin(pCtx.Base(), pluginSpec, log)
		if err != nil {
			pCtx.Diag.Warningf(diag.Message("", "failed to install provider %q: %v"), pluginName, err)
			return nil
		}
		return version
	}

	loader := schema.NewPluginLoader(pCtx.Host)

	baseMapper, err := convert.NewBasePluginMapper(
		convert.DefaultWorkspace(),
		from, /*conversionKey*/
		convert.ProviderFactoryFromHost(ctx, pCtx.Host),
		installPlugin,
		mappings,
	)
	if err != nil {
		return fmt.Errorf("create provider mapper: %w", err)
	}

	mapper := convert.NewCachingMapper(baseMapper)

	pclDirectory, err := os.MkdirTemp("", "pulumi-convert")
	if err != nil {
		return fmt.Errorf("create temporary directory: %w", err)
	}
	defer os.RemoveAll(pclDirectory)

	pCtx.Diag.Infof(diag.Message("", "Converting from %s..."), from)
	if from == "pcl" {
		// The source code is PCL, we don't need to do anything here, just repoint pclDirectory to it, but
		// remove the temp dir we just created first
		err = os.RemoveAll(pclDirectory)
		if err != nil {
			return fmt.Errorf("remove temporary directory: %w", err)
		}
		pclDirectory = cwd
	} else {
		converter, err := LoadConverterPlugin(pCtx, from, log)
		if err != nil {
			return fmt.Errorf("load converter plugin: %w", err)
		}
		defer contract.IgnoreClose(converter)

		mapperServer := convert.NewMapperServer(mapper)
		loaderServer := schema.NewLoaderServer(loader)
		grpcServer, err := plugin.NewServer(pCtx,
			convert.MapperRegistration(mapperServer),
			schema.LoaderRegistration(loaderServer))
		if err != nil {
			return err
		}
		defer contract.IgnoreClose(grpcServer)

		resp, err := converter.ConvertProgram(pCtx.Request(), &plugin.ConvertProgramRequest{
			SourceDirectory:           cwd,
			TargetDirectory:           pclDirectory,
			MapperTarget:              grpcServer.Addr(),
			LoaderTarget:              grpcServer.Addr(),
			Args:                      args,
			GeneratedProjectDirectory: outDir,
		})
		if err != nil {
			return err
		}

		// We're done with the converter plugin now so can close it
		err = converter.Close()
		if err != nil {
			// Don't hard exit if we fail to close the converter but do tell the user
			pCtx.Diag.Warningf(diag.Message("", "failed to close converter plugin: %v"), err)
		}
		err = grpcServer.Close()
		if err != nil {
			// Again just warn
			pCtx.Diag.Warningf(diag.Message("", "failed to close mapping server: %v"), err)
		}

		// These diagnostics come directly from the converter and so _should_ be user friendly. So we're just
		// going to print them.
		cmdDiag.PrintDiagnostics(pCtx.Diag, resp.Diagnostics)
		if resp.Diagnostics.HasErrors() {
			// If we've got error diagnostics then program generation failed, we've printed the error above so
			// just return a plain message here.
			return errors.New("conversion failed")
		}
	}

	// Load the project from the pcl directory if there is one. We default to a project with just
	// the name of the original directory.
	proj := &workspace.Project{Name: tokens.PackageName(name)}
	path, _ := workspace.DetectProjectPathFrom(pclDirectory)
	if path != "" {
		proj, err = workspace.LoadProject(path)
		if err != nil {
			return fmt.Errorf("load project: %w", err)
		}
	}

	pCtx.Diag.Infof(diag.Message("", "Converting to %s..."), language)
	diagnostics, err := projectGenerator(pclDirectory, outDir, proj, loader, strict)
	// If we have error diagnostics then program generation failed, print an error to the user that they
	// should raise an issue about this
	if diagnostics.HasErrors() {
		// Don't print the notice about this being a bug if we're in strict mode
		if !strict {
			fmt.Fprintln(os.Stderr, "================================================================================")
			fmt.Fprintln(os.Stderr, "The Pulumi CLI encountered a code generation error. This is a bug!")
			fmt.Fprintln(os.Stderr, "We would appreciate a report: https://github.com/pulumi/pulumi/issues/")
			fmt.Fprintln(os.Stderr, "Please provide all of the below text in your report.")
			fmt.Fprintln(os.Stderr, "================================================================================")
			fmt.Fprintf(os.Stderr, "Pulumi Version:   %s\n", version.Version)
		}
		cmdDiag.PrintDiagnostics(pCtx.Diag, diagnostics)
		if err != nil {
			return fmt.Errorf("could not generate output program: %w", err)
		}

		return errors.New("could not generate output program")
	}

	if err != nil {
		return fmt.Errorf("could not generate output program: %w", err)
	}

	// If we've got code generation warnings only print them if we've got PULUMI_DEV set or emitting pcl
	if e.GetBool(env.Dev) || language == "pcl" {
		cmdDiag.PrintDiagnostics(pCtx.Diag, diagnostics)
	}

	// Project should now exist at outDir. Run installDependencies in that directory (if requested)
	if !generateOnly {
		// Change the working directory to the specified directory.
		if err := os.Chdir(outDir); err != nil {
			return fmt.Errorf("changing the working directory: %w", err)
		}

		proj, root, err := ws.ReadProject()
		if err != nil {
			return err
		}

		projinfo := &engine.Projinfo{Proj: proj, Root: root}
		_, main, ctx, err := engine.ProjectInfoContext(projinfo, nil, cmdutil.Diag(), cmdutil.Diag(), nil, false, nil, nil)
		if err != nil {
			return err
		}
		defer ctx.Close()

		if err := newcmd.InstallDependencies(ctx, &proj.Runtime, main); err != nil {
			return err
		}
	}

	return nil
}

// getPackagesToGenerateSdks parses the pcl files back in to read the package
// blocks and for sdk generation.
func getPackagesToGenerateSdks(
	sourceDirectory string,
) (map[string]*schema.PackageDescriptor, hcl.Diagnostics, error) {
	var diagnostics hcl.Diagnostics

	parser := hclsyntax.NewParser()
	parseDiagnostics, err := pcl.ParseDirectory(parser, sourceDirectory)
	if err != nil {
		return nil, nil, fmt.Errorf("could not parse PCL files: %w", err)
	}
	diagnostics = append(diagnostics, parseDiagnostics...)

	allPackageDescriptors, packageDiagnostics := pcl.ReadAllPackageDescriptors(parser.Files)
	diagnostics = append(diagnostics, packageDiagnostics...)

	if len(diagnostics) != 0 {
		var errorDiags hcl.Diagnostics
		for _, d := range diagnostics {
			if d.Severity == hcl.DiagError {
				errorDiags = append(errorDiags, d)
			}
		}

		if len(errorDiags) != 0 {
			return nil, diagnostics, nil
		}
	}

	return allPackageDescriptors, diagnostics, nil
}

func generateAndLinkSdksForPackages(
	pctx *plugin.Context,
	ws pkgWorkspace.Context,
	language string,
	sdkTargetDirectory string,
	convertOutputDirectory string,
	pkgs map[string]*schema.PackageDescriptor,
	generateOnly bool,
	registry registry.Registry,
) error {
	generatedPackages := map[string]*schema.Package{}
	for _, pkg := range pkgs {
		tempOut, err := os.MkdirTemp("", "gen-sdk-for-dependency-")
		if err != nil {
			return fmt.Errorf("failed to create temporary directory: %w", err)
		}

		if pkg.Parameterization == nil {
			// Only generate SDKs for packages that have parameterization for now, others should be implicit.
			continue
		}

		packageSource := pkg.Name
		if pkg.Version != nil {
			packageSource += "@" + pkg.Version.String()
		}

		pkgSchema, err := packagecmd.SchemaFromSchemaSourceValueArgs(
			pctx,
<<<<<<< HEAD
			packageSource,
			pkg.Parameterization,
=======
			pkg.Name,
			pkg.Parameterization.Value,
			registry,
>>>>>>> bb7f3aba
		)
		if err != nil {
			return fmt.Errorf("creating package schema: %w", err)
		}

		err = packagecmd.GenSDK(
			language,
			tempOut,
			pkgSchema,
			/*overlays*/ "",
			/*local*/ true,
		)
		if err != nil {
			return fmt.Errorf("error generating sdk: %w", err)
		}

		sdkOut := filepath.Join(sdkTargetDirectory, pkg.Parameterization.Name)
		err = packagecmd.CopyAll(sdkOut, filepath.Join(tempOut, language))
		if err != nil {
			return fmt.Errorf("failed to move SDK to project: %w", err)
		}

		err = os.RemoveAll(tempOut)
		if err != nil {
			return fmt.Errorf("could not remove temp dir: %w", err)
		}

		fmt.Printf("Generated local SDK for package '%s:%s'\n", pkg.Name, pkg.Parameterization.Name)

		generatedPackages[pkg.Parameterization.Name] = pkgSchema
	}

	// prepare linking
	for _, pkgSchema := range generatedPackages {
		err := packagecmd.PrepareLocalPackageForLinking(convertOutputDirectory, language, pkgSchema)
		if err != nil {
			return fmt.Errorf("failed to prepare package for linking: %w", err)
		}
	}

	// link the generated SDKs
	for pkgName, pkgSchema := range generatedPackages {
		// If we don't change the working directory, the workspace instance (when
		// reading project etc) will not be correct when doing the local sdk
		// linking, causing errors.
		returnToStartingDir, err := fsutil.Chdir(convertOutputDirectory)
		if err != nil {
			return fmt.Errorf("could not change to output directory: %w", err)
		}

		_, _, err = ws.ReadProject()
		if err != nil {
			return fmt.Errorf("generated root is not a valid pulumi workspace %q: %w", convertOutputDirectory, err)
		}

		sdkRelPath := filepath.Join("sdks", pkgName)
		err = packagecmd.LinkPackage(&packagecmd.LinkPackageContext{
			Workspace: ws,
			Language:  language,
			Root:      "./",
			Pkg:       pkgSchema,
			Out:       sdkRelPath,

			// Don't install the SDK if we've been told to `--generate-only`.
			Install: !generateOnly,
		})
		if err != nil {
			return fmt.Errorf("failed to link SDK to project: %w", err)
		}

		returnToStartingDir()
	}

	return nil
}<|MERGE_RESOLUTION|>--- conflicted
+++ resolved
@@ -557,14 +557,9 @@
 
 		pkgSchema, err := packagecmd.SchemaFromSchemaSourceValueArgs(
 			pctx,
-<<<<<<< HEAD
 			packageSource,
-			pkg.Parameterization,
-=======
-			pkg.Name,
 			pkg.Parameterization.Value,
 			registry,
->>>>>>> bb7f3aba
 		)
 		if err != nil {
 			return fmt.Errorf("creating package schema: %w", err)
