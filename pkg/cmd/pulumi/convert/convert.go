// Copyright 2016-2025, Pulumi Corporation.
//
// Licensed under the Apache License, Version 2.0 (the "License");
// you may not use this file except in compliance with the License.
// You may obtain a copy of the License at
//
//     http://www.apache.org/licenses/LICENSE-2.0
//
// Unless required by applicable law or agreed to in writing, software
// distributed under the License is distributed on an "AS IS" BASIS,
// WITHOUT WARRANTIES OR CONDITIONS OF ANY KIND, either express or implied.
// See the License for the specific language governing permissions and
// limitations under the License.

package convert

import (
	"context"
	"errors"
	"fmt"
	"os"
	"path"
	"path/filepath"
	"strings"

	"github.com/blang/semver"
	"github.com/hashicorp/go-multierror"
	"github.com/hashicorp/hcl/v2"
	hclsyntax "github.com/pulumi/pulumi/pkg/v3/codegen/hcl2/syntax"
	"github.com/spf13/afero"
	"github.com/spf13/cobra"

	cmdDiag "github.com/pulumi/pulumi/pkg/v3/cmd/pulumi/diag"
	"github.com/pulumi/pulumi/pkg/v3/cmd/pulumi/newcmd"
	"github.com/pulumi/pulumi/pkg/v3/cmd/pulumi/packages"

	cmdCmd "github.com/pulumi/pulumi/pkg/v3/cmd/pulumi/cmd"
	"github.com/pulumi/pulumi/pkg/v3/codegen/convert"
	"github.com/pulumi/pulumi/pkg/v3/codegen/pcl"
	"github.com/pulumi/pulumi/pkg/v3/codegen/schema"
	"github.com/pulumi/pulumi/pkg/v3/engine"
	"github.com/pulumi/pulumi/sdk/v3/go/common/apitype"
	"github.com/pulumi/pulumi/sdk/v3/go/common/diag"
	"github.com/pulumi/pulumi/sdk/v3/go/common/encoding"
	"github.com/pulumi/pulumi/sdk/v3/go/common/env"
	"github.com/pulumi/pulumi/sdk/v3/go/common/registry"
	"github.com/pulumi/pulumi/sdk/v3/go/common/resource/plugin"
	"github.com/pulumi/pulumi/sdk/v3/go/common/tokens"
	"github.com/pulumi/pulumi/sdk/v3/go/common/util/cmdutil"
	"github.com/pulumi/pulumi/sdk/v3/go/common/util/contract"
	"github.com/pulumi/pulumi/sdk/v3/go/common/util/fsutil"
	"github.com/pulumi/pulumi/sdk/v3/go/common/version"
	"github.com/pulumi/pulumi/sdk/v3/go/common/workspace"

	aferoUtil "github.com/pulumi/pulumi/pkg/v3/util/afero"
	pkgWorkspace "github.com/pulumi/pulumi/pkg/v3/workspace"
)

func NewConvertCmd(ws pkgWorkspace.Context) *cobra.Command {
	var outDir string
	var from string
	var language string
	var generateOnly bool
	var mappings []string
	var strict bool
	var name string

	cmd := &cobra.Command{
		Use:   "convert",
		Short: "Convert Pulumi programs from a supported source program into other supported languages",
		Long: "Convert Pulumi programs from a supported source program into other supported languages.\n" +
			"\n" +
			"The source program to convert will default to the current working directory.\n" +
			"\n" +
			"Valid source languages: yaml, terraform, bicep, arm, kubernetes\n" +
			"\n" +
			"Valid target languages: typescript, python, csharp, go, java, yaml" +
			"\n" +
			"Example command usage:" +
			"\n" +
			"    pulumi convert --from yaml --language java --out . \n",
		RunE: func(cmd *cobra.Command, args []string) error {
			cwd, err := os.Getwd()
			if err != nil {
				return fmt.Errorf("get current working directory: %w", err)
			}

			absoluteOutDir, err := filepath.Abs(outDir)
			if err != nil {
				return fmt.Errorf("get absolute path for output directory: %w", err)
			}

			return runConvert(
				cmd.Context(),
				ws,
				env.Global(),
				args,
				cwd,
				mappings,
				from,
				language,
				absoluteOutDir,
				generateOnly,
				strict,
				name,
			)
		},
	}

	cmd.PersistentFlags().StringVar(
		&language, "language", "", "Which language plugin to use to generate the Pulumi project")
	if err := cmd.MarkPersistentFlagRequired("language"); err != nil {
		panic("failed to mark 'language' as a required flag")
	}

	cmd.PersistentFlags().StringVar(
		&from, "from", "yaml", "Which converter plugin to use to read the source program")

	cmd.PersistentFlags().StringVar(
		&outDir, "out", ".", "The output directory to write the converted project to")

	cmd.PersistentFlags().BoolVar(
		&generateOnly, "generate-only", false, "Generate the converted program(s) only; do not install dependencies")

	cmd.PersistentFlags().StringSliceVar(
		&mappings, "mappings", []string{}, "Any mapping files to use in the conversion")

	cmd.PersistentFlags().BoolVar(
		&strict, "strict", false, "Fail the conversion on errors such as missing variables")

	cmd.PersistentFlags().StringVar(
		&name, "name", "", "The name to use for the converted project; defaults to the directory of the source project")

	return cmd
}

// Same pcl.BindDirectory but recovers from panics
func safePclBindDirectory(sourceDirectory string, loader schema.ReferenceLoader, strict bool,
) (program *pcl.Program, diagnostics hcl.Diagnostics, err error) {
	// PCL binding can be quite panic'y but even it panics we want to write out the intermediate PCL generated
	// from the converter, so we use a recover statement here.
	defer func() {
		if r := recover(); r != nil {
			err = fmt.Errorf("panic binding program: %v", r)
		}
	}()

	extraOptions := make([]pcl.BindOption, 0)
	if !strict {
		extraOptions = append(extraOptions, pcl.NonStrictBindOptions()...)
	}

	program, diagnostics, err = pcl.BindDirectory(sourceDirectory, loader, extraOptions...)
	return program, diagnostics, err
}

// pclGenerateProject writes out a pcl.Program directly as .pp files
func pclGenerateProject(
	sourceDirectory, targetDirectory string, proj *workspace.Project, loader schema.ReferenceLoader, strict bool,
) (hcl.Diagnostics, error) {
	_, diagnostics, bindErr := safePclBindDirectory(sourceDirectory, loader, strict)
	// We always try to copy the source directory to the target directory even if binding failed
	copyErr := aferoUtil.CopyDir(afero.NewOsFs(), sourceDirectory, targetDirectory, nil)
	// And then we return the combined diagnostics and errors
	var err error
	if bindErr != nil || copyErr != nil {
		err = multierror.Append(bindErr, copyErr)
	}
	return diagnostics, err
}

type projectGeneratorFunction func(
	string, string, *workspace.Project, schema.ReferenceLoader, bool,
) (hcl.Diagnostics, error)

func runConvert(
	ctx context.Context,
	ws pkgWorkspace.Context,
	e env.Env,
	args []string,
	cwd string,
	mappings []string,
	from string,
	language string,
	outDir string,
	generateOnly bool,
	strict bool,
	name string,
) error {
	// Validate the supplied name if one was specified. If one was not supplied,
	// default to the directory of the source project.
	if name != "" {
		err := pkgWorkspace.ValidateProjectName(name)
		if err != nil {
			return fmt.Errorf("'%s' is not a valid project name: %w", name, err)
		}
	} else {
		name = filepath.Base(cwd)
	}

	// the plugin context uses the output directory as the working directory
	// of the generated program because in general, where Pulumi.yaml lives is
	// the root of the project.
	pCtx, err := packages.NewPluginContext(outDir)
	if err != nil {
		return fmt.Errorf("create plugin host: %w", err)
	}
	defer contract.IgnoreClose(pCtx.Host)

	// Translate well known sources to plugins
	switch strings.ToLower(from) {
	case "tf", "terraform":
		from = "terraform"
	case "":
		from = "yaml"
	}

	// Translate well known languages to runtimes
	switch language {
	case "csharp", "c#":
		language = "dotnet"
	case "typescript":
		language = "nodejs"
	}

	var projectGenerator projectGeneratorFunction
	switch language {
	case "pulumi", "pcl":
		// No plugin for PCL to install dependencies with
		generateOnly = true
		projectGenerator = pclGenerateProject
	default:
		projectGenerator = func(
			sourceDirectory, targetDirectory string,
			proj *workspace.Project,
			loader schema.ReferenceLoader,
			strict bool,
		) (hcl.Diagnostics, error) {
			contract.Requiref(proj != nil, "proj", "must not be nil")

			programInfo := plugin.NewProgramInfo(cwd, cwd, ".", nil)
			languagePlugin, err := pCtx.Host.LanguageRuntime(language, programInfo)
			if err != nil {
				return nil, err
			}

			loaderServer := schema.NewLoaderServer(loader)
			grpcServer, err := plugin.NewServer(pCtx, schema.LoaderRegistration(loaderServer))
			if err != nil {
				return nil, err
			}
			defer contract.IgnoreClose(grpcServer)

			projectBytes, err := encoding.JSON.Marshal(proj)
			if err != nil {
				return nil, err
			}
			projectJSON := string(projectBytes)

			var diags hcl.Diagnostics
			ds, err := languagePlugin.GenerateProject(
				sourceDirectory, targetDirectory, projectJSON,
				strict, grpcServer.Addr(), nil)
			diags = append(diags, ds...)
			if err != nil {
				return nil, err
			}

			// copy all non-PCL files from the source directory to the target directory
			// such that any assets are copied over, excluding the Pulumi.yaml project file
			err = aferoUtil.CopyDir(afero.NewOsFs(), sourceDirectory, targetDirectory,
				func(file os.FileInfo) bool {
					if file.IsDir() {
						sourceAbsPath, err := filepath.Abs(filepath.Join(sourceDirectory, file.Name()))
						if err != nil {
							return false
						}

						targetAbsPath, err := filepath.Abs(targetDirectory)
						if err != nil {
							return false
						}
						// if the target directory is a subdirectory of the source directory,
						// skip copying it over
						return sourceAbsPath != targetAbsPath
					}

					return file.Name() != "Pulumi.yaml" &&
						path.Ext(file.Name()) != ".pp"
				})
			if err != nil {
				return nil, fmt.Errorf("copying files from source directory: %w", err)
			}

			packageBlockDescriptors, ds, err := getPackagesToGenerateSdks(sourceDirectory)
			diags = append(diags, ds...)
			if err != nil {
				return diags, fmt.Errorf("error parsing pcl: %w", err)
			}

			err = generateAndLinkSdksForPackages(
				pCtx,
				ws,
				language,
				filepath.Join(targetDirectory, "sdks"),
				targetDirectory,
				packageBlockDescriptors,
				generateOnly,
				cmdCmd.NewDefaultRegistry(ctx, ws, proj, cmdutil.Diag(), e),
			)
			if err != nil {
				return diags, fmt.Errorf("error generating packages: %w", err)
			}

			return diags, nil
		}
	}

	err = os.MkdirAll(outDir, 0o755)
	if err != nil {
		return fmt.Errorf("create output directory: %w", err)
	}

	log := func(sev diag.Severity, msg string) {
		pCtx.Diag.Logf(sev, diag.RawMessage("", msg))
	}

	installPlugin := func(pluginName string) *semver.Version {
		// If auto plugin installs are disabled just return nil, the mapper will still carry on
		if env.DisableAutomaticPluginAcquisition.Value() {
			return nil
		}

		pluginSpec, err := workspace.NewPluginSpec(ctx, pluginName, apitype.ResourcePlugin, nil, "", nil)
		if err != nil {
			pCtx.Diag.Errorf(diag.Message("", "failed to create plugin spec for %q: %v"), pluginName, err)
			return nil
		}

		version, err := pkgWorkspace.InstallPlugin(pCtx.Base(), pluginSpec, log)
		if err != nil {
			pCtx.Diag.Warningf(diag.Message("", "failed to install provider %q: %v"), pluginName, err)
			return nil
		}
		return version
	}

	loader := schema.NewPluginLoader(pCtx.Host)

	baseMapper, err := convert.NewBasePluginMapper(
		convert.DefaultWorkspace(),
		from, /*conversionKey*/
		convert.ProviderFactoryFromHost(ctx, pCtx.Host),
		installPlugin,
		mappings,
	)
	if err != nil {
		return fmt.Errorf("create provider mapper: %w", err)
	}

	mapper := convert.NewCachingMapper(baseMapper)

	pclDirectory, err := os.MkdirTemp("", "pulumi-convert")
	if err != nil {
		return fmt.Errorf("create temporary directory: %w", err)
	}
	defer os.RemoveAll(pclDirectory)

	pCtx.Diag.Infof(diag.Message("", "Converting from %s..."), from)
	if from == "pcl" {
		// The source code is PCL, we don't need to do anything here, just repoint pclDirectory to it, but
		// remove the temp dir we just created first
		err = os.RemoveAll(pclDirectory)
		if err != nil {
			return fmt.Errorf("remove temporary directory: %w", err)
		}
		pclDirectory = cwd
	} else {
		converter, err := LoadConverterPlugin(pCtx, from, log)
		if err != nil {
			return fmt.Errorf("load converter plugin: %w", err)
		}
		defer contract.IgnoreClose(converter)

		mapperServer := convert.NewMapperServer(mapper)
		loaderServer := schema.NewLoaderServer(loader)
		grpcServer, err := plugin.NewServer(pCtx,
			convert.MapperRegistration(mapperServer),
			schema.LoaderRegistration(loaderServer))
		if err != nil {
			return err
		}
		defer contract.IgnoreClose(grpcServer)

		resp, err := converter.ConvertProgram(pCtx.Request(), &plugin.ConvertProgramRequest{
			SourceDirectory:           cwd,
			TargetDirectory:           pclDirectory,
			MapperTarget:              grpcServer.Addr(),
			LoaderTarget:              grpcServer.Addr(),
			Args:                      args,
			GeneratedProjectDirectory: outDir,
		})
		if err != nil {
			return err
		}

		// We're done with the converter plugin now so can close it
		err = converter.Close()
		if err != nil {
			// Don't hard exit if we fail to close the converter but do tell the user
			pCtx.Diag.Warningf(diag.Message("", "failed to close converter plugin: %v"), err)
		}
		err = grpcServer.Close()
		if err != nil {
			// Again just warn
			pCtx.Diag.Warningf(diag.Message("", "failed to close mapping server: %v"), err)
		}

		// These diagnostics come directly from the converter and so _should_ be user friendly. So we're just
		// going to print them.
		cmdDiag.PrintDiagnostics(pCtx.Diag, resp.Diagnostics)
		if resp.Diagnostics.HasErrors() {
			// If we've got error diagnostics then program generation failed, we've printed the error above so
			// just return a plain message here.
			return errors.New("conversion failed")
		}
	}

	// Load the project from the pcl directory if there is one. We default to a project with just
	// the name of the original directory.
	proj := &workspace.Project{Name: tokens.PackageName(name)}
	path, _ := workspace.DetectProjectPathFrom(pclDirectory)
	if path != "" {
		proj, err = workspace.LoadProject(path)
		if err != nil {
			return fmt.Errorf("load project: %w", err)
		}
	}

	pCtx.Diag.Infof(diag.Message("", "Converting to %s..."), language)
	diagnostics, err := projectGenerator(pclDirectory, outDir, proj, loader, strict)
	// If we have error diagnostics then program generation failed, print an error to the user that they
	// should raise an issue about this
	if diagnostics.HasErrors() {
		// Don't print the notice about this being a bug if we're in strict mode
		if !strict {
			fmt.Fprintln(os.Stderr, "================================================================================")
			fmt.Fprintln(os.Stderr, "The Pulumi CLI encountered a code generation error. This is a bug!")
			fmt.Fprintln(os.Stderr, "We would appreciate a report: https://github.com/pulumi/pulumi/issues/")
			fmt.Fprintln(os.Stderr, "Please provide all of the below text in your report.")
			fmt.Fprintln(os.Stderr, "================================================================================")
			fmt.Fprintf(os.Stderr, "Pulumi Version:   %s\n", version.Version)
		}
		cmdDiag.PrintDiagnostics(pCtx.Diag, diagnostics)
		if err != nil {
			return fmt.Errorf("could not generate output program: %w", err)
		}

		return errors.New("could not generate output program")
	}

	if err != nil {
		return fmt.Errorf("could not generate output program: %w", err)
	}

	// If we've got code generation warnings only print them if we've got PULUMI_DEV set or emitting pcl
	if e.GetBool(env.Dev) || language == "pcl" {
		cmdDiag.PrintDiagnostics(pCtx.Diag, diagnostics)
	}

	// Project should now exist at outDir. Run installDependencies in that directory (if requested)
	if !generateOnly {
		// Change the working directory to the specified directory.
		if err := os.Chdir(outDir); err != nil {
			return fmt.Errorf("changing the working directory: %w", err)
		}

		proj, root, err := ws.ReadProject()
		if err != nil {
			return err
		}

		projinfo := &engine.Projinfo{Proj: proj, Root: root}
		_, main, ctx, err := engine.ProjectInfoContext(projinfo, nil, cmdutil.Diag(), cmdutil.Diag(), nil, false, nil, nil)
		if err != nil {
			return err
		}
		defer ctx.Close()

		if err := newcmd.InstallDependencies(ctx, &proj.Runtime, main); err != nil {
			return err
		}
	}

	return nil
}

// getPackagesToGenerateSdks parses the pcl files back in to read the package
// blocks and for sdk generation.
func getPackagesToGenerateSdks(
	sourceDirectory string,
) (map[string]*schema.PackageDescriptor, hcl.Diagnostics, error) {
	var diagnostics hcl.Diagnostics

	parser := hclsyntax.NewParser()
	parseDiagnostics, err := pcl.ParseDirectory(parser, sourceDirectory)
	if err != nil {
		return nil, nil, fmt.Errorf("could not parse PCL files: %w", err)
	}
	diagnostics = append(diagnostics, parseDiagnostics...)

	allPackageDescriptors, packageDiagnostics := pcl.ReadAllPackageDescriptors(parser.Files)
	diagnostics = append(diagnostics, packageDiagnostics...)

	if len(diagnostics) != 0 {
		var errorDiags hcl.Diagnostics
		for _, d := range diagnostics {
			if d.Severity == hcl.DiagError {
				errorDiags = append(errorDiags, d)
			}
		}

		if len(errorDiags) != 0 {
			return nil, diagnostics, nil
		}
	}

	return allPackageDescriptors, diagnostics, nil
}

func generateAndLinkSdksForPackages(
	pctx *plugin.Context,
	ws pkgWorkspace.Context,
	language string,
	sdkTargetDirectory string,
	convertOutputDirectory string,
	pkgs map[string]*schema.PackageDescriptor,
	generateOnly bool,
	registry registry.Registry,
) error {
	generatedPackages := map[string]*schema.Package{}
	for _, pkg := range pkgs {
		tempOut, err := os.MkdirTemp("", "gen-sdk-for-dependency-")
		if err != nil {
			return fmt.Errorf("failed to create temporary directory: %w", err)
		}

		if pkg.Parameterization == nil {
			// Only generate SDKs for packages that have parameterization for now, others should be implicit.
			continue
		}

<<<<<<< HEAD
		packageSource := pkg.Name
		if pkg.Version != nil {
			packageSource += "@" + pkg.Version.String()
		}

		pkgSchema, err := packagecmd.SchemaFromSchemaSourceValueArgs(
			pctx,
			packageSource,
			&schema.ParameterizationDescriptor{
				Name:    pkg.Parameterization.Name,
				Version: pkg.Parameterization.Version,
				Value:   pkg.Parameterization.Value,
			},
=======
		pkgSchema, _, err := packages.SchemaFromSchemaSource(
			pctx,
			pkg.Name,
			&plugin.ParameterizeValue{Value: pkg.Parameterization.Value},
>>>>>>> 77bda9c6
			registry,
		)
		if err != nil {
			return fmt.Errorf("creating package schema: %w", err)
		}

		diags, err := packages.GenSDK(
			language,
			tempOut,
			pkgSchema,
			/*overlays*/ "",
			/*local*/ true,
		)
		cmdDiag.PrintDiagnostics(pctx.Diag, diags)
		if err != nil {
			return fmt.Errorf("error generating sdk: %w", err)
		}

		sdkOut := filepath.Join(sdkTargetDirectory, pkg.Parameterization.Name)
		err = packages.CopyAll(sdkOut, filepath.Join(tempOut, language))
		if err != nil {
			return fmt.Errorf("failed to move SDK to project: %w", err)
		}

		err = os.RemoveAll(tempOut)
		if err != nil {
			return fmt.Errorf("could not remove temp dir: %w", err)
		}

		fmt.Printf("Generated local SDK for package '%s:%s'\n", pkg.Name, pkg.Parameterization.Name)

		generatedPackages[pkg.Parameterization.Name] = pkgSchema
	}

	// prepare linking
	for _, pkgSchema := range generatedPackages {
		err := packagecmd.PrepareLocalPackageForLinking(convertOutputDirectory, language, pkgSchema)
		if err != nil {
			return fmt.Errorf("failed to prepare package for linking: %w", err)
		}
	}

	// link the generated SDKs
	for pkgName, pkgSchema := range generatedPackages {
		// If we don't change the working directory, the workspace instance (when
		// reading project etc) will not be correct when doing the local sdk
		// linking, causing errors.
		returnToStartingDir, err := fsutil.Chdir(convertOutputDirectory)
		if err != nil {
			return fmt.Errorf("could not change to output directory: %w", err)
		}

		proj, _, err := ws.ReadProject()
		if err != nil {
			return fmt.Errorf("generated root is not a valid pulumi workspace %q: %w", convertOutputDirectory, err)
		}

<<<<<<< HEAD
		sdkRelPath := filepath.Join("sdks", pkgName)
		err = packagecmd.LinkPackage(&packagecmd.LinkPackageContext{
			Workspace: ws,
			Language:  language,
			Root:      "./",
			Pkg:       pkgSchema,
			Out:       sdkRelPath,
=======
		sdkRelPath := filepath.Join("sdks", pkg.Parameterization.Name)
		err = packages.LinkPackage(&packages.LinkPackageContext{
			Writer:   os.Stdout,
			Project:  proj,
			Language: language,
			Root:     "./",
			Pkg:      pkgSchema,
			Out:      sdkRelPath,
>>>>>>> 77bda9c6

			// Don't install the SDK if we've been told to `--generate-only`.
			Install: !generateOnly,
		})
		if err != nil {
			return fmt.Errorf("failed to link SDK to project: %w", err)
		}

		returnToStartingDir()
	}

	return nil
}<|MERGE_RESOLUTION|>--- conflicted
+++ resolved
@@ -550,13 +550,12 @@
 			continue
 		}
 
-<<<<<<< HEAD
 		packageSource := pkg.Name
 		if pkg.Version != nil {
 			packageSource += "@" + pkg.Version.String()
 		}
 
-		pkgSchema, err := packagecmd.SchemaFromSchemaSourceValueArgs(
+		pkgSchema, err := packages.SchemaFromSchemaSourceValueArgs(
 			pctx,
 			packageSource,
 			&schema.ParameterizationDescriptor{
@@ -564,12 +563,6 @@
 				Version: pkg.Parameterization.Version,
 				Value:   pkg.Parameterization.Value,
 			},
-=======
-		pkgSchema, _, err := packages.SchemaFromSchemaSource(
-			pctx,
-			pkg.Name,
-			&plugin.ParameterizeValue{Value: pkg.Parameterization.Value},
->>>>>>> 77bda9c6
 			registry,
 		)
 		if err != nil {
@@ -606,7 +599,7 @@
 
 	// prepare linking
 	for _, pkgSchema := range generatedPackages {
-		err := packagecmd.PrepareLocalPackageForLinking(convertOutputDirectory, language, pkgSchema)
+		err := packages.PrepareLocalPackageForLinking(convertOutputDirectory, language, pkgSchema)
 		if err != nil {
 			return fmt.Errorf("failed to prepare package for linking: %w", err)
 		}
@@ -627,16 +620,7 @@
 			return fmt.Errorf("generated root is not a valid pulumi workspace %q: %w", convertOutputDirectory, err)
 		}
 
-<<<<<<< HEAD
 		sdkRelPath := filepath.Join("sdks", pkgName)
-		err = packagecmd.LinkPackage(&packagecmd.LinkPackageContext{
-			Workspace: ws,
-			Language:  language,
-			Root:      "./",
-			Pkg:       pkgSchema,
-			Out:       sdkRelPath,
-=======
-		sdkRelPath := filepath.Join("sdks", pkg.Parameterization.Name)
 		err = packages.LinkPackage(&packages.LinkPackageContext{
 			Writer:   os.Stdout,
 			Project:  proj,
@@ -644,7 +628,6 @@
 			Root:     "./",
 			Pkg:      pkgSchema,
 			Out:      sdkRelPath,
->>>>>>> 77bda9c6
 
 			// Don't install the SDK if we've been told to `--generate-only`.
 			Install: !generateOnly,
