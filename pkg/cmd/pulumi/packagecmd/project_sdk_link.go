// Copyright 2024, Pulumi Corporation.
//
// Licensed under the Apache License, Version 2.0 (the "License");
// you may not use this file except in compliance with the License.
// You may obtain a copy of the License at
//
//     http://www.apache.org/licenses/LICENSE-2.0
//
// Unless required by applicable law or agreed to in writing, software
// distributed under the License is distributed on an "AS IS" BASIS,
// WITHOUT WARRANTIES OR CONDITIONS OF ANY KIND, either express or implied.
// See the License for the specific language governing permissions and
// limitations under the License.

package packagecmd

import (
	"context"
	"encoding/json"
	"errors"
	"fmt"
	"io"
	"io/fs"
	"net/url"
	"os"
	"os/exec"
	"path"
	"path/filepath"
	"regexp"
	"runtime"
	"slices"
	"strings"

	"github.com/blang/semver"
	cmdDiag "github.com/pulumi/pulumi/pkg/v3/cmd/pulumi/diag"
	"github.com/pulumi/pulumi/pkg/v3/codegen/cgstrings"
	go_gen "github.com/pulumi/pulumi/pkg/v3/codegen/go"
	"github.com/pulumi/pulumi/pkg/v3/codegen/nodejs"
	"github.com/pulumi/pulumi/pkg/v3/codegen/python"
	"github.com/pulumi/pulumi/pkg/v3/codegen/schema"
	pkgWorkspace "github.com/pulumi/pulumi/pkg/v3/workspace"
	"github.com/pulumi/pulumi/sdk/v3/go/common/apitype"
	"github.com/pulumi/pulumi/sdk/v3/go/common/diag"
	"github.com/pulumi/pulumi/sdk/v3/go/common/env"
	"github.com/pulumi/pulumi/sdk/v3/go/common/registry"
	"github.com/pulumi/pulumi/sdk/v3/go/common/resource/plugin"
	"github.com/pulumi/pulumi/sdk/v3/go/common/util/cmdutil"
	"github.com/pulumi/pulumi/sdk/v3/go/common/util/contract"
	"github.com/pulumi/pulumi/sdk/v3/go/common/workspace"
	"github.com/pulumi/pulumi/sdk/v3/python/toolchain"
	"golang.org/x/mod/modfile"
	"golang.org/x/text/cases"
	"golang.org/x/text/language"
	"gopkg.in/yaml.v2"
)

func GenSDK(language, out string, pkg *schema.Package, overlays string, local bool) error {
	cwd, err := os.Getwd()
	if err != nil {
		return fmt.Errorf("get current working directory: %w", err)
	}

	generatePackage := func(directory string, pkg *schema.Package, extraFiles map[string][]byte) error {
		// Ensure the target directory is clean, but created.
		err = os.RemoveAll(directory)
		if err != nil && !os.IsNotExist(err) {
			return err
		}
		err := os.MkdirAll(directory, 0o700)
		if err != nil {
			return err
		}

		jsonBytes, err := pkg.MarshalJSON()
		if err != nil {
			return err
		}

		pCtx, err := NewPluginContext(cwd)
		if err != nil {
			return fmt.Errorf("create plugin context: %w", err)
		}
		defer contract.IgnoreClose(pCtx.Host)
		programInfo := plugin.NewProgramInfo(cwd, cwd, ".", nil)
		languagePlugin, err := pCtx.Host.LanguageRuntime(language, programInfo)
		if err != nil {
			return err
		}

		loader := schema.NewPluginLoader(pCtx.Host)
		loaderServer := schema.NewLoaderServer(loader)
		grpcServer, err := plugin.NewServer(pCtx, schema.LoaderRegistration(loaderServer))
		if err != nil {
			return err
		}
		defer contract.IgnoreClose(grpcServer)

		diags, err := languagePlugin.GeneratePackage(directory, string(jsonBytes), extraFiles, grpcServer.Addr(), nil, local)
		if err != nil {
			return err
		}

		// These diagnostics come directly from the converter and so _should_ be user friendly. So we're just
		// going to print them.
		cmdDiag.PrintDiagnostics(pCtx.Diag, diags)
		if diags.HasErrors() {
			// If we've got error diagnostics then package generation failed, we've printed the error above so
			// just return a plain message here.
			return errors.New("generation failed")
		}

		return nil
	}

	extraFiles := make(map[string][]byte)
	if overlays != "" {
		fsys := os.DirFS(filepath.Join(overlays, language))
		err := fs.WalkDir(fsys, ".", func(path string, d fs.DirEntry, err error) error {
			if err != nil || d.IsDir() {
				return err
			}

			contents, err := fs.ReadFile(fsys, path)
			if err != nil {
				return fmt.Errorf("read overlay file %q: %w", path, err)
			}

			extraFiles[path] = contents
			return nil
		})
		if err != nil {
			return fmt.Errorf("read overlay directory %q: %w", overlays, err)
		}
	}

	root := filepath.Join(out, language)
	err = generatePackage(root, pkg, extraFiles)
	if err != nil {
		return err
	}
	return nil
}

type LinkPackageContext struct {
	// The workspace context for the project to which the SDK package is being linked.
	Workspace pkgWorkspace.Context
	// The programming language of the SDK package being linked.
	Language string
	// The root directory of the project to which the SDK package is being linked.
	Root string
	// The schema of the Pulumi package from which the SDK being linked was generated.
	Pkg *schema.Package
	// The output directory where the SDK package to be linked is located.
	Out string
	// True if the linked SDK package should be installed into the project it is being added to. If this is false, the
	// package will be linked (e.g. an entry added to package.json), but not installed (e.g. its contents unpacked into
	// node_modules).
	Install bool
}

// PrepareLocalPackageForLinking prepares a local package for linking
// for NodeJS packages, this means modifying the package.json file and removing referenced to local packages
// this is because the current references after project generation are not valid, pointing to non-existent versions
// of packages whereas they should point to the local package being linked.
func PrepareLocalPackageForLinking(root string, language string, pkg *schema.Package) error {
	if language == "nodejs" {
		// for NodeJS packages, we want to edit the package.json file
		// such that packages which we are about to link are _removed_ from the list
		// of dependencies because after a project is generated, the package.json file
		// points to the
		type packageJSON struct {
			Name            string            `json:"name"`
			DevDependencies map[string]string `json:"devDependencies"`
			Dependencies    map[string]string `json:"dependencies"`
		}

		filePath := filepath.Join(root, "package.json")
		fileBytes, err := os.ReadFile(filePath)
		if err != nil {
			return fmt.Errorf("error reading package.json: %w", err)
		}

		var pkgJSON packageJSON
		err = json.Unmarshal(fileBytes, &pkgJSON)
		if err != nil {
			return fmt.Errorf("error unmarshalling package.json: %w", err)
		}

		// remove the package from the dependencies
		if pkgJSON.Dependencies != nil {
			delete(pkgJSON.Dependencies, getNodeJSPkgName(pkg))
		}

		// write the modified package.json back to disk
		fileBytes, err = json.MarshalIndent(pkgJSON, "", "  ")
		if err != nil {
			return fmt.Errorf("error marshalling package.json: %w", err)
		}

		return os.WriteFile(filePath, fileBytes, 0o600)
	}

	return nil
}

// LinkPackage links a locally generated SDK to an existing project.
// Currently Java is not supported and will print instructions for manual linking.
func LinkPackage(ctx *LinkPackageContext) error {
	switch ctx.Language {
	case "nodejs":
		return linkNodeJsPackage(ctx)
	case "python":
		return linkPythonPackage(ctx)
	case "go":
		return linkGoPackage(ctx)
	case "dotnet":
		return linkDotnetPackage(ctx)
	case "java":
		return printJavaLinkInstructions(ctx)
	default:
		break
	}
	return nil
}

func getNodeJSPkgName(pkg *schema.Package) string {
	if info, ok := pkg.Language["nodejs"].(nodejs.NodePackageInfo); ok && info.PackageName != "" {
		return info.PackageName
	}

	if pkg.Namespace != "" {
		return "@" + pkg.Namespace + "/" + pkg.Name
	}
	return "@pulumi/" + pkg.Name
}

// linkNodeJsPackage links a locally generated SDK to an existing Node.js project.
func linkNodeJsPackage(ctx *LinkPackageContext) error {
	fmt.Printf("Successfully generated a Nodejs SDK for the %s package at %s\n", ctx.Pkg.Name, ctx.Out)
	proj, _, err := ctx.Workspace.ReadProject()
	if err != nil {
		return err
	}
	relOut, err := filepath.Rel(ctx.Root, ctx.Out)
	if err != nil {
		return err
	}

	// Depending on whether we want to install the linked package, we have to pick one of two paths:
	//
	// * For cases where we do want to install linked SDKs (where ctx.Install is true), we can use the typical `npm add`,
	//   `pnpm add` commands, etc. These will take care of both modifying the package.json file and installing the SDK
	//   into node_modules.
	// * For cases where we do not want to install linked SDKs (where ctx.Install is false), we only want to modify the
	//   package.json file. In this case, we can use the `pkg set` commands that many package managers support.
	var addCmd *exec.Cmd
	options := proj.Runtime.Options()

	if ctx.Install {
		// Installing -- use the `add` commands.

		packageSpecifier := fmt.Sprintf("%s@file:%s", getNodeJSPkgName(ctx.Pkg), relOut)
		if packagemanager, ok := options["packagemanager"]; ok {
			if pm, ok := packagemanager.(string); ok {
				switch pm {
				case "npm":
					fallthrough
				case "yarn":
					fallthrough
				case "pnpm":
					addCmd = exec.Command(pm, "add", packageSpecifier)
				default:
					return fmt.Errorf("unsupported package manager: %s", pm)
				}
			} else {
				return fmt.Errorf("package manager option must be a string: %v", packagemanager)
			}
		} else {
			// Assume npm if no packagemanager is specified
			addCmd = exec.Command("npm", "add", packageSpecifier)
		}
	} else {
		// Not installing -- use the `pkg set` commands.

		// `pkg set` lets us directly modify the package.json file. Since we want to set an entry in the `dependencies`
		// section, we'll pass it a string of the form "dependencies.<packageName>=file:<path-to-package>".
		packageSpecifier := fmt.Sprintf("dependencies.%s=file:%s", getNodeJSPkgName(ctx.Pkg), relOut)
		if packagemanager, ok := options["packagemanager"]; ok {
			if pm, ok := packagemanager.(string); ok {
				switch pm {
				case "npm":
					fallthrough
				case "pnpm":
					addCmd = exec.Command(pm, "pkg", "set", packageSpecifier)
				case "yarn":
					// Yarn doesn't have a `pkg` command. Currently, however, we only support Yarn Classic, for which the
					// recommended install method is through `npm`. Consequently, we can use `npm pkg set` for Yarn as well, since
					// this will only modify the package.json file and not actually perform any dependency management.
					addCmd = exec.Command("npm", "pkg", "set", packageSpecifier)
				default:
					return fmt.Errorf("unsupported package manager: %s", pm)
				}
			} else {
				return fmt.Errorf("package manager option must be a string: %v", packagemanager)
			}
		} else {
			// Assume npm if no packagemanager is specified
			addCmd = exec.Command("npm", "pkg", "set", packageSpecifier)
		}
	}

	addCmd.Stdout = os.Stdout
	addCmd.Stderr = os.Stderr
	err = addCmd.Run()
	if err != nil {
		return fmt.Errorf("error executing node package manager command %s: %w", addCmd.String(), err)
	}

	return printNodeJsImportInstructions(os.Stdout, ctx.Pkg, options)
}

// printNodeJsImportInstructions prints instructions for importing the NodeJS SDK to the specified writer.
func printNodeJsImportInstructions(w io.Writer, pkg *schema.Package, options map[string]interface{}) error {
	importName := cgstrings.Camel(pkg.Name)

	useTypescript := true
	if typescript, ok := options["typescript"]; ok {
		if val, ok := typescript.(bool); ok {
			useTypescript = val
		}
	}
	if useTypescript {
		fmt.Fprintln(w, "You can then import the SDK in your TypeScript code with:")
		fmt.Fprintln(w)
		fmt.Fprintf(w, "  import * as %s from \"%s\";\n", importName, getNodeJSPkgName(pkg))
	} else {
		fmt.Fprintln(w, "You can then import the SDK in your Javascript code with:")
		fmt.Fprintln(w)
		fmt.Fprintf(w, "  const %s = require(\"%s\");\n", importName, getNodeJSPkgName(pkg))
	}
	fmt.Fprintln(w)
	return nil
}

// linkPythonPackage links a locally generated SDK to an existing Python project.
func linkPythonPackage(ctx *LinkPackageContext) error {
	fmt.Printf("Successfully generated a Python SDK for the %s package at %s\n", ctx.Pkg.Name, ctx.Out)
	fmt.Println()
	proj, _, err := ctx.Workspace.ReadProject()
	if err != nil {
		return err
	}
	packageSpecifier, err := filepath.Rel(ctx.Root, ctx.Out)
	if err != nil {
		return err
	}

	modifyRequirements := func(virtualenv string) error {
		fPath := filepath.Join(ctx.Root, "requirements.txt")
		fBytes, err := os.ReadFile(fPath)
		if err != nil {
			return fmt.Errorf("error opening requirments.txt: %w", err)
		}

		lines := regexp.MustCompile("\r?\n").Split(string(fBytes), -1)
		if !slices.Contains(lines, packageSpecifier) {
			// Match the file's line endings when adding the package specifier.
			usesCRLF := strings.Contains(string(fBytes), "\r\n")
			lineEnding := "\n"
			if usesCRLF {
				lineEnding = "\r\n"
			}
			fBytes = []byte(packageSpecifier + lineEnding + string(fBytes))
			err = os.WriteFile(fPath, fBytes, 0o600)
			if err != nil {
				return fmt.Errorf("could not write requirements.txt: %w", err)
			}
		}

		tc, err := toolchain.ResolveToolchain(toolchain.PythonOptions{
			Root:       ctx.Root,
			Virtualenv: virtualenv,
		})
		if err != nil {
			return fmt.Errorf("error resolving toolchain: %w", err)
		}
		if virtualenv != "" {
			if err := tc.EnsureVenv(context.TODO(), ctx.Root, false, /* useLanguageVersionTools */
				true /*showOutput*/, os.Stdout, os.Stderr); err != nil {
				return fmt.Errorf("error ensuring virtualenv is setup: %w", err)
			}
		}

		if ctx.Install {
			cmd, err := tc.ModuleCommand(context.TODO(), "pip", "install", "-r", fPath)
			if err != nil {
				return fmt.Errorf("error preparing pip install command: %w", err)
			}
			cmd.Stderr = os.Stderr
			cmd.Stdout = os.Stdout
			err = cmd.Run()
			if err != nil {
				return fmt.Errorf("error running %s: %w", cmd.String(), err)
			}
		}

		return nil
	}
	options := proj.Runtime.Options()
	if toolchainOpt, ok := options["toolchain"]; ok {
		if tc, ok := toolchainOpt.(string); ok {
			var depAddCmd *exec.Cmd
			switch tc {
			case "pip":
				virtualenv, ok := options["virtualenv"]
				if !ok {
					return errors.New("virtualenv option is required")
				}
				if virtualenv, ok := virtualenv.(string); ok {
					if err := modifyRequirements(virtualenv); err != nil {
						return err
					}
				} else {
					return errors.New("virtualenv option must be a string")
				}
			case "poetry":
				args := []string{"add"}
				if !ctx.Install {
					args = append(args, "--lock")
				}

				args = append(args, packageSpecifier)
				depAddCmd = exec.Command("poetry", args...)
			case "uv":
				args := []string{"add"}

				// Starting with version 0.8.0, uv will automatically add
				// packages in subdirectories as workspace members. However the
				// generated SDK might not have a `pyproject.toml`, which is
				// required for uv workspace members. To add the generated SDK
				// as a normal dependency, we can run `uv add --no-workspace`,
				// but this flag is only available on version 0.8.0 and up.
				cmd := exec.Command("uv", "--version")
				versionString, err := cmd.Output()
				if err != nil {
					return fmt.Errorf("failed to get uv version: %w", err)
				}
				version, err := toolchain.ParseUvVersion(string(versionString))
				if err != nil {
					return err
				}
				if version.GE(semver.MustParse("0.8.0")) {
					args = append(args, "--no-workspace")
				}

				if !ctx.Install {
					args = append(args, "--no-sync")
				}

				args = append(args, packageSpecifier)
				depAddCmd = exec.Command("uv", args...)
			default:
				return fmt.Errorf("unsupported package manager: %s", tc)
			}

			if depAddCmd != nil {
				depAddCmd.Stderr = os.Stderr
				depAddCmd.Stdout = os.Stdout
				err = depAddCmd.Run()
				if err != nil {
					return fmt.Errorf("error running %s: %w", depAddCmd.String(), err)
				}
			}
		} else {
			return fmt.Errorf("packagemanager option must be a string: %v", toolchainOpt)
		}
	} else {
		// Assume pip if no packagemanager is specified
		if err := modifyRequirements(""); err != nil {
			return err
		}
	}

	pyInfo, ok := ctx.Pkg.Language["python"].(python.PackageInfo)
	var importName string
	var packageName string
	if ok && pyInfo.PackageName != "" {
		importName = pyInfo.PackageName
		packageName = pyInfo.PackageName
	} else {
		importName = strings.ReplaceAll(ctx.Pkg.Name, "-", "_")
	}

	if packageName == "" {
		packageName = python.PyPack(ctx.Pkg.Namespace, ctx.Pkg.Name)
	}

	fmt.Println()
	fmt.Println("You can then import the SDK in your Python code with:")
	fmt.Println()
	fmt.Printf("  import %s as %s\n", packageName, importName)
	fmt.Println()
	return nil
}

// linkGoPackage links a locally generated SDK to an existing Go project.
func linkGoPackage(ctx *LinkPackageContext) error {
	fmt.Printf("Successfully generated a Go SDK for the %s package at %s\n", ctx.Pkg.Name, ctx.Out)

	// All go code is placed under a relative package root so it is nested one
	// more directory deep equal to the package name.  This extra path is equal
	// to the paramaterization name if it is parameterized, else it is the same
	// as the base package name.
	//
	// (see pulumi-language-go  GeneratePackage for the pathPrefix).
	relOut, err := filepath.Rel(ctx.Root, ctx.Out)
	if err != nil {
		return err
	}
	if ctx.Pkg.Parameterization == nil {
		// Go SDK Gen replaces all "-" in the name.  See pkg/codegen/gen.go:goPackage
		name := strings.ReplaceAll(ctx.Pkg.Name, "-", "")
		relOut = filepath.Join(relOut, name)
	}
	if runtime.GOOS == "windows" {
		relOut = ".\\" + relOut
	} else {
		relOut = "./" + relOut
	}
	if _, err := os.Stat(relOut); err != nil {
		return fmt.Errorf("could not find sdk path %s: %w", relOut, err)
	}

	if err := ctx.Pkg.ImportLanguages(map[string]schema.Language{"go": go_gen.Importer}); err != nil {
		return err
	}
	goInfo, ok := ctx.Pkg.Language["go"].(go_gen.GoPackageInfo)
	if !ok {
		return errors.New("failed to import go language info")
	}

	gomodFilepath := filepath.Join(ctx.Root, "go.mod")
	gomodFileContent, err := os.ReadFile(gomodFilepath)
	if err != nil {
		return fmt.Errorf("cannot read mod file: %w", err)
	}

	gomod, err := modfile.Parse("go.mod", gomodFileContent, nil)
	if err != nil {
		return fmt.Errorf("mod parse: %w", err)
	}

	modulePath := goInfo.ModulePath
	if modulePath == "" {
		if goInfo.ImportBasePath != "" {
			modulePath = path.Dir(goInfo.ImportBasePath)
		}

		if modulePath == "" {
			modulePath = extractModulePath(ctx.Pkg.Reference())
		}
	}

	err = gomod.AddReplace(modulePath, "", relOut, "")
	if err != nil {
		return fmt.Errorf("could not add replace statement: %w", err)
	}

	b, err := gomod.Format()
	if err != nil {
		return fmt.Errorf("error formatting gomod: %w", err)
	}

	err = os.WriteFile(gomodFilepath, b, 0o600)
	if err != nil {
		return fmt.Errorf("error writing go.mod: %w", err)
	}

	fmt.Printf("Go mod file updated to use local sdk for %s\n", ctx.Pkg.Name)
	// TODO: Also generate instructions using the default import path in cases where ImportBasePath is empty.
	// See https://github.com/pulumi/pulumi/issues/18410
	if goInfo.ImportBasePath != "" {
		fmt.Printf("To use this package, import %s\n", goInfo.ImportBasePath)
	}

	return nil
}

// csharpPackageName converts a package name to a C#-friendly package name.
// for example "aws-api-gateway" becomes "AwsApiGateway".
func csharpPackageName(pkgName string) string {
	title := cases.Title(language.English)
	parts := strings.Split(pkgName, "-")
	for i, part := range parts {
		parts[i] = title.String(part)
	}
	return strings.Join(parts, "")
}

// linkDotnetPackage links a locally generated SDK to an existing .NET project.
// Also prints instructions for modifying the csproj file for DefaultItemExcludes cleanup.
func linkDotnetPackage(ctx *LinkPackageContext) error {
	fmt.Printf("Successfully generated a .NET SDK for the %s package at %s\n", ctx.Pkg.Name, ctx.Out)
	fmt.Println()

	relOut, err := filepath.Rel(ctx.Root, ctx.Out)
	if err != nil {
		return err
	}

	cmd := exec.Command("dotnet", "add", "reference", relOut)
	cmd.Stderr = os.Stderr
	cmd.Stdout = os.Stdout
	if err := cmd.Run(); err != nil {
		return fmt.Errorf("dotnet error: %w", err)
	}

	namespace := "Pulumi"
	if ctx.Pkg.Namespace != "" {
		namespace = ctx.Pkg.Namespace
	}

	fmt.Printf("You also need to add the following to your .csproj file of the program:\n")
	fmt.Println()
	fmt.Println("  <DefaultItemExcludes>$(DefaultItemExcludes);sdks/**/*.cs</DefaultItemExcludes>")
	fmt.Println()
	fmt.Println("You can then use the SDK in your .NET code with:")
	fmt.Println()
	fmt.Printf("  using %s.%s;\n", csharpPackageName(namespace), csharpPackageName(ctx.Pkg.Name))
	fmt.Println()
	return nil
}

// Prints instructions for linking a locally generated SDK to an existing Java
// project, in the absence of us attempting to perform this linking automatically.
func printJavaLinkInstructions(ctx *LinkPackageContext) error {
	fmt.Printf("Successfully generated a Java SDK for the %s package at %s\n", ctx.Pkg.Name, ctx.Out)
	fmt.Println()
	fmt.Println("To use this SDK in your Java project, complete the following steps:")
	fmt.Println()
	fmt.Println("1. Copy the contents of the generated SDK to your Java project:")
	fmt.Printf("     cp -r %s/src/* %s/src\n", ctx.Out, ctx.Root)
	fmt.Println()
	fmt.Println("2. Add the SDK's dependencies to your Java project's build configuration.")
	fmt.Println("   If you are using Maven, add the following dependencies to your pom.xml:")
	fmt.Println()
	fmt.Println("     <dependencies>")
	fmt.Println("         <dependency>")
	fmt.Println("             <groupId>com.google.code.findbugs</groupId>")
	fmt.Println("             <artifactId>jsr305</artifactId>")
	fmt.Println("             <version>3.0.2</version>")
	fmt.Println("         </dependency>")
	fmt.Println("         <dependency>")
	fmt.Println("             <groupId>com.google.code.gson</groupId>")
	fmt.Println("             <artifactId>gson</artifactId>")
	fmt.Println("             <version>2.8.9</version>")
	fmt.Println("         </dependency>")
	fmt.Println("     </dependencies>")
	fmt.Println()
	return nil
}

// CopyAll copies src to dst. If src is a directory, its contents will be copied
// recursively.
func CopyAll(dst string, src string) error {
	info, err := os.Stat(src)
	if err != nil {
		return err
	}

	if info.IsDir() {
		// Recursively copy all files in a directory.
		files, err := os.ReadDir(src)
		if err != nil {
			return fmt.Errorf("read dir: %w", err)
		}
		for _, file := range files {
			name := file.Name()
			copyerr := CopyAll(filepath.Join(dst, name), filepath.Join(src, name))
			if copyerr != nil {
				return copyerr
			}
		}
	} else if info.Mode().IsRegular() {
		// Copy files by reading and rewriting their contents.  Skip other special files.
		data, err := os.ReadFile(src)
		if err != nil {
			return fmt.Errorf("read file: %w", err)
		}
		dstdir := filepath.Dir(dst)
		if err = os.MkdirAll(dstdir, 0o700); err != nil {
			return err
		}
		if err = os.WriteFile(dst, data, info.Mode()); err != nil {
			return err
		}
	}

	return nil
}

func extractModulePath(pkgRef schema.PackageReference) string {
	var vPath string
	version := pkgRef.Version()
	name := pkgRef.Name()
	if version != nil && version.Major > 1 {
		vPath = fmt.Sprintf("/v%d", version.Major)
	}

	// Default to example.com/pulumi-pkg if we have no other information.
	root := "example.com/pulumi-" + name
	// But if we have a publisher use that instead, assuming it's from github
	if pkgRef.Publisher() != "" {
		root = fmt.Sprintf("github.com/%s/pulumi-%s", pkgRef.Publisher(), name)
	}
	// And if we have a repository, use that instead of the publisher
	if pkgRef.Repository() != "" {
		url, err := url.Parse(pkgRef.Repository())
		if err == nil {
			// If there's any errors parsing the URL ignore it. Else use the host and path as go doesn't expect http://
			root = url.Host + url.Path
		}
	}

	// Support pack sdks write a go mod inside the go folder. Old legacy sdks would manually write a go.mod in the sdk
	// folder. This happened to mean that sdk/dotnet, sdk/nodejs etc where also considered part of the go sdk module.
	if pkgRef.SupportPack() {
		return fmt.Sprintf("%s/sdk/go%s", root, vPath)
	}

	return fmt.Sprintf("%s/sdk%s", root, vPath)
}

func NewPluginContext(cwd string) (*plugin.Context, error) {
	sink := diag.DefaultSink(os.Stderr, os.Stderr, diag.FormatOptions{
		Color: cmdutil.GetGlobalColorization(),
	})
	pluginCtx, err := plugin.NewContext(context.TODO(), sink, sink, nil, nil, cwd, nil, true, nil)
	if err != nil {
		return nil, err
	}
	return pluginCtx, nil
}

func setSpecNamespace(spec *schema.PackageSpec, pluginSpec workspace.PluginSpec) {
	if spec.Namespace == "" && pluginSpec.IsGitPlugin() {
		namespaceRegex := regexp.MustCompile(`git://[^/]+/([^/]+)/`)
		matches := namespaceRegex.FindStringSubmatch(pluginSpec.PluginDownloadURL)
		if len(matches) == 2 {
			spec.Namespace = strings.ToLower(matches[1])
		}
	}
}

// SchemaFromSchemaSource takes a schema source and returns its associated schema. A
// schema source is either a file (ending with .[json|y[a]ml]) or a plugin with an
// optional version:
//
//	FILE.[json|y[a]ml] | PLUGIN[@VERSION] | PATH_TO_PLUGIN
func SchemaFromSchemaSource(
	pctx *plugin.Context, packageSource string, args []string, registry registry.Registry,
) (*schema.Package, *workspace.PackageSpec, error) {
	var spec schema.PackageSpec
	bind := func(
		spec schema.PackageSpec, specOverride *workspace.PackageSpec,
	) (*schema.Package, *workspace.PackageSpec, error) {
		pkg, diags, err := schema.BindSpec(spec, nil, schema.ValidationOptions{
			AllowDanglingReferences: true,
		})
		if err != nil {
			return nil, nil, err
		}
		if diags.HasErrors() {
			return nil, nil, diags
		}
		return pkg, specOverride, nil
	}
	if ext := filepath.Ext(packageSource); ext == ".yaml" || ext == ".yml" {
		if len(args) > 0 {
			return nil, nil, errors.New("parameterization arguments are not supported for yaml files")
		}
		f, err := os.ReadFile(packageSource)
		if err != nil {
			return nil, nil, err
		}
		err = yaml.Unmarshal(f, &spec)
		if err != nil {
			return nil, nil, err
		}
		return bind(spec, nil)
	} else if ext == ".json" {
		if len(args) > 0 {
			return nil, nil, errors.New("parameterization arguments are not supported for json files")
		}

		f, err := os.ReadFile(packageSource)
		if err != nil {
			return nil, nil, err
		}
		err = json.Unmarshal(f, &spec)
		if err != nil {
			return nil, nil, err
		}
		return bind(spec, nil)
	}

	p, specOverride, err := ProviderFromSource(pctx, packageSource, registry)
	if err != nil {
		return nil, nil, err
	}
	defer func() {
		contract.IgnoreError(pctx.Host.CloseProvider(p.Provider))
	}()

	var request plugin.GetSchemaRequest
	if len(args) > 0 {
		if p.AlreadyParameterized {
			return nil, nil,
				fmt.Errorf("cannot specify parameters since %s is already parameterized", packageSource)
		}
		resp, err := p.Provider.Parameterize(pctx.Request(), plugin.ParameterizeRequest{
			Parameters: &plugin.ParameterizeArgs{Args: args},
		})
		if err != nil {
			return nil, nil, fmt.Errorf("parameterize: %w", err)
		}

		request = plugin.GetSchemaRequest{
			SubpackageName:    resp.Name,
			SubpackageVersion: &resp.Version,
		}
	}

	schema, err := p.Provider.GetSchema(pctx.Request(), request)
	if err != nil {
		return nil, nil, err
	}
	err = json.Unmarshal(schema.Schema, &spec)
	if err != nil {
		return nil, nil, err
	}
	pluginSpec, err := workspace.NewPluginSpec(pctx.Request(), packageSource, apitype.ResourcePlugin, nil, "", nil)
	if err != nil {
		return nil, nil, err
	}
	if pluginSpec.PluginDownloadURL != "" {
		spec.PluginDownloadURL = pluginSpec.PluginDownloadURL
	}
	setSpecNamespace(&spec, pluginSpec)
	return bind(spec, specOverride)
}

func SchemaFromSchemaSourceValueArgs(
	pctx *plugin.Context,
	packageSource string,
<<<<<<< HEAD
	parameterization *schema.ParameterizationDescriptor,
=======
	parameterizationValue []byte,
	registry registry.Registry,
>>>>>>> bb7f3aba
) (*schema.Package, error) {
	var spec schema.PackageSpec
	bind := func(spec schema.PackageSpec) (*schema.Package, error) {
		pkg, diags, err := schema.BindSpec(spec, nil, schema.ValidationOptions{
			AllowDanglingReferences: true,
		})
		if err != nil {
			return nil, err
		}
		if diags.HasErrors() {
			return nil, diags
		}
		return pkg, nil
	}

	p, _, err := ProviderFromSource(pctx, packageSource, registry)
	if err != nil {
		return nil, err
	}
<<<<<<< HEAD

	defer func() {
		contract.IgnoreError(pctx.Host.CloseProvider(p))
	}()

	var request plugin.GetSchemaRequest
	if parameterization != nil {
		resp, err := p.Parameterize(pctx.Request(), plugin.ParameterizeRequest{
			Parameters: &plugin.ParameterizeValue{
				Name:    parameterization.Name,
				Version: parameterization.Version,
				Value:   parameterization.Value,
			},
=======
	defer p.Provider.Close()

	var request plugin.GetSchemaRequest
	if parameterizationValue != nil {
		if p.AlreadyParameterized {
			return nil,
				fmt.Errorf("cannot specify parameters since %s is already parameterized", packageSource)
		}
		resp, err := p.Provider.Parameterize(pctx.Request(), plugin.ParameterizeRequest{
			Parameters: &plugin.ParameterizeValue{Value: parameterizationValue},
>>>>>>> bb7f3aba
		})
		if err != nil {
			return nil, fmt.Errorf("parameterize: %w", err)
		}

		request = plugin.GetSchemaRequest{
			SubpackageName:    resp.Name,
			SubpackageVersion: &resp.Version,
		}
	}

	schema, err := p.Provider.GetSchema(pctx.Request(), request)
	if err != nil {
		return nil, err
	}
	err = json.Unmarshal(schema.Schema, &spec)
	if err != nil {
		return nil, err
	}
	return bind(spec)
}

type Provider struct {
	Provider plugin.Provider

	AlreadyParameterized bool
}

// ProviderFromSource takes a plugin name or path.
//
// PLUGIN[@VERSION] | PATH_TO_PLUGIN
func ProviderFromSource(
	pctx *plugin.Context, packageSource string, reg registry.Registry,
) (Provider, *workspace.PackageSpec, error) {
	pluginSpec, err := workspace.NewPluginSpec(pctx.Request(), packageSource, apitype.ResourcePlugin, nil, "", nil)
	if err != nil {
		return Provider{}, nil, err
	}
	descriptor := workspace.PackageDescriptor{
		PluginSpec: pluginSpec,
	}

	isExecutable := func(info fs.FileInfo) bool {
		// Windows doesn't have executable bits to check
		if runtime.GOOS == "windows" {
			return !info.IsDir()
		}
		return info.Mode()&0o111 != 0 && !info.IsDir()
	}

	installDescriptor := func(descriptor workspace.PackageDescriptor) (Provider, error) {
		p, err := pctx.Host.Provider(descriptor)
		if err == nil {
			return Provider{
				Provider:             p,
				AlreadyParameterized: descriptor.Parameterization != nil,
			}, nil
		}
		// There is an executable or directory with the same name, so suggest that
		if info, statErr := os.Stat(descriptor.Name); statErr == nil && (isExecutable(info) || info.IsDir()) {
			return Provider{}, fmt.Errorf("could not find installed plugin %s, did you mean ./%[1]s: %w", descriptor.Name, err)
		}

		if descriptor.SubDir() != "" {
			path, err := descriptor.DirPath()
			if err != nil {
				return Provider{}, err
			}
			info, statErr := os.Stat(filepath.Join(path, descriptor.SubDir()))
			if statErr == nil && info.IsDir() {
				// The plugin is already installed.  But since it is in a subdirectory, it could be that
				// we previously installed a plugin in a different subdirectory of the same repository.
				// This is why the provider might have failed to start up.  Install the dependencies
				// and try again.
				depErr := descriptor.InstallDependencies(pctx.Base())
				if depErr != nil {
					return Provider{}, fmt.Errorf("installing plugin dependencies: %w", depErr)
				}
				p, err := pctx.Host.Provider(descriptor)
				if err != nil {
					return Provider{}, err
				}
				return Provider{Provider: p}, nil
			}
		}

		// Try and install the plugin if it was missing and try again, unless auto plugin installs are turned off.
		var missingError *workspace.MissingError
		if !errors.As(err, &missingError) || env.DisableAutomaticPluginAcquisition.Value() {
			return Provider{}, err
		}

		log := func(sev diag.Severity, msg string) {
			pctx.Host.Log(sev, "", msg, 0)
		}

		_, err = pkgWorkspace.InstallPlugin(pctx.Base(), descriptor.PluginSpec, log)
		if err != nil {
			return Provider{}, err
		}

		p, err = pctx.Host.Provider(descriptor)
		if err != nil {
			return Provider{}, err
		}

		return Provider{Provider: p}, nil
	}

	setupProvider := func(
		descriptor workspace.PackageDescriptor, specOverride *workspace.PackageSpec,
	) (Provider, *workspace.PackageSpec, error) {
		p, err := installDescriptor(descriptor)
		if err != nil {
			return Provider{}, nil, err
		}
		if descriptor.Parameterization != nil {
			_, err := p.Provider.Parameterize(pctx.Request(), plugin.ParameterizeRequest{
				Parameters: &plugin.ParameterizeValue{
					Name:    descriptor.Parameterization.Name,
					Version: descriptor.Parameterization.Version,
					Value:   descriptor.Parameterization.Value,
				},
			})
			if err != nil {
				return Provider{}, nil, fmt.Errorf("failed to parameterize %s: %w", p.Provider.Pkg().Name(), err)
			}
		}
		return p, specOverride, nil
	}

	// For all plugins except for file paths, we try to load it from the provider host.
	//
	// Note that if a local folder has a name that could match an downloadable plugin, we
	// prefer the downloadable plugin.  The user can disambiguate by prepending './' to the
	// name.
	if !plugin.IsLocalPluginPath(pctx.Base(), packageSource) {
		if !env.DisableRegistryResolve.Value() && env.Experimental.Value() {
			meta, err := registry.ResolvePackageFromName(pctx.Base(), reg, pluginSpec.Name, pluginSpec.Version)
			if err == nil {
				spec := workspace.PluginSpec{
					Name:              meta.Name,
					Kind:              apitype.ResourcePlugin,
					Version:           &meta.Version,
					PluginDownloadURL: meta.PluginDownloadURL,
				}
				var params *workspace.Parameterization
				if meta.Parameterization != nil {
					spec.Name = meta.Parameterization.BaseProvider.Name
					spec.Version = &meta.Parameterization.BaseProvider.Version
					params = &workspace.Parameterization{
						Name:    meta.Name,
						Version: meta.Version,
						Value:   meta.Parameterization.Parameter,
					}
				}
				return setupProvider(workspace.NewPackageDescriptor(spec, params), &workspace.PackageSpec{
					Source:  meta.Source + "/" + meta.Publisher + "/" + meta.Name,
					Version: meta.Version.String(),
				})
			} else if errors.Is(err, registry.ErrNotFound) &&
				registry.PulumiPublishedBeforeRegistry(pluginSpec.Name) {
				// Let's try installing it without the registry.
				return setupProvider(descriptor, nil)
			}
			for _, suggested := range registry.GetSuggestedPackages(err) {
				pctx.Diag.Infof(diag.Message("", "%s/%s/%s@%s is a similar package"),
					suggested.Source, suggested.Publisher, suggested.Name,
					suggested.Version,
				)
			}
			return Provider{}, nil, fmt.Errorf("Unable to resolve package from name: %w", err)
		}

		// We assume this was a plugin and not a path, so load the plugin.
		return setupProvider(descriptor, nil)
	}

	// We were given a path to a binary or folder, so invoke that.
	info, err := os.Stat(packageSource)
	if os.IsNotExist(err) {
		return Provider{}, nil, fmt.Errorf("could not find file %s", packageSource)
	} else if err != nil {
		return Provider{}, nil, err
	} else if !info.IsDir() && !isExecutable(info) {
		if p, err := filepath.Abs(packageSource); err == nil {
			packageSource = p
		}
		return Provider{}, nil, fmt.Errorf("plugin at path %q not executable", packageSource)
	}

	p, err := plugin.NewProviderFromPath(pctx.Host, pctx, packageSource)
	if err != nil {
		return Provider{}, nil, err
	}
	return Provider{Provider: p}, nil, nil
}<|MERGE_RESOLUTION|>--- conflicted
+++ resolved
@@ -853,12 +853,8 @@
 func SchemaFromSchemaSourceValueArgs(
 	pctx *plugin.Context,
 	packageSource string,
-<<<<<<< HEAD
 	parameterization *schema.ParameterizationDescriptor,
-=======
-	parameterizationValue []byte,
 	registry registry.Registry,
->>>>>>> bb7f3aba
 ) (*schema.Package, error) {
 	var spec schema.PackageSpec
 	bind := func(spec schema.PackageSpec) (*schema.Package, error) {
@@ -878,32 +874,16 @@
 	if err != nil {
 		return nil, err
 	}
-<<<<<<< HEAD
-
-	defer func() {
-		contract.IgnoreError(pctx.Host.CloseProvider(p))
-	}()
+	defer p.Provider.Close()
 
 	var request plugin.GetSchemaRequest
 	if parameterization != nil {
-		resp, err := p.Parameterize(pctx.Request(), plugin.ParameterizeRequest{
-			Parameters: &plugin.ParameterizeValue{
-				Name:    parameterization.Name,
-				Version: parameterization.Version,
-				Value:   parameterization.Value,
-			},
-=======
-	defer p.Provider.Close()
-
-	var request plugin.GetSchemaRequest
-	if parameterizationValue != nil {
 		if p.AlreadyParameterized {
 			return nil,
 				fmt.Errorf("cannot specify parameters since %s is already parameterized", packageSource)
 		}
 		resp, err := p.Provider.Parameterize(pctx.Request(), plugin.ParameterizeRequest{
-			Parameters: &plugin.ParameterizeValue{Value: parameterizationValue},
->>>>>>> bb7f3aba
+			Parameters: &plugin.ParameterizeValue{Value: parameterization.Value},
 		})
 		if err != nil {
 			return nil, fmt.Errorf("parameterize: %w", err)
