--- conflicted
+++ resolved
@@ -67,14 +67,7 @@
 			if err != nil {
 				return fmt.Errorf("load provider: %w", err)
 			}
-<<<<<<< HEAD
-
-			defer func() {
-				contract.IgnoreError(pctx.Host.CloseProvider(p))
-			}()
-=======
 			defer p.Provider.Close()
->>>>>>> bb7f3aba
 
 			// If provider parameters have been provided, parameterize the provider with them before requesting a mapping.
 			if len(args) > 3 {
