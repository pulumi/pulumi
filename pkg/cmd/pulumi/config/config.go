// Copyright 2016-2025, Pulumi Corporation.
//
// Licensed under the Apache License, Version 2.0 (the "License");
// you may not use this file except in compliance with the License.
// You may obtain a copy of the License at
//
//     http://www.apache.org/licenses/LICENSE-2.0
//
// Unless required by applicable law or agreed to in writing, software
// distributed under the License is distributed on an "AS IS" BASIS,
// WITHOUT WARRANTIES OR CONDITIONS OF ANY KIND, either express or implied.
// See the License for the specific language governing permissions and
// limitations under the License.

package config

import (
	"context"
	"encoding/json"
	"errors"
	"fmt"
	"io"
	"os"
	"regexp"
	"sort"
	"strings"

	"github.com/nbutton23/zxcvbn-go"
	"github.com/spf13/cobra"
	"golang.org/x/term"

	"github.com/pulumi/esc"
	"github.com/pulumi/esc/cmd/esc/cli"
	"github.com/pulumi/pulumi/pkg/v3/backend"
	"github.com/pulumi/pulumi/pkg/v3/backend/display"
	cmdBackend "github.com/pulumi/pulumi/pkg/v3/cmd/pulumi/backend"
	cmdStack "github.com/pulumi/pulumi/pkg/v3/cmd/pulumi/stack"
	"github.com/pulumi/pulumi/pkg/v3/cmd/pulumi/ui"
	"github.com/pulumi/pulumi/pkg/v3/resource/stack"
	"github.com/pulumi/pulumi/pkg/v3/secrets/cloud"
	"github.com/pulumi/pulumi/pkg/v3/secrets/passphrase"
	pkgWorkspace "github.com/pulumi/pulumi/pkg/v3/workspace"
	"github.com/pulumi/pulumi/sdk/v3/go/common/apitype"
	"github.com/pulumi/pulumi/sdk/v3/go/common/diag"
	"github.com/pulumi/pulumi/sdk/v3/go/common/diag/colors"
	"github.com/pulumi/pulumi/sdk/v3/go/common/resource/config"
	"github.com/pulumi/pulumi/sdk/v3/go/common/util/cmdutil"
	"github.com/pulumi/pulumi/sdk/v3/go/common/workspace"
)

func NewConfigCmd() *cobra.Command {
	var stack string
	var showSecrets bool
	var jsonOut bool
	var open bool

	cmd := &cobra.Command{
		Use:   "config",
		Short: "Manage configuration",
		Long: "Lists all configuration values for a specific stack. To add a new configuration value, run\n" +
			"`pulumi config set`. To remove an existing value run `pulumi config rm`. To get the value of\n" +
			"for a specific configuration key, use `pulumi config get <key-name>`.",
		Args: cmdutil.NoArgs,
		RunE: func(cmd *cobra.Command, args []string) error {
			ctx := cmd.Context()
			ws := pkgWorkspace.Instance
			opts := display.Options{
				Color: cmdutil.GetGlobalColorization(),
			}

			project, _, err := ws.ReadProject()
			if err != nil {
				return err
			}

			stack, err := cmdStack.RequireStack(
				ctx,
				ws,
				cmdBackend.DefaultLoginManager,
				stack,
				cmdStack.OfferNew|cmdStack.SetCurrent,
				opts,
			)
			if err != nil {
				return err
			}

<<<<<<< HEAD
			ps, err := cmdStack.LoadProjectStack(ctx, project, stack)
=======
			ps, err := cmdStack.LoadProjectStack(cmdutil.Diag(), project, stack)
>>>>>>> 712bd132
			if err != nil {
				return err
			}

			// If --open is explicitly set, use that value. Otherwise, default to true if --show-secrets is set.
			openSetByUser := cmd.Flags().Changed("open")

			var openEnvironment bool
			if openSetByUser {
				openEnvironment = open
			} else {
				openEnvironment = showSecrets
			}

			ssml := cmdStack.NewStackSecretsManagerLoaderFromEnv()

			return listConfig(
				ctx,
				ssml,
				os.Stdout,
				project,
				stack,
				ps,
				showSecrets,
				jsonOut,
				openEnvironment,
			)
		},
	}

	cmd.Flags().BoolVar(
		&showSecrets, "show-secrets", false,
		"Show secret values when listing config instead of displaying blinded values")
	cmd.Flags().BoolVar(
		&open, "open", false,
		"Open and resolve any environments listed in the stack configuration. "+
			"Defaults to true if --show-secrets is set, false otherwise")
	cmd.Flags().BoolVarP(
		&jsonOut, "json", "j", false,
		"Emit output as JSON")
	cmd.PersistentFlags().StringVarP(
		&stack, "stack", "s", "",
		"The name of the stack to operate on. Defaults to the current stack")
	cmd.PersistentFlags().StringVar(
		&cmdStack.ConfigFile, "config-file", "",
		"Use the configuration values in the specified file rather than detecting the file name")

	cmd.AddCommand(newConfigGetCmd(&stack))
	cmd.AddCommand(newConfigRmCmd(&stack))
	cmd.AddCommand(newConfigRmAllCmd(&stack))
	cmd.AddCommand(newConfigSetCmd(&stack))
	cmd.AddCommand(newConfigSetAllCmd(&stack))
	cmd.AddCommand(newConfigRefreshCmd(&stack))
	cmd.AddCommand(newConfigCopyCmd(&stack))
	cmd.AddCommand(newConfigEnvCmd(&stack))

	return cmd
}

func newConfigCopyCmd(stack *string) *cobra.Command {
	var path bool
	var destinationStackName string

	cpCommand := &cobra.Command{
		Use:   "cp [key]",
		Short: "Copy config to another stack",
		Long: "Copies the config from the current stack to the destination stack. If `key` is omitted,\n" +
			"then all of the config from the current stack will be copied to the destination stack.",
		Args: cmdutil.MaximumNArgs(1),
		RunE: func(cmd *cobra.Command, args []string) error {
			ctx := cmd.Context()
			ws := pkgWorkspace.Instance
			opts := display.Options{
				Color: cmdutil.GetGlobalColorization(),
			}

			project, _, err := ws.ReadProject()
			if err != nil {
				return err
			}

			// Get current stack and ensure that it is a different stack to the destination stack
			currentStack, err := cmdStack.RequireStack(
				ctx,
				ws,
				cmdBackend.DefaultLoginManager,
				*stack,
				cmdStack.SetCurrent,
				opts,
			)
			if err != nil {
				return err
			}
			if currentStack.Ref().Name().String() == destinationStackName {
				return errors.New("current stack and destination stack are the same")
			}
<<<<<<< HEAD
			currentProjectStack, err := cmdStack.LoadProjectStack(ctx, project, currentStack)
=======
			currentProjectStack, err := cmdStack.LoadProjectStack(cmdutil.Diag(), project, currentStack)
>>>>>>> 712bd132
			if err != nil {
				return err
			}

			// Get the destination stack
			destinationStack, err := cmdStack.RequireStack(
				ctx,
				ws,
				cmdBackend.DefaultLoginManager,
				destinationStackName,
				cmdStack.LoadOnly,
				opts,
			)
			if err != nil {
				return err
			}
<<<<<<< HEAD
			destinationProjectStack, err := cmdStack.LoadProjectStack(ctx, project, destinationStack)
=======
			destinationProjectStack, err := cmdStack.LoadProjectStack(cmdutil.Diag(), project, destinationStack)
>>>>>>> 712bd132
			if err != nil {
				return err
			}

			if configLocation := destinationStack.ConfigLocation(); configLocation.IsRemote {
				err := errors.New("config copy destination not supported for remote stack config")
				if configLocation.EscEnv != nil {
					return fmt.Errorf("%w: use `pulumi env set %s pulumiConfig.<key>`",
						err, *configLocation.EscEnv)
				}
				return err
			}

			ssml := cmdStack.NewStackSecretsManagerLoaderFromEnv()

			// Do we need to copy a single value or the entire map
			if len(args) > 0 {
				// A single key was specified so we only need to copy that specific value
				return copySingleConfigKey(
					ctx,
					ssml,
					args[0],
					path,
					currentStack,
					currentProjectStack,
					destinationStack,
					destinationProjectStack,
				)
			}

			requiresSaving, err := cmdStack.CopyEntireConfigMap(
				ctx,
				ssml,
				currentStack,
				currentProjectStack,
				destinationStack,
				destinationProjectStack,
			)
			if err != nil {
				return err
			}

			// The use of `requiresSaving` here ensures that there was actually some config
			// that needed saved, otherwise it's an unnecessary save call
			if requiresSaving {
				err := cmdStack.SaveProjectStack(ctx, destinationStack, destinationProjectStack)
				if err != nil {
					return err
				}
			}

			return nil
		},
	}

	cpCommand.PersistentFlags().BoolVar(
		&path, "path", false,
		"The key contains a path to a property in a map or list to set")
	cpCommand.PersistentFlags().StringVarP(
		&destinationStackName, "dest", "d", "",
		"The name of the new stack to copy the config to")

	return cpCommand
}

func newConfigGetCmd(stack *string) *cobra.Command {
	var jsonOut bool
	var open bool
	var path bool

	getCmd := &cobra.Command{
		Use:   "get <key>",
		Short: "Get a single configuration value",
		Long: "Get a single configuration value.\n\n" +
			"The `--path` flag can be used to get a value inside a map or list:\n\n" +
			"  - `pulumi config get --path outer.inner` will get the value of the `inner` key, " +
			"if the value of `outer` is a map `inner: value`.\n" +
			"  - `pulumi config get --path 'names[0]'` will get the value of the first item, " +
			"if the value of `names` is a list.",
		Args: cmdutil.SpecificArgs([]string{"key"}),
		RunE: func(cmd *cobra.Command, args []string) error {
			ctx := cmd.Context()
			ws := pkgWorkspace.Instance
			opts := display.Options{
				Color: cmdutil.GetGlobalColorization(),
			}

			s, err := cmdStack.RequireStack(
				ctx,
				ws,
				cmdBackend.DefaultLoginManager,
				*stack,
				cmdStack.OfferNew|cmdStack.SetCurrent,
				opts,
			)
			if err != nil {
				return err
			}

			key, err := ParseConfigKey(ws, args[0], path)
			if err != nil {
				return fmt.Errorf("invalid configuration key: %w", err)
			}

			ssml := cmdStack.NewStackSecretsManagerLoaderFromEnv()
			return getConfig(ctx, cmdutil.Diag(), ssml, ws, s, key, path, jsonOut, open)
		},
	}
	getCmd.Flags().BoolVarP(
		&jsonOut, "json", "j", false,
		"Emit output as JSON")
	getCmd.Flags().BoolVar(
		&open, "open", true,
		"Open and resolve any environments listed in the stack configuration")
	getCmd.PersistentFlags().BoolVar(
		&path, "path", false,
		"The key contains a path to a property in a map or list to get")

	return getCmd
}

func newConfigRmCmd(stack *string) *cobra.Command {
	var path bool

	rmCmd := &cobra.Command{
		Use:   "rm <key>",
		Short: "Remove configuration value",
		Long: "Remove configuration value.\n\n" +
			"The `--path` flag can be used to remove a value inside a map or list:\n\n" +
			"  - `pulumi config rm --path outer.inner` will remove the `inner` key, " +
			"if the value of `outer` is a map `inner: value`.\n" +
			"  - `pulumi config rm --path 'names[0]'` will remove the first item, " +
			"if the value of `names` is a list.",
		Args: cmdutil.SpecificArgs([]string{"key"}),
		RunE: func(cmd *cobra.Command, args []string) error {
			ctx := cmd.Context()
			ws := pkgWorkspace.Instance
			opts := display.Options{
				Color: cmdutil.GetGlobalColorization(),
			}

			project, _, err := ws.ReadProject()
			if err != nil {
				return err
			}

			stack, err := cmdStack.RequireStack(
				ctx,
				ws,
				cmdBackend.DefaultLoginManager,
				*stack,
				cmdStack.OfferNew|cmdStack.SetCurrent,
				opts,
			)
			if err != nil {
				return err
			}

			key, err := ParseConfigKey(ws, args[0], path)
			if err != nil {
				return fmt.Errorf("invalid configuration key: %w", err)
			}

<<<<<<< HEAD
			ps, err := cmdStack.LoadProjectStack(ctx, project, stack)
=======
			ps, err := cmdStack.LoadProjectStack(cmdutil.Diag(), project, stack)
>>>>>>> 712bd132
			if err != nil {
				return err
			}

			if configLocation := stack.ConfigLocation(); configLocation.IsRemote {
				err := errors.New("config rm not supported for remote stack config")
				if configLocation.EscEnv != nil {
					return fmt.Errorf("%w: use `pulumi env rm %s pulumiConfig.%s` to update config environment",
						err, *configLocation.EscEnv, key.String())
				}
				return err
			}

			err = ps.Config.Remove(key, path)
			if err != nil {
				return err
			}

			return cmdStack.SaveProjectStack(ctx, stack, ps)
		},
	}
	rmCmd.PersistentFlags().BoolVar(
		&path, "path", false,
		"The key contains a path to a property in a map or list to remove")

	return rmCmd
}

func newConfigRmAllCmd(stack *string) *cobra.Command {
	var path bool

	rmAllCmd := &cobra.Command{
		Use:   "rm-all <key1> <key2> <key3> ...",
		Short: "Remove multiple configuration values",
		Long: "Remove multiple configuration values.\n\n" +
			"The `--path` flag indicates that keys should be parsed within maps or lists:\n\n" +
			"  - `pulumi config rm-all --path  outer.inner 'foo[0]' key1` will remove the \n" +
			"    `inner` key of the `outer` map, the first key of the `foo` list and `key1`.\n" +
			"  - `pulumi config rm-all outer.inner 'foo[0]' key1` will remove the literal" +
			"    `outer.inner`, `foo[0]` and `key1` keys",
		Args: cmdutil.MinimumNArgs(1),
		RunE: func(cmd *cobra.Command, args []string) error {
			ctx := cmd.Context()
			ws := pkgWorkspace.Instance
			opts := display.Options{
				Color: cmdutil.GetGlobalColorization(),
			}

			project, _, err := ws.ReadProject()
			if err != nil {
				return err
			}

			stack, err := cmdStack.RequireStack(
				ctx,
				ws,
				cmdBackend.DefaultLoginManager,
				*stack,
				cmdStack.OfferNew,
				opts,
			)
			if err != nil {
				return err
			}

<<<<<<< HEAD
			ps, err := cmdStack.LoadProjectStack(ctx, project, stack)
=======
			ps, err := cmdStack.LoadProjectStack(cmdutil.Diag(), project, stack)
>>>>>>> 712bd132
			if err != nil {
				return err
			}

			if configLocation := stack.ConfigLocation(); configLocation.IsRemote {
				err := errors.New("config rm-all not supported for remote stack config")
				if configLocation.EscEnv != nil {
					return fmt.Errorf("%w: use `pulumi env rm %s pulumiConfig.<key>` to update config environment",
						err, *configLocation.EscEnv)
				}
				return err
			}

			for _, arg := range args {
				key, err := ParseConfigKey(ws, arg, path)
				if err != nil {
					return fmt.Errorf("invalid configuration key: %w", err)
				}

				err = ps.Config.Remove(key, path)
				if err != nil {
					return err
				}
			}

			return cmdStack.SaveProjectStack(ctx, stack, ps)
		},
	}
	rmAllCmd.PersistentFlags().BoolVar(
		&path, "path", false,
		"Parse the keys as paths in a map or list rather than raw strings")

	return rmAllCmd
}

func newConfigRefreshCmd(stk *string) *cobra.Command {
	var force bool
	refreshCmd := &cobra.Command{
		Use:   "refresh",
		Short: "Update the local configuration based on the most recent deployment of the stack",
		Args:  cmdutil.NoArgs,
		RunE: func(cmd *cobra.Command, args []string) error {
			ctx := cmd.Context()
			ws := pkgWorkspace.Instance
			opts := display.Options{
				Color: cmdutil.GetGlobalColorization(),
			}

			project, _, err := ws.ReadProject()
			if err != nil {
				return err
			}

			// Ensure the stack exists.
			s, err := cmdStack.RequireStack(
				ctx,
				ws,
				cmdBackend.DefaultLoginManager,
				*stk,
				cmdStack.LoadOnly,
				opts,
			)
			if err != nil {
				return err
			}

			var configPath string
			if cmdStack.ConfigFile != "" {
				configPath = cmdStack.ConfigFile
			} else if s.ConfigLocation().IsRemote {
				// TODO: This should be possible in the future to reset the remote config back to previous used config.
				// See: https://github.com/pulumi/pulumi/issues/19557
				return errors.New("cannot refresh stacks with remote config")
			} else {
				_, path, err := workspace.DetectProjectStackPath(s.Ref().Name().Q())
				if err != nil {
					return fmt.Errorf("getting configuration file: %w", err)
				}
				configPath = path
			}

			c, err := backend.GetLatestConfiguration(ctx, s)
			if err != nil {
				return fmt.Errorf("getting latest configuration: %w", err)
			}

<<<<<<< HEAD
			ps, err := cmdStack.LoadProjectStack(ctx, project, s)
=======
			ps, err := workspace.LoadProjectStack(cmdutil.Diag(), project, configPath)
>>>>>>> 712bd132
			if err != nil {
				return err
			}

			ps.Config = c
			// Also restore the secrets provider from state
			untypedDeployment, err := s.ExportDeployment(ctx)
			if err != nil {
				return fmt.Errorf("getting deployment: %w", err)
			}
			deployment, err := stack.UnmarshalUntypedDeployment(ctx, untypedDeployment)
			if err != nil {
				return fmt.Errorf("unmarshaling deployment: %w", err)
			}
			if deployment.SecretsProviders != nil {
				// TODO: It would be really nice if the format of secrets state in the config file matched
				// what we kept in the statefile. That would go well with the pluginification of secret
				// providers as well, but for now just switch on the secret provider type and ask it to fill in
				// the config file for us.
				switch deployment.SecretsProviders.Type {
				case passphrase.Type:
					err = passphrase.EditProjectStack(ps, deployment.SecretsProviders.State)
				case cloud.Type:
					err = cloud.EditProjectStack(ps, deployment.SecretsProviders.State)
				default:
					// Anything else assume we can just clear all the secret bits
					ps.EncryptionSalt = ""
					ps.SecretsProvider = ""
					ps.EncryptedKey = ""
				}

				if err != nil {
					return err
				}
			}

			// If the configuration file doesn't exist, or force has been passed, save it in place.
			if _, err = os.Stat(configPath); os.IsNotExist(err) || force {
				return ps.Save(configPath)
			}

			// Otherwise we'll create a backup, let's figure out what name to use by adding ".bak" over and over
			// until we get to a name not in use.
			backupFile := configPath + ".bak"
			for {
				_, err = os.Stat(backupFile)
				if os.IsNotExist(err) {
					if err = os.Rename(configPath, backupFile); err != nil {
						return fmt.Errorf("backing up existing configuration file: %w", err)
					}

					fmt.Printf("backed up existing configuration file to %s\n", backupFile)
					break
				} else if err != nil {
					return fmt.Errorf("backing up existing configuration file: %w", err)
				}

				backupFile = backupFile + ".bak"
			}

			err = ps.Save(configPath)
			if err == nil {
				fmt.Printf("refreshed configuration for stack '%s'\n", s.Ref().Name())
			}
			return err
		},
	}
	refreshCmd.PersistentFlags().BoolVarP(
		&force, "force", "f", false, "Overwrite configuration file, if it exists, without creating a backup")

	return refreshCmd
}

type configSetCmd struct {
	Stdin            *os.File
<<<<<<< HEAD
	LoadProjectStack func(context.Context, *workspace.Project, backend.Stack) (*workspace.ProjectStack, error)
=======
	LoadProjectStack func(diag.Sink, *workspace.Project, backend.Stack) (*workspace.ProjectStack, error)
>>>>>>> 712bd132

	Plaintext bool
	Secret    bool
	Path      bool
	Type      string
}

func newConfigSetCmd(stack *string) *cobra.Command {
	configSetCmd := &configSetCmd{LoadProjectStack: cmdStack.LoadProjectStack}

	setCmd := &cobra.Command{
		Use:   "set <key> [value]",
		Short: "Set configuration value",
		Long: "Configuration values can be accessed when a stack is being deployed and used to configure behavior. \n" +
			"If a value is not present on the command line, pulumi will prompt for the value. Multi-line values\n" +
			"may be set by piping a file to standard in.\n\n" +
			"The `--path` flag can be used to set a value inside a map or list:\n\n" +
			"  - `pulumi config set --path 'names[0]' a` " +
			"will set the value to a list with the first item `a`.\n" +
			"  - `pulumi config set --path parent.nested value` " +
			"will set the value of `parent` to a map `nested: value`.\n" +
			"  - `pulumi config set --path '[\"parent.name\"][\"nested.name\"]' value` will set the value of \n" +
			"    `parent.name` to a map `nested.name: value`.\n\n" +
			"When setting the config for a path, \"true\" and \"false\" are treated as boolean values, and\n" +
			"integers are treated as numbers. All other values are treated as strings.  Top level entries\n" +
			"are always treated as strings.",
		Args: cmdutil.RangeArgs(1, 2),
		RunE: func(cmd *cobra.Command, args []string) error {
			ctx := cmd.Context()
			ws := pkgWorkspace.Instance
			opts := display.Options{
				Color: cmdutil.GetGlobalColorization(),
			}

			project, _, err := ws.ReadProject()
			if err != nil {
				return err
			}

			// Ensure the stack exists.
			s, err := cmdStack.RequireStack(
				ctx,
				ws,
				cmdBackend.DefaultLoginManager,
				*stack,
				cmdStack.OfferNew|cmdStack.SetCurrent,
				opts,
			)
			if err != nil {
				return err
			}

			return configSetCmd.Run(ctx, args, project, s)
		},
	}

	setCmd.PersistentFlags().BoolVar(
		&configSetCmd.Path, "path", false,
		"The key contains a path to a property in a map or list to set")
	setCmd.PersistentFlags().BoolVar(
		&configSetCmd.Plaintext, "plaintext", false,
		"Save the value as plaintext (unencrypted)")
	setCmd.PersistentFlags().BoolVar(
		&configSetCmd.Secret, "secret", false,
		"Encrypt the value instead of storing it in plaintext")
	setCmd.PersistentFlags().StringVar(
		&configSetCmd.Type, "type", "", "Save the value as the given type.  Allowed values are string, bool, int, and float")
	setCmd.MarkFlagsMutuallyExclusive("secret", "plaintext", "type")

	return setCmd
}

func (c *configSetCmd) Run(ctx context.Context, args []string, project *workspace.Project, s backend.Stack) error {
	stdin := c.Stdin
	if stdin == nil {
		stdin = os.Stdin
	}
	key, err := ParseConfigKey(pkgWorkspace.Instance, args[0], c.Path)
	if err != nil {
		return fmt.Errorf("invalid configuration key: %w", err)
	}

	var value string
	switch {
	case len(args) == 2:
		value = args[1]
	//nolint:gosec // os.Stdin.Fd() == 0: uintptr -> int conversion is always safe
	case !term.IsTerminal(int(stdin.Fd())):
		b, readerr := io.ReadAll(stdin)
		if readerr != nil {
			return readerr
		}
		value = cmdutil.RemoveTrailingNewline(string(b))
	case !cmdutil.Interactive():
		return errors.New("config value must be specified in non-interactive mode")
	case c.Secret:
		value, err = cmdutil.ReadConsoleNoEcho("value")
		if err != nil {
			return err
		}
	default:
		value, err = cmdutil.ReadConsole("value")
		if err != nil {
			return err
		}
	}

<<<<<<< HEAD
	ps, err := c.LoadProjectStack(ctx, project, s)
=======
	ps, err := loadProjectStack(cmdutil.Diag(), project, s)
>>>>>>> 712bd132
	if err != nil {
		return err
	}

	ssml := cmdStack.NewStackSecretsManagerLoaderFromEnv()

	// Encrypt the config value if needed.
	var v config.Value
	if c.Secret {
		// We're always going to save, so can ignore the bool for if getStackEncrypter changed the
		// config data.
		c, _, cerr := ssml.GetEncrypter(ctx, s, ps)
		if cerr != nil {
			return cerr
		}
		enc, eerr := c.EncryptValue(ctx, value)
		if eerr != nil {
			return eerr
		}
		v = config.NewSecureValue(enc)
	} else {
		var t config.Type
		switch c.Type {
		case "":
			t = config.TypeUnknown
		case "string":
			t = config.TypeString
		case "int":
			t = config.TypeInt
		case "bool":
			t = config.TypeBool
		case "float":
			t = config.TypeFloat
		default:
			return fmt.Errorf("invalid type %q; must be one of string, int, bool, or float", c.Type)
		}
		v = config.NewTypedValue(value, t)

		// If we saved a plaintext configuration value, and --plaintext was not passed, warn the user.
		if !c.Plaintext && looksLikeSecret(key, value) {
			return fmt.Errorf("config value for '%s' looks like a secret; "+
				"rerun with --secret to encrypt it, or --plaintext if you meant to store in plaintext",
				key)
		}
	}

	if configLocation := s.ConfigLocation(); configLocation.IsRemote {
		err := errors.New("config set not supported for remote stack config")
		if configLocation.EscEnv != nil {
			exampleValue := "--secret <value>"
			if !c.Secret {
				exampleValue = value
			}
			return fmt.Errorf("%w: use `pulumi env set %s pulumiConfig.%s %s`",
				err, *configLocation.EscEnv, key.String(), exampleValue)
		}
		return err
	}

	err = ps.Config.Set(key, v, c.Path)
	if err != nil {
		return fmt.Errorf("could not set config: %w", err)
	}

	return cmdStack.SaveProjectStack(ctx, s, ps)
}

func newConfigSetAllCmd(stack *string) *cobra.Command {
	var plaintextArgs []string
	var secretArgs []string
	var path bool

	setCmd := &cobra.Command{
		Use:   "set-all --plaintext key1=value1 --plaintext key2=value2 --secret key3=value3",
		Short: "Set multiple configuration values",
		Long: "pulumi set-all allows you to set multiple configuration values in one command.\n\n" +
			"Each key-value pair must be preceded by either the `--secret` or the `--plaintext` flag to denote whether \n" +
			"it should be encrypted:\n\n" +
			"  - `pulumi config set-all --secret key1=value1 --plaintext key2=value --secret key3=value3`\n\n" +
			"The `--path` flag can be used to set values inside a map or list:\n\n" +
			"  - `pulumi config set-all --path --plaintext \"names[0]\"=a --plaintext \"names[1]\"=b` \n" +
			"    will set the value to a list with the first item `a` and second item `b`.\n" +
			"  - `pulumi config set-all --path --plaintext parent.nested=value --plaintext parent.other=value2` \n" +
			"    will set the value of `parent` to a map `{nested: value, other: value2}`.\n" +
			"  - `pulumi config set-all --path --plaintext '[\"parent.name\"].[\"nested.name\"]'=value` will set the \n" +
			"    value of `parent.name` to a map `nested.name: value`.",
		Args: cmdutil.NoArgs,
		RunE: func(cmd *cobra.Command, args []string) error {
			ctx := cmd.Context()
			ws := pkgWorkspace.Instance
			opts := display.Options{
				Color: cmdutil.GetGlobalColorization(),
			}

			project, _, err := ws.ReadProject()
			if err != nil {
				return err
			}

			// Ensure the stack exists.
			stack, err := cmdStack.RequireStack(
				ctx,
				ws,
				cmdBackend.DefaultLoginManager,
				*stack,
				cmdStack.OfferNew,
				opts,
			)
			if err != nil {
				return err
			}

<<<<<<< HEAD
			ps, err := cmdStack.LoadProjectStack(ctx, project, stack)
=======
			ps, err := cmdStack.LoadProjectStack(cmdutil.Diag(), project, stack)
>>>>>>> 712bd132
			if err != nil {
				return err
			}

			for _, ptArg := range plaintextArgs {
				key, value, err := parseKeyValuePair(ptArg, path)
				if err != nil {
					return err
				}
				v := config.NewValue(value)

				err = ps.Config.Set(key, v, path)
				if err != nil {
					return err
				}
			}

			ssml := cmdStack.NewStackSecretsManagerLoaderFromEnv()

			for _, sArg := range secretArgs {
				key, value, err := parseKeyValuePair(sArg, path)
				if err != nil {
					return err
				}
				// We're always going to save, so can ignore the bool for if getStackEncrypter changed the
				// config data.
				c, _, cerr := ssml.GetEncrypter(ctx, stack, ps)
				if cerr != nil {
					return cerr
				}
				enc, eerr := c.EncryptValue(ctx, value)
				if eerr != nil {
					return eerr
				}
				v := config.NewSecureValue(enc)

				err = ps.Config.Set(key, v, path)
				if err != nil {
					return err
				}
			}

			return cmdStack.SaveProjectStack(ctx, stack, ps)
		},
	}

	setCmd.PersistentFlags().BoolVar(
		&path, "path", false,
		"Parse the keys as paths in a map or list rather than raw strings")
	setCmd.PersistentFlags().StringArrayVar(
		&plaintextArgs, "plaintext", []string{},
		"Marks a value as plaintext (unencrypted)")
	setCmd.PersistentFlags().StringArrayVar(
		&secretArgs, "secret", []string{},
		"Marks a value as secret to be encrypted")

	return setCmd
}

// configValueJSON is the shape of the --json output for a configuration value.  While we can add fields to this
// structure in the future, we should not change existing fields.
type configValueJSON struct {
	// When the value is encrypted and --show-secrets was not passed, the value will not be set.
	// If the value is an object, ObjectValue will be set.
	Value       *string     `json:"value,omitempty"`
	ObjectValue interface{} `json:"objectValue,omitempty"`
	Secret      bool        `json:"secret"`
}

func listConfig(
	ctx context.Context,
	ssml cmdStack.SecretsManagerLoader,
	stdout io.Writer,
	project *workspace.Project,
	stack backend.Stack,
	ps *workspace.ProjectStack,
	showSecrets bool,
	jsonOut bool,
	openEnvironment bool,
) error {
	var env *esc.Environment
	var diags []apitype.EnvironmentDiagnostic
	var err error
	if openEnvironment {
		env, diags, err = openStackEnv(ctx, stack, ps)
	} else {
		env, diags, err = checkStackEnv(ctx, stack, ps)
	}
	if err != nil {
		return err
	}

	var pulumiEnv esc.Value
	var envCrypter config.Encrypter
	if env != nil {
		pulumiEnv = env.Properties["pulumiConfig"]

		stackEncrypter, state, err := ssml.GetEncrypter(ctx, stack, ps)
		if err != nil {
			return err
		}
		// This may have setup the stack's secrets provider, so save the stack if needed.
		if state != cmdStack.SecretsManagerUnchanged {
			if err = cmdStack.SaveProjectStack(ctx, stack, ps); err != nil {
				return fmt.Errorf("save stack config: %w", err)
			}
		}
		envCrypter = stackEncrypter
	}

	stackName := stack.Ref().Name().String()

	cfg, err := ps.Config.Copy(config.NopDecrypter, config.NopEncrypter)
	if err != nil {
		return fmt.Errorf("copying config: %w", err)
	}

	// when listing configuration values
	// also show values coming from the project and environment
	err = workspace.ApplyProjectConfig(ctx, stackName, project, pulumiEnv, cfg, envCrypter)
	if err != nil {
		return err
	}

	// By default, we will use a blinding decrypter to show "[secret]". If requested, display secrets in plaintext.
	decrypter := config.NewBlindingDecrypter()
	if cfg.HasSecureValue() && showSecrets {
		stackDecrypter, state, err := ssml.GetDecrypter(ctx, stack, ps)
		if err != nil {
			return err
		}
		// This may have setup the stack's secrets provider, so save the stack if needed.
		if state != cmdStack.SecretsManagerUnchanged {
			if err = cmdStack.SaveProjectStack(ctx, stack, ps); err != nil {
				return fmt.Errorf("save stack config: %w", err)
			}
		}
		decrypter = stackDecrypter
	}

	var keys config.KeyArray
	for key := range cfg {
		// Note that we use the fully qualified module member here instead of a `prettyKey`, this lets us ensure
		// that all the config values for the current program are displayed next to one another in the output.
		keys = append(keys, key)
	}
	sort.Sort(keys)

	if jsonOut {
		configValues := make(map[string]configValueJSON)
		for _, key := range keys {
			entry := configValueJSON{
				Secret: cfg[key].Secure(),
			}

			decrypted, err := cfg[key].Value(decrypter)
			if err != nil {
				return fmt.Errorf("could not decrypt configuration value: %w", err)
			}
			entry.Value = &decrypted

			if cfg[key].Object() {
				var obj interface{}
				if err := json.Unmarshal([]byte(decrypted), &obj); err != nil {
					return err
				}
				entry.ObjectValue = obj
			}

			// If the value was a secret value and we aren't showing secrets, then the above would have set value
			// to "[secret]" which is reasonable when printing for human display, but for our JSON output, we'd rather
			// just elide the value.
			if cfg[key].Secure() && !showSecrets {
				entry.Value = nil
				entry.ObjectValue = nil
			}

			configValues[key.String()] = entry
		}
		err := ui.FprintJSON(stdout, configValues)
		if err != nil {
			return err
		}
	} else {
		rows := []cmdutil.TableRow{}
		for _, key := range keys {
			decrypted, err := cfg[key].Value(decrypter)
			if err != nil {
				return fmt.Errorf("could not decrypt configuration value: %w", err)
			}

			rows = append(rows, cmdutil.TableRow{Columns: []string{PrettyKey(key), decrypted}})
		}

		ui.FprintTable(stdout, cmdutil.Table{
			Headers: []string{"KEY", "VALUE"},
			Rows:    rows,
		}, nil)

		if env != nil {
			_, environ, _, err := cli.PrepareEnvironment(env, &cli.PrepareOptions{
				Pretend: !openEnvironment,
				Redact:  !showSecrets,
			})
			if err != nil {
				return err
			}

			if len(environ) != 0 {
				environRows := make([]cmdutil.TableRow, len(environ))
				for i, kvp := range environ {
					key, value, _ := strings.Cut(kvp, "=")
					environRows[i] = cmdutil.TableRow{Columns: []string{key, value}}
				}

				fmt.Fprintln(stdout)
				ui.FprintTable(stdout, cmdutil.Table{
					Headers: []string{"ENVIRONMENT VARIABLE", "VALUE"},
					Rows:    environRows,
				}, nil)
			}

			if len(diags) != 0 {
				fmt.Fprintln(stdout)
				fmt.Fprintln(stdout, "Environment diagnostics:")
				printESCDiagnostics(stdout, diags)
			}

			warnOnNoEnvironmentEffects(stdout, env)
		}
	}

	if showSecrets {
		cmdStack.Log3rdPartySecretsProviderDecryptionEvent(ctx, stack, "", "pulumi config")
	}

	return nil
}

func getConfig(
	ctx context.Context,
	sink diag.Sink,
	ssml cmdStack.SecretsManagerLoader,
	ws pkgWorkspace.Context,
	stack backend.Stack,
	key config.Key,
	path, jsonOut,
	openEnvironment bool,
) error {
	project, _, err := ws.ReadProject()
	if err != nil {
		return err
	}
<<<<<<< HEAD
	ps, err := cmdStack.LoadProjectStack(ctx, project, stack)
=======
	ps, err := cmdStack.LoadProjectStack(sink, project, stack)
>>>>>>> 712bd132
	if err != nil {
		return err
	}

	var env *esc.Environment
	var diags []apitype.EnvironmentDiagnostic
	if openEnvironment {
		env, diags, err = openStackEnv(ctx, stack, ps)
	} else {
		env, diags, err = checkStackEnv(ctx, stack, ps)
	}
	if err != nil {
		return err
	}

	var pulumiEnv esc.Value
	var envCrypter config.Encrypter
	if env != nil {
		pulumiEnv = env.Properties["pulumiConfig"]

		stackEncrypter, state, err := ssml.GetEncrypter(ctx, stack, ps)
		if err != nil {
			return err
		}
		// This may have setup the stack's secrets provider, so save the stack if needed.
		if state != cmdStack.SecretsManagerUnchanged {
			if err = cmdStack.SaveProjectStack(ctx, stack, ps); err != nil {
				return fmt.Errorf("save stack config: %w", err)
			}
		}
		envCrypter = stackEncrypter
	}

	stackName := stack.Ref().Name().String()

	cfg, err := ps.Config.Copy(config.NopDecrypter, config.NopEncrypter)
	if err != nil {
		return fmt.Errorf("copying config: %w", err)
	}

	// when asking for a configuration value, include values from the project and environment
	err = workspace.ApplyProjectConfig(ctx, stackName, project, pulumiEnv, cfg, envCrypter)
	if err != nil {
		return err
	}

	v, ok, err := cfg.Get(key, path)
	if err != nil {
		return err
	}
	if ok {
		var d config.Decrypter
		if v.Secure() {
			var err error
			var state cmdStack.SecretsManagerState
			if d, state, err = ssml.GetDecrypter(ctx, stack, ps); err != nil {
				return fmt.Errorf("could not create a decrypter: %w", err)
			}
			// This may have setup the stack's secrets provider, so save the stack if needed.
			if state != cmdStack.SecretsManagerUnchanged {
				if err = cmdStack.SaveProjectStack(ctx, stack, ps); err != nil {
					return fmt.Errorf("save stack config: %w", err)
				}
			}
		} else {
			d = config.NewPanicCrypter()
		}
		raw, err := v.Value(d)
		if err != nil {
			return fmt.Errorf("could not decrypt configuration value: %w", err)
		}

		if jsonOut {
			value := configValueJSON{
				Value:  &raw,
				Secret: v.Secure(),
			}

			if v.Object() {
				var obj interface{}
				if err := json.Unmarshal([]byte(raw), &obj); err != nil {
					return err
				}
				value.ObjectValue = obj
			}

			out, err := json.MarshalIndent(value, "", "  ")
			if err != nil {
				return err
			}
			fmt.Println(string(out))
		} else {
			fmt.Printf("%v\n", raw)
		}

		if len(diags) != 0 {
			fmt.Println()
			fmt.Println("Environment diagnostics:")
			printESCDiagnostics(os.Stdout, diags)
		}

		cmdStack.Log3rdPartySecretsProviderDecryptionEvent(ctx, stack, key.Name(), "")

		return nil
	}

	return fmt.Errorf("configuration key '%s' not found for stack '%s'", PrettyKey(key), stack.Ref())
}

// keyPattern is the regular expression a configuration key must match before we check (and error) if we think
// it is a password
var keyPattern = regexp.MustCompile("(?i)passwd|pass|password|pwd|secret|token")

const (
	// maxEntropyCheckLength is the maximum length of a possible secret for entropy checking.
	maxEntropyCheckLength = 16
	// entropyThreshold is the total entropy threshold a potential secret needs to pass before being flagged.
	entropyThreshold = 80.0
	// entropyCharThreshold is the per-char entropy threshold a potential secret needs to pass before being flagged.
	entropyPerCharThreshold = 3.0
)

// looksLikeSecret returns true if a configuration value "looks" like a secret. This is always going to be a heuristic
// that suffers from false positives, but is better (a) than our prior approach of unconditionally printing a warning
// for all plaintext values, and (b)  to be paranoid about such things. Inspired by the gas linter and securego project.
func looksLikeSecret(k config.Key, v string) bool {
	if !keyPattern.MatchString(k.Name()) {
		return false
	}

	if len(v) > maxEntropyCheckLength {
		v = v[:maxEntropyCheckLength]
	}

	// Compute the strength use the resulting entropy to flag whether this looks like a secret.
	info := zxcvbn.PasswordStrength(v, nil)
	entropyPerChar := info.Entropy / float64(len(v))
	return info.Entropy >= entropyThreshold ||
		(info.Entropy >= (entropyThreshold/2) && entropyPerChar >= entropyPerCharThreshold)
}

func checkStackEnv(
	ctx context.Context,
	stack backend.Stack,
	workspaceStack *workspace.ProjectStack,
) (*esc.Environment, []apitype.EnvironmentDiagnostic, error) {
	yaml := workspaceStack.EnvironmentBytes()
	if len(yaml) == 0 {
		return nil, nil, nil
	}

	envs, ok := stack.Backend().(backend.EnvironmentsBackend)
	if !ok {
		return nil, nil, fmt.Errorf("backend %v does not support environments", stack.Backend().Name())
	}
	orgNamer, ok := stack.(interface{ OrgName() string })
	if !ok {
		return nil, nil, fmt.Errorf("cannot determine organzation for stack %v", stack.Ref())
	}
	orgName := orgNamer.OrgName()

	return envs.CheckYAMLEnvironment(ctx, orgName, yaml)
}

func warnOnNoEnvironmentEffects(out io.Writer, env *esc.Environment) {
	hasEnvVars := len(env.GetEnvironmentVariables()) != 0
	hasFiles := len(env.GetTemporaryFiles()) != 0
	_, hasPulumiConfig := env.Properties["pulumiConfig"].Value.(map[string]esc.Value)

	//nolint:lll
	if !hasEnvVars && !hasFiles && !hasPulumiConfig {
		color := cmdutil.GetGlobalColorization()
		fmt.Fprintln(out, color.Colorize(colors.SpecWarning+"The stack's environment does not define the `environmentVariables`, `files`, or `pulumiConfig` properties."))
		fmt.Fprintln(out, color.Colorize(colors.SpecWarning+"Without at least one of these properties, the environment will not affect the stack's behavior."+colors.Reset))
		fmt.Fprintln(out)
	}
}

func printESCDiagnostics(out io.Writer, diags []apitype.EnvironmentDiagnostic) {
	for _, d := range diags {
		if d.Range != nil {
			fmt.Fprintf(out, "%v:", d.Range.Environment)
			if d.Range.Begin.Line != 0 {
				fmt.Fprintf(out, "%v:%v:", d.Range.Begin.Line, d.Range.Begin.Column)
			}
			fmt.Fprintf(out, " ")
		}
		fmt.Fprintf(out, "%v\n", d.Summary)
	}
}<|MERGE_RESOLUTION|>--- conflicted
+++ resolved
@@ -85,11 +85,7 @@
 				return err
 			}
 
-<<<<<<< HEAD
-			ps, err := cmdStack.LoadProjectStack(ctx, project, stack)
-=======
-			ps, err := cmdStack.LoadProjectStack(cmdutil.Diag(), project, stack)
->>>>>>> 712bd132
+			ps, err := cmdStack.LoadProjectStack(ctx, cmdutil.Diag(), project, stack)
 			if err != nil {
 				return err
 			}
@@ -186,11 +182,7 @@
 			if currentStack.Ref().Name().String() == destinationStackName {
 				return errors.New("current stack and destination stack are the same")
 			}
-<<<<<<< HEAD
-			currentProjectStack, err := cmdStack.LoadProjectStack(ctx, project, currentStack)
-=======
-			currentProjectStack, err := cmdStack.LoadProjectStack(cmdutil.Diag(), project, currentStack)
->>>>>>> 712bd132
+			currentProjectStack, err := cmdStack.LoadProjectStack(ctx, cmdutil.Diag(), project, currentStack)
 			if err != nil {
 				return err
 			}
@@ -207,11 +199,7 @@
 			if err != nil {
 				return err
 			}
-<<<<<<< HEAD
-			destinationProjectStack, err := cmdStack.LoadProjectStack(ctx, project, destinationStack)
-=======
-			destinationProjectStack, err := cmdStack.LoadProjectStack(cmdutil.Diag(), project, destinationStack)
->>>>>>> 712bd132
+			destinationProjectStack, err := cmdStack.LoadProjectStack(ctx, cmdutil.Diag(), project, destinationStack)
 			if err != nil {
 				return err
 			}
@@ -375,11 +363,7 @@
 				return fmt.Errorf("invalid configuration key: %w", err)
 			}
 
-<<<<<<< HEAD
-			ps, err := cmdStack.LoadProjectStack(ctx, project, stack)
-=======
-			ps, err := cmdStack.LoadProjectStack(cmdutil.Diag(), project, stack)
->>>>>>> 712bd132
+			ps, err := cmdStack.LoadProjectStack(ctx, cmdutil.Diag(), project, stack)
 			if err != nil {
 				return err
 			}
@@ -445,11 +429,7 @@
 				return err
 			}
 
-<<<<<<< HEAD
-			ps, err := cmdStack.LoadProjectStack(ctx, project, stack)
-=======
-			ps, err := cmdStack.LoadProjectStack(cmdutil.Diag(), project, stack)
->>>>>>> 712bd132
+			ps, err := cmdStack.LoadProjectStack(ctx, cmdutil.Diag(), project, stack)
 			if err != nil {
 				return err
 			}
@@ -536,11 +516,7 @@
 				return fmt.Errorf("getting latest configuration: %w", err)
 			}
 
-<<<<<<< HEAD
-			ps, err := cmdStack.LoadProjectStack(ctx, project, s)
-=======
-			ps, err := workspace.LoadProjectStack(cmdutil.Diag(), project, configPath)
->>>>>>> 712bd132
+			ps, err := cmdStack.LoadProjectStack(ctx, cmdutil.Diag(), project, s)
 			if err != nil {
 				return err
 			}
@@ -616,11 +592,7 @@
 
 type configSetCmd struct {
 	Stdin            *os.File
-<<<<<<< HEAD
-	LoadProjectStack func(context.Context, *workspace.Project, backend.Stack) (*workspace.ProjectStack, error)
-=======
-	LoadProjectStack func(diag.Sink, *workspace.Project, backend.Stack) (*workspace.ProjectStack, error)
->>>>>>> 712bd132
+	LoadProjectStack func(context.Context, diag.Sink, *workspace.Project, backend.Stack) (*workspace.ProjectStack, error)
 
 	Plaintext bool
 	Secret    bool
@@ -728,11 +700,7 @@
 		}
 	}
 
-<<<<<<< HEAD
-	ps, err := c.LoadProjectStack(ctx, project, s)
-=======
-	ps, err := loadProjectStack(cmdutil.Diag(), project, s)
->>>>>>> 712bd132
+	ps, err := c.LoadProjectStack(ctx, cmdutil.Diag(), project, s)
 	if err != nil {
 		return err
 	}
@@ -845,11 +813,7 @@
 				return err
 			}
 
-<<<<<<< HEAD
-			ps, err := cmdStack.LoadProjectStack(ctx, project, stack)
-=======
-			ps, err := cmdStack.LoadProjectStack(cmdutil.Diag(), project, stack)
->>>>>>> 712bd132
+			ps, err := cmdStack.LoadProjectStack(ctx, cmdutil.Diag(), project, stack)
 			if err != nil {
 				return err
 			}
@@ -1103,11 +1067,7 @@
 	if err != nil {
 		return err
 	}
-<<<<<<< HEAD
-	ps, err := cmdStack.LoadProjectStack(ctx, project, stack)
-=======
-	ps, err := cmdStack.LoadProjectStack(sink, project, stack)
->>>>>>> 712bd132
+	ps, err := cmdStack.LoadProjectStack(ctx, sink, project, stack)
 	if err != nil {
 		return err
 	}
