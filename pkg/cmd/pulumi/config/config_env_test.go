--- conflicted
+++ resolved
@@ -130,14 +130,9 @@
 				ConfigLocationF: func() backend.StackConfigLocation { return backend.StackConfigLocation{} },
 			}, nil
 		},
-<<<<<<< HEAD
-
-		loadProjectStack: func(_ context.Context, p *workspace.Project, _ backend.Stack) (*workspace.ProjectStack, error) {
-			return workspace.LoadProjectStackBytes(p, []byte(projectStackYAML), "Pulumi.stack.yaml", encoding.YAML)
-=======
-		loadProjectStack: func(d diag.Sink, p *workspace.Project, _ backend.Stack) (*workspace.ProjectStack, error) {
+
+		loadProjectStack: func(_ context.Context, d diag.Sink, p *workspace.Project, _ backend.Stack) (*workspace.ProjectStack, error) {
 			return workspace.LoadProjectStackBytes(d, p, []byte(projectStackYAML), "Pulumi.stack.yaml", encoding.YAML)
->>>>>>> 712bd132
 		},
 		saveProjectStack: func(_ context.Context, _ backend.Stack, ps *workspace.ProjectStack) error {
 			b, err := encoding.YAML.Marshal(ps)
