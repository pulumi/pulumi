--- conflicted
+++ resolved
@@ -77,12 +77,8 @@
 		return nil, err
 	}
 	for _, plugin := range plugins {
-<<<<<<< HEAD
-		if _, path, _ := workspace.GetPluginPath(plugin.Kind, plugin.Name,
+		if path, _ := workspace.GetPluginPath(plugin.Kind, plugin.Name,
 			plugin.Version, ctx.Host.GetProjectPlugins()); path != "" {
-=======
-		if path, _ := workspace.GetPluginPath(plugin.Kind, plugin.Name, plugin.Version); path != "" {
->>>>>>> fd857fb8
 			err = plugin.SetFileMetadata(path)
 			if err != nil {
 				return nil, err
