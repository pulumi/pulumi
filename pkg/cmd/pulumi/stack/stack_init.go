// Copyright 2016-2024, Pulumi Corporation.
//
// Licensed under the Apache License, Version 2.0 (the "License");
// you may not use this file except in compliance with the License.
// You may obtain a copy of the License at
//
//     http://www.apache.org/licenses/LICENSE-2.0
//
// Unless required by applicable law or agreed to in writing, software
// distributed under the License is distributed on an "AS IS" BASIS,
// WITHOUT WARRANTIES OR CONDITIONS OF ANY KIND, either express or implied.
// See the License for the specific language governing permissions and
// limitations under the License.

package stack

import (
	"context"
	"errors"
	"fmt"
	"strings"

	"github.com/spf13/cobra"

	"github.com/pulumi/pulumi/pkg/v3/backend"
	"github.com/pulumi/pulumi/pkg/v3/backend/display"
	cmdBackend "github.com/pulumi/pulumi/pkg/v3/cmd/pulumi/backend"
	"github.com/pulumi/pulumi/pkg/v3/cmd/pulumi/ui"
	pkgWorkspace "github.com/pulumi/pulumi/pkg/v3/workspace"
	"github.com/pulumi/pulumi/sdk/v3/go/common/util/cmdutil"
	"github.com/pulumi/pulumi/sdk/v3/go/common/workspace"
)

const (
	possibleSecretsProviderChoices = "The type of the provider that should be used to encrypt and decrypt secrets\n" +
		"(possible choices: default, passphrase, awskms, azurekeyvault, gcpkms, hashivault)"
)

func newStackInitCmd() *cobra.Command {
	var sicmd stackInitCmd
	cmd := &cobra.Command{
		Use:   "init [<org-name>/]<stack-name>",
		Args:  cmdutil.MaximumNArgs(1),
		Short: "Create an empty stack with the given name, ready for updates",
		Long: "Create an empty stack with the given name, ready for updates\n" +
			"\n" +
			"This command creates an empty stack with the given name.  It has no resources,\n" +
			"but afterwards it can become the target of a deployment using the `update` command.\n" +
			"\n" +
			"To create a stack in an organization when logged in to the Pulumi Cloud,\n" +
			"prefix the stack name with the organization name and a slash (e.g. 'acmecorp/dev')\n" +
			"\n" +
			"By default, a stack created using the pulumi.com backend will use the pulumi.com secrets\n" +
			"provider and a stack created using the local or cloud object storage backend will use the\n" +
			"`passphrase` secrets provider.  A different secrets provider can be selected by passing the\n" +
			"`--secrets-provider` flag.\n" +
			"\n" +
			"To use the `passphrase` secrets provider with the pulumi.com backend, use:\n" +
			"\n" +
			"* `pulumi stack init --secrets-provider=passphrase`\n" +
			"\n" +
			"To use a cloud secrets provider with any backend, use one of the following:\n" +
			"\n" +
			"* `pulumi stack init --secrets-provider=\"awskms://alias/ExampleAlias?region=us-east-1\"`\n" +
			"* `pulumi stack init --secrets-provider=\"awskms://1234abcd-12ab-34cd-56ef-1234567890ab?region=us-east-1\"`\n" +
			"* `pulumi stack init --secrets-provider=\"azurekeyvault://mykeyvaultname.vault.azure.net/keys/mykeyname\"`\n" +
			"* `pulumi stack init --secrets-provider=\"gcpkms://projects/<p>/locations/<l>/keyRings/<r>/cryptoKeys/<k>\"`\n" +
			"* `pulumi stack init --secrets-provider=\"hashivault://mykey\"`\n" +
			"\n" +
			"A stack can be created based on the configuration of an existing stack by passing the\n" +
			"`--copy-config-from` flag:\n" +
			"\n" +
			"* `pulumi stack init --copy-config-from dev`",
		RunE: func(cmd *cobra.Command, args []string) error {
			ctx := cmd.Context()
			return sicmd.Run(ctx, args)
		},
	}
	cmd.PersistentFlags().StringVarP(
		&sicmd.stackName, "stack", "s", "", "The name of the stack to create")
	cmd.PersistentFlags().StringVar(
		&sicmd.secretsProvider, "secrets-provider", "", possibleSecretsProviderChoices)
	cmd.PersistentFlags().StringVar(
		&sicmd.stackToCopy, "copy-config-from", "", "The name of the stack to copy existing config from")
	cmd.PersistentFlags().BoolVar(
		&sicmd.noSelect, "no-select", false, "Do not select the stack")
	cmd.PersistentFlags().StringArrayVar(&sicmd.teams, "teams", nil, "A list of team "+
		"names that should have permission to read and update this stack,"+
		" once created")
	cmd.PersistentFlags().BoolVar(
		&sicmd.remoteConfig, "remote-config", false, "Store stack configuration remotely",
	)
	_ = cmd.PersistentFlags().MarkHidden("remote-config")
	return cmd
}

// stackInitCmd implements the `pulumi stack init` command.
type stackInitCmd struct {
	secretsProvider string
	stackName       string
	stackToCopy     string
	noSelect        bool
	teams           []string
	remoteConfig    bool

	// currentBackend is a reference to the top-level currentBackend function.
	// This is used to override the default implementation for testing purposes.
	currentBackend func(
		context.Context, pkgWorkspace.Context, cmdBackend.LoginManager, *workspace.Project, display.Options,
	) (backend.Backend, error)
}

func (cmd *stackInitCmd) Run(ctx context.Context, args []string) error {
	if cmd.secretsProvider == "" {
		cmd.secretsProvider = "default"
	}
	if cmd.currentBackend == nil {
		cmd.currentBackend = cmdBackend.CurrentBackend
	}
	currentBackend := cmd.currentBackend // shadow the top-level function

	opts := display.Options{
		Color: cmdutil.GetGlobalColorization(),
	}

	ssml := NewStackSecretsManagerLoaderFromEnv()
	ws := pkgWorkspace.Instance

	// Try to read the current project
	project, _, err := ws.ReadProject()
	if err != nil && !errors.Is(err, workspace.ErrProjectNotFound) {
		return err
	}

	b, err := currentBackend(ctx, ws, cmdBackend.DefaultLoginManager, project, opts)
	if err != nil {
		return err
	}

	if len(args) > 0 {
		if cmd.stackName != "" {
			return errors.New("only one of --stack or argument stack name may be specified, not both")
		}

		cmd.stackName = args[0]
	}

	// Validate secrets provider type
	if err := ValidateSecretsProvider(cmd.secretsProvider); err != nil {
		return err
	}

	if cmd.stackName == "" && cmdutil.Interactive() {
		if b.SupportsOrganizations() {
			fmt.Print("Please enter your desired stack name.\n" +
				"To create a stack in an organization, " +
				"use the format <org-name>/<stack-name> (e.g. `acmecorp/dev`).\n")
		}

		name, nameErr := ui.PromptForValue(false, "stack name", "dev", false, b.ValidateStackName, opts)
		if nameErr != nil {
			return nameErr
		}
		cmd.stackName = name
	}

	if cmd.stackName == "" {
		return errors.New("missing stack name")
	}

	if err := b.ValidateStackName(cmd.stackName); err != nil {
		return err
	}

	stackRef, err := b.ParseStackReference(cmd.stackName)
	if err != nil {
		return err
	}

	proj, root, projectErr := ws.ReadProject()
	if projectErr != nil && !errors.Is(projectErr, workspace.ErrProjectNotFound) {
		return projectErr
	}

	teams := sanitizeTeams(cmd.teams)
	newStack, err := CreateStack(ctx, ws, b, stackRef, root, teams,
		!cmd.noSelect, cmd.secretsProvider, cmd.remoteConfig)
	if err != nil {
		if errors.Is(err, backend.ErrTeamsNotSupported) {
			return fmt.Errorf("stack %s uses the %s backend: "+
				"%s does not support --teams", cmd.stackName, b.Name(), b.Name())
		}
		return err
	}

	if cmd.stackToCopy != "" {
		if projectErr != nil {
			return projectErr
		}

		// load the old stack and its project
		copyStack, err := RequireStack(
			ctx,
			ws,
			cmdBackend.DefaultLoginManager,
			cmd.stackToCopy,
			LoadOnly,
			opts,
		)
		if err != nil {
			return err
		}
<<<<<<< HEAD
		copyProjectStack, err := LoadProjectStack(ctx, proj, copyStack)
=======
		copyProjectStack, err := LoadProjectStack(cmdutil.Diag(), proj, copyStack)
>>>>>>> 712bd132
		if err != nil {
			return err
		}

		// get the project for the newly created stack
<<<<<<< HEAD
		newProjectStack, err := LoadProjectStack(ctx, proj, newStack)
=======
		newProjectStack, err := LoadProjectStack(cmdutil.Diag(), proj, newStack)
>>>>>>> 712bd132
		if err != nil {
			return err
		}

		// copy the config from the old to the new
		requiresSaving, err := CopyEntireConfigMap(
			ctx,
			ssml,
			copyStack,
			copyProjectStack,
			newStack,
			newProjectStack,
		)
		if err != nil {
			return err
		}

		// The use of `requiresSaving` here ensures that there was actually some config
		// that needed saved, otherwise it's an unnecessary save call
		if requiresSaving {
			err := SaveProjectStack(ctx, newStack, newProjectStack)
			if err != nil {
				return err
			}
		}
	}

	return nil
}

// newCreateStackOptions constructs a backend.CreateStackOptions object
// from the provided options.
func sanitizeTeams(teams []string) []string {
	// Remove any strings from the list that are empty or just whitespace.
	validTeams := teams[:0] // reuse storage.
	for _, team := range teams {
		team = strings.TrimSpace(team)
		if len(team) > 0 {
			validTeams = append(validTeams, team)
		}
	}

	return validTeams
}<|MERGE_RESOLUTION|>--- conflicted
+++ resolved
@@ -210,21 +210,13 @@
 		if err != nil {
 			return err
 		}
-<<<<<<< HEAD
-		copyProjectStack, err := LoadProjectStack(ctx, proj, copyStack)
-=======
-		copyProjectStack, err := LoadProjectStack(cmdutil.Diag(), proj, copyStack)
->>>>>>> 712bd132
+		copyProjectStack, err := LoadProjectStack(ctx, cmdutil.Diag(), proj, copyStack)
 		if err != nil {
 			return err
 		}
 
 		// get the project for the newly created stack
-<<<<<<< HEAD
-		newProjectStack, err := LoadProjectStack(ctx, proj, newStack)
-=======
-		newProjectStack, err := LoadProjectStack(cmdutil.Diag(), proj, newStack)
->>>>>>> 712bd132
+		newProjectStack, err := LoadProjectStack(ctx, cmdutil.Diag(), proj, newStack)
 		if err != nil {
 			return err
 		}
