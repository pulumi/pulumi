// Copyright 2024, Pulumi Corporation.
//
// Licensed under the Apache License, Version 2.0 (the "License");
// you may not use this file except in compliance with the License.
// You may obtain a copy of the License at
//
//     http://www.apache.org/licenses/LICENSE-2.0
//
// Unless required by applicable law or agreed to in writing, software
// distributed under the License is distributed on an "AS IS" BASIS,
// WITHOUT WARRANTIES OR CONDITIONS OF ANY KIND, either express or implied.
// See the License for the specific language governing permissions and
// limitations under the License.

package stack

import (
	"context"
	"fmt"
	"strings"

	"github.com/pulumi/pulumi/pkg/v3/backend"
	"github.com/pulumi/pulumi/pkg/v3/backend/httpstate"
	"github.com/pulumi/pulumi/pkg/v3/resource/stack"
	"github.com/pulumi/pulumi/pkg/v3/secrets"
	"github.com/pulumi/pulumi/pkg/v3/secrets/cloud"
	"github.com/pulumi/pulumi/pkg/v3/secrets/passphrase"
	pkgWorkspace "github.com/pulumi/pulumi/pkg/v3/workspace"
	"github.com/pulumi/pulumi/sdk/v3/go/common/diag"
	"github.com/pulumi/pulumi/sdk/v3/go/common/env"
	"github.com/pulumi/pulumi/sdk/v3/go/common/resource/config"
	"github.com/pulumi/pulumi/sdk/v3/go/common/util/contract"
	"github.com/pulumi/pulumi/sdk/v3/go/common/util/deepcopy"
	"github.com/pulumi/pulumi/sdk/v3/go/common/workspace"
)

// Creates a secrets manager for an existing stack, using the stack to pick defaults if necessary and writing any
// changes back to the stack's configuration where applicable.
func CreateSecretsManagerForExistingStack(
<<<<<<< HEAD
	ctx context.Context, ws pkgWorkspace.Context, stack backend.Stack, secretsProvider string,
=======
	_ context.Context, sink diag.Sink, ws pkgWorkspace.Context, stack backend.Stack, secretsProvider string,
>>>>>>> 712bd132
	rotateSecretsProvider, creatingStack bool,
) error {
	// As part of creating the stack, we also need to configure the secrets provider for the stack.
	// We need to do this configuration step for cases where we will be using with the passphrase
	// secrets provider or one of the cloud-backed secrets providers.  We do not need to do this
	// for the Pulumi Cloud backend secrets provider.
	// we have an explicit flag to rotate the secrets manager ONLY when it's a passphrase!
	isDefaultSecretsProvider := secretsProvider == "" || secretsProvider == "default"

	// If we're creating the stack, it's the default secrets provider, and it's the cloud backend
	// return early to avoid probing for the project and stack config files, which otherwise
	// would fail when creating a stack from a directory that does not have a project file.
	if isDefaultSecretsProvider && creatingStack {
		if _, isCloud := stack.Backend().(httpstate.Backend); isCloud {
			return nil
		}
	}

	project, _, err := ws.ReadProject()
	if err != nil {
		return err
	}
<<<<<<< HEAD
	ps, err := LoadProjectStack(ctx, project, stack)
=======
	ps, err := LoadProjectStack(sink, project, stack)
>>>>>>> 712bd132
	if err != nil {
		return err
	}

	oldConfig := deepcopy.Copy(ps).(*workspace.ProjectStack)
	if isDefaultSecretsProvider {
		_, err = stack.DefaultSecretManager(ps)
	} else if secretsProvider == passphrase.Type {
		_, err = passphrase.NewPromptingPassphraseSecretsManager(ps, rotateSecretsProvider)
	} else {
		// All other non-default secrets providers are handled by the cloud secrets provider which
		// uses a URL schema to identify the provider
		_, err = cloud.NewCloudSecretsManager(ps, secretsProvider, rotateSecretsProvider)
	}
	if err != nil {
		return err
	}

	// Handle if the configuration changed any of EncryptedKey, etc
	if needsSaveProjectStackAfterSecretManger(oldConfig, ps) {
		if err = SaveProjectStack(ctx, stack, ps); err != nil {
			return fmt.Errorf("saving stack config: %w", err)
		}
	}

	return nil
}

// Creates a secrets manager for a new stack. If a stack configuration already exists (e.g. the user has created a
// Pulumi.<stack>.yaml file themselves, prior to stack initialisation), try to respect the settings therein. Otherwise,
// fall back to a default defined by the backend that will manage the stack.
func createSecretsManagerForNewStack(
	ctx context.Context,
	ws pkgWorkspace.Context,
	b backend.Backend,
	stackRef backend.StackReference,
	secretsProvider string,
) (*workspace.ProjectStack, bool, secrets.Manager, error) {
	var sm secrets.Manager

	ps, err := readStackConfiguration(ctx, ws, b, stackRef)
	if err != nil {
<<<<<<< HEAD
		return nil, false, nil, err
=======
		ps = &workspace.ProjectStack{}
	} else {
		ps, err = loadProjectStackByReference(nil /*sink*/, project, stackRef)
		if err != nil {
			ps = &workspace.ProjectStack{}
		}
>>>>>>> 712bd132
	}

	oldConfig := deepcopy.Copy(ps).(*workspace.ProjectStack)

	isDefaultSecretsProvider := secretsProvider == "" || secretsProvider == "default"
	if isDefaultSecretsProvider {
		sm, err = b.DefaultSecretManager(ps)
	} else if secretsProvider == passphrase.Type {
		sm, err = passphrase.NewPromptingPassphraseSecretsManager(ps, false /*rotateSecretsProvider*/)
	} else {
		sm, err = cloud.NewCloudSecretsManager(ps, secretsProvider, false /*rotateSecretsProvider*/)
	}
	if err != nil {
		return nil, false, nil, err
	}

	needsSave := needsSaveProjectStackAfterSecretManger(oldConfig, ps)
	return ps, needsSave, sm, err
}

func readStackConfiguration(ctx context.Context, ws pkgWorkspace.Context, b backend.Backend,
	stackRef backend.StackReference,
) (*workspace.ProjectStack, error) {
	// Attempt to read a stack configuration, since it's possible that the user may have supplied one even though the
	// stack has not actually been created yet. If we fail to read one, that's OK -- we'll just create a new one and
	// populate it as we go.
	project, _, err := ws.ReadProject()
	if err != nil {
		return &workspace.ProjectStack{}, nil
	}
	s, err := b.GetStack(ctx, stackRef)
	if err != nil || s == nil {
		// Attempt to load file directly as it might already exist even though not in the backend
		if ConfigFile != "" {
			return workspace.LoadProjectStack(project, ConfigFile)
		}
		return workspace.DetectProjectStack(stackRef.Name().Q())
	}
	ps, err := LoadProjectStack(ctx, project, s)
	if err != nil || ps == nil {
		if ConfigFile != "" {
			return workspace.LoadProjectStack(project, ConfigFile)
		}
		return workspace.DetectProjectStack(stackRef.Name().Q())
	}

	return ps, err
}

// A SecretsManagerLoader provides methods for loading secrets managers and
// their encrypters and decrypters for a given stack and project stack. A loader
// encapsulates the logic for determining which secrets manager to use based on
// a given configuration, such as whether or not to fallback to the stack state
// if there is no secrets manager configured in the project stack.
type SecretsManagerLoader struct {
	// True if the loader should fallback to the stack state if there is no
	// secrets manager configured in the project stack.
	FallbackToState bool
}

// The state of a stack's secret manager configuration following an operation.
type SecretsManagerState string

const (
	// The state of the stack's secret manager configuration is unchanged.
	SecretsManagerUnchanged SecretsManagerState = "unchanged"

	// The stack's secret manager configuration has changed and should be saved to
	// the stack configuration file if possible. If saving is not possible, the
	// configuration can be restored by falling back to the state file.
	SecretsManagerShouldSave SecretsManagerState = "should-save"

	// The stack's secret manager configuration has changed and must be saved to the
	// stack configuration file. Changes have been made that do not align with the
	// state and so the state file cannot be used to restore the configuration.
	SecretsManagerMustSave SecretsManagerState = "must-save"
)

// Creates a new stack secrets manager loader from the environment.
func NewStackSecretsManagerLoaderFromEnv() SecretsManagerLoader {
	return SecretsManagerLoader{
		FallbackToState: env.FallbackToStateSecretsManager.Value(),
	}
}

// Returns a decrypter for the given stack and project stack.
func (l *SecretsManagerLoader) GetDecrypter(
	ctx context.Context,
	s backend.Stack,
	ps *workspace.ProjectStack,
) (config.Decrypter, SecretsManagerState, error) {
	sm, state, err := l.GetSecretsManager(ctx, s, ps)
	if err != nil {
		return nil, SecretsManagerUnchanged, err
	}

	dec := sm.Decrypter()
	return dec, state, nil
}

// Returns an encrypter for the given stack and project stack.
func (l *SecretsManagerLoader) GetEncrypter(
	ctx context.Context,
	s backend.Stack,
	ps *workspace.ProjectStack,
) (config.Encrypter, SecretsManagerState, error) {
	sm, state, err := l.GetSecretsManager(ctx, s, ps)
	if err != nil {
		return nil, SecretsManagerUnchanged, err
	}

	enc := sm.Encrypter()
	return enc, state, nil
}

// Returns a secrets manager for the given stack and project stack.
func (l *SecretsManagerLoader) GetSecretsManager(
	ctx context.Context,
	s backend.Stack,
	ps *workspace.ProjectStack,
) (secrets.Manager, SecretsManagerState, error) {
	oldConfig := deepcopy.Copy(ps).(*workspace.ProjectStack)

	var sm secrets.Manager
	var err error

	fellBack := false
	if ps.SecretsProvider != passphrase.Type && ps.SecretsProvider != "default" && ps.SecretsProvider != "" {
		sm, err = cloud.NewCloudSecretsManager(
			ps,
			ps.SecretsProvider,
			false, /* rotateSecretsProvider */
		)
	} else if ps.EncryptionSalt != "" {
		sm, err = passphrase.NewPromptingPassphraseSecretsManager(
			ps,
			false, /* rotateSecretsProvider */
		)
	} else {
		var fallbackManager secrets.Manager

		// If the loader has been configured to fallback to the stack state, we will
		// attempt to use the current snapshot secrets manager, if there is one.
		// This ensures that in cases where stack configuration is missing (or is
		// present but missing secrets provider configuration), we will keep using
		// what is already specified in the snapshot, rather than creating a new
		// default secrets manager which differs from what the user has previously
		// specified.
		if l.FallbackToState {
			snap, err := s.Snapshot(ctx, stack.DefaultSecretsProvider)
			if err != nil {
				return nil, SecretsManagerUnchanged, err
			}

			if snap != nil {
				fallbackManager = snap.SecretsManager
			}
		}

		if fallbackManager != nil {
			sm, fellBack = fallbackManager, true

			// We need to ensure the fallback manager picked saves to the stack state. TODO: It would be
			// really nice if the format of secrets state in the config file matched what managers reported
			// for state. That would go well with the pluginification of secret providers as well, but for now
			// just switch on the secret provider type and ask it to fill in the config file for us.
			if sm.Type() == passphrase.Type {
				err = passphrase.EditProjectStack(ps, sm.State())
			} else if sm.Type() == cloud.Type {
				err = cloud.EditProjectStack(ps, sm.State())
			} else {
				// Anything else assume we can just clear all the secret bits
				ps.EncryptionSalt = ""
				ps.SecretsProvider = ""
				ps.EncryptedKey = ""
			}
		} else {
			sm, err = s.DefaultSecretManager(ps)
		}
	}
	if err != nil {
		return nil, SecretsManagerUnchanged, err
	}

	// First, work out if the new configuration is different to the old one. If it is, and we fell back
	// to the state, we will return that the configuration *should* be saved. If the configurations
	// differ and we didn't fall back to the state (i.e. some brand new configuration was supplied to
	// us from an unknown source) then we will return that the configuration *must* be saved, lest it
	// be lost.
	needsSave := needsSaveProjectStackAfterSecretManger(oldConfig, ps)
	var state SecretsManagerState
	if needsSave {
		if fellBack {
			state = SecretsManagerShouldSave
		} else {
			state = SecretsManagerMustSave
		}
	} else {
		state = SecretsManagerUnchanged
	}

	return stack.NewBatchingCachingSecretsManager(sm), state, nil
}

func needsSaveProjectStackAfterSecretManger(
	old *workspace.ProjectStack, new *workspace.ProjectStack,
) bool {
	// We should only save the ProjectStack at this point IF we have changed the
	// secrets provider.
	// If we do not check to see if the secrets provider has changed, then we will actually
	// reload the configuration file to be sorted or an empty {} when creating a stack
	// this is not the desired behaviour.
	if old.EncryptedKey != new.EncryptedKey ||
		old.EncryptionSalt != new.EncryptionSalt ||
		old.SecretsProvider != new.SecretsProvider {
		return true
	}
	return false
}

func ValidateSecretsProvider(typ string) error {
	kind := strings.SplitN(typ, ":", 2)[0]
	supportedKinds := []string{"default", "passphrase", "awskms", "azurekeyvault", "gcpkms", "hashivault"}
	for _, supportedKind := range supportedKinds {
		if kind == supportedKind {
			return nil
		}
	}
	return fmt.Errorf("unknown secrets provider type '%s' (supported values: %s)",
		kind,
		strings.Join(supportedKinds, ","))
}

// we only want to log a secrets decryption for a Pulumi Cloud backend project
// we will allow any secrets provider to be used (Pulumi Cloud or passphrase/cloud/etc)
// we will log the message and not worry about the response. The types
// of messages we will log here will range from single secret decryption events
// to requesting a list of secrets in an individual event e.g. stack export
// the logging event will only happen during the `--show-secrets` path within the cli
func Log3rdPartySecretsProviderDecryptionEvent(ctx context.Context, backend backend.Stack,
	secretName, commandName string,
) {
	if stack, ok := backend.(httpstate.Stack); ok {
		// we only want to do something if this is a Pulumi Cloud backend
		if be, ok := stack.Backend().(httpstate.Backend); ok {
			client := be.Client()
			if client != nil {
				id := backend.(httpstate.Stack).StackIdentifier()
				// we don't really care if these logging calls fail as they should not stop the execution
				if secretName != "" {
					contract.Assertf(commandName == "", "Command name must be empty if secret name is set")
					err := client.Log3rdPartySecretsProviderDecryptionEvent(ctx, id, secretName)
					contract.IgnoreError(err)
				}

				if commandName != "" {
					contract.Assertf(secretName == "", "Secret name must be empty if command name is set")
					err := client.LogBulk3rdPartySecretsProviderDecryptionEvent(ctx, id, commandName)
					contract.IgnoreError(err)
				}
			}
		}
	}
}<|MERGE_RESOLUTION|>--- conflicted
+++ resolved
@@ -37,11 +37,7 @@
 // Creates a secrets manager for an existing stack, using the stack to pick defaults if necessary and writing any
 // changes back to the stack's configuration where applicable.
 func CreateSecretsManagerForExistingStack(
-<<<<<<< HEAD
-	ctx context.Context, ws pkgWorkspace.Context, stack backend.Stack, secretsProvider string,
-=======
-	_ context.Context, sink diag.Sink, ws pkgWorkspace.Context, stack backend.Stack, secretsProvider string,
->>>>>>> 712bd132
+	ctx context.Context, sink diag.Sink, ws pkgWorkspace.Context, stack backend.Stack, secretsProvider string,
 	rotateSecretsProvider, creatingStack bool,
 ) error {
 	// As part of creating the stack, we also need to configure the secrets provider for the stack.
@@ -64,11 +60,7 @@
 	if err != nil {
 		return err
 	}
-<<<<<<< HEAD
-	ps, err := LoadProjectStack(ctx, project, stack)
-=======
-	ps, err := LoadProjectStack(sink, project, stack)
->>>>>>> 712bd132
+	ps, err := LoadProjectStack(ctx, sink, project, stack)
 	if err != nil {
 		return err
 	}
@@ -111,16 +103,7 @@
 
 	ps, err := readStackConfiguration(ctx, ws, b, stackRef)
 	if err != nil {
-<<<<<<< HEAD
 		return nil, false, nil, err
-=======
-		ps = &workspace.ProjectStack{}
-	} else {
-		ps, err = loadProjectStackByReference(nil /*sink*/, project, stackRef)
-		if err != nil {
-			ps = &workspace.ProjectStack{}
-		}
->>>>>>> 712bd132
 	}
 
 	oldConfig := deepcopy.Copy(ps).(*workspace.ProjectStack)
