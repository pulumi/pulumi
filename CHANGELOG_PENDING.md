### Improvements

- [dotnet/sdk] Support microsoft logging extensions with inline programs
  [#7117](https://github.com/pulumi/pulumi/pull/7117)

- [dotnet/sdk] Add create unknown to output utilities.
  [#7173](https://github.com/pulumi/pulumi/pull/7173)

- [dotnet] Fix Resharper code issues.
  [#7178](https://github.com/pulumi/pulumi/pull/7178)

- [codegen] - Include properties with an underlying type of string on Go provider instances.

- [cli] - Provide a more helpful error instead of panicking when codegen fails during import.
  [#7265](https://github.com/pulumi/pulumi/pull/7265)

- [codegen/python] - Cache package version for improved performance.
  [#7293](https://github.com/pulumi/pulumi/pull/7293)
 
- [sdk/python] - Reduce `log.debug` calls for improved performance
  [#7295](https://github.com/pulumi/pulumi/pull/7295)

### Bug Fixes

- [sdk/python] - Fix regression in behaviour for `Output.from_input({})`

<<<<<<< HEAD
- [sdk/python] - Fix hanging deployments and improve error messages
  for programs with incorrect typings for output values
  [#7049](https://github.com/pulumi/pulumi/pull/7049)
=======
- [sdk/python] - Prevent infinite loops when iterating `Output` objects
  [#7288](https://github.com/pulumi/pulumi/pull/7288)
>>>>>>> 30e999ff

- [codegen/python] - Rename conflicting ResourceArgs classes
  [#7171](https://github.com/pulumi/pulumi/pull/7171)<|MERGE_RESOLUTION|>--- conflicted
+++ resolved
@@ -16,7 +16,7 @@
 
 - [codegen/python] - Cache package version for improved performance.
   [#7293](https://github.com/pulumi/pulumi/pull/7293)
- 
+
 - [sdk/python] - Reduce `log.debug` calls for improved performance
   [#7295](https://github.com/pulumi/pulumi/pull/7295)
 
@@ -24,14 +24,12 @@
 
 - [sdk/python] - Fix regression in behaviour for `Output.from_input({})`
 
-<<<<<<< HEAD
 - [sdk/python] - Fix hanging deployments and improve error messages
   for programs with incorrect typings for output values
   [#7049](https://github.com/pulumi/pulumi/pull/7049)
-=======
+
 - [sdk/python] - Prevent infinite loops when iterating `Output` objects
   [#7288](https://github.com/pulumi/pulumi/pull/7288)
->>>>>>> 30e999ff
 
 - [codegen/python] - Rename conflicting ResourceArgs classes
   [#7171](https://github.com/pulumi/pulumi/pull/7171)