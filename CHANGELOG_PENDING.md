--- conflicted
+++ resolved
@@ -29,14 +29,12 @@
 - [sdk/go] Expose context.Context from pulumi.Context.
   [#10190](https://github.com/pulumi/pulumi/pull/10190)
 
-<<<<<<< HEAD
+- [cli/plugins] Add local plugin linkage in `Pulumi.yaml`.
+  [#10146](https://github.com/pulumi/pulumi/pull/10146)
+
 - [engine] Remove sequence numbers from the engine and provider interfaces.
   [#10203](https://github.com/pulumi/pulumi/pull/10203)
 
-=======
-- [cli/plugins] Add local plugin linkage in `Pulumi.yaml`.
-  [#10146](https://github.com/pulumi/pulumi/pull/10146)
->>>>>>> bb84532f
 ### Bug Fixes
 
 - [cli] Only log github request headers at log level 11.
