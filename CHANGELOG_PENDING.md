--- conflicted
+++ resolved
@@ -1,20 +1,21 @@
 ### Improvements
 
-<<<<<<< HEAD
+- [cli] Experimental support for update plans. Only enabled when PULUMI_EXPERIMENTAL is
+  set. This enables preview to save a plan of what the engine expects to happen in a file
+  with --save-plan. That plan can then be read in by up with --plan and is used to ensure
+  only the expected operations happen.
+  [#8448](https://github.com/pulumi/pulumi/pull/8448)
+
 ## Bug Fixes
 
 - [sdk/dotnet] - Normalize merge behavior for ComponentResourceOptions, inline
   with other SDKs. See https://github.com/pulumi/pulumi/issues/8796 for more
   details.
+
   [#8838](https://github.com/pulumi/pulumi/pull/8838)
-=======
-- [cli] Experimental support for update plans. Only enabled when PULUMI_EXPERIMENTAL is set. This enables preview to save a plan of what the engine expects to happen in a file with --save-plan. That plan can then be read in by up with --plan and is used to ensure only the expected operations happen.
-  [#8448](https://github.com/pulumi/pulumi/pull/8448)
-## Bug Fixes
-
 - [codegen/nodejs] - Respect compat modes when referencing external types.
   [#8850](https://github.com/pulumi/pulumi/pull/8850)
 
-- [cli] The engine will allow a resource to be replaced if either it's old or new state (or both) is not protected.
-  [#8873](https://github.com/pulumi/pulumi/pull/8873)
->>>>>>> 40eee586
+- [cli] The engine will allow a resource to be replaced if either it's old or new state
+  (or both) is not protected.
+  [#8873](https://github.com/pulumi/pulumi/pull/8873)