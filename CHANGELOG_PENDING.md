### Improvements

<<<<<<< HEAD
- [nodejs] No longer roundtrips requests for the stack URN via the engine.
  [#9680](https://github.com/pulumi/pulumi/pull/9680)
=======
- [plugins] Plugin download urls now support GitHub as a first class url schema. For example "github://api.github.com/pulumiverse".
  [#9984](https://github.com/pulumi/pulumi/pull/9984)
>>>>>>> a80fe659

### Bug Fixes
<|MERGE_RESOLUTION|>--- conflicted
+++ resolved
@@ -1,11 +1,9 @@
 ### Improvements
 
-<<<<<<< HEAD
+- [plugins] Plugin download urls now support GitHub as a first class url schema. For example "github://api.github.com/pulumiverse".
+  [#9984](https://github.com/pulumi/pulumi/pull/9984)
+  
 - [nodejs] No longer roundtrips requests for the stack URN via the engine.
   [#9680](https://github.com/pulumi/pulumi/pull/9680)
-=======
-- [plugins] Plugin download urls now support GitHub as a first class url schema. For example "github://api.github.com/pulumiverse".
-  [#9984](https://github.com/pulumi/pulumi/pull/9984)
->>>>>>> a80fe659
 
 ### Bug Fixes
