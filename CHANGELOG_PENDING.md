--- conflicted
+++ resolved
@@ -1,10 +1,5 @@
 ### Improvements
 
-
-<<<<<<< HEAD
-- [CLI] Adding the ability to set `refresh: always` in an options object at a Pulumi.yaml level
-  to allow a user to be able to always refresh their derivative stacks by default
-  [#8071](https://github.com/pulumi/pulumi/pull/8071)
 
 - [sdk/dotnet] Update SDK to support the upcoming codegen feature that
   will enable functions to accept Outputs
@@ -13,27 +8,4 @@
   `Pulumi.Utilities.CodegenUtilities`.
   [#8142](https://github.com/pulumi/pulumi/pull/8142)
 
-### Bug Fixes
-
-- [codegen/go] - Fix generation of cyclic struct types.
-  [#8049](https://github.com/pulumi/pulumi/pull/8049)
-
-- [codegen/nodejs] - Fix type literal generation by adding
-  disambiguating parens; previously nested types such as arrays of
-  unions and optionals generated type literals that were incorrectly
-  parsed by TypeScript precedence rules.
-
-  NOTE for providers: using updated codegen may result in API changes
-  that break existing working programs built against the older
-  (incorrect) API declarations.
-
-  [#8116](https://github.com/pulumi/pulumi/pull/8116)
-
-- [auto/go] - Fix --target / --replace args
-  [#8109](https://github.com/pulumi/pulumi/pull/8109)
-
-- [sdk/python] - Fix deprecation warning when using python 3.10
-  [#8129](https://github.com/pulumi/pulumi/pull/8129)
-=======
-### Bug Fixes
->>>>>>> 72d48f16
+### Bug Fixes