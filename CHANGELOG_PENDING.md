### Improvements

- [cli] - Implement `pulumi stack unselect`.
  [#9179](https://github.com/pulumi/pulumi/pull/9179)

- [language/dotnet] - Updated Pulumi dotnet packages to use grpc-dotnet instead of grpc.
  [#9149](https://github.com/pulumi/pulumi/pull/9149)

- [cli/config] - Rename the `config` property in `Pulumi.yaml` to `stackConfigDir`. The `config` key will continue to be supported.
  [#9145](https://github.com/pulumi/pulumi/pull/9145)

- [cli/plugins] Add support for downloading plugin from private Pulumi GitHub releases. This also drops the use of the `GITHUB_ACTOR` and `GITHUB_PERSONAL_ACCESS_TOKEN` environment variables for authenticating to github. Only `GITHUB_TOKEN` is now used, but this can be set to a personal access token.
  [#9185](https://github.com/pulumi/pulumi/pull/9185)

- [cli] - Speed up `pulumi stack --show-name` by skipping unneeded snapshot loading.
  [#9199](https://github.com/pulumi/pulumi/pull/9199)

- [cli/plugins] - Improved error message for missing plugins.
  [#5208](https://github.com/pulumi/pulumi/pull/5208)

- [sdk/nodejs] - Take engines property into account when engine-strict appear in npmrc file
  [#9249](https://github.com/pulumi/pulumi/pull/9249)

### Bug Fixes

- [cli/engine] - Stops storing aliases in state due to the impact on file size and upload time. Due
  to [#8627](https://github.com/pulumi/pulumi/pull/8627), the number of aliases stored in state
  increases combinatorially with the number of type aliases of a resource and of each of its
  ancestors. [#9089](https://github.com/pulumi/pulumi/issues/9089)

- [sdk/nodejs] - Fix uncaught error "ENOENT: no such file or directory" when an error occurs during the stack up.
  [#9065](https://github.com/pulumi/pulumi/issues/9065)

- [sdk/nodejs] - Fix uncaught error "ENOENT: no such file or directory" when an error occurs during the stack preview.
  [#9272](https://github.com/pulumi/pulumi/issues/9272)

- [sdk/go] - Fix a panic in `pulumi.All` when using pointer inputs.
  [#9197](https://github.com/pulumi/pulumi/issues/9197)

- [cli/engine] - Fix a panic due to passing `""` as the ID for a resource read.
  [#9243](https://github.com/pulumi/pulumi/pull/9243)
  
- [cli/engine] - Fix a panic due to `Check` failing while using update plans.
  [#9254](https://github.com/pulumi/pulumi/pull/9254)
<<<<<<< HEAD

- [codegen/go] - Fix Go SDK function output to check for errors
  [pulumi-aws#1872](https://github.com/pulumi/pulumi-aws/issues/1872)
=======
  
- [cli] - Stack names correctly take `org set-default` into account when printing.
  [#9240](https://github.com/pulumi/pulumi/pull/9240)
>>>>>>> 7576c0a0
<|MERGE_RESOLUTION|>--- conflicted
+++ resolved
@@ -39,15 +39,12 @@
 
 - [cli/engine] - Fix a panic due to passing `""` as the ID for a resource read.
   [#9243](https://github.com/pulumi/pulumi/pull/9243)
-  
+
 - [cli/engine] - Fix a panic due to `Check` failing while using update plans.
   [#9254](https://github.com/pulumi/pulumi/pull/9254)
-<<<<<<< HEAD
 
 - [codegen/go] - Fix Go SDK function output to check for errors
   [pulumi-aws#1872](https://github.com/pulumi/pulumi-aws/issues/1872)
-=======
-  
+
 - [cli] - Stack names correctly take `org set-default` into account when printing.
-  [#9240](https://github.com/pulumi/pulumi/pull/9240)
->>>>>>> 7576c0a0
+  [#9240](https://github.com/pulumi/pulumi/pull/9240)