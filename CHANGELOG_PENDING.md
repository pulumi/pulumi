--- conflicted
+++ resolved
@@ -1,11 +1,8 @@
 ### Improvements
 
-<<<<<<< HEAD
-=======
 - [sdk/python] - Support for authoring resource methods in Python.
   [#7555](https://github.com/pulumi/pulumi/pull/7555)
 
->>>>>>> 68458bfa
 ### Bug Fixes
 
 - [sdk/dotnet] - Fix for race conditions in .NET SDK that used to
