--- conflicted
+++ resolved
@@ -1,25 +1,6 @@
 ### Improvements
-
-<<<<<<< HEAD
-- [codegen/docs] Edit docs codegen to document `$fnOutput` function
-  invoke forms in API documentation.
-  [#8287](https://github.com/pulumi/pulumi/pull/8287)
 
 - [schema] Add IsOverlay option to disable codegen for particular types
   [#8338](https://github.com/pulumi/pulumi/pull/8338)
 
-
-### Bug Fixes
-
-- [automation/python] - Fix deserialization of events.
-  [#8375](https://github.com/pulumi/pulumi/pull/8375)
-
-- [sdk/dotnet] - Fixes failing preview for programs that call data
-  sources (`F.Invoke`) with unknown outputs
-  [#8339](https://github.com/pulumi/pulumi/pull/8339)
-
-- [programgen/go] - Don't change imported resource names.
-  [#8353](https://github.com/pulumi/pulumi/pull/8353)
-=======
-### Bug Fixes
->>>>>>> fbeac6fc
+### Bug Fixes