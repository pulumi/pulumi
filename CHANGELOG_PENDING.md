--- conflicted
+++ resolved
@@ -19,10 +19,10 @@
 - [codegen] Reduce time to execute `pulumi convert` and some YAML programs, depending on providers used, by up to 3 seconds.
   [#10444](https://github.com/pulumi/pulumi/pull/10444)
 
-<<<<<<< HEAD
+
 - [dotnet/sdk] Implement `Deployment.TestAsync` overloads which accept functions that create resources without requiring a stack definition.
   [#10458](https://github.com/pulumi/pulumi/pull/10458)
-=======
+
 - [sdk/nodejs] Added stack truncation to `SyntaxError` in nodejs.
   [#10465](https://github.com/pulumi/pulumi/pull/10465)
 
@@ -43,7 +43,6 @@
 
 - [sdk/go] enable direct compilation via `go build`(set `PULUMI_GO_USE_RUN=true` to opt out)
   [#10375](https://github.com/pulumi/pulumi/pull/10375)
->>>>>>> 15d86e53
 
 ### Bug Fixes
 
