### Improvements

* reformat error message string in `sdk/go/common/diag/errors.go`

### Bug Fixes

<<<<<<< HEAD
### Bug Fixes

- [codegen/go] - Interaction between the `plain` and `default` tags of a type. 
  [#8254](https://github.com/pulumi/pulumi/pull/8254)
=======
- [sdk/dotnet] - Fix a race condition when detecting exceptions in stack creation
  [#8294](https://github.com/pulumi/pulumi/pull/8294)
>>>>>>> a199ba8b
<|MERGE_RESOLUTION|>--- conflicted
+++ resolved
@@ -4,12 +4,8 @@
 
 ### Bug Fixes
 
-<<<<<<< HEAD
-### Bug Fixes
-
 - [codegen/go] - Interaction between the `plain` and `default` tags of a type. 
   [#8254](https://github.com/pulumi/pulumi/pull/8254)
-=======
+
 - [sdk/dotnet] - Fix a race condition when detecting exceptions in stack creation
-  [#8294](https://github.com/pulumi/pulumi/pull/8294)
->>>>>>> a199ba8b
+  [#8294](https://github.com/pulumi/pulumi/pull/8294)