--- conflicted
+++ resolved
@@ -6,16 +6,14 @@
 - [cli] Allow pulumi `destroy -s <stack>` if not in a Pulumi project dir
   [#9613](https://github.com/pulumi/pulumi/pull/9613)
 
-<<<<<<< HEAD
-- [sdk/go] Add `CompositeInvoke` function, like `Composite` but for `InvokeOption`.
-  [#9752](https://github.com/pulumi/pulumi/pull/9752)
-=======
 - [cli] Plugins will now shut themselves down if they can't contact the engine that started them.
   [#9735](https://github.com/pulumi/pulumi/pull/9735)
 
 - [cli/engine] The engine will emit a warning of a key given in additional secret outputs doesn't match any of the property keys on the resources.
   [#9750](https://github.com/pulumi/pulumi/pull/9750)
->>>>>>> 1c3974d7
+  
+- [sdk/go] Add `CompositeInvoke` function, like `Composite` but for `InvokeOption`.
+  [#9752](https://github.com/pulumi/pulumi/pull/9752)
 
 ### Bug Fixes
 
