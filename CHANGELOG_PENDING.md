### Improvements

<<<<<<< HEAD
- [codegen/nodejs] - Add helper function forms `$fnOutput` that accept
  `Input`s, return an `Output`, and wrap the underlying `$fn` call.
  This change addreses
  [#5758](https://github.com/pulumi/pulumi/issues/) for Node JS,
  making it easier to compose functions/datasources with Pulumi
  resources.
  [#8047](https://github.com/pulumi/pulumi/pull/8047)

=======
- [CLI] Enable output values in the engine by default.
  [#8014](https://github.com/pulumi/pulumi/pull/8014)
>>>>>>> 3027d01f

### Bug Fixes

- [automation/python] Fix a bug in printing `Stack` if no program is provided.
  [#8032](https://github.com/pulumi/pulumi/pull/8032)

- [codegen/schema] Revert #7938
  [#8035](https://github.com/pulumi/pulumi/pull/8035)

- [codegen/nodejs] Correctly determine imports for functions.
  [#8038](https://github.com/pulumi/pulumi/pull/8038)

- [codegen/go] - Fix resolution of enum naming collisions
  [#7985](https://github.com/pulumi/pulumi/pull/7985)

- [sdk/{nodejs,python}] - Fix errors when testing remote components with mocks.
  [#8053](https://github.com/pulumi/pulumi/pull/8053)<|MERGE_RESOLUTION|>--- conflicted
+++ resolved
@@ -1,6 +1,5 @@
 ### Improvements
 
-<<<<<<< HEAD
 - [codegen/nodejs] - Add helper function forms `$fnOutput` that accept
   `Input`s, return an `Output`, and wrap the underlying `$fn` call.
   This change addreses
@@ -9,10 +8,8 @@
   resources.
   [#8047](https://github.com/pulumi/pulumi/pull/8047)
 
-=======
 - [CLI] Enable output values in the engine by default.
   [#8014](https://github.com/pulumi/pulumi/pull/8014)
->>>>>>> 3027d01f
 
 ### Bug Fixes
 
