--- conflicted
+++ resolved
@@ -3,12 +3,10 @@
 
 ### Improvements
 
-<<<<<<< HEAD
+- [cli] Improve diff displays during `pulumi refresh`
+  [#6568](https://github.com/pulumi/pulumi/pull/6568)
+
 - [sdk/go] Cache loaded configuration files.
   [#6576](https://github.com/pulumi/pulumi/pull/6576)
-=======
-- [cli] Improve diff displays during `pulumi refresh`
-  [#6568](https://github.com/pulumi/pulumi/pull/6568)
->>>>>>> b82b850a
-
+  
 ### Bug Fixes
