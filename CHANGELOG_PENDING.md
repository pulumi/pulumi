
### Improvements
  
- [codegen/python,nodejs] - Emit dynamic config-getters.
  [#7447](https://github.com/pulumi/pulumi/pull/7447),  [#7530](https://github.com/pulumi/pulumi/pull/7530)

### Bug Fixes

<<<<<<< HEAD
- [sdk/dotnet] - Fix for race conditions in .NET SDK that used to
  manifest as a `KeyNotFoundException` from `WhileRunningAsync`
  [#7529](https://github.com/pulumi/pulumi/pull/7529)
=======
- [sdk/nodejs] Fix a bug in closure serialization. 
  [#6999](https://github.com/pulumi/pulumi/pull/6999)
- Normalize cloud URL during login
  [#7544](https://github.com/pulumi/pulumi/pull/7544)
>>>>>>> e6981898
<|MERGE_RESOLUTION|>--- conflicted
+++ resolved
@@ -6,13 +6,10 @@
 
 ### Bug Fixes
 
-<<<<<<< HEAD
 - [sdk/dotnet] - Fix for race conditions in .NET SDK that used to
   manifest as a `KeyNotFoundException` from `WhileRunningAsync`
   [#7529](https://github.com/pulumi/pulumi/pull/7529)
-=======
 - [sdk/nodejs] Fix a bug in closure serialization. 
   [#6999](https://github.com/pulumi/pulumi/pull/6999)
 - Normalize cloud URL during login
-  [#7544](https://github.com/pulumi/pulumi/pull/7544)
->>>>>>> e6981898
+  [#7544](https://github.com/pulumi/pulumi/pull/7544)