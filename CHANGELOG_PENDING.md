--- conflicted
+++ resolved
@@ -22,10 +22,8 @@
 - [codegen] Fix codegen for types that are used by both resources and functions.
   [#6811](https://github.com/pulumi/pulumi/pull/6811)
 
-<<<<<<< HEAD
 - [automation/dotnet] Fix EventLogWatcher failing to read events after an exception was thrown
   [#6821](https://github.com/pulumi/pulumi/pull/6821)
-=======
+
 - [sdk/python] Fix bug in `get_resource_module` affecting resource hydration.
-  [#6833](https://github.com/pulumi/pulumi/pull/6833)
->>>>>>> 61ce4792
+  [#6833](https://github.com/pulumi/pulumi/pull/6833)