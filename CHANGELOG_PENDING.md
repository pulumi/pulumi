--- conflicted
+++ resolved
@@ -2,25 +2,8 @@
 
 ### Bug Fixes
 
-<<<<<<< HEAD
-- [codegen] Ensure that plain properties are always plain.
-  [#9430](https://github.com/pulumi/pulumi/pull/9430)
-
-- [cli] Fixed some context leaks where shutdown code wasn't correctly called.
-  [#9438](https://github.com/pulumi/pulumi/pull/9438)
-
-- [cli] Do not render array diffs for unchanged elements without recorded values.
-  [#9448](https://github.com/pulumi/pulumi/pull/9448)
-
-- [auto/go] Fixed the exit code reported by `runPulumiCommandSync` to be zero if the command runs successfully. Previously it returned -2 which could lead to confusing messages if the exit code was used for other errors, such as in `Stack.Preview`.
-  [#9443](https://github.com/pulumi/pulumi/pull/9443)
-
 - [codegen/nodejs] Fix enum naming when the enum name starts with `_`.
   [#9453](https://github.com/pulumi/pulumi/pull/9453)
 
-- [auto/go] Fixed a race condition that could cause `Preview` to fail with "failed to get preview summary".
-  [#9467](https://github.com/pulumi/pulumi/pull/9467)
-=======
 - [cli] Empty passphrases environment variables are now treated as if the variable was not set.
-  [#9490](https://github.com/pulumi/pulumi/pull/9490)
->>>>>>> 273fa334
+  [#9490](https://github.com/pulumi/pulumi/pull/9490)