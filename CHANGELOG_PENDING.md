--- conflicted
+++ resolved
@@ -1,26 +1,6 @@
 ### Improvements
-
-<<<<<<< HEAD
-
-- [sdk/go] - Add stack output helpers for numeric types.
-  [#7410](https://github.com/pulumi/pulumi/pull/7410)
 
 ### Bug Fixes
 
 - [cli] - Respect provider aliases
-  [#7166](https://github.com/pulumi/pulumi/pull/7166)
-
-- [sdk/{go,python,nodejs}] - Rehydrate provider resources in `Construct`.
-  [#7624](https://github.com/pulumi/pulumi/pull/7624)
-
-- [cli] - Restore passing log options to providers when `--logflow` is specified
-  https://github.com/pulumi/pulumi/pull/7640
-
-- [sdk/nodejs] - Fix `pulumi up --logflow` causing Node multi-lang components to hang
-  [#7644](https://github.com/pulumi/pulumi/pull/)
-
-- [sdk/{dotnet,python,nodejs}] - Set the package on DependencyProviderResource.
-  [#7630](https://github.com/pulumi/pulumi/pull/7630)
-=======
-### Bug Fixes
->>>>>>> 5b2fdb27
+  [#7166](https://github.com/pulumi/pulumi/pull/7166)