--- conflicted
+++ resolved
@@ -15,13 +15,11 @@
 
 ### Bug Fixes
 
-<<<<<<< HEAD
 - [cli] Fix the "no Pulumi.yaml project file found" error message.
   [#10592](https://github.com/pulumi/pulumi/pull/10592)
-=======
+
 - [cli/refresh] Do not panic when snapshot is `nil`.
   [#10593](https://github.com/pulumi/pulumi/pull/10593)
   
 - [sdk/{python,nodejs}] Fix the use of `getOrganization` in policy packs.
-  [#10574](https://github.com/pulumi/pulumi/pull/10574)
->>>>>>> 792843d1
+  [#10574](https://github.com/pulumi/pulumi/pull/10574)