--- conflicted
+++ resolved
@@ -8,10 +8,8 @@
 
 ### Bug Fixes
 
-<<<<<<< HEAD
 - [codegen/schema] - Correct validation for Package
   [#7896](https://github.com/pulumi/pulumi/pull/7896)
-=======
+
 - [cli] Use json.Unmarshal instead of custom parser
-  [#7954](https://github.com/pulumi/pulumi/pull/7954)
->>>>>>> 3b7d78c1
+  [#7954](https://github.com/pulumi/pulumi/pull/7954)