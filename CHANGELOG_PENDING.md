--- conflicted
+++ resolved
@@ -15,15 +15,13 @@
 - [cli] Only log github request headers at log level 11.
   [#10140](https://github.com/pulumi/pulumi/pull/10140)
 
-<<<<<<< HEAD
 - [sdk/go] `config.Encrypter` and `config.Decrypter` interfaces now
   require explicit `Context`. This is a minor breaking change to the
   SDK. The change fixes parenting of opentracing spans that decorate
   calls to the Pulumi Service crypter.
 
   [#10037](https://github.com/pulumi/pulumi/pull/10037)
-=======
+
 - [codegen/go] Support program generation, `pulumi convert` for programs that create explicit
   provider resources.
-  [#10132](https://github.com/pulumi/pulumi/issues/10132)
->>>>>>> 3eb5d084
+  [#10132](https://github.com/pulumi/pulumi/issues/10132)