### Breaking Changes

- [sdk/nodejs] Drop support for NodeJS < v11.x

- [cli] Set pagination defaults for `pulumi stack history` to 10 entries.
  [#6739](https://github.com/pulumi/pulumi/pull/6739)

- [sdk/nodejs] Enable nodejs dynamic provider caching by default on program side.
  [#6704](https://github.com/pulumi/pulumi/pull/6704)

- [CLI] Standardize the `--stack` flag to *not* set the stack as current (i.e. setStack=false) across CLI commands.
  [#6300](https://github.com/pulumi/pulumi/pull/6300)

- [sdk/cli] Bump version of Pulumi CLI and SDK to v3
  [#6554](https://github.com/pulumi/pulumi/pull/6554)

- [sdk/go] Simplify `Apply` method options to reduce binary size
  [#6607](https://github.com/pulumi/pulumi/pull/6607)

- [Automation/*] All operations use `--stack` to specify the stack instead of running `select stack` before the operation.
  [#6300](https://github.com/pulumi/pulumi/pull/6300)

- [Automation/go] Moving go automation API package from sdk/v2/go/x/auto -> sdk/v2/go/auto
  [#6518](https://github.com/pulumi/pulumi/pull/6518)

- [Automation/nodejs] Moving NodeJS automation API package from sdk/nodejs/x/automation -> sdk/nodejs/automation
  [#6518](https://github.com/pulumi/pulumi/pull/6518)

- [Automation/python] Moving Python automation API package from pulumi.x.automation -> pulumi.automation
  [#6518](https://github.com/pulumi/pulumi/pull/6518)

- [Automation/go] Moving go automation API package from sdk/v2/go/x/auto -> sdk/v2/go/auto
  [#6518](https://github.com/pulumi/pulumi/pull/6518)

- [sdk/*] Refactor Mocks newResource and call to accept an argument struct for future extensibility rather than individual args
  [#6672](https://github.com/pulumi/pulumi/pull/6672)

- [sdk/python] Improved dict key translation support (3.0-based providers will opt-in to the improved behavior)
  [#6695](https://github.com/pulumi/pulumi/pull/6695)

- [CLI] Remove `pulumi history` command. This was previously deprecated and replaced by `pulumi stack history`
  [#6724](https://github.com/pulumi/pulumi/pull/6724)

### Enhancements

<<<<<<< HEAD
- [automation/python] - Expose structured logging for Stack.up/preview/refresh/destroy.
  [#6527](https://github.com/pulumi/pulumi/pull/6527)

  You can now pass in an `on_event` callback function as a keyword arg to `up`, `preview`, `refresh`
  and `destroy` to process streaming json events defined in `automation/events.py`

  Example:
  ```python
  stack.up(on_event=print)
  ```

- [sdk/python] Allow using Python to build resource providers for multi-lang components.
  [#6715](https://github.com/pulumi/pulumi/pull/6715)


### Bug Fixes

- [automation/nodejs] Do not run the promise leak checker if an inline program has errored.
  [#6758](https://github.com/pulumi/pulumi/pull/6758)

- [cli] Handle non-existent creds file in `pulumi logout --all`
  [#6741](https://github.com/pulumi/pulumi/pull/6741)

- [automation] Set default value for 'main' for inline programs to support relative paths, assets, and closure serialization.
  [#6743](https://github.com/pulumi/pulumi/pull/6743)

- [sdk/nodejs] Explicitly create event log file for NodeJS Automation API.
  [#6730](https://github.com/pulumi/pulumi/pull/6730)

- [sdk/nodejs] Fix error handling for failed logging statements
  [#6714](https://github.com/pulumi/pulumi/pull/6714)

- [automation/dotnet] Environment variable value type is now nullable.
  [#6520](https://github.com/pulumi/pulumi/pull/6520)

- [sdk/nodejs] Fix `Construct` to wait for child resources of a multi-lang components to be created.
  [#6452](https://github.com/pulumi/pulumi/pull/6452)

- [sdk/python] Fix serialization bug if output contains 'items' property.
  [#6701](https://github.com/pulumi/pulumi/pull/6701)

- [sdk/go] Use ioutil.ReadFile to avoid forcing 1.16 upgrade.
  [#6703](https://github.com/pulumi/pulumi/pull/6703)

- [automation/dotnet] Fix GetConfigValueAsync failing to deserialize
  [#6698](https://github.com/pulumi/pulumi/pull/6698)
=======
- [sdk/nodejs] Add support for multiple V8 VM contexts in closure serialization.
  [#6648](https://github.com/pulumi/pulumi/pull/6648)
  
- [sdk] Handle providers for RegisterResourceRequest
  [#6771](https://github.com/pulumi/pulumi/pull/6771)
>>>>>>> 9d4d274b

### Bug Fixes<|MERGE_RESOLUTION|>--- conflicted
+++ resolved
@@ -41,61 +41,15 @@
 - [CLI] Remove `pulumi history` command. This was previously deprecated and replaced by `pulumi stack history`
   [#6724](https://github.com/pulumi/pulumi/pull/6724)
 
-### Enhancements
-
-<<<<<<< HEAD
-- [automation/python] - Expose structured logging for Stack.up/preview/refresh/destroy.
-  [#6527](https://github.com/pulumi/pulumi/pull/6527)
-
-  You can now pass in an `on_event` callback function as a keyword arg to `up`, `preview`, `refresh`
-  and `destroy` to process streaming json events defined in `automation/events.py`
-
-  Example:
-  ```python
-  stack.up(on_event=print)
-  ```
-
 - [sdk/python] Allow using Python to build resource providers for multi-lang components.
   [#6715](https://github.com/pulumi/pulumi/pull/6715)
 
+### Enhancements
 
-### Bug Fixes
-
-- [automation/nodejs] Do not run the promise leak checker if an inline program has errored.
-  [#6758](https://github.com/pulumi/pulumi/pull/6758)
-
-- [cli] Handle non-existent creds file in `pulumi logout --all`
-  [#6741](https://github.com/pulumi/pulumi/pull/6741)
-
-- [automation] Set default value for 'main' for inline programs to support relative paths, assets, and closure serialization.
-  [#6743](https://github.com/pulumi/pulumi/pull/6743)
-
-- [sdk/nodejs] Explicitly create event log file for NodeJS Automation API.
-  [#6730](https://github.com/pulumi/pulumi/pull/6730)
-
-- [sdk/nodejs] Fix error handling for failed logging statements
-  [#6714](https://github.com/pulumi/pulumi/pull/6714)
-
-- [automation/dotnet] Environment variable value type is now nullable.
-  [#6520](https://github.com/pulumi/pulumi/pull/6520)
-
-- [sdk/nodejs] Fix `Construct` to wait for child resources of a multi-lang components to be created.
-  [#6452](https://github.com/pulumi/pulumi/pull/6452)
-
-- [sdk/python] Fix serialization bug if output contains 'items' property.
-  [#6701](https://github.com/pulumi/pulumi/pull/6701)
-
-- [sdk/go] Use ioutil.ReadFile to avoid forcing 1.16 upgrade.
-  [#6703](https://github.com/pulumi/pulumi/pull/6703)
-
-- [automation/dotnet] Fix GetConfigValueAsync failing to deserialize
-  [#6698](https://github.com/pulumi/pulumi/pull/6698)
-=======
 - [sdk/nodejs] Add support for multiple V8 VM contexts in closure serialization.
   [#6648](https://github.com/pulumi/pulumi/pull/6648)
-  
+
 - [sdk] Handle providers for RegisterResourceRequest
   [#6771](https://github.com/pulumi/pulumi/pull/6771)
->>>>>>> 9d4d274b
 
 ### Bug Fixes