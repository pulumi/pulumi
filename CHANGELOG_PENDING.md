--- conflicted
+++ resolved
@@ -2,48 +2,10 @@
 
 ### Bug Fixes
 
-<<<<<<< HEAD
-- [sdk/python] Fix relative `runtime:options:virtualenv` path resolution to ignore `main` project attribute
-  [#6966](https://github.com/pulumi/pulumi/pull/6966)
-
-- [auto/dotnet] - Disable Language Server Host logging and checking appsettings.json config
-  [#7023](https://github.com/pulumi/pulumi/pull/7023)
-
-- [auto/python] - Export missing `ProjectBackend` type
-  [#6984](https://github.com/pulumi/pulumi/pull/6984)
-
-- [sdk/nodejs] - Fix noisy errors.
-  [#6995](https://github.com/pulumi/pulumi/pull/6995)
-
-- Config: Avoid emitting integers in objects using exponential notation.
-  [#7005](https://github.com/pulumi/pulumi/pull/7005)
-
-- [codegen/python] - Fix issue with lazy_import affecting pulumi-eks
-  [#7024](https://github.com/pulumi/pulumi/pull/7024)
-
-- Ensure that all outstanding asynchronous work is awaited before returning from a .NET
-  Pulumi program.
-  [#6993](https://github.com/pulumi/pulumi/pull/6993)
-
-- Config: Avoid emitting integers in objects using exponential notation.
-  [#7005](https://github.com/pulumi/pulumi/pull/7005)
-
-- Build: Add vs code dev container
-  [#7052](https://github.com/pulumi/pulumi/pull/7052)
-
-- Ensure that all outstanding asynchronous work is awaited before returning from a Go
-  Pulumi program. Note that this may require changes to programs that use the
-  `pulumi.NewOutput` API.
-  [#6983](https://github.com/pulumi/pulumi/pull/6983)
-
-- [sdk/nodejs] Prevent Pulumi from overriding tsconfig.json options.
-  [#7068](https://github.com/pulumi/pulumi/pull/7068)
-=======
 - [cli] - Properly parse Git remotes with periods or hyphens.
   [#7386](https://github.com/pulumi/pulumi/pull/7386)
   
 - [codegen/python] - Recover good IDE completion experience over
   module imports that was compromised when introducing the lazy import
   optimization.
-  [#7487](https://github.com/pulumi/pulumi/pull/7487)
->>>>>>> 29fa23d6
+  [#7487](https://github.com/pulumi/pulumi/pull/7487)