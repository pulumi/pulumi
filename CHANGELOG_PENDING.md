### Improvements

<<<<<<< HEAD
- [cli/diffs] - Add color to indicate if a action is in progress. 
  [#7918](https://github.com/pulumi/pulumi/pull/7918)

- [CLI] - Enable output values in the engine by default.
  [#8014](https://github.com/pulumi/pulumi/pull/8014)

=======
>>>>>>> 4765f98d
### Bug Fixes

- [codegen/go] - Fix generation of cyclic struct types.
  [#8049](https://github.com/pulumi/pulumi/pull/8049)<|MERGE_RESOLUTION|>--- conflicted
+++ resolved
@@ -1,14 +1,8 @@
 ### Improvements
 
-<<<<<<< HEAD
 - [cli/diffs] - Add color to indicate if a action is in progress. 
   [#7918](https://github.com/pulumi/pulumi/pull/7918)
 
-- [CLI] - Enable output values in the engine by default.
-  [#8014](https://github.com/pulumi/pulumi/pull/8014)
-
-=======
->>>>>>> 4765f98d
 ### Bug Fixes
 
 - [codegen/go] - Fix generation of cyclic struct types.
