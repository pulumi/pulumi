### Improvements

- [auto/*] Add `--save-plan` and `--plan` options to automation API.
  [#9391](https://github.com/pulumi/pulumi/pull/9391)

- [cli] "down" is now treated as an alias of "destroy".
  [#9458](https://github.com/pulumi/pulumi/pull/9458)

- [go] Add `Composite` resource option allowing several options to be encapsulated into a "single" option.
  [#9459](https://github.com/pulumi/pulumi/pull/9459)

### Bug Fixes

- [codegen] - Ensure that plain properties are always plain.
  [#9430](https://github.com/pulumi/pulumi/pull/9430)

- [cli] Fixed some context leaks where shutdown code wasn't correctly called.
  [#9438](https://github.com/pulumi/pulumi/pull/9438)

- [cli] Do not render array diffs for unchanged elements without recorded values.
  [#9448](https://github.com/pulumi/pulumi/pull/9448)

- [auto/go] Fixed the exit code reported by `runPulumiCommandSync` to be zero if the command runs successfully. Previously it returned -2 which could lead to confusing messages if the exit code was used for other errors, such as in `Stack.Preview`.
  [#9443](https://github.com/pulumi/pulumi/pull/9443)

<<<<<<< HEAD
- [codegen/nodejs] - Fix enum naming when the enum name starts with `_`.
  [#9453](https://github.com/pulumi/pulumi/pull/9453)
=======
- [auto/go] Fixed a race condition that could cause `Preview` to fail with "failed to get preview summary".
  [#9467](https://github.com/pulumi/pulumi/pull/9467)
>>>>>>> 2943f354
<|MERGE_RESOLUTION|>--- conflicted
+++ resolved
@@ -11,7 +11,7 @@
 
 ### Bug Fixes
 
-- [codegen] - Ensure that plain properties are always plain.
+- [codegen] Ensure that plain properties are always plain.
   [#9430](https://github.com/pulumi/pulumi/pull/9430)
 
 - [cli] Fixed some context leaks where shutdown code wasn't correctly called.
@@ -23,10 +23,8 @@
 - [auto/go] Fixed the exit code reported by `runPulumiCommandSync` to be zero if the command runs successfully. Previously it returned -2 which could lead to confusing messages if the exit code was used for other errors, such as in `Stack.Preview`.
   [#9443](https://github.com/pulumi/pulumi/pull/9443)
 
-<<<<<<< HEAD
-- [codegen/nodejs] - Fix enum naming when the enum name starts with `_`.
+- [codegen/nodejs] Fix enum naming when the enum name starts with `_`.
   [#9453](https://github.com/pulumi/pulumi/pull/9453)
-=======
+
 - [auto/go] Fixed a race condition that could cause `Preview` to fail with "failed to get preview summary".
-  [#9467](https://github.com/pulumi/pulumi/pull/9467)
->>>>>>> 2943f354
+  [#9467](https://github.com/pulumi/pulumi/pull/9467)