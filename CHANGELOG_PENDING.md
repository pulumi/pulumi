--- conflicted
+++ resolved
@@ -14,10 +14,8 @@
 - [sdk/python] Fix spurious diffs causing an "update" on resources created by dynamic providers.
   [#9656](https://github.com/pulumi/pulumi/pull/9656)
 
-<<<<<<< HEAD
 - [codegen/nodejs] Emit the "package.json".pulumi.server as "server" correctly. Previously, "pluginDownloadURL" was emitted but never read.
   [#9662](https://github.com/pulumi/pulumi/pull/9662)
-=======
+
 - [cli] Engine now correctly tracks that resource reads have unique URNs.
-  [#9516](https://github.com/pulumi/pulumi/pull/9516)
->>>>>>> 7e0a6f24
+  [#9516](https://github.com/pulumi/pulumi/pull/9516)