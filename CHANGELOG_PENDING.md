### Improvements

### Bug Fixes
<<<<<<< HEAD

- [cli] Paginate template options
  [#10130](https://github.com/pulumi/pulumi/issues/10130)

- [sdk/dotnet] Fix serialization of non-generic list types.
  [#10277](https://github.com/pulumi/pulumi/pull/10277)
=======
>>>>>>> 33a3d794
<|MERGE_RESOLUTION|>--- conflicted
+++ resolved
@@ -1,12 +1,6 @@
 ### Improvements
 
 ### Bug Fixes
-<<<<<<< HEAD
 
 - [cli] Paginate template options
-  [#10130](https://github.com/pulumi/pulumi/issues/10130)
-
-- [sdk/dotnet] Fix serialization of non-generic list types.
-  [#10277](https://github.com/pulumi/pulumi/pull/10277)
-=======
->>>>>>> 33a3d794
+  [#10130](https://github.com/pulumi/pulumi/issues/10130)