--- conflicted
+++ resolved
@@ -8,10 +8,9 @@
 
 ### Bug Fixes
 
-<<<<<<< HEAD
+- [automation/python] Fix passing of additional environment variables.
+  [#6639](https://github.com/pulumi/pulumi/pull/6639)
+  
 - [sdk/python] Make exceptions raised by calls to provider functions (e.g. data sources) catchable.
   [#6504](https://github.com/pulumi/pulumi/pull/6504)
-=======
-- [automation/python] Fix passing of additional environment variables.
-  [#6639](https://github.com/pulumi/pulumi/pull/6639)
->>>>>>> e5223492
+  