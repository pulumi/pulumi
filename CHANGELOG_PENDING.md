### Improvements

<<<<<<< HEAD
- [sdk/go] Added `PreviewDigest` for third party tools to be able to ingest the preview json
  [#9886](https://github.com/pulumi/pulumi/pull/9886)

- [cli] The engine will now warn when a resource option is applied to a Component resource when that option will have no effect. This extends [#9863](https://github.com/pulumi/pulumi/pull/9863) which only warns for the `ignoreChanges` resource options.
  [#9921](https://github.com/pulumi/pulumi/pull/9921)

### Bug Fixes

- [auto/go] Fix passing of the color option.
  [#9940](https://github.com/pulumi/pulumi/pull/9940)

- [engine] Fix panic from unexpected resource name formats.
  [#9950](https://github.com/pulumi/pulumi/pull/9950)
=======
### Bug Fixes
>>>>>>> cd2a0b79
<|MERGE_RESOLUTION|>--- conflicted
+++ resolved
@@ -1,19 +1,6 @@
 ### Improvements
 
-<<<<<<< HEAD
 - [sdk/go] Added `PreviewDigest` for third party tools to be able to ingest the preview json
   [#9886](https://github.com/pulumi/pulumi/pull/9886)
 
-- [cli] The engine will now warn when a resource option is applied to a Component resource when that option will have no effect. This extends [#9863](https://github.com/pulumi/pulumi/pull/9863) which only warns for the `ignoreChanges` resource options.
-  [#9921](https://github.com/pulumi/pulumi/pull/9921)
-
-### Bug Fixes
-
-- [auto/go] Fix passing of the color option.
-  [#9940](https://github.com/pulumi/pulumi/pull/9940)
-
-- [engine] Fix panic from unexpected resource name formats.
-  [#9950](https://github.com/pulumi/pulumi/pull/9950)
-=======
-### Bug Fixes
->>>>>>> cd2a0b79
+### Bug Fixes