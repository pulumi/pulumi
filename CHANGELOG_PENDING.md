--- conflicted
+++ resolved
@@ -44,7 +44,6 @@
 - [sdk/go] enable direct compilation via `go build`(set `PULUMI_GO_USE_RUN=true` to opt out)
   [#10375](https://github.com/pulumi/pulumi/pull/10375)
 
-<<<<<<< HEAD
 - [cli/backend] Updates no longer immediately renew the token but wait
   until the token is halfway through its expiration period. Currently
   it is assumed tokens expire in 5 minutes, so with this change the
@@ -52,10 +51,8 @@
   start of the update. The change optimizes startup latency for Pulumi
   CLI. [#10462](https://github.com/pulumi/pulumi/pull/10462)
 
-=======
 - [cli/plugin] `plugin install` now supports a `--checksum` option.
   [#10528](https://github.com/pulumi/pulumi/pull/10528)
->>>>>>> 884bb51a
 
 ### Bug Fixes
 
