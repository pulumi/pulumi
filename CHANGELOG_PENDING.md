--- conflicted
+++ resolved
@@ -1,11 +1,5 @@
 ### Improvements
 
-<<<<<<< HEAD
-- [cli] The engine will now default resource parent to the root stack if it exists.
-  [#9481](https://github.com/pulumi/pulumi/pull/9481)
-
-### Bug Fixes
-=======
 - [cli] `pulumi logout` now prints a confirmation message that it logged out.
   [#9641](https://github.com/pulumi/pulumi/pull/9641)
 
@@ -15,11 +9,13 @@
 - [sdk/nodejs] Lazy load inflight context to remove module import side-effect.
   [#9375](https://github.com/pulumi/pulumi/issues/9375)
 
+- [cli] The engine will now default resource parent to the root stack if it exists.
+  [#9481](https://github.com/pulumi/pulumi/pull/9481)
+
 ### Bug Fixes
 
 - [sdk/python] Fix spurious diffs causing an "update" on resources created by dynamic providers.
   [#9656](https://github.com/pulumi/pulumi/pull/9656)
 
 - [cli] Engine now correctly tracks that resource reads have unique URNs.
-  [#9516](https://github.com/pulumi/pulumi/pull/9516)
->>>>>>> 7e0a6f24
+  [#9516](https://github.com/pulumi/pulumi/pull/9516)