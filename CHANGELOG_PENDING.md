--- conflicted
+++ resolved
@@ -2,10 +2,8 @@
 
 ### Bug Fixes
 
-<<<<<<< HEAD
-- [sdk/python] Support deeply nested protobuf objects.
-  [#10284](https://github.com/pulumi/pulumi/pull/10284)
-=======
 - [sdk/dotnet] Fix serialization of non-generic list types.
   [#10277](https://github.com/pulumi/pulumi/pull/10277)
->>>>>>> 0904e653
+
+- [sdk/python] Support deeply nested protobuf objects.
+  [#10284](https://github.com/pulumi/pulumi/pull/10284)