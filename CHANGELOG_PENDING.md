--- conflicted
+++ resolved
@@ -1,14 +1,6 @@
 ### Improvements
 
 ### Bug Fixes
-<<<<<<< HEAD
 
-- [sdk/python] Fix a regression in Python dynamic providers introduced in #7755.
-
-- [automation/go] Fix loading of stack settings/configs from yaml files.
-  [#pulumi-kubernetes-operator/183](https://github.com/pulumi/pulumi-kubernetes-operator/issues/183)
-  
 - [codegen/schema] - Correct validation for Package
-  [#7896](https://github.com/pulumi/pulumi/pull/7896)
-=======
->>>>>>> 2296dc79
+  [#7896](https://github.com/pulumi/pulumi/pull/7896)