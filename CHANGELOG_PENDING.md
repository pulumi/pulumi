### Improvements

<<<<<<< HEAD
- [codegen/python] - Emit `pulumiplugin.json` unconditionally. 
  [#8527](https://github.com/pulumi/pulumi/pull/8527)
=======
- [sdk/python] - Lookup Pulumi packages by searching for `pulumiplugin.json`.
  Pulumi packages need not be prefixed by `pulumi-` anymore.
  [#8515](https://github.com/pulumi/pulumi/pull/8515)

- [sdk/go] - Lookup packages by searching for `pulumiplugin.json`.
  Pulumi packages need not be prefixed by `github.com/pulumi/pulumi-` anymore.
  [#8516](https://github.com/pulumi/pulumi/pull/8516)

- [sdk/dotnet] - Lookup packages by searching for `pulumiplugin.json`.
  Pulumi packages need not be prefixed by `Pulumi.` anymore.
  [#8517](https://github.com/pulumi/pulumi/pull/8517)
>>>>>>> a79a759f

### Bug Fixes
<|MERGE_RESOLUTION|>--- conflicted
+++ resolved
@@ -1,9 +1,8 @@
 ### Improvements
 
-<<<<<<< HEAD
 - [codegen/python] - Emit `pulumiplugin.json` unconditionally. 
   [#8527](https://github.com/pulumi/pulumi/pull/8527)
-=======
+
 - [sdk/python] - Lookup Pulumi packages by searching for `pulumiplugin.json`.
   Pulumi packages need not be prefixed by `pulumi-` anymore.
   [#8515](https://github.com/pulumi/pulumi/pull/8515)
@@ -15,6 +14,5 @@
 - [sdk/dotnet] - Lookup packages by searching for `pulumiplugin.json`.
   Pulumi packages need not be prefixed by `Pulumi.` anymore.
   [#8517](https://github.com/pulumi/pulumi/pull/8517)
->>>>>>> a79a759f
 
 ### Bug Fixes
