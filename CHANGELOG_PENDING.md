
### Improvements

- [sdk/nodejs] - Support for calling resource methods
  [#7377](https://github.com/pulumi/pulumi/pull/7377)

- [sdk/go] - Support for calling resource methods
  [#7437](https://github.com/pulumi/pulumi/pull/7437)

<<<<<<< HEAD
 - [auto/python] - Export missing `ProjectBackend` type
   [#6984](https://github.com/pulumi/pulumi/pull/6984)

 - [sdk/nodejs] Fix a bug in closure serialization. 
   [#6999](https://github.com/pulumi/pulumi/pull/6999)

 - [sdk/nodejs] - Fix noisy errors.
   [#6995](https://github.com/pulumi/pulumi/pull/6995)
=======
### Bug Fixes
>>>>>>> 82c631bb

- [codegen/go] - Reimplement strict go enums to be Inputs.
  [#7383](https://github.com/pulumi/pulumi/pull/7383)<|MERGE_RESOLUTION|>--- conflicted
+++ resolved
@@ -6,19 +6,11 @@
 
 - [sdk/go] - Support for calling resource methods
   [#7437](https://github.com/pulumi/pulumi/pull/7437)
-
-<<<<<<< HEAD
- - [auto/python] - Export missing `ProjectBackend` type
-   [#6984](https://github.com/pulumi/pulumi/pull/6984)
-
- - [sdk/nodejs] Fix a bug in closure serialization. 
-   [#6999](https://github.com/pulumi/pulumi/pull/6999)
-
- - [sdk/nodejs] - Fix noisy errors.
-   [#6995](https://github.com/pulumi/pulumi/pull/6995)
-=======
+  
 ### Bug Fixes
->>>>>>> 82c631bb
 
 - [codegen/go] - Reimplement strict go enums to be Inputs.
-  [#7383](https://github.com/pulumi/pulumi/pull/7383)+  [#7383](https://github.com/pulumi/pulumi/pull/7383)
+
+- [sdk/nodejs] Fix a bug in closure serialization. 
+  [#6999](https://github.com/pulumi/pulumi/pull/6999)