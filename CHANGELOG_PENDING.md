### Improvements

<<<<<<< HEAD
- [provider/python]: Improved exception display. The traceback is now shorter and it always starts with user code.  
  [#10336](https://github.com/pulumi/pulumi/pull/10336)
=======
- [sdk/python] Update PyYAML to 6.0
>>>>>>> 237da163

- [cli/watch] `pulumi watch` now uses relies on a program built on [`watchexec`](https://github.com/watchexec/watchexec)
  to implement recursive file watching, improving performance and cross-platform compatibility.
  This `pulumi-watch` program is now included in releases.
  [#10213](https://github.com/pulumi/pulumi/issues/10213)


### Bug Fixes

- [engine/backends]: Fix bug where File state backend failed to apply validation to stack names, resulting in a panic.
  [#10417](https://github.com/pulumi/pulumi/pull/10417)<|MERGE_RESOLUTION|>--- conflicted
+++ resolved
@@ -1,11 +1,9 @@
 ### Improvements
 
-<<<<<<< HEAD
 - [provider/python]: Improved exception display. The traceback is now shorter and it always starts with user code.  
   [#10336](https://github.com/pulumi/pulumi/pull/10336)
-=======
+
 - [sdk/python] Update PyYAML to 6.0
->>>>>>> 237da163
 
 - [cli/watch] `pulumi watch` now uses relies on a program built on [`watchexec`](https://github.com/watchexec/watchexec)
   to implement recursive file watching, improving performance and cross-platform compatibility.
