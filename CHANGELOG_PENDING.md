--- conflicted
+++ resolved
@@ -1,13 +1,6 @@
 ### Improvements
 
-<<<<<<< HEAD
 ## Bug Fixes
 
-- [sdk/{nodejs,python}] - Remove sequence numbers from the dynamic provider interfaces.
-  [#8849](https://github.com/pulumi/pulumi/pull/8849)
-
 - [cli] The engine will allow a resource to be replaced if either it's old or new state (or both) is not protected.
-  [#8873](https://github.com/pulumi/pulumi/pull/8873)
-=======
-## Bug Fixes
->>>>>>> d6a187a7
+  [#8873](https://github.com/pulumi/pulumi/pull/8873)