--- conflicted
+++ resolved
@@ -1,9 +1,5 @@
 ### Improvements
 
-<<<<<<< HEAD
-- [nodejs] No longer roundtrips requests for the stack URN via the engine.
-  [#9680](https://github.com/pulumi/pulumi/pull/9680)
-=======
 - [auto/*] Add `--policy-pack` and `--policy-pack-configs` options to automation API.
   [#9872](https://github.com/pulumi/pulumi/pull/9872)
 
@@ -27,7 +23,9 @@
 
 - [sdk/dotnet] The dotnet SDK will now send alias objects rather than URNs to the engine.
   [#9731](https://github.com/pulumi/pulumi/pull/9731)
->>>>>>> 2a07ed75
+
+- [nodejs] No longer roundtrips requests for the stack URN via the engine.
+  [#9680](https://github.com/pulumi/pulumi/pull/9680)
 
 ### Bug Fixes
 
