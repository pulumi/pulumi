### Improvements

<<<<<<< HEAD
- [sdk] - Add `DeleteBehaviour` as a resource option.
  [#8746](https://github.com/pulumi/pulumi/pull/8746)
=======
- [cli] -  Enabled dot spinner for non-interactive mode
  [#8996](https://github.com/pulumi/pulumi/pull/8996)

>>>>>>> 6a8f7be1
### Bug Fixes

- [sdk/go] - Normalize merge behavior for `ResourceOptions`, inline
  with other SDKs. See https://github.com/pulumi/pulumi/issues/8796 for more
  details.
  [#8882](https://github.com/pulumi/pulumi/pull/8882)

- [sdk/go] - Correctly parse GoLang version.
  [#8920](https://github.com/pulumi/pulumi/pull/8920)

- [sdk/go] - Fix git initialization in git_test.go
  [#8924](https://github.com/pulumi/pulumi/pull/8924)

- [cli/go] - Fix git initialization in util_test.go
  [#8924](https://github.com/pulumi/pulumi/pull/8924)

- [sdk/nodejs] - Fix nodejs function serialization module path to comply with package.json
  exports if exports is specified.
  [#8893](https://github.com/pulumi/pulumi/pull/8893)

- [cli/python] - Parse a larger subset of PEP440 when guessing Pulumi package versions.
  [#8958](https://github.com/pulumi/pulumi/pull/8958)

- [sdk/nodejs] - Allow disabling TypeScript typechecking
  [#8981](https://github.com/pulumi/pulumi/pull/8981)

- [cli/backend] - Revert a change to file state locking that was causing stacks to stay locked.
  [#8995](https://github.com/pulumi/pulumi/pull/8995)<|MERGE_RESOLUTION|>--- conflicted
+++ resolved
@@ -1,13 +1,11 @@
 ### Improvements
 
-<<<<<<< HEAD
-- [sdk] - Add `DeleteBehaviour` as a resource option.
+- [sdk] - Add `RetainOnDelete` as a resource option.
   [#8746](https://github.com/pulumi/pulumi/pull/8746)
-=======
+
 - [cli] -  Enabled dot spinner for non-interactive mode
   [#8996](https://github.com/pulumi/pulumi/pull/8996)
 
->>>>>>> 6a8f7be1
 ### Bug Fixes
 
 - [sdk/go] - Normalize merge behavior for `ResourceOptions`, inline
