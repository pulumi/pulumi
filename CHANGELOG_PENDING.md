--- conflicted
+++ resolved
@@ -35,13 +35,11 @@
 - [sdk/dotnet] - Don't throw converting value types that don't match schema
   [#8628](https://github.com/pulumi/pulumi/pull/8628)
 
-<<<<<<< HEAD
 - [sdk/{go,nodejs,dotnet,python}] - Compute full set of aliases when both parent and child are aliased.
   [#8627](https://github.com/pulumi/pulumi/pull/8627)
-=======
+
 - [cli/import] - Fix import of resource with non-identifier map keys
   [#8645](https://github.com/pulumi/pulumi/pull/8645)
 
 - [backend/filestate] - Allow preview on locked stack
-  [#8642](https://github.com/pulumi/pulumi/pull/8642)
->>>>>>> 8b4b1a78
+  [#8642](https://github.com/pulumi/pulumi/pull/8642)