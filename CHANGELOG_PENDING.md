### Improvements

<<<<<<< HEAD
- [CLI] Adding the ability to use `pulumi org set [name]` to set a default org
  to use when creating a stacks in the Pulumi Service backend or Self -hosted Service
  [#8352](https://github.com/pulumi/pulumi/pull/8352)


### Bug Fixes
=======
- [schema] Add IsOverlay option to disable codegen for particular types
  [#8338](https://github.com/pulumi/pulumi/pull/8338)

### Bug Fixes

- [engine] - Compute dependents correctly during targeted deletes.
  [#8360](https://github.com/pulumi/pulumi/pull/8360)
>>>>>>> 0a38bc29
<|MERGE_RESOLUTION|>--- conflicted
+++ resolved
@@ -1,18 +1,13 @@
 ### Improvements
 
-<<<<<<< HEAD
 - [CLI] Adding the ability to use `pulumi org set [name]` to set a default org
   to use when creating a stacks in the Pulumi Service backend or Self -hosted Service
   [#8352](https://github.com/pulumi/pulumi/pull/8352)
 
-
-### Bug Fixes
-=======
 - [schema] Add IsOverlay option to disable codegen for particular types
   [#8338](https://github.com/pulumi/pulumi/pull/8338)
 
 ### Bug Fixes
 
 - [engine] - Compute dependents correctly during targeted deletes.
-  [#8360](https://github.com/pulumi/pulumi/pull/8360)
->>>>>>> 0a38bc29
+  [#8360](https://github.com/pulumi/pulumi/pull/8360)