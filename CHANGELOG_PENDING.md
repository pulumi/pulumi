--- conflicted
+++ resolved
@@ -32,10 +32,8 @@
 - [cli/backend] Fix a panic in the filestate backend when renaming history files.
   [#9673](https://github.com/pulumi/pulumi/pull/9673)
 
-<<<<<<< HEAD
-- [sdk/nodejs] Fix a crash due to dependency cycles from component resources.
-  [#9683](https://github.com/pulumi/pulumi/pull/9683)
-=======
 - [sdk/python] Pin protobuf library to <4.
   [#9696](https://github.com/pulumi/pulumi/pull/9696)
->>>>>>> 85713421
+  
+- [sdk/nodejs] Fix a crash due to dependency cycles from component resources.
+  [#9683](https://github.com/pulumi/pulumi/pull/9683)