### Improvements

- [cli] - Fix the preview experience for unconfigured providers. Rather than returning the
  inputs of a resource managed by an unconfigured provider as its outputs, the engine will treat all outputs as unknown. Most
  programs will not be affected by these changes: in general, the only programs that will
  see differences are programs that:

      1. pass unknown values to provider instances
      2. use these provider instances to manage resources
      3. pass values from these resources to resources that are managed by other providers

  These kinds of programs are most common in scenarios that deploy managed Kubernetes
  clusters and Kubernetes apps within the same program, then flow values from those apps
  into other resources.
   
  The legacy behavior can be re-enabled by setting the `PULUMI_LEGACY_PROVIDER_PREVIEW` to
  a truthy value (e.g. `1`, `true`, etc.).

  [#7560](https://github.com/pulumi/pulumi/pull/7560)

- [automation] - Add force flag for RemoveStack in workspace
  [#7523](https://github.com/pulumi/pulumi/pull/7523)

### Bug Fixes

- [cli] - Properly parse Git remotes with periods or hyphens.
  [#7386](https://github.com/pulumi/pulumi/pull/7386)

- [codegen/python] - Recover good IDE completion experience over
  module imports that was compromised when introducing the lazy import
  optimization.
  [#7487](https://github.com/pulumi/pulumi/pull/7487)

- [sdk/python] - Use `Sequence[T]` instead of `List[T]` for several `Resource`
  parameters.
  [#7698](https://github.com/pulumi/pulumi/pull/7698)

- [auto/nodejs] - Fix a case where inline programs could exit with outstanding async work.
  [#7704](https://github.com/pulumi/pulumi/pull/7704)

- [sdk/nodejs] - Use ESlint instead of TSlint
  [#7719](https://github.com/pulumi/pulumi/pull/7719)

<<<<<<< HEAD
- [sdk/python] - Fix pulumi.property's default value handling.
  [#7736](https://github.com/pulumi/pulumi/pull/7736)
=======
- [sdk/python] - Fix program hangs when monitor becomes unavailable.
  [#7734](https://github.com/pulumi/pulumi/pull/7734)
>>>>>>> e567b476
<|MERGE_RESOLUTION|>--- conflicted
+++ resolved
@@ -41,10 +41,9 @@
 - [sdk/nodejs] - Use ESlint instead of TSlint
   [#7719](https://github.com/pulumi/pulumi/pull/7719)
 
-<<<<<<< HEAD
+- [sdk/python] - Fix program hangs when monitor becomes unavailable.
+  [#7734](https://github.com/pulumi/pulumi/pull/7734)
+
 - [sdk/python] - Fix pulumi.property's default value handling.
   [#7736](https://github.com/pulumi/pulumi/pull/7736)
-=======
-- [sdk/python] - Fix program hangs when monitor becomes unavailable.
-  [#7734](https://github.com/pulumi/pulumi/pull/7734)
->>>>>>> e567b476
+  