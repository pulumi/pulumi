### Improvements

<<<<<<< HEAD
- [sdk/go] Pulumi Go programs, on failure, now log a single error message.
  [#10347](https://github.com/pulumi/pulumi/pull/10347)

- [sdk/nodejs] Updated the vendored version of TypeScript in the NodeJS SDK and runtime from v3.7.3 to v3.8.3
  [#10618](https://github.com/pulumi/pulumi/pull/10618)

- [sdk/python] Improve error message when pulumi-python cannot find a main program.
  [#10617](https://github.com/pulumi/pulumi/pull/10617)

=======
>>>>>>> 1b2d2b3e
### Bug Fixes
<|MERGE_RESOLUTION|>--- conflicted
+++ resolved
@@ -1,15 +1,6 @@
 ### Improvements
-
-<<<<<<< HEAD
-- [sdk/go] Pulumi Go programs, on failure, now log a single error message.
-  [#10347](https://github.com/pulumi/pulumi/pull/10347)
-
-- [sdk/nodejs] Updated the vendored version of TypeScript in the NodeJS SDK and runtime from v3.7.3 to v3.8.3
-  [#10618](https://github.com/pulumi/pulumi/pull/10618)
 
 - [sdk/python] Improve error message when pulumi-python cannot find a main program.
   [#10617](https://github.com/pulumi/pulumi/pull/10617)
 
-=======
->>>>>>> 1b2d2b3e
 ### Bug Fixes
