--- conflicted
+++ resolved
@@ -1,31 +1,13 @@
 ### Improvements
-
-
-<<<<<<< HEAD
-### Enhancements
-
-- [sdk/nodejs] Handle providers for RegisterResourceRequest
-  [#6795](https://github.com/pulumi/pulumi/pull/6795)
-
-- [automation/dotnet] Remove dependency on Gprc.Tools for F# / Paket compatibility
-  [#6793](https://github.com/pulumi/pulumi/pull/6793)
-
-### Bug Fixes
-
-
-- [codegen] Fix codegen for types that are used by both resources and functions.
-  [#6811](https://github.com/pulumi/pulumi/pull/6811)
-
-- [CLI] Fix broken venv for Python projects started from templates
-  [#6624](https://github.com/pulumi/pulumi/pull/6623)
-=======
   
 - [codegen] - Encrypt input args for secret properties.
   [#7128](https://github.com/pulumi/pulumi/pull/7128)
 
 ### Bug Fixes
 
+- [CLI] Fix broken venv for Python projects started from templates
+  [#6624](https://github.com/pulumi/pulumi/pull/6623)
+  
 - [cli] - Send plugin install output to stderr, so that it doesn't
   clutter up --json, automation API scenarios, and so on.
-  [#7115](https://github.com/pulumi/pulumi/pull/7115)
->>>>>>> 734db836
+  [#7115](https://github.com/pulumi/pulumi/pull/7115)