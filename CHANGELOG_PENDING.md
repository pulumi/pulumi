--- conflicted
+++ resolved
@@ -1,39 +1,6 @@
 ### Improvements
 
 ### Bug Fixes
-<<<<<<< HEAD
-
-- [cli] `pulumi convert` help text is wrong
-  [#9892](https://github.com/pulumi/pulumi/issues/9892)
-
-- [go/codegen] fix error assignment when creating a new resource in generated go code
-  [#10049](https://github.com/pulumi/pulumi/pull/10049)
-
-- [cli] `pulumi convert` generates incorrect input parameter names for C#
-  [#10042](https://github.com/pulumi/pulumi/issues/10042)
-
-- [engine] Un-parent child resource when a resource is deleted during a refresh.
-  [#10073](https://github.com/pulumi/pulumi/pull/10073)
-
-- [cli] `pulumi state change-secrets-provider` now takes `--stack` into account
-  [#10075](https://github.com/pulumi/pulumi/pull/10075)
-
-- [nodejs/sdkgen] Default set `pulumi.name` in package.json to the pulumi package name.
-  [#10088](https://github.com/pulumi/pulumi/pull/10088)
-
-- [sdk/python] update protobuf library to v4 which speeds up pulumi CLI dramatically on M1 machines
-  [#10063](https://github.com/pulumi/pulumi/pull/10063)
-
-- [go] Fix panic when returning pulumi.Bool, .String, .Int, and .Float64 in the argument to
-  ApplyT and casting the result to the corresponding output, e.g.: BoolOutput.
-  [#10103](https://github.com/pulumi/pulumi/pull/10103)
-
-- [engine] Fix data races discovered in CLI and Go SDK that could cause nondeterministic behavior
-  or a panic.
-  [#10081](https://github.com/pulumi/pulumi/pull/10081),
-  [#10100](https://github.com/pulumi/pulumi/pull/10100)
 
 - [cli] Paginate template options
-  [#10130](https://github.com/pulumi/pulumi/pull/10130)
-=======
->>>>>>> 765a3303
+  [#10130](https://github.com/pulumi/pulumi/issues/10130)