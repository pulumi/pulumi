### Improvements

<<<<<<< HEAD
- [sdk] - Add `RetainOnDelete` as a resource option.
  [#8746](https://github.com/pulumi/pulumi/pull/8746)
=======
- [cli] Download provider plugins from GitHub Releases
  [#8785](https://github.com/pulumi/pulumi/pull/8785)

- [sdk/dotnet] - Changed `Output<T>.ToString()` to return an informative message rather than just "Output`1[X]"
  [#8767](https://github.com/pulumi/pulumi/pull/8767)

- [cli] Add the concept of sequence numbers to the engine and resource provider interface.
  [#8631](https://github.com/pulumi/pulumi/pull/8631)
>>>>>>> a14cd1c1

### Bug Fixes

- [codegen/nodejs] - Generate an install script that runs `pulumi plugin install` with 
  the `--server` flag when necessary.
  [#8730](https://github.com/pulumi/pulumi/pull/8730)<|MERGE_RESOLUTION|>--- conflicted
+++ resolved
@@ -1,9 +1,5 @@
 ### Improvements
 
-<<<<<<< HEAD
-- [sdk] - Add `RetainOnDelete` as a resource option.
-  [#8746](https://github.com/pulumi/pulumi/pull/8746)
-=======
 - [cli] Download provider plugins from GitHub Releases
   [#8785](https://github.com/pulumi/pulumi/pull/8785)
 
@@ -12,10 +8,12 @@
 
 - [cli] Add the concept of sequence numbers to the engine and resource provider interface.
   [#8631](https://github.com/pulumi/pulumi/pull/8631)
->>>>>>> a14cd1c1
+
+- [sdk] - Add `DeleteBehaviour` as a resource option.
+  [#8746](https://github.com/pulumi/pulumi/pull/8746)
 
 ### Bug Fixes
 
-- [codegen/nodejs] - Generate an install script that runs `pulumi plugin install` with 
+- [codegen/nodejs] - Generate an install script that runs `pulumi plugin install` with
   the `--server` flag when necessary.
   [#8730](https://github.com/pulumi/pulumi/pull/8730)