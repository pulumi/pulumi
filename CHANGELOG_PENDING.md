### Improvements

- [cli] Clarify highlighting of confirmation text in `confirmPrompt`.
  [#10413](https://github.com/pulumi/pulumi/pull/10413)

- [provider/python]: Improved exception display. The traceback is now shorter and it always starts with user code.
  [#10336](https://github.com/pulumi/pulumi/pull/10336)

- [sdk/python] Update PyYAML to 6.0

- [cli/watch] `pulumi watch` now uses relies on a program built on [`watchexec`](https://github.com/watchexec/watchexec)
  to implement recursive file watching, improving performance and cross-platform compatibility.
  This `pulumi-watch` program is now included in releases.
  [#10213](https://github.com/pulumi/pulumi/issues/10213)

- [codegen] Reduce time to execute `pulumi convert` and some YAML programs, depending on providers used, by up to 3 seconds.
  [#10444](https://github.com/pulumi/pulumi/pull/10444)

- [sdk/python] Makes global SETTINGS values context-aware to not leak state between Pulumi programs running in parallel
  [#10402](https://github.com/pulumi/pulumi/pull/10402)

### Bug Fixes

- [codegen/go] Fix StackReference codegen.
  [#10260](https://github.com/pulumi/pulumi/pull/10260

- [engine/backends]: Fix bug where File state backend failed to apply validation to stack names, resulting in a panic.
  [#10417](https://github.com/pulumi/pulumi/pull/10417)

<<<<<<< HEAD
- [cli] Fix VCS detection for domains other than .com and .org.
  [#10415](https://github.com/pulumi/pulumi/pull/10415)
=======
- [codegen/go] Fix incorrect method call for reading floating point values from configuration.
  [#10445](https://github.com/pulumi/pulumi/pull/10445)

- [engine]: HTML characters are no longer escaped in JSON output.
  [#10440](https://github.com/pulumi/pulumi/pull/10440)

- [codegen/go] Ensure consistency between go docs information and package name
  [#10452](https://github.com/pulumi/pulumi/pull/10452)

- [auto/go] Clone non-default branches (and tags).
  [#10285](https://github.com/pulumi/pulumi/pull/10285)

- [cli] Fixes `survey.v1` panics in Terminal UI introduced in
  [#10130](https://github.com/pulumi/pulumi/issues/10130) in v3.38.0.
  [#10475](https://github.com/pulumi/pulumi/pull/10475)
>>>>>>> ae1a86ea
<|MERGE_RESOLUTION|>--- conflicted
+++ resolved
@@ -27,10 +27,9 @@
 - [engine/backends]: Fix bug where File state backend failed to apply validation to stack names, resulting in a panic.
   [#10417](https://github.com/pulumi/pulumi/pull/10417)
 
-<<<<<<< HEAD
 - [cli] Fix VCS detection for domains other than .com and .org.
   [#10415](https://github.com/pulumi/pulumi/pull/10415)
-=======
+
 - [codegen/go] Fix incorrect method call for reading floating point values from configuration.
   [#10445](https://github.com/pulumi/pulumi/pull/10445)
 
@@ -45,5 +44,4 @@
 
 - [cli] Fixes `survey.v1` panics in Terminal UI introduced in
   [#10130](https://github.com/pulumi/pulumi/issues/10130) in v3.38.0.
-  [#10475](https://github.com/pulumi/pulumi/pull/10475)
->>>>>>> ae1a86ea
+  [#10475](https://github.com/pulumi/pulumi/pull/10475)