--- conflicted
+++ resolved
@@ -1,18 +1,7 @@
 ### Improvements
 
-<<<<<<< HEAD
-- [codegen/go] - Remove `ResourcePtr` types from generated SDKs. Besides being
-  unnecessary--`Resource` types already accommodate `nil` to indicate the lack of
-  a value--the implementation of `Ptr` types for resources was incorrect, making
-  these types virtually unusable in practice.
-  [#8449](https://github.com/pulumi/pulumi/pull/8449)
-
-- [cli] - Allow interpolating plugin custom server URLs.
-  [#8507](https://github.com/pulumi/pulumi/pull/8507)
-  
-- [sdk/python] - Lookup packages by searching for `pulumiplugin.json`.
+- [sdk/python] - Lookup Pulumi packages by searching for `pulumiplugin.json`.
+  Pulumi packages need not be prefixed by `pulumi-` anymore.
   [#8515](https://github.com/pulumi/pulumi/pull/8515)
 
-=======
->>>>>>> 0f19a8b1
 ### Bug Fixes
