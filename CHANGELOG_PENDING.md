--- conflicted
+++ resolved
@@ -3,14 +3,12 @@
 
 ### Bug Fixes
 
-<<<<<<< HEAD
 - [automation/python] - Fix deserialization of events.
   [#8375](https://github.com/pulumi/pulumi/pull/8375)
-=======
+
 - [sdk/dotnet] - Fixes failing preview for programs that call data
   sources (`F.Invoke`) with unknown outputs
   [#8339](https://github.com/pulumi/pulumi/pull/8339)
->>>>>>> b96e6a42
 
 - [programgen/go] - Don't change imported resource names.
   [#8353](https://github.com/pulumi/pulumi/pull/8353)