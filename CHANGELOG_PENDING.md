--- conflicted
+++ resolved
@@ -1,17 +1,14 @@
 ### Improvements
 
-<<<<<<< HEAD
 - [sdk/python] Update PyYAML to 6.0
 
-### Bug Fixes
-=======
 - [cli/watch] `pulumi watch` now uses relies on a program built on [`watchexec`](https://github.com/watchexec/watchexec)
   to implement recursive file watching, improving performance and cross-platform compatibility.
   This `pulumi-watch` program is now included in releases.
   [#10213](https://github.com/pulumi/pulumi/issues/10213)
 
+
 ### Bug Fixes
 
 - [engine/backends]: Fix bug where File state backend failed to apply validation to stack names, resulting in a panic.
-  [#10417](https://github.com/pulumi/pulumi/pull/10417)
->>>>>>> eb02b065
+  [#10417](https://github.com/pulumi/pulumi/pull/10417)