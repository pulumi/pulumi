--- conflicted
+++ resolved
@@ -1,15 +1,9 @@
 ### Breaking
 
-<<<<<<< HEAD
-### Enhancements
+### Improvements
 
 - [sdk/dotnet] Thread-safe concurrency-friendly global state
   [#6139](https://github.com/pulumi/pulumi/pull/6139)
-
-- [#6410](https://github.com/pulumi/pulumi/pull/6410) Add `diff` option to Automation API's `preview` and `up`
-=======
-
-### Improvements
 
 - [automation/python] Update pulumi python docker image to python 3.9
   [#6706](https://github.com/pulumi/pulumi/pull/6706)
@@ -22,8 +16,7 @@
 
 - [automation/dotnet] Expose WorkspaceStack.GetOutputsAsync
   [#6699](https://github.com/pulumi/pulumi/pull/6699)
->>>>>>> 9a66a418
-
+  
 ### Bug Fixes
 
 - [sdk/nodejs] Fix error handling for failed logging statements
