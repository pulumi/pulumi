--- conflicted
+++ resolved
@@ -7,13 +7,11 @@
 - [cli/config] - Rename the `config` property in `Pulumi.yaml` to `stackConfigDir`. The `config` key will continue to be supported.
   [#9145](https://github.com/pulumi/pulumi/pull/9145)
 
-<<<<<<< HEAD
+- [cli/plugins] Add support for downloading plugin from private Pulumi GitHub releases. This also drops the use of the `GITHUB_ACTOR` and `GITHUB_PERSONAL_ACCESS_TOKEN` environment variables for authenticating to github. Only `GITHUB_TOKEN` is now used, but this can be set to a personal access token.
+  [#9185](https://github.com/pulumi/pulumi/pull/9185)
+  
 - [cli] - Speed up `pulumi stack --show-name` by skipping unneeded snapshot loading.
   [#9199](https://github.com/pulumi/pulumi/pull/9199)
-=======
-- [cli/plugins] Add support for downloading plugin from private Pulumi GitHub releases. This also drops the use of the `GITHUB_ACTOR` and `GITHUB_PERSONAL_ACCESS_TOKEN` environment variables for authenticating to github. Only `GITHUB_TOKEN` is now used, but this can be set to a personal access token.
-  [#9185](https://github.com/pulumi/pulumi/pull/9185)
->>>>>>> e9afb61d
 
 ### Bug Fixes
 
