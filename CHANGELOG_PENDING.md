### Improvements

<<<<<<< HEAD
- [provider/python]: Improved exception display. The traceback is now shorter and it always starts with user code.  
  [#10336](https://github.com/pulumi/pulumi/pull/10336)
=======
- [cli/watch] `pulumi watch` now uses relies on a program built on [`watchexec`](https://github.com/watchexec/watchexec)
  to implement recursive file watching, improving performance and cross-platform compatibility.
  This `pulumi-watch` program is now included in releases.
  [#10213](https://github.com/pulumi/pulumi/issues/10213)
>>>>>>> f618cf8c

### Bug Fixes

- [engine/backends]: Fix bug where File state backend failed to apply validation to stack names, resulting in a panic.
  [#10417](https://github.com/pulumi/pulumi/pull/10417)<|MERGE_RESOLUTION|>--- conflicted
+++ resolved
@@ -1,14 +1,12 @@
 ### Improvements
 
-<<<<<<< HEAD
 - [provider/python]: Improved exception display. The traceback is now shorter and it always starts with user code.  
   [#10336](https://github.com/pulumi/pulumi/pull/10336)
-=======
+
 - [cli/watch] `pulumi watch` now uses relies on a program built on [`watchexec`](https://github.com/watchexec/watchexec)
   to implement recursive file watching, improving performance and cross-platform compatibility.
   This `pulumi-watch` program is now included in releases.
   [#10213](https://github.com/pulumi/pulumi/issues/10213)
->>>>>>> f618cf8c
 
 ### Bug Fixes
 
