### Improvements

- [engine] - Interpret `pluginDownloadURL` as the provider host url when
  downloading plugins.
  [#8544](https://github.com/pulumi/pulumi/pull/8544)

- [sdk/dotnet] - `InputMap` and `InputList` can now be initialized
  with any value that implicitly converts to the collection type.
  These values are then automatically appended, for example:

        var list = new InputList<string>
        {
            "V1",
            Output.Create("V2"),
            new[] { "V3", "V4" },
            new List<string> { "V5", "V6" },
            Output.Create(ImmutableArray.Create("V7", "V8"))
        };

  This feature simplifies the syntax for constructing resources and
  specifying resource options such as the `DependsOn` option.

  [#8498](https://github.com/pulumi/pulumi/pull/8498)

### Bug Fixes

- [sdk/python] - Fixes an issue with stack outputs persisting after
  they are removed from the Pulumi program
  [#8583](https://github.com/pulumi/pulumi/pull/8583)

<<<<<<< HEAD
- [auto/*] - Fixes `stack.setConfig()` breaking when trying to set
  values that look like flags (such as `-value`)
  [#8518](https://github.com/pulumi/pulumi/pull/8614)
=======
- [sdk/dotnet] - Don't throw converting value types that don't match schema
  [#8628](https://github.com/pulumi/pulumi/pull/8628)
>>>>>>> 27237354
<|MERGE_RESOLUTION|>--- conflicted
+++ resolved
@@ -28,11 +28,9 @@
   they are removed from the Pulumi program
   [#8583](https://github.com/pulumi/pulumi/pull/8583)
 
-<<<<<<< HEAD
 - [auto/*] - Fixes `stack.setConfig()` breaking when trying to set
   values that look like flags (such as `-value`)
   [#8518](https://github.com/pulumi/pulumi/pull/8614)
-=======
+
 - [sdk/dotnet] - Don't throw converting value types that don't match schema
-  [#8628](https://github.com/pulumi/pulumi/pull/8628)
->>>>>>> 27237354
+  [#8628](https://github.com/pulumi/pulumi/pull/8628)