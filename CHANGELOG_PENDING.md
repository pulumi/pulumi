--- conflicted
+++ resolved
@@ -1,23 +1,7 @@
 
 ### Improvements
-
-<<<<<<< HEAD
-- [cli] - Added support for passing custom paths that need
-  to be watched by the `pulumi watch` command.
-  [#7115](https://github.com/pulumi/pulumi/pull/7247)
-
-- [auto/nodejs] - Fail early when multiple versions of `@pulumi/pulumi` are detected in nodejs inline programs.'
-  [#7349](https://github.com/pulumi/pulumi/pull/7349)
   
 - [sdk] - Add `replaceOnChanges` resource option.
-  [#7226](https://github.com/pulumi/pulumi/pull/7226)
+  [#7226](https://github.com/pulumi/pulumi/pull/722
 
-- [sdk/go] - Add preliminary support for unmarshaling plain arrays and maps of output values.
-  [#7369](https://github.com/pulumi/pulumi/pull/7369)
-
-- Initial support for resource methods (Node.js authoring, Python calling)
-  [#7363](https://github.com/pulumi/pulumi/pull/7363)
-=======
->>>>>>> 2781cf03
-
-### Bug Fixes
+### Bug Fixes