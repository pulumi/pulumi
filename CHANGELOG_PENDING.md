--- conflicted
+++ resolved
@@ -2,13 +2,11 @@
 
 ### Improvements
 
-<<<<<<< HEAD
 - [auto/dotnet] - Make StackDeployment.FromJsonString public
   [#7067](https://github.com/pulumi/pulumi/pull/7067)
-=======
+
 - [cli] - Provide user information when protected resources are not able to be deleted
   [#7055](https://github.com/pulumi/pulumi/pull/7055)
->>>>>>> 070125e6
 
 - [auto/dotnet] - Provide PulumiFn implementation that allows runtime stack type
   [#6910](https://github.com/pulumi/pulumi/pull/6910)
