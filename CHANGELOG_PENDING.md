--- conflicted
+++ resolved
@@ -3,14 +3,7 @@
 - [sdk/python] - Permit `Input[Resource]` values in `depends_on`.
   [#7559](https://github.com/pulumi/pulumi/pull/7559)
 
-<<<<<<< HEAD
-### Bug Fixes
-=======
-- [sdk/go] - Add stack output helpers for numeric types.
-  [#7410](https://github.com/pulumi/pulumi/pull/7410)
-
 ### Bug Fixes
 
 - [sdk/{go,python,nodejs}] - Rehydrate provider resources in `Construct`.
-  [#7624](https://github.com/pulumi/pulumi/pull/7624)
->>>>>>> e8bd8e5e
+  [#7624](https://github.com/pulumi/pulumi/pull/7624)