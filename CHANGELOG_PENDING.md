### Improvements

### Bug Fixes

- [codegen/typescript] - Respect default values in Pulumi object types.
<<<<<<< HEAD
  [#8400](https://github.com/pulumi/pulumi/pull/8400)

- [engine] - Compute dependents correctly during targeted deletes.
  [#8360](https://github.com/pulumi/pulumi/pull/8360)

- [codegen/typescript] - Respect default values in Pulumi object types.
  [#8400](https://github.com/pulumi/pulumi/pull/8400)

- [cli/engine] - Update command respects `--target-dependents`
  [#8395](https://github.com/pulumi/pulumi/pull/8395)

- [docs] - Fix broken lists in dotnet docs
  [docs#6558](https://github.com/pulumi/docs/issues/6558)
=======
  [#8400](https://github.com/pulumi/pulumi/pull/8400)
>>>>>>> 3e2f3654
<|MERGE_RESOLUTION|>--- conflicted
+++ resolved
@@ -2,21 +2,5 @@
 
 ### Bug Fixes
 
-- [codegen/typescript] - Respect default values in Pulumi object types.
-<<<<<<< HEAD
-  [#8400](https://github.com/pulumi/pulumi/pull/8400)
-
-- [engine] - Compute dependents correctly during targeted deletes.
-  [#8360](https://github.com/pulumi/pulumi/pull/8360)
-
-- [codegen/typescript] - Respect default values in Pulumi object types.
-  [#8400](https://github.com/pulumi/pulumi/pull/8400)
-
-- [cli/engine] - Update command respects `--target-dependents`
-  [#8395](https://github.com/pulumi/pulumi/pull/8395)
-
-- [docs] - Fix broken lists in dotnet docs
-  [docs#6558](https://github.com/pulumi/docs/issues/6558)
-=======
-  [#8400](https://github.com/pulumi/pulumi/pull/8400)
->>>>>>> 3e2f3654
+- [codegen/go] - Respect default values in Pulumi object types.
+  [#8411](https://github.com/pulumi/pulumi/pull/8400)