### Improvements

<<<<<<< HEAD
### Bug Fixes

- [cli/python] Respond to SIGINT when installing plugins.
  [#9793](https://github.com/pulumi/pulumi/pull/9793)
=======

- [codegen/go] Always chose the correct version when `respectSchemaVersion` is set.
  [#9798](https://github.com/pulumi/pulumi/pull/9798)

### Bug Fixes

- [sdk/python] Better explain the keyword arguments to create(etc)_stack.
  [#9794](https://github.com/pulumi/pulumi/pull/9794)

- [cli] Revert changes causing a panic in `pulumi destroy` that tried to operate without config files.
  [#9821](https://github.com/pulumi/pulumi/pull/9821)

- [cli] Revert to statically linked binaries on Windows and Linux,
  fixing a regression introduced in 3.34.0
  [#9816](https://github.com/pulumi/pulumi/issues/9816)
>>>>>>> d163a1de
<|MERGE_RESOLUTION|>--- conflicted
+++ resolved
@@ -1,11 +1,7 @@
 ### Improvements
-
-<<<<<<< HEAD
-### Bug Fixes
 
 - [cli/python] Respond to SIGINT when installing plugins.
   [#9793](https://github.com/pulumi/pulumi/pull/9793)
-=======
 
 - [codegen/go] Always chose the correct version when `respectSchemaVersion` is set.
   [#9798](https://github.com/pulumi/pulumi/pull/9798)
@@ -20,5 +16,4 @@
 
 - [cli] Revert to statically linked binaries on Windows and Linux,
   fixing a regression introduced in 3.34.0
-  [#9816](https://github.com/pulumi/pulumi/issues/9816)
->>>>>>> d163a1de
+  [#9816](https://github.com/pulumi/pulumi/issues/9816)