### Improvements

 - Clarify error message string in `sdk/go/common/diag/errors.go`
   [#8284](https://github.com/pulumi/pulumi/pull/8284)

<<<<<<< HEAD
### Bug Fixes

- [sdk/dotnet] - Don't panic on schema mismatches
  [#8286](https://github.com/pulumi/pulumi/pull/8286)
=======
- [cli] Add `--json` flag to `up`, `destroy` and `refresh`.

  Passing the `--json` flag to `up`, `destroy` and `refresh` will stream JSON events from the engine to stdout.
  For `preview`, the existing functionality of outputting a JSON object at the end of preview is maintained.
  However, the streaming output can be extended to `preview` by using the `PULUMI_ENABLE_STREAMING_JSON_PREVIEW` environment variable.

  [#8275](https://github.com/pulumi/pulumi/pull/8275)

### Bug Fixes

- [codegen/go] - Interaction between the `plain` and `default` tags of a type. 
  [#8254](https://github.com/pulumi/pulumi/pull/8254)

- [sdk/dotnet] - Fix a race condition when detecting exceptions in stack creation
  [#8294](https://github.com/pulumi/pulumi/pull/8294)

- [sdk/go] - Fix regression marshaling assets/archives.
  [#8290](https://github.com/pulumi/pulumi/pull/8290)

### Miscellaneous

- [sdk/python] - Drop support for python 3.6
  [#8161](https://github.com/pulumi/pulumi/pull/8161)
>>>>>>> 470893a9
<|MERGE_RESOLUTION|>--- conflicted
+++ resolved
@@ -3,12 +3,6 @@
  - Clarify error message string in `sdk/go/common/diag/errors.go`
    [#8284](https://github.com/pulumi/pulumi/pull/8284)
 
-<<<<<<< HEAD
-### Bug Fixes
-
-- [sdk/dotnet] - Don't panic on schema mismatches
-  [#8286](https://github.com/pulumi/pulumi/pull/8286)
-=======
 - [cli] Add `--json` flag to `up`, `destroy` and `refresh`.
 
   Passing the `--json` flag to `up`, `destroy` and `refresh` will stream JSON events from the engine to stdout.
@@ -19,7 +13,7 @@
 
 ### Bug Fixes
 
-- [codegen/go] - Interaction between the `plain` and `default` tags of a type. 
+- [codegen/go] - Interaction between the `plain` and `default` tags of a type.
   [#8254](https://github.com/pulumi/pulumi/pull/8254)
 
 - [sdk/dotnet] - Fix a race condition when detecting exceptions in stack creation
@@ -28,8 +22,10 @@
 - [sdk/go] - Fix regression marshaling assets/archives.
   [#8290](https://github.com/pulumi/pulumi/pull/8290)
 
+- [sdk/dotnet] - Don't panic on schema mismatches
+  [#8286](https://github.com/pulumi/pulumi/pull/8286)
+
 ### Miscellaneous
 
 - [sdk/python] - Drop support for python 3.6
-  [#8161](https://github.com/pulumi/pulumi/pull/8161)
->>>>>>> 470893a9
+  [#8161](https://github.com/pulumi/pulumi/pull/8161)