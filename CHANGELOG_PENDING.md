### Improvements

<<<<<<< HEAD
- Add support for downloading plugin from private GitHub releases
  [#8944](https://github.com/pulumi/pulumi/pull/8944)
=======
- [cli] -  Enabled dot spinner for non-interactive mode
  [#8996](https://github.com/pulumi/pulumi/pull/8996)
>>>>>>> 6a8f7be1

### Bug Fixes

- [sdk/go] - Normalize merge behavior for `ResourceOptions`, inline
  with other SDKs. See https://github.com/pulumi/pulumi/issues/8796 for more
  details.
  [#8882](https://github.com/pulumi/pulumi/pull/8882)

- [sdk/go] - Correctly parse GoLang version.
  [#8920](https://github.com/pulumi/pulumi/pull/8920)

- [sdk/go] - Fix git initialization in git_test.go
  [#8924](https://github.com/pulumi/pulumi/pull/8924)

- [cli/go] - Fix git initialization in util_test.go
  [#8924](https://github.com/pulumi/pulumi/pull/8924)

- [sdk/nodejs] - Fix nodejs function serialization module path to comply with package.json
  exports if exports is specified.
  [#8893](https://github.com/pulumi/pulumi/pull/8893)

- [cli/python] - Parse a larger subset of PEP440 when guessing Pulumi package versions.
  [#8958](https://github.com/pulumi/pulumi/pull/8958)

- [sdk/nodejs] - Allow disabling TypeScript typechecking
  [#8981](https://github.com/pulumi/pulumi/pull/8981)

- [cli/backend] - Revert a change to file state locking that was causing stacks to stay locked.
  [#8995](https://github.com/pulumi/pulumi/pull/8995)<|MERGE_RESOLUTION|>--- conflicted
+++ resolved
@@ -1,12 +1,9 @@
 ### Improvements
 
-<<<<<<< HEAD
 - Add support for downloading plugin from private GitHub releases
   [#8944](https://github.com/pulumi/pulumi/pull/8944)
-=======
 - [cli] -  Enabled dot spinner for non-interactive mode
   [#8996](https://github.com/pulumi/pulumi/pull/8996)
->>>>>>> 6a8f7be1
 
 ### Bug Fixes
 
