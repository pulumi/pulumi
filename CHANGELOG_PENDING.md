### Improvements

* reformat error message string in `sdk/go/common/diag/errors.go`

### Bug Fixes

<<<<<<< HEAD
- [sdk/go] - respect implicit parents in alias resolution.
  [#8288](https://github.com/pulumi/pulumi/pull/8288)
=======
- [sdk/dotnet] - Fix a race condition when detecting exceptions in stack creation
  [#8294](https://github.com/pulumi/pulumi/pull/8294)
>>>>>>> a199ba8b
<|MERGE_RESOLUTION|>--- conflicted
+++ resolved
@@ -1,13 +1,12 @@
 ### Improvements
 
-* reformat error message string in `sdk/go/common/diag/errors.go`
+- [cli] Reformat error message string in `sdk/go/common/diag/errors.go`
+  [#8284](https://github.com/pulumi/pulumi/pull/8284)
 
 ### Bug Fixes
 
-<<<<<<< HEAD
-- [sdk/go] - respect implicit parents in alias resolution.
+- [sdk/go] - Respect implicit parents in alias resolution
   [#8288](https://github.com/pulumi/pulumi/pull/8288)
-=======
+
 - [sdk/dotnet] - Fix a race condition when detecting exceptions in stack creation
-  [#8294](https://github.com/pulumi/pulumi/pull/8294)
->>>>>>> a199ba8b
+  [#8294](https://github.com/pulumi/pulumi/pull/8294)