--- conflicted
+++ resolved
@@ -12,11 +12,9 @@
 
 - [sdk/python] - Fix regression in behaviour for `Output.from_input({})`
 
-<<<<<<< HEAD
 - [sdk/python] - Fix hanging deployments and improve error messages
   for programs with incorrect typings for output values
   [#7049](https://github.com/pulumi/pulumi/pull/7049)
-=======
+
 - [codegen/python] - Rename conflicting ResourceArgs classes
-  [#7171](https://github.com/pulumi/pulumi/pull/7171)
->>>>>>> 4e9e017c
+  [#7171](https://github.com/pulumi/pulumi/pull/7171)