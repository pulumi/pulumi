### Improvements

- [auto/go] Adds the ability to capture incremental `stderr`
  via the new option `ErrorProgressStreams`.
  [#10179](https://github.com/pulumi/pulumi/pull/10179)

- [cli/plugins] Warn that using GITHUB_REPOSITORY_OWNER is deprecated.
  [#10142](https://github.com/pulumi/pulumi/pull/10142)

- [cli] Allow `pulumi plugin install <type> <pkg> -f <path>` to target a binary
  file or a folder.
  [#10094](https://github.com/pulumi/pulumi/pull/10094)

- [cli/config] Allow `pulumi config cp --path` between objects.
  [#10147](https://github.com/pulumi/pulumi/pull/10147)

- [codegen/schema] Support stack reference as a resource
  [#10174](https://github.com/pulumi/pulumi/pull/10174)

<<<<<<< HEAD
- [cli] Groups `pulumi help` commands by category
  [#10170](https://github.com/pulumi/pulumi/pull/10170)
=======
- [backends] When logging in to a file backend, validate that the bucket is accessible.
  [#10012](https://github.com/pulumi/pulumi/pull/10012)
>>>>>>> a3708a2c

### Bug Fixes

- [cli] Only log github request headers at log level 11.
  [#10140](https://github.com/pulumi/pulumi/pull/10140)

- [sdk/go] `config.Encrypter` and `config.Decrypter` interfaces now
  require explicit `Context`. This is a minor breaking change to the
  SDK. The change fixes parenting of opentracing spans that decorate
  calls to the Pulumi Service crypter.

  [#10037](https://github.com/pulumi/pulumi/pull/10037)

- [codegen/go] Support program generation, `pulumi convert` for programs that create explicit
  provider resources.
  [#10132](https://github.com/pulumi/pulumi/issues/10132)

- [sdk/go] Remove the `AsName` and `AsQName` asserting functions.
  [#10156](https://github.com/pulumi/pulumi/pull/10156)
  
- [python] PULUMI_PYTHON_CMD is checked for deciding what python binary to use in a virtual environment.
  [#10155](https://github.com/pulumi/pulumi/pull/10155)

- [cli] Reduced the noisiness of `pulumi new --help` by replacing the list of available templates to just the number.
  [#10164](https://github.com/pulumi/pulumi/pull/10164)<|MERGE_RESOLUTION|>--- conflicted
+++ resolved
@@ -17,13 +17,11 @@
 - [codegen/schema] Support stack reference as a resource
   [#10174](https://github.com/pulumi/pulumi/pull/10174)
 
-<<<<<<< HEAD
+- [backends] When logging in to a file backend, validate that the bucket is accessible.
+  [#10012](https://github.com/pulumi/pulumi/pull/10012)
+
 - [cli] Groups `pulumi help` commands by category
   [#10170](https://github.com/pulumi/pulumi/pull/10170)
-=======
-- [backends] When logging in to a file backend, validate that the bucket is accessible.
-  [#10012](https://github.com/pulumi/pulumi/pull/10012)
->>>>>>> a3708a2c
 
 ### Bug Fixes
 
