--- conflicted
+++ resolved
@@ -1,25 +1,15 @@
 ### Improvements
 
-<<<<<<< HEAD
-- [automation] - Add force flag for RemoveStack in workspace
-  [#7523](https://github.com/pulumi/pulumi/pull/7523)
+- [sdk/go] - Depending on a component now depends on the transitive closure of its
+  child resources.
+  [#7732](https://github.com/pulumi/pulumi/pull/7732)
+
+- [sdk/python] - Depending on a component now depends on the transitive closure of its
+  child resources.
+  [#7732](https://github.com/pulumi/pulumi/pull/7732)
 
 - [sdk/go] - Permit declaring explicit resource dependencies via
   `ResourceInput` values.
   [#7584](https://github.com/pulumi/pulumi/pull/7584)
 
-### Bug Fixes
-
-- [cli] - Properly parse Git remotes with periods or hyphens.
-  [#7386](https://github.com/pulumi/pulumi/pull/7386)
-=======
-- [sdk/go] - Depending on a component now depends on the transitive closure of its
-  child resources.
-  [#7732](https://github.com/pulumi/pulumi/pull/7732)
->>>>>>> ecb98b66
-
-- [sdk/python] - Depending on a component now depends on the transitive closure of its
-  child resources.
-  [#7732](https://github.com/pulumi/pulumi/pull/7732)
-
-### Bug Fixes
+### Bug Fixes