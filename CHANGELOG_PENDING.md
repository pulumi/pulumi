### Improvements

- [sdk/dotnet] - Add capability to marshal output values.
  [#8316](https://github.com/pulumi/pulumi/pull/8316)

<<<<<<< HEAD
### Bug Fixes
=======
### Bug Fixes

- [programgen/go] - Don't change imported resource names.
  [#8353](https://github.com/pulumi/pulumi/pull/8353)
>>>>>>> 414ef7e9
<|MERGE_RESOLUTION|>--- conflicted
+++ resolved
@@ -1,13 +1,9 @@
 ### Improvements
 
-- [sdk/dotnet] - Add capability to marshal output values.
+- [sdk/dotnet] - Marshal output values.
   [#8316](https://github.com/pulumi/pulumi/pull/8316)
 
-<<<<<<< HEAD
-### Bug Fixes
-=======
 ### Bug Fixes
 
 - [programgen/go] - Don't change imported resource names.
-  [#8353](https://github.com/pulumi/pulumi/pull/8353)
->>>>>>> 414ef7e9
+  [#8353](https://github.com/pulumi/pulumi/pull/8353)