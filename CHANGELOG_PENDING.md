--- conflicted
+++ resolved
@@ -1,10 +1,6 @@
 ### Improvements
 
-<<<<<<< HEAD
- Add `PluginDownloadURL` as a resource option. When provided by
-=======
 - [sdk/{nodejs,go,python}] - Add `PluginDownloadURL` as a resource option. When provided by
->>>>>>> a72cccee
   the schema, `PluginDownloadURL` will be baked into `new Resource` and `Invoke`
   requests in generated SDKs.
   [#8698](https://github.com/pulumi/pulumi/pull/8698)
