### Improvements

- [cli] Reformat error message string in `sdk/go/common/diag/errors.go`
  [#8284](https://github.com/pulumi/pulumi/pull/8284)

### Bug Fixes

- [sdk/go] - Respect implicit parents in alias resolution
  [#8288](https://github.com/pulumi/pulumi/pull/8288)

- [sdk/dotnet] - Fix a race condition when detecting exceptions in stack creation
  [#8294](https://github.com/pulumi/pulumi/pull/8294)
 - Clarify error message string in `sdk/go/common/diag/errors.go`
   [#8284](https://github.com/pulumi/pulumi/pull/8284)

- [cli] Add `--json` flag to `up`, `destroy` and `refresh`.

  Passing the `--json` flag to `up`, `destroy` and `refresh` will stream JSON events from the engine to stdout.
  For `preview`, the existing functionality of outputting a JSON object at the end of preview is maintained.
  However, the streaming output can be extended to `preview` by using the `PULUMI_ENABLE_STREAMING_JSON_PREVIEW` environment variable.

  [#8275](https://github.com/pulumi/pulumi/pull/8275)

<<<<<<< HEAD
### Bug Fixes

- [codegen/go] - Interaction between the `plain` and `default` tags of a type.
=======
- [codegen/go] - Interaction between the `plain` and `default` tags of a type. 
>>>>>>> e38876f7
  [#8254](https://github.com/pulumi/pulumi/pull/8254)

- [sdk/dotnet] - Fix a race condition when detecting exceptions in stack creation
  [#8294](https://github.com/pulumi/pulumi/pull/8294)

- [sdk/go] - Fix regression marshaling assets/archives.
  [#8290](https://github.com/pulumi/pulumi/pull/8290)

- [sdk/dotnet] - Don't panic on schema mismatches
  [#8286](https://github.com/pulumi/pulumi/pull/8286)

### Miscellaneous

- [sdk/python] - Drop support for python 3.6
  [#8161](https://github.com/pulumi/pulumi/pull/8161)<|MERGE_RESOLUTION|>--- conflicted
+++ resolved
@@ -21,13 +21,7 @@
 
   [#8275](https://github.com/pulumi/pulumi/pull/8275)
 
-<<<<<<< HEAD
-### Bug Fixes
-
 - [codegen/go] - Interaction between the `plain` and `default` tags of a type.
-=======
-- [codegen/go] - Interaction between the `plain` and `default` tags of a type. 
->>>>>>> e38876f7
   [#8254](https://github.com/pulumi/pulumi/pull/8254)
 
 - [sdk/dotnet] - Fix a race condition when detecting exceptions in stack creation
