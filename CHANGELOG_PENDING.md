--- conflicted
+++ resolved
@@ -1,24 +1,16 @@
 ### Improvements
 
-<<<<<<< HEAD
-- [sdk/dotnet] - Add `PluginDownloadURL` as a resource option. When provided by
-  the generating schema, bake `PluginDownloadURL` into generated calls to `new
-  Resource` and `Invoke`.
-  [#8702](https://github.com/pulumi/pulumi/pull/8702)
-
-### Bug Fixes
-=======
-- [sdk/{nodejs,go,python}] - Add `PluginDownloadURL` as a resource option. When provided by
+- [sdk/all] - Add `PluginDownloadURL` as a resource option. When provided by
   the schema, `PluginDownloadURL` will be baked into `new Resource` and `Invoke`
   requests in generated SDKs. 
   [#8698](https://github.com/pulumi/pulumi/pull/8698)
   [#8690](https://github.com/pulumi/pulumi/pull/8690)
   [#8692](https://github.com/pulumi/pulumi/pull/8692)
+  [#8702](https://github.com/pulumi/pulumi/pull/8702)
 
 ### Bug Fixes
 
 - [auto/python] - Fixes an issue with exception isolation in a
   sequence of inline programs that caused all inline programs to fail
   after the first one failed
-  [#8693](https://github.com/pulumi/pulumi/pull/#8693)
->>>>>>> 3926e523
+  [#8693](https://github.com/pulumi/pulumi/pull/#8693)