--- conflicted
+++ resolved
@@ -1,29 +1,6 @@
 ### Improvements
 
-
 ### Bug Fixes
-<<<<<<< HEAD
-
-- [sdk/nodejs] Fix a crash due to dependency cycles from component resources.
-  [#9683](https://github.com/pulumi/pulumi/pull/9683)
-
-- [cli/about] Make `pulumi about` aware of the YAML and Java runtimes.
-  [#9745](https://github.com/pulumi/pulumi/pull/9745)
-
-- [cli/engine] Fix a panic deserializing resource plans without goals.
-  [#9749](https://github.com/pulumi/pulumi/pull/9749)
-
-- [cli/engine] Provide a sorting for plugins of equivalent version.
-  [#9761](https://github.com/pulumi/pulumi/pull/9761)
 
 - [cli/python] Respond to SIGINT when installing plugins.
-  [#9793](https://github.com/pulumi/pulumi/pull/9793)
-
-- [cli/backend] Fix degraded performance in filestate backend.
-  [#9777](https://github.com/pulumi/pulumi/pull/9777)
-
-- [cli/backend] Fix degraded performance in filestate backend
-  [#9777](https://github.com/pulumi/pulumi/pull/9777)
-  [#9796](https://github.com/pulumi/pulumi/pull/9796)
-=======
->>>>>>> 068e7116
+  [#9793](https://github.com/pulumi/pulumi/pull/9793)