### Improvements
- [cli] - Implemented `state rename` command [#9098](https://github.com/pulumi/pulumi/pull/9098)

- [cli/plugins] `pulumi plugin install` can now look up the latest version of plugins on GitHub releases.
  [#9012](https://github.com/pulumi/pulumi/pull/9012)

- [cli/backend] - `pulumi cancel` is now supported for the file state backend.
  [#9100](https://github.com/pulumi/pulumi/pull/9100)

### Bug Fixes

<<<<<<< HEAD
- [cli/backend] - Fixed an issue with non-atomicity when saving file state stacks.
  [#9122](https://github.com/pulumi/pulumi/pull/9122)
=======
- [sdk/python] - Fix build warnings. See
  [#9011](https://github.com/pulumi/pulumi/issues/9011) for more details.
  [#9139](https://github.com/pulumi/pulumi/pull/9139)
>>>>>>> a784cb58
<|MERGE_RESOLUTION|>--- conflicted
+++ resolved
@@ -9,11 +9,9 @@
 
 ### Bug Fixes
 
-<<<<<<< HEAD
-- [cli/backend] - Fixed an issue with non-atomicity when saving file state stacks.
-  [#9122](https://github.com/pulumi/pulumi/pull/9122)
-=======
 - [sdk/python] - Fix build warnings. See
   [#9011](https://github.com/pulumi/pulumi/issues/9011) for more details.
   [#9139](https://github.com/pulumi/pulumi/pull/9139)
->>>>>>> a784cb58
+
+- [cli/backend] - Fixed an issue with non-atomicity when saving file state stacks.
+  [#9122](https://github.com/pulumi/pulumi/pull/9122)