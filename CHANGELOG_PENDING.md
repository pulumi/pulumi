### Improvements

- [cli] Display outputs during the very first preview.
  [#10031](https://github.com/pulumi/pulumi/pull/10031)

- [cli] Add Last Status to `pulumi stack ls` output.
  [#6148](https://github.com/pulumi/pulumi/pull/6148)
<<<<<<< HEAD

- [cli] Allow `pulumi destroy -s <stack>` if not in a Pulumi project dir
=======
  
- [cli] Allow pulumi `destroy -s <stack>` if not in a Pulumi project dir
>>>>>>> bd2c73df
  [#9918](https://github.com/pulumi/pulumi/pull/9918)

- [protobuf] Pulumi protobuf messages are now namespaced under "pulumi".
  [#10074](https://github.com/pulumi/pulumi/pull/10074)

- [cli] Allow `pulumi plugin install <type> <pkg> -f <path>` to target a binary
  file or a folder.
  [#10094](https://github.com/pulumi/pulumi/pull/10094)

- [cli] Truncate long stack outputs
  [#9905](https://github.com/pulumi/pulumi/issues/9905)
  
- [sdk/go] Add `As*Output` methods to `AnyOutput`
  [#10085](https://github.com/pulumi/pulumi/pull/10085)

- [yaml] [Updates Pulumi YAML to v0.5.3](https://github.com/pulumi/pulumi-yaml/releases/tag/v0.5.3)

- [sdk/go] Accept a short branch name in `GitRepo.Branch`
  [#10118](https://github.com/pulumi/pulumi/pull/10118)

### Bug Fixes

- [cli] `pulumi convert` help text is wrong
  [#9892](https://github.com/pulumi/pulumi/issues/9892)

- [go/codegen] fix error assignment when creating a new resource in generated go code
  [#10049](https://github.com/pulumi/pulumi/pull/10049)

- [cli] `pulumi convert` generates incorrect input parameter names for C#
  [#10042](https://github.com/pulumi/pulumi/issues/10042)

- [engine] Un-parent child resource when a resource is deleted during a refresh.
  [#10073](https://github.com/pulumi/pulumi/pull/10073)

- [cli] `pulumi state change-secrets-provider` now takes `--stack` into account
  [#10075](https://github.com/pulumi/pulumi/pull/10075)

- [nodejs/sdkgen] Default set `pulumi.name` in package.json to the pulumi package name.
  [#10088](https://github.com/pulumi/pulumi/pull/10088)

- [sdk/python] update protobuf library to v4 which speeds up pulumi CLI dramatically on M1 machines
  [#10063](https://github.com/pulumi/pulumi/pull/10063)

- [go] Fix panic when returning pulumi.Bool, .String, .Int, and .Float64 in the argument to
  ApplyT and casting the result to the corresponding output, e.g.: BoolOutput.
  [#10103](https://github.com/pulumi/pulumi/pull/10103)

- [engine] Fix data races discovered in CLI and Go SDK that could cause nondeterministic behavior
  or a panic.
  [#10081](https://github.com/pulumi/pulumi/pull/10081),
  [#10100](https://github.com/pulumi/pulumi/pull/10100)<|MERGE_RESOLUTION|>--- conflicted
+++ resolved
@@ -5,13 +5,8 @@
 
 - [cli] Add Last Status to `pulumi stack ls` output.
   [#6148](https://github.com/pulumi/pulumi/pull/6148)
-<<<<<<< HEAD
 
 - [cli] Allow `pulumi destroy -s <stack>` if not in a Pulumi project dir
-=======
-  
-- [cli] Allow pulumi `destroy -s <stack>` if not in a Pulumi project dir
->>>>>>> bd2c73df
   [#9918](https://github.com/pulumi/pulumi/pull/9918)
 
 - [protobuf] Pulumi protobuf messages are now namespaced under "pulumi".
@@ -23,7 +18,6 @@
 
 - [cli] Truncate long stack outputs
   [#9905](https://github.com/pulumi/pulumi/issues/9905)
-  
 - [sdk/go] Add `As*Output` methods to `AnyOutput`
   [#10085](https://github.com/pulumi/pulumi/pull/10085)
 
