--- conflicted
+++ resolved
@@ -1,15 +1,13 @@
 ### Improvements
 
-<<<<<<< HEAD
 - [codegen/dotnet] - Add C# extension `rootNamespace`, allowing the user to
   replace `Pulumi` as the default C# global namespace in generated programs.
   The `Company` and `Author` fields of the .csproj file are now driven by
   `schema.publisher`.
   [#8735](https://github.com/pulumi/pulumi/pull/8735)
-=======
+
 - [cli] Download provider plugins from GitHub Releases
   [#8785](https://github.com/pulumi/pulumi/pull/8785)
->>>>>>> a14cd1c1
 
 - [sdk/dotnet] - Changed `Output<T>.ToString()` to return an informative message rather than just "Output`1[X]"
   [#8767](https://github.com/pulumi/pulumi/pull/8767)
