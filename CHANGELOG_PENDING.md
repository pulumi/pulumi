--- conflicted
+++ resolved
@@ -25,13 +25,11 @@
 - [cli] - Add support for overriding plugin download URLs.
   [#8798](https://github.com/pulumi/pulumi/pull/8798)
 
-<<<<<<< HEAD
 - [automation] - Add `color` option to stack up, preview, refresh, and destroy commands.
   [#8811](https://github.com/pulumi/pulumi/pull/8811)
-=======
+
 - [sdk/nodejs] - Support top-level default exports in ESM.
   [#8766](https://github.com/pulumi/pulumi/pull/8766)
->>>>>>> f935dfba
 
 ### Bug Fixes
 
