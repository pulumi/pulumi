--- conflicted
+++ resolved
@@ -7,13 +7,9 @@
 
 - [sdk/nodejs] - Fix Node `fs.rmdir` DeprecationWarning for Node JS 15.X+
   [#9044](https://github.com/pulumi/pulumi/pull/9044)
-<<<<<<< HEAD
-  
-=======
 
 - [codegen/go] - Fix secret codegen for input properties
   [#9052](https://github.com/pulumi/pulumi/pull/9052)
 
 - [sdk/nodejs] - `PULUMI_NODEJS_TSCONFIG_PATH` is now explicitly passed to tsnode for the tsconfig file.
-  [#9062](https://github.com/pulumi/pulumi/pull/9062)
->>>>>>> 6b731c61
+  [#9062](https://github.com/pulumi/pulumi/pull/9062)