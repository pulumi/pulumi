--- conflicted
+++ resolved
@@ -2,17 +2,8 @@
 
 ### Bug Fixes
 
-<<<<<<< HEAD
-- [cli/plugin] - Dynamic provider binaries will now be found even if pulumi/bin is not on $PATH.
-  [#9396](https://github.com/pulumi/pulumi/pull/9396)
-
-- [sdk/go] - Fail appropriatly for `config.Try*` and `config.Require*` where the
-  key is present but of the wrong type.
-  [#9407](https://github.com/pulumi/pulumi/pull/9407)
-
 - [codegen] - Ensure that plain properties are always plain.
   [#9430](https://github.com/pulumi/pulumi/pull/9430)
-=======
+
 - [cli] Fixed some context leaks where shutdown code wasn't correctly called.
-  [#9438](https://github.com/pulumi/pulumi/pull/9438)
->>>>>>> c072c2e5
+  [#9438](https://github.com/pulumi/pulumi/pull/9438)