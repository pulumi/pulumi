### Improvements

<<<<<<< HEAD
- [sdk/go] - Add PluginDownloadURL as a resource option.
  [#8555](https://github.com/pulumi/pulumi/pull/8555)
=======
- [sdk/nodejs] Support using native ES modules as Pulumi scripts
  [#7764](https://github.com/pulumi/pulumi/pull/7764)

- [sdk/nodejs] Support a `nodeargs` option for passing `node` arguments to the Node language host
  [#8655](https://github.com/pulumi/pulumi/pull/8655)
>>>>>>> 888cbeca

### Bug Fixes

- [cli/engine] - Fix [#3982](https://github.com/pulumi/pulumi/issues/3982), a bug
  where the engine ignored the final line of stdout/stderr if it didn't terminate
  with a newline. 
  [#8671](https://github.com/pulumi/pulumi/pull/8671)<|MERGE_RESOLUTION|>--- conflicted
+++ resolved
@@ -1,15 +1,13 @@
 ### Improvements
 
-<<<<<<< HEAD
 - [sdk/go] - Add PluginDownloadURL as a resource option.
   [#8555](https://github.com/pulumi/pulumi/pull/8555)
-=======
+
 - [sdk/nodejs] Support using native ES modules as Pulumi scripts
   [#7764](https://github.com/pulumi/pulumi/pull/7764)
 
 - [sdk/nodejs] Support a `nodeargs` option for passing `node` arguments to the Node language host
   [#8655](https://github.com/pulumi/pulumi/pull/8655)
->>>>>>> 888cbeca
 
 ### Bug Fixes
 
