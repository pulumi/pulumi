--- conflicted
+++ resolved
@@ -1,18 +1,7 @@
 ### Improvements
 
-<<<<<<< HEAD
-- [cli] Stops printing secret value on `pulumi config set` if it looks like a secret.
+- [cli] Stop printing secret value on `pulumi config set` if it looks like a secret.
   [#7327](https://github.com/pulumi/pulumi/pull/7327)
-
-- [dotnet/sdk] Support microsoft logging extensions with inline programs
-  [#7117](https://github.com/pulumi/pulumi/pull/7117)
-
-- [cli] - Added support for passing custom paths that need
-  to be watched by the `pulumi watch` command.
-  [#7115](https://github.com/pulumi/pulumi/pull/7247)
-
-=======
->>>>>>> ebb0e6aa
 
 ### Bug Fixes
 
