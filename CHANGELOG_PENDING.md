### Improvements

<<<<<<< HEAD
- [cli] `pulumi logout` now prints a confirmation message that it logged out.
  [#9641](https://github.com/pulumi/pulumi/pull/9641)

- [cli/backend] Add gzip compression to filestate backend. Compression can be enabled via `PULUMI_SELF_MANAGED_STATE_GZIP=true`. Special thanks to @awoimbee for the initial PR.
  [#9610](https://github.com/pulumi/pulumi/pull/9610)

- [sdk/nodejs] Lazy load inflight context to remove module import side-effect.
  [#9375](https://github.com/pulumi/pulumi/issues/9375)

- [cli] The engine will now default resource parent to the root stack if it exists.
  [#9481](https://github.com/pulumi/pulumi/pull/9481)

=======
>>>>>>> d706e9de
### Bug Fixes

- [sdk/go] [Correctly parse nested git projects in GitLab](https://github.com/pulumi/pulumi/issues/9354)<|MERGE_RESOLUTION|>--- conflicted
+++ resolved
@@ -1,20 +1,8 @@
 ### Improvements
-
-<<<<<<< HEAD
-- [cli] `pulumi logout` now prints a confirmation message that it logged out.
-  [#9641](https://github.com/pulumi/pulumi/pull/9641)
-
-- [cli/backend] Add gzip compression to filestate backend. Compression can be enabled via `PULUMI_SELF_MANAGED_STATE_GZIP=true`. Special thanks to @awoimbee for the initial PR.
-  [#9610](https://github.com/pulumi/pulumi/pull/9610)
-
-- [sdk/nodejs] Lazy load inflight context to remove module import side-effect.
-  [#9375](https://github.com/pulumi/pulumi/issues/9375)
 
 - [cli] The engine will now default resource parent to the root stack if it exists.
   [#9481](https://github.com/pulumi/pulumi/pull/9481)
 
-=======
->>>>>>> d706e9de
 ### Bug Fixes
 
 - [sdk/go] [Correctly parse nested git projects in GitLab](https://github.com/pulumi/pulumi/issues/9354)