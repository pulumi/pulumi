### Improvements

### Bug Fixes

- [sdk/nodejs] - Fix Node `fs.rmdir` DeprecationWarning for Node JS 15.X+
  [#9044](https://github.com/pulumi/pulumi/pull/9044)

<<<<<<< HEAD
- [sdk/nodejs] - `PULUMI_NODEJS_TSCONFIG_PATH` is now explicitly passed to tsnode for the tsconfig file.
  [#9062](https://github.com/pulumi/pulumi/pull/9062)
=======
- [codegen/go] - Fix secret codegen for input properties
  [#9052](https://github.com/pulumi/pulumi/pull/9052)
>>>>>>> 301efa60
<|MERGE_RESOLUTION|>--- conflicted
+++ resolved
@@ -5,10 +5,8 @@
 - [sdk/nodejs] - Fix Node `fs.rmdir` DeprecationWarning for Node JS 15.X+
   [#9044](https://github.com/pulumi/pulumi/pull/9044)
 
-<<<<<<< HEAD
-- [sdk/nodejs] - `PULUMI_NODEJS_TSCONFIG_PATH` is now explicitly passed to tsnode for the tsconfig file.
-  [#9062](https://github.com/pulumi/pulumi/pull/9062)
-=======
 - [codegen/go] - Fix secret codegen for input properties
   [#9052](https://github.com/pulumi/pulumi/pull/9052)
->>>>>>> 301efa60
+
+- [sdk/nodejs] - `PULUMI_NODEJS_TSCONFIG_PATH` is now explicitly passed to tsnode for the tsconfig file.
+  [#9062](https://github.com/pulumi/pulumi/pull/9062)