--- conflicted
+++ resolved
@@ -3,26 +3,11 @@
 - [sdk/go] - Improve error messages for (un)marshalling properties.
   [#7936](https://github.com/pulumi/pulumi/pull/7936)
 
-<<<<<<< HEAD
-- [codegen/python] - Add helper function forms `$fn_output` that
-  accept `Input`s, return an `Output`, and wrap the underlying `$fn`
-  call. This change addreses
-  [#5758](https://github.com/pulumi/pulumi/issues/) for Python,
-  making it easier to compose functions/datasources with Pulumi
-  resources. [#7784](https://github.com/pulumi/pulumi/pull/7784)
-
-- [cli/about] - Add comand for debug information
-  [#7817](https://github.com/pulumi/pulumi/pull/7817)
-
-- [codegen/schema] Add a `pulumi schema check` command to validate package schemas.
-  [#7865](https://github.com/pulumi/pulumi/pull/7865)
-  
 - [cli/diffs] - Add color to indicate if a action is in progress. 
   [#7918](https://github.com/pulumi/pulumi/pull/7918)
-=======
+
 - [sdk/go] - Initial support for (un)marshalling output values.
   [#7861](https://github.com/pulumi/pulumi/pull/7861)
->>>>>>> 054b3f9e
 
 ### Bug Fixes
 
