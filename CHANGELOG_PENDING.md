--- conflicted
+++ resolved
@@ -6,12 +6,10 @@
 - [sdk/nodejs] Updated the vendored version of TypeScript in the NodeJS SDK and runtime from v3.7.3 to v3.8.3
   [#10618](https://github.com/pulumi/pulumi/pull/10618)
 
+- [sdk/python] Improve error message when pulumi-python cannot find a main program.
+  [#10617](https://github.com/pulumi/pulumi/pull/10617)
+
 ### Bug Fixes
-<<<<<<< HEAD
-[sdk/python] improve error message when pulumi-python cannot find a main program #10362 
-fix: handle exception for main not found in python #10617 
-=======
 
 - [sdk/nodejs] Calls onOutput in runPulumiCmd
-  [#10631](https://github.com/pulumi/pulumi/pull/10631)
->>>>>>> f84c985b
+  [#10631](https://github.com/pulumi/pulumi/pull/10631)