--- conflicted
+++ resolved
@@ -3,13 +3,10 @@
 - [cli] Display outputs during the very first preview.
   [#10031](https://github.com/pulumi/pulumi/pull/10031)
 
-<<<<<<< HEAD
 - [cli] Add Last Status to `pulumi stack ls` output.
   [#6148](https://github.com/pulumi/pulumi/pull/6148)
-=======
 - [cli] Allow pulumi `destroy -s <stack>` if not in a Pulumi project dir
   [#9918](https://github.com/pulumi/pulumi/pull/9918)
->>>>>>> 9028a027
 
 ### Bug Fixes
 
