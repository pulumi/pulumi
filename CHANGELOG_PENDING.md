### Improvements

- [cli] Display outputs during the very first preview.
  [#10031](https://github.com/pulumi/pulumi/pull/10031)

- [cli] Add Last Status to `pulumi stack ls` output.
  [#6148](https://github.com/pulumi/pulumi/pull/6148)
- [cli] Allow pulumi `destroy -s <stack>` if not in a Pulumi project dir
  [#9918](https://github.com/pulumi/pulumi/pull/9918)
  
- [protobuf] Pulumi protobuf messages are now namespaced under "pulumi".
  [#10074](https://github.com/pulumi/pulumi/pull/10074)

### Bug Fixes

- [cli] `pulumi convert` help text is wrong
  [#9892](https://github.com/pulumi/pulumi/issues/9892)

- [go/codegen] fix error assignment when creating a new resource in generated go code
  [#10049](https://github.com/pulumi/pulumi/pull/10049)

- [cli] `pulumi convert` generates incorrect input parameter names for C#
  [#10042](https://github.com/pulumi/pulumi/issues/10042)

<<<<<<< HEAD
- [sdk/python] update protobuf library to v4 to speed up pulumi CLI dramatically on M1 machines
  [#10063](https://github.com/pulumi/pulumi/pull/10063)
=======
- [engine] Un-parent child resource when a resource is deleted during a refresh.
  [#10073](https://github.com/pulumi/pulumi/pull/10073)

- [cli] `pulumi state change-secrets-provider` now takes `--stack` into account
  [#10075](https://github.com/pulumi/pulumi/pull/10075)

- [nodejs/sdkgen] Default set `pulumi.name` in package.json to the pulumi package name.
  [#10088](https://github.com/pulumi/pulumi/pull/10088)
>>>>>>> 764a61c7
<|MERGE_RESOLUTION|>--- conflicted
+++ resolved
@@ -22,10 +22,6 @@
 - [cli] `pulumi convert` generates incorrect input parameter names for C#
   [#10042](https://github.com/pulumi/pulumi/issues/10042)
 
-<<<<<<< HEAD
-- [sdk/python] update protobuf library to v4 to speed up pulumi CLI dramatically on M1 machines
-  [#10063](https://github.com/pulumi/pulumi/pull/10063)
-=======
 - [engine] Un-parent child resource when a resource is deleted during a refresh.
   [#10073](https://github.com/pulumi/pulumi/pull/10073)
 
@@ -34,4 +30,6 @@
 
 - [nodejs/sdkgen] Default set `pulumi.name` in package.json to the pulumi package name.
   [#10088](https://github.com/pulumi/pulumi/pull/10088)
->>>>>>> 764a61c7
+
+- [sdk/python] update protobuf library to v4 which speeds up pulumi CLI dramatically on M1 machines
+  [#10063](https://github.com/pulumi/pulumi/pull/10063)