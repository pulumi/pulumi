### Improvements

<<<<<<< HEAD
- [sdk/go] - Add PluginDownloadURL as a resource option.
  [#8555](https://github.com/pulumi/pulumi/pull/8555)
=======
- [sdk/go] - Allow users to override enviromental variables for `GetCommandResults`.
  [#8610](https://github.com/pulumi/pulumi/pull/8610)
>>>>>>> aa2368d3

- [sdk/nodejs] Support using native ES modules as Pulumi scripts
  [#7764](https://github.com/pulumi/pulumi/pull/7764)

- [sdk/nodejs] Support a `nodeargs` option for passing `node` arguments to the Node language host
  [#8655](https://github.com/pulumi/pulumi/pull/8655)

### Bug Fixes

- [cli/engine] - Fix [#3982](https://github.com/pulumi/pulumi/issues/3982), a bug
  where the engine ignored the final line of stdout/stderr if it didn't terminate
  with a newline. 
  [#8671](https://github.com/pulumi/pulumi/pull/8671)<|MERGE_RESOLUTION|>--- conflicted
+++ resolved
@@ -1,12 +1,10 @@
 ### Improvements
 
-<<<<<<< HEAD
-- [sdk/go] - Add PluginDownloadURL as a resource option.
+- [sdk/go] - Add `PluginDownloadURL` as a resource option.
   [#8555](https://github.com/pulumi/pulumi/pull/8555)
-=======
+
 - [sdk/go] - Allow users to override enviromental variables for `GetCommandResults`.
   [#8610](https://github.com/pulumi/pulumi/pull/8610)
->>>>>>> aa2368d3
 
 - [sdk/nodejs] Support using native ES modules as Pulumi scripts
   [#7764](https://github.com/pulumi/pulumi/pull/7764)
