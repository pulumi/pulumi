### Breaking Changes



### Improvements

- [auto/dotnet] - Provide PulumiFn implementation that allows runtime stack type
  [#6910](https://github.com/pulumi/pulumi/pull/6910)

- [auto/go] - Provide GetPermalink for all results
  [#6875](https://github.com/pulumi/pulumi/pull/6875)
  
### Bug Fixes

 - [auto/python] - Export missing `ProjectBackend` type
   [#6984](https://github.com/pulumi/pulumi/pull/6984)

<<<<<<< HEAD
 - [sdk/nodejs] Fix a bug in closure serialization. [#6999](https://github.com/pulumi/pulumi/pull/6999)
=======
 - [sdk/nodejs] - Fix noisy errors.
   [#6995](https://github.com/pulumi/pulumi/pull/6995)

 - Config: Avoid emitting integers in objects using exponential notation.
   [#7005](https://github.com/pulumi/pulumi/pull/7005)
>>>>>>> 3ef2648f
<|MERGE_RESOLUTION|>--- conflicted
+++ resolved
@@ -15,12 +15,11 @@
  - [auto/python] - Export missing `ProjectBackend` type
    [#6984](https://github.com/pulumi/pulumi/pull/6984)
 
-<<<<<<< HEAD
- - [sdk/nodejs] Fix a bug in closure serialization. [#6999](https://github.com/pulumi/pulumi/pull/6999)
-=======
+ - [sdk/nodejs] Fix a bug in closure serialization. 
+   [#6999](https://github.com/pulumi/pulumi/pull/6999)
+
  - [sdk/nodejs] - Fix noisy errors.
    [#6995](https://github.com/pulumi/pulumi/pull/6995)
 
  - Config: Avoid emitting integers in objects using exponential notation.
-   [#7005](https://github.com/pulumi/pulumi/pull/7005)
->>>>>>> 3ef2648f
+   [#7005](https://github.com/pulumi/pulumi/pull/7005)