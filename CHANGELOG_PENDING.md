--- conflicted
+++ resolved
@@ -22,14 +22,11 @@
 
 ### Bug Fixes
 
-<<<<<<< HEAD
 - [sdk/python] - Prevent `ResourceOptions.merge` from promoting between the
   `.provider` and `.providers` fields. This is a subtle breaking change. This changes
   the general behavior of merging for `.provider` and `.providers`, as described in [#8796](https://github.com/pulumi/pulumi/issues/8796).
   [#8770](https://github.com/pulumi/pulumi/pull/8770)
 
-=======
->>>>>>> 90913de3
 - [codegen/nodejs] - Generate an install script that runs `pulumi plugin install` with
   the `--server` flag when necessary.
   [#8730](https://github.com/pulumi/pulumi/pull/8730)