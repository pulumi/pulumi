--- conflicted
+++ resolved
@@ -14,10 +14,8 @@
 
 ### Bug Fixes
 
-<<<<<<< HEAD
-- [cli] - StackReferences will now correctly use the service bulk decryption end point.
-  [#9373](https://github.com/pulumi/pulumi/pull/9373)
-=======
 - [codegen/node] - Fix an issue with escaping deprecation messages.
   [#9371](https://github.com/pulumi/pulumi/pull/9371)
->>>>>>> 7a257335
+
+- [cli] - StackReferences will now correctly use the service bulk decryption end point.
+  [#9373](https://github.com/pulumi/pulumi/pull/9373)