--- conflicted
+++ resolved
@@ -28,10 +28,6 @@
 - [sdk/python] Makes global ROOT, CONFIG, _SECRET_KEYS ContextVars to not leak state between parallel inline Pulumi programs
   [#10472](https://github.com/pulumi/pulumi/pull/10472)
 
-<<<<<<< HEAD
-- [sdk/go] enable direct compilation via `go build`(set `PULUMI_GO_USE_RUN=true` to opt out)
-  [#10375](https://github.com/pulumi/pulumi/pull/10375)
-=======
 - [sdk/go] Improve error messages for `StackReference`s
   [#10477](https://github.com/pulumi/pulumi/pull/10477)
   
@@ -40,7 +36,9 @@
 
 - [policy] `pulumi policy publish` now takes into account `.gitignore` files higher in the file tree.
   [#10493](https://github.com/pulumi/pulumi/pull/10493)
->>>>>>> 5f0cfed0
+
+- [sdk/go] enable direct compilation via `go build`(set `PULUMI_GO_USE_RUN=true` to opt out)
+  [#10375](https://github.com/pulumi/pulumi/pull/10375)
 
 ### Bug Fixes
 
