--- conflicted
+++ resolved
@@ -1,9 +1,8 @@
 ### Improvements
 
-<<<<<<< HEAD
 - [cli] - Allow specifying branch with `#branch` in `pulumi new`.
   [#8463](https://github.com/pulumi/pulumi/pull/8463)
-=======
+
 - [codegen/python] - Program generator now uses `fn_output` forms where
   appropriate, simplifying auto-generated examples.
   [#8433](https://github.com/pulumi/pulumi/pull/8433)
@@ -15,7 +14,6 @@
 - [codegen/dotnet] - Program generator now uses `Invoke` forms where
   appropriate, simplifying auto-generated examples.
   [#8432](https://github.com/pulumi/pulumi/pull/8432)
->>>>>>> f98d39b8
 
 ### Bug Fixes
 
