**Please Note:** The v3.13.1 release failed in our build pipeline and was re-released as v3.13.2.

### Improvements

<<<<<<< HEAD
- [cli/diffs] - Add color to indicate if a action is in progress. 
  [#7918](https://github.com/pulumi/pulumi/pull/7918)

- [sdk/go] - Initial support for (un)marshalling output values.
  [#7861](https://github.com/pulumi/pulumi/pull/7861)
=======
- [CLI] - Enable output values in the engine by default.
  [#8014](https://github.com/pulumi/pulumi/pull/8014)
>>>>>>> 0a45f8d3

### Bug Fixes

- [automation/python] - Fix a bug in printing `Stack` if no program is provided.
  [#8032](https://github.com/pulumi/pulumi/pull/8032)

- [codegen/schema] - Revert #7938.
  [#8035](https://github.com/pulumi/pulumi/pull/8035)

- [codegen/nodejs] - Correctly determine imports for functions.
  [#8038](https://github.com/pulumi/pulumi/pull/8038)

- [codegen/go] - Fix resolution of enum naming collisions.
  [#7985](https://github.com/pulumi/pulumi/pull/7985)

- [sdk/{nodejs,python}] - Fix errors when testing remote components with mocks.
  [#8053](https://github.com/pulumi/pulumi/pull/8053)

- [codegen/nodejs] - Fix generation of provider enum with environment variables.
  [#8051](https://github.com/pulumi/pulumi/pull/8051)

- [codegen/go] - Fix generation of cyclic struct types.
  [#8049](https://github.com/pulumi/pulumi/pull/8049)<|MERGE_RESOLUTION|>--- conflicted
+++ resolved
@@ -2,16 +2,11 @@
 
 ### Improvements
 
-<<<<<<< HEAD
 - [cli/diffs] - Add color to indicate if a action is in progress. 
   [#7918](https://github.com/pulumi/pulumi/pull/7918)
 
-- [sdk/go] - Initial support for (un)marshalling output values.
-  [#7861](https://github.com/pulumi/pulumi/pull/7861)
-=======
 - [CLI] - Enable output values in the engine by default.
   [#8014](https://github.com/pulumi/pulumi/pull/8014)
->>>>>>> 0a45f8d3
 
 ### Bug Fixes
 
