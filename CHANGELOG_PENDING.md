--- conflicted
+++ resolved
@@ -12,7 +12,6 @@
 - [codegen/go] - Fix generation of cyclic struct types.
   [#8049](https://github.com/pulumi/pulumi/pull/8049)
 
-<<<<<<< HEAD
 - [codegen/nodejs] - Fix type literal generation by adding
   disambiguating parens; previously nested types such as arrays of
   unions and optionals generated type literals that were incorrectly
@@ -23,7 +22,6 @@
   (incorrect) API declarations.
 
   [#8116](https://github.com/pulumi/pulumi/pull/8116)
-=======
+
 - [sdk/go] - Fix --target / --replace args
-  [#8109](https://github.com/pulumi/pulumi/pull/8109)
->>>>>>> 25f396bf
+  [#8109](https://github.com/pulumi/pulumi/pull/8109)