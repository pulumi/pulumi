--- conflicted
+++ resolved
@@ -1,10 +1,4 @@
 ### Improvements
-<<<<<<< HEAD
-
-- [cli] Updated gocloud.dev to 0.24.0, which adds support for using AWS SDK v2. It enables users to pass an AWS profile to the `awskms` secrets provider url (i.e. `awskms://alias/pulumi?awssdk=v2&region=eu-west-1&profile=aws-prod`)
-  [#9536](https://github.com/pulumi/pulumi/pull/9536)
-=======
->>>>>>> 07904733
 
 - [cli] `pulumi logout` now prints a confirmation message that it logged out.
   [#9641](https://github.com/pulumi/pulumi/pull/9641)
@@ -17,16 +11,8 @@
 
 ### Bug Fixes
 
-<<<<<<< HEAD
-- [cli] The PULUMI_CONFIG_PASSPHRASE environment variables can be empty, this is treated different to being unset.
-  [#9568](https://github.com/pulumi/pulumi/pull/9568)
-  
-- [codegen/python] Fix importing of enum types from other packages.
-  [#9579](https://github.com/pulumi/pulumi/pull/9579)
-  
-- [cli] Engine now correctly tracks that resource reads have unique URNs.
-  [#9516](https://github.com/pulumi/pulumi/pull/9516)
-=======
 - [sdk/python] Fix spurious diffs causing an "update" on resources created by dynamic providers.
   [#9656](https://github.com/pulumi/pulumi/pull/9656)
->>>>>>> 07904733
+
+- [cli] Engine now correctly tracks that resource reads have unique URNs.
+  [#9516](https://github.com/pulumi/pulumi/pull/9516)