--- conflicted
+++ resolved
@@ -9,10 +9,8 @@
 
 ### Bug Fixes
 
-<<<<<<< HEAD
 - [sdk/dotnet] - Fix swallowed nested exceptions with inline program so they correctly bubble to consumer
   [#7323](https://github.com/pulumi/pulumi/pull/7323)
-=======
+  
 - [sdk/go] - Specify known when creating outputs for construct.
-  [#7343](https://github.com/pulumi/pulumi/pull/7343)
->>>>>>> d4180d9f
+  [#7343](https://github.com/pulumi/pulumi/pull/7343)