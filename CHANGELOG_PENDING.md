--- conflicted
+++ resolved
@@ -6,16 +6,14 @@
 - [cli] Allow pulumi `destroy -s <stack>` if not in a Pulumi project dir
   [#9613](https://github.com/pulumi/pulumi/pull/9613)
 
-<<<<<<< HEAD
 - [engine] Explicit providers use the same plugin as default providers unless otherwise requested.
   [#9708](https://github.com/pulumi/pulumi/pull/9708)
-=======
+
 - [cli] Plugins will now shut themselves down if they can't contact the engine that started them.
   [#9735](https://github.com/pulumi/pulumi/pull/9735)
 
 - [cli/engine] The engine will emit a warning of a key given in additional secret outputs doesn't match any of the property keys on the resources.
   [#9750](https://github.com/pulumi/pulumi/pull/9750)
->>>>>>> 2b8e3ae9
 
 ### Bug Fixes
 
