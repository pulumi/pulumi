### Improvements

- [cli] Clarify highlighting of confirmation text in `confirmPrompt`.
  [#10413](https://github.com/pulumi/pulumi/pull/10413)

- [provider/python]: Improved exception display. The traceback is now shorter and it always starts with user code.  
  [#10336](https://github.com/pulumi/pulumi/pull/10336)

- [sdk/python] Update PyYAML to 6.0

- [cli/watch] `pulumi watch` now uses relies on a program built on [`watchexec`](https://github.com/watchexec/watchexec)
  to implement recursive file watching, improving performance and cross-platform compatibility.
  This `pulumi-watch` program is now included in releases.
  [#10213](https://github.com/pulumi/pulumi/issues/10213)

<<<<<<< HEAD

- [sdk/go] enable direct compilation via go build 
  [#10375](https://github.com/pulumi/pulumi/pull/10375)

=======
>>>>>>> 86094a11
### Bug Fixes

- [engine/backends]: Fix bug where File state backend failed to apply validation to stack names, resulting in a panic.
  [#10417](https://github.com/pulumi/pulumi/pull/10417)<|MERGE_RESOLUTION|>--- conflicted
+++ resolved
@@ -13,13 +13,9 @@
   This `pulumi-watch` program is now included in releases.
   [#10213](https://github.com/pulumi/pulumi/issues/10213)
 
-<<<<<<< HEAD
-
-- [sdk/go] enable direct compilation via go build 
+- [sdk/go] enable direct compilation via go build(set `PULUMI_USE_GO_RUN=true` to opt out)
   [#10375](https://github.com/pulumi/pulumi/pull/10375)
 
-=======
->>>>>>> 86094a11
 ### Bug Fixes
 
 - [engine/backends]: Fix bug where File state backend failed to apply validation to stack names, resulting in a panic.
