### Improvements

- [cli] Display outputs last in diff view.
  [#10535](https://github.com/pulumi/pulumi/pull/10535)

- [sdk/python] Dropped support for Python 3.6.
  [#10529](https://github.com/pulumi/pulumi/pull/10529)

- [codegen/nodejs] Support lazy-loading Node modules.
  [#10538](https://github.com/pulumi/pulumi/pull/10538)

- [cli/backend] Gzip compress HTTPS payloads for `pulumi import` and secret decryption against
  the Pulumi Service backend.
  [#10558](https://github.com/pulumi/pulumi/pull/10558)

### Bug Fixes

<<<<<<< HEAD
- [sdk/{python,nodejs}] Fix the use of `getOrganization` in policy packs.
  [#10574](https://github.com/pulumi/pulumi/pull/10574)
=======
- [cli/refresh] Do not panic when snapshot is `nil`.
  [#10593](https://github.com/pulumi/pulumi/pull/10593)
>>>>>>> dab53e45
<|MERGE_RESOLUTION|>--- conflicted
+++ resolved
@@ -15,10 +15,8 @@
 
 ### Bug Fixes
 
-<<<<<<< HEAD
-- [sdk/{python,nodejs}] Fix the use of `getOrganization` in policy packs.
-  [#10574](https://github.com/pulumi/pulumi/pull/10574)
-=======
 - [cli/refresh] Do not panic when snapshot is `nil`.
   [#10593](https://github.com/pulumi/pulumi/pull/10593)
->>>>>>> dab53e45
+  
+- [sdk/{python,nodejs}] Fix the use of `getOrganization` in policy packs.
+  [#10574](https://github.com/pulumi/pulumi/pull/10574)