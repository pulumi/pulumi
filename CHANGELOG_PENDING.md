### Improvements

- [auto/go] Adds the ability to capture incremental `stderr`
  via the new option `ErrorProgressStreams`.
  [#10179](https://github.com/pulumi/pulumi/pull/10179)

- [cli/plugins] Warn that using GITHUB_REPOSITORY_OWNER is deprecated.
  [#10142](https://github.com/pulumi/pulumi/pull/10142)

- [cli] Allow `pulumi plugin install <type> <pkg> -f <path>` to target a binary
  file or a folder.
  [#10094](https://github.com/pulumi/pulumi/pull/10094)

- [cli/config] Allow `pulumi config cp --path` between objects.
  [#10147](https://github.com/pulumi/pulumi/pull/10147)

- [codegen/schema] Support stack reference as a resource
  [#10174](https://github.com/pulumi/pulumi/pull/10174)

- [backends] When logging in to a file backend, validate that the bucket is accessible.
  [#10012](https://github.com/pulumi/pulumi/pull/10012)

<<<<<<< HEAD
- [cli] Groups `pulumi help` commands by category
  [#10170](https://github.com/pulumi/pulumi/pull/10170)
=======
- [cli] Add flag to specify whether to install dependencies on `pulumi convert`.
  [#10198](https://github.com/pulumi/pulumi/pull/10198)

- [sdk/go] Expose context.Context from pulumi.Context
  [#10190](https://github.com/pulumi/pulumi/pull/10190)
>>>>>>> c7e17feb

### Bug Fixes

- [cli] Only log github request headers at log level 11.
  [#10140](https://github.com/pulumi/pulumi/pull/10140)

- [sdk/go] `config.Encrypter` and `config.Decrypter` interfaces now
  require explicit `Context`. This is a minor breaking change to the
  SDK. The change fixes parenting of opentracing spans that decorate
  calls to the Pulumi Service crypter.

  [#10037](https://github.com/pulumi/pulumi/pull/10037)

- [codegen/go] Support program generation, `pulumi convert` for programs that create explicit
  provider resources.
  [#10132](https://github.com/pulumi/pulumi/issues/10132)

- [sdk/go] Remove the `AsName` and `AsQName` asserting functions.
  [#10156](https://github.com/pulumi/pulumi/pull/10156)
  
- [python] PULUMI_PYTHON_CMD is checked for deciding what python binary to use in a virtual environment.
  [#10155](https://github.com/pulumi/pulumi/pull/10155)

- [cli] Reduced the noisiness of `pulumi new --help` by replacing the list of available templates to just the number.
  [#10164](https://github.com/pulumi/pulumi/pull/10164)<|MERGE_RESOLUTION|>--- conflicted
+++ resolved
@@ -20,16 +20,14 @@
 - [backends] When logging in to a file backend, validate that the bucket is accessible.
   [#10012](https://github.com/pulumi/pulumi/pull/10012)
 
-<<<<<<< HEAD
-- [cli] Groups `pulumi help` commands by category
-  [#10170](https://github.com/pulumi/pulumi/pull/10170)
-=======
 - [cli] Add flag to specify whether to install dependencies on `pulumi convert`.
   [#10198](https://github.com/pulumi/pulumi/pull/10198)
 
 - [sdk/go] Expose context.Context from pulumi.Context
   [#10190](https://github.com/pulumi/pulumi/pull/10190)
->>>>>>> c7e17feb
+
+- [cli] Groups `pulumi help` commands by category
+  [#10170](https://github.com/pulumi/pulumi/pull/10170)
 
 ### Bug Fixes
 
