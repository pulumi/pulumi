### Improvements

<<<<<<< HEAD
- [cli] - Reformat error message string in `sdk/go/common/diag/errors.go`.
  [#8284](https://github.com/pulumi/pulumi/pull/8284)
=======
>>>>>>> 7dd18655

- [sdk/dotnet] - Add capability to marshal output values.
  [#8316](https://github.com/pulumi/pulumi/pull/8316)

### Bug Fixes
<<<<<<< HEAD

- [sdk/go] - Respect implicit parents in alias resolution.
  [#8288](https://github.com/pulumi/pulumi/pull/8288)

- Clarify error message string in `sdk/go/common/diag/errors.go`.
  [#8284](https://github.com/pulumi/pulumi/pull/8284)

- [cli] - Add `--json` flag to `up`, `destroy` and `refresh`.

  Passing the `--json` flag to `up`, `destroy` and `refresh` will stream JSON events from the engine to stdout.
  For `preview`, the existing functionality of outputting a JSON object at the end of preview is maintained.
  However, the streaming output can be extended to `preview` by using the `PULUMI_ENABLE_STREAMING_JSON_PREVIEW` environment variable.

  [#8275](https://github.com/pulumi/pulumi/pull/8275)
  
- [sdk/python] - Expand dependencies when marshaling output values
  [#8301](https://github.com/pulumi/pulumi/pull/8301)

- [codegen/go] - Interaction between the `plain` and `default` tags of a type.
  [#8254](https://github.com/pulumi/pulumi/pull/8254)

- [sdk/dotnet] - Fix a race condition when detecting exceptions in stack creation
  [#8294](https://github.com/pulumi/pulumi/pull/8294)

- [sdk/go] - Fix regression marshaling assets/archives.
  [#8290](https://github.com/pulumi/pulumi/pull/8290)

- [sdk/dotnet] - Don't panic on schema mismatches.
  [#8286](https://github.com/pulumi/pulumi/pull/8286)

### Miscellaneous

- [sdk/python] - Drop support for python 3.6.
  [#8161](https://github.com/pulumi/pulumi/pull/8161)

- [codegen/python] - Fixes issue with `$fn_output` functions failing in
  preview when called with unknown arguments
  [#8320](https://github.com/pulumi/pulumi/pull/8320)
=======
>>>>>>> 7dd18655
<|MERGE_RESOLUTION|>--- conflicted
+++ resolved
@@ -1,53 +1,6 @@
 ### Improvements
-
-<<<<<<< HEAD
-- [cli] - Reformat error message string in `sdk/go/common/diag/errors.go`.
-  [#8284](https://github.com/pulumi/pulumi/pull/8284)
-=======
->>>>>>> 7dd18655
 
 - [sdk/dotnet] - Add capability to marshal output values.
   [#8316](https://github.com/pulumi/pulumi/pull/8316)
 
-### Bug Fixes
-<<<<<<< HEAD
-
-- [sdk/go] - Respect implicit parents in alias resolution.
-  [#8288](https://github.com/pulumi/pulumi/pull/8288)
-
-- Clarify error message string in `sdk/go/common/diag/errors.go`.
-  [#8284](https://github.com/pulumi/pulumi/pull/8284)
-
-- [cli] - Add `--json` flag to `up`, `destroy` and `refresh`.
-
-  Passing the `--json` flag to `up`, `destroy` and `refresh` will stream JSON events from the engine to stdout.
-  For `preview`, the existing functionality of outputting a JSON object at the end of preview is maintained.
-  However, the streaming output can be extended to `preview` by using the `PULUMI_ENABLE_STREAMING_JSON_PREVIEW` environment variable.
-
-  [#8275](https://github.com/pulumi/pulumi/pull/8275)
-  
-- [sdk/python] - Expand dependencies when marshaling output values
-  [#8301](https://github.com/pulumi/pulumi/pull/8301)
-
-- [codegen/go] - Interaction between the `plain` and `default` tags of a type.
-  [#8254](https://github.com/pulumi/pulumi/pull/8254)
-
-- [sdk/dotnet] - Fix a race condition when detecting exceptions in stack creation
-  [#8294](https://github.com/pulumi/pulumi/pull/8294)
-
-- [sdk/go] - Fix regression marshaling assets/archives.
-  [#8290](https://github.com/pulumi/pulumi/pull/8290)
-
-- [sdk/dotnet] - Don't panic on schema mismatches.
-  [#8286](https://github.com/pulumi/pulumi/pull/8286)
-
-### Miscellaneous
-
-- [sdk/python] - Drop support for python 3.6.
-  [#8161](https://github.com/pulumi/pulumi/pull/8161)
-
-- [codegen/python] - Fixes issue with `$fn_output` functions failing in
-  preview when called with unknown arguments
-  [#8320](https://github.com/pulumi/pulumi/pull/8320)
-=======
->>>>>>> 7dd18655
+### Bug Fixes