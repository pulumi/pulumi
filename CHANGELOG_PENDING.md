--- conflicted
+++ resolved
@@ -2,17 +2,15 @@
 
 ### Improvements
 
-<<<<<<< HEAD
 - [cli] Stops printing secret value on `pulumi config set` if it looks like a secret.
   [#7327](https://github.com/pulumi/pulumi/pull/7327)
 
 - [dotnet/sdk] Support microsoft logging extensions with inline programs
   [#7117](https://github.com/pulumi/pulumi/pull/7117)
-=======
+
 - [cli] - Added support for passing custom paths that need
   to be watched by the `pulumi watch` command.
   [#7115](https://github.com/pulumi/pulumi/pull/7247)
->>>>>>> a41ed759
 
 
 ### Bug Fixes
