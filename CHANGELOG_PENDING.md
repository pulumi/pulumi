--- conflicted
+++ resolved
@@ -1,11 +1,5 @@
 ### Improvements
 
-<<<<<<< HEAD
-### Bug Fixes
-
-- [engine] Explicit providers use the same plugin as default providers unless otherwise requested.
-  [#9708](https://github.com/pulumi/pulumi/pull/9708)
-=======
 - [sdk/python] Changed `Output[T].__str__()` to return an informative message rather than "<pulumi.output.Output object at 0x012345ABCDEF>".
   [#9848](https://github.com/pulumi/pulumi/pull/9848)
 
@@ -17,6 +11,9 @@
 
 ### Bug Fixes
 
+- [engine] Explicit providers use the same plugin as default providers unless otherwise requested.
+  [#9708](https://github.com/pulumi/pulumi/pull/9708)
+
 - [sdk/go] Correctly parse nested git projects in GitLab.
   [#9354](https://github.com/pulumi/pulumi/issues/9354)
 
@@ -24,5 +21,4 @@
   [#9855](https://github.com/pulumi/pulumi/pull/9855)
 
 - [sdk/go] Precisely mark values obtained via stack reference `Get...Output(key)` methods as secret or not.
-  [#9842](https://github.com/pulumi/pulumi/pull/9842)
->>>>>>> b9c4cdce
+  [#9842](https://github.com/pulumi/pulumi/pull/9842)