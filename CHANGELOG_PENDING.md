### Improvements

- [codegen/dotnet] - Add C# extension `rootNamespace`, allowing the user to
  replace `Pulumi` as the default C# global namespace in generated programs.
  The `Company` and `Author` fields of the .csproj file are now driven by
  `schema.publisher`.
  [#8735](https://github.com/pulumi/pulumi/pull/8735)

- [cli] Download provider plugins from GitHub Releases
  [#8785](https://github.com/pulumi/pulumi/pull/8785)

- [cli] Using a decryptAll functionality when deserializing a deployment. This will allow
  decryption of secrets stored in the Pulumi Service backend to happen in bulk for
  performance increase
  [#8676](https://github.com/pulumi/pulumi/pull/8676)

- [sdk/dotnet] - Changed `Output<T>.ToString()` to return an informative message rather than just "Output`1[X]"
  [#8767](https://github.com/pulumi/pulumi/pull/8767)

- [cli] Add the concept of sequence numbers to the engine and resource provider interface.
  [#8631](https://github.com/pulumi/pulumi/pull/8631)

- [common] Allow names with hyphens.

- [cli] - Add support for overriding plugin download URLs.
  [#8798](https://github.com/pulumi/pulumi/pull/8798)

- [automation] - Add `color` option to stack up, preview, refresh, and destroy commands.
  [#8811](https://github.com/pulumi/pulumi/pull/8811)

- [sdk/nodejs] - Support top-level default exports in ESM.
  [#8766](https://github.com/pulumi/pulumi/pull/8766)

<<<<<<< HEAD
- [cli] - Allow disabling default providers via the Pulumi config.
  [#8829](https://github.com/pulumi/pulumi/pull/8829)
=======
- [cli] Add better error message for pulumi service rate limit responses
  [#7963](https://github.com/pulumi/pulumi/issues/7963)
>>>>>>> 9671166f

### Bug Fixes

- [sdk/{python,nodejs}] - Prevent `ResourceOptions.merge` from promoting between the
  `.provider` and `.providers` fields. This changes the general behavior of merging
  for `.provider` and `.providers`, as described in [#8796](https://github.com/pulumi/pulumi/issues/8796).
  Note that this is a breaking change in two ways:
    1. Passing a provider to a custom resource of the wrong package now
       produces a `ValueError`. In the past it would send to the provider, and
       generally crash the provider.
    2. Merging two `ResourceOptions` with `provider` set no longer hoists to `providers`.
       One `provider` will now take priority over the other. The new behavior reflects the
       common case for `ResourceOptions.merge`. To restore the old behavior, replace
       `ResourceOptions(provider=FooProvider).merge(ResourceOptions(provider=BarProvider))`
       with `ResourceOptions(providers=[FooProvider]).merge(ResourceOptions(providers=[BarProvider]))`.
  [#8770](https://github.com/pulumi/pulumi/pull/8770)

- [codegen/nodejs] - Generate an install script that runs `pulumi plugin install` with
  the `--server` flag when necessary.
  [#8730](https://github.com/pulumi/pulumi/pull/8730)

- [cli] The engine will no longer try to replace resources that are protected as that entails a delete.
  [#8810](https://github.com/pulumi/pulumi/pull/8810)

- [codegen/pcl] - Fix handling of function invokes without args
  [#8805](https://github.com/pulumi/pulumi/pull/8805)<|MERGE_RESOLUTION|>--- conflicted
+++ resolved
@@ -31,13 +31,11 @@
 - [sdk/nodejs] - Support top-level default exports in ESM.
   [#8766](https://github.com/pulumi/pulumi/pull/8766)
 
-<<<<<<< HEAD
 - [cli] - Allow disabling default providers via the Pulumi config.
   [#8829](https://github.com/pulumi/pulumi/pull/8829)
-=======
+
 - [cli] Add better error message for pulumi service rate limit responses
   [#7963](https://github.com/pulumi/pulumi/issues/7963)
->>>>>>> 9671166f
 
 ### Bug Fixes
 
