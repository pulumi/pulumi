--- conflicted
+++ resolved
@@ -16,10 +16,8 @@
 
 ### Bug Fixes
 
-<<<<<<< HEAD
 - [automation/python] Fix Settings file save
   [#6605](https://github.com/pulumi/pulumi/pull/6605)
-=======
+
 - [sdk/dotnet] Remove MaybeNull from Output/Input.Create to avoid spurious warnings
-  [#6600](https://github.com/pulumi/pulumi/pull/6600)
->>>>>>> 980c50c6
+  [#6600](https://github.com/pulumi/pulumi/pull/6600)