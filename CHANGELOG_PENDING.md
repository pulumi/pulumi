### Improvements

<<<<<<< HEAD
- [sdk/python] - Permit `Input[Resource]` values in `depends_on`.
  [#7559](https://github.com/pulumi/pulumi/pull/7559)
=======
- [sdk/go] - Add stack output helpers for numeric types.
  [#7410](https://github.com/pulumi/pulumi/pull/7410)
>>>>>>> ae87b86e

- [backend/filestate] - Allow pulumi stack ls to see all stacks regardless of passphrase.
  [#7660](https://github.com/pulumi/pulumi/pull/7660)


### Bug Fixes

- [sdk/{go,python,nodejs}] - Rehydrate provider resources in `Construct`.
  [#7624](https://github.com/pulumi/pulumi/pull/7624)
  
- [engine] - Include children when targeting components.
  [#7605](https://github.com/pulumi/pulumi/pull/7605)

- [cli] - Restore passing log options to providers when `--logflow` is specified
  https://github.com/pulumi/pulumi/pull/7640

- [sdk/nodejs] - Fix `pulumi up --logflow` causing Node multi-lang components to hang
  [#7644](https://github.com/pulumi/pulumi/pull/)

- [sdk/{dotnet,python,nodejs}] - Set the package on DependencyProviderResource.
  [#7630](https://github.com/pulumi/pulumi/pull/7630)<|MERGE_RESOLUTION|>--- conflicted
+++ resolved
@@ -1,12 +1,10 @@
 ### Improvements
 
-<<<<<<< HEAD
+- [sdk/go] - Add stack output helpers for numeric types.
+  [#7410](https://github.com/pulumi/pulumi/pull/7410)
+
 - [sdk/python] - Permit `Input[Resource]` values in `depends_on`.
   [#7559](https://github.com/pulumi/pulumi/pull/7559)
-=======
-- [sdk/go] - Add stack output helpers for numeric types.
-  [#7410](https://github.com/pulumi/pulumi/pull/7410)
->>>>>>> ae87b86e
 
 - [backend/filestate] - Allow pulumi stack ls to see all stacks regardless of passphrase.
   [#7660](https://github.com/pulumi/pulumi/pull/7660)
