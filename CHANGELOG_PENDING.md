--- conflicted
+++ resolved
@@ -5,19 +5,8 @@
   aliases.
   [#9288](https://github.com/pulumi/pulumi/pull/9288)
 
-<<<<<<< HEAD
-- [cli/config] - Rename the `config` property in `Pulumi.yaml` to `stackConfigDir`. The `config` key will continue to be supported.
-  [#9145](https://github.com/pulumi/pulumi/pull/9145)
-
-- [cli/plugins] Add support for downloading plugin from private Pulumi GitHub releases. This also drops the use of the `GITHUB_ACTOR` and `GITHUB_PERSONAL_ACCESS_TOKEN` environment variables for authenticating to github. Only `GITHUB_TOKEN` is now used, but this can be set to a personal access token.
-  [#9185](https://github.com/pulumi/pulumi/pull/9185)
-
-- [cli] - Speed up `pulumi stack --show-name` by skipping unneeded snapshot loading.
-  [#9199](https://github.com/pulumi/pulumi/pull/9199)
-=======
 - Clear pending operations during `pulumi refresh` or `pulumi up -r`.
   [#8435](https://github.com/pulumi/pulumi/pull/8435)
->>>>>>> d07886d1
 
 - [cli] - `pulumi whoami --verbose` and `pulumi about` include a list of the current users organizations.
   [#9211](https://github.com/pulumi/pulumi/pull/9211)
