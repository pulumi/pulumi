--- conflicted
+++ resolved
@@ -1,10 +1,6 @@
 ### Improvements
-<<<<<<< HEAD
 - [area/cli] - Implemented `state rename` command.
   [#9098](https://github.com/pulumi/pulumi/pull/9098)
-=======
-- [cli] - Implemented `state rename` command [#9098](https://github.com/pulumi/pulumi/pull/9098)
->>>>>>> ca3b9a57
 
 - [cli/plugins] `pulumi plugin install` can now look up the latest version of plugins on GitHub releases.
   [#9012](https://github.com/pulumi/pulumi/pull/9012)
@@ -12,7 +8,6 @@
 - [cli/backend] - `pulumi cancel` is now supported for the file state backend.
   [#9100](https://github.com/pulumi/pulumi/pull/9100)
 
-<<<<<<< HEAD
 - [cli/import] - The import command no longer errors if resource properties do not validate. Instead the
   engine warns about property issues returned by the provider but then continues with the import and codegen
   as best it can. This should result in more resources being imported to the pulumi state and being able to
@@ -21,13 +16,10 @@
   [#8922](https://github.com/pulumi/pulumi/pull/8922)
 
 ### Bug Fixes
-=======
-### Bug Fixes
 
 - [sdk/python] - Fix build warnings. See
   [#9011](https://github.com/pulumi/pulumi/issues/9011) for more details.
   [#9139](https://github.com/pulumi/pulumi/pull/9139)
 
 - [cli/backend] - Fixed an issue with non-atomicity when saving file state stacks.
-  [#9122](https://github.com/pulumi/pulumi/pull/9122)
->>>>>>> ca3b9a57
+  [#9122](https://github.com/pulumi/pulumi/pull/9122)