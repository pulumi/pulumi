### Improvements

- [cli] - Implement `pulumi stack unselect`.
  [#9179](https://github.com/pulumi/pulumi/pull/9179)

- [language/dotnet] - Updated Pulumi dotnet packages to use grpc-dotnet instead of grpc.
  [#9149](https://github.com/pulumi/pulumi/pull/9149)

- [cli/config] - Rename the `config` property in `Pulumi.yaml` to `stackConfigDir`. The `config` key will continue to be supported.
  [#9145](https://github.com/pulumi/pulumi/pull/9145)

- [cli/plugins] Add support for downloading plugin from private Pulumi GitHub releases. This also drops the use of the `GITHUB_ACTOR` and `GITHUB_PERSONAL_ACCESS_TOKEN` environment variables for authenticating to github. Only `GITHUB_TOKEN` is now used, but this can be set to a personal access token.
  [#9185](https://github.com/pulumi/pulumi/pull/9185)

- [cli] - Speed up `pulumi stack --show-name` by skipping unneeded snapshot loading.
  [#9199](https://github.com/pulumi/pulumi/pull/9199)

- [cli/plugins] - Improved error message for missing plugins.
  [#5208](https://github.com/pulumi/pulumi/pull/5208)

### Bug Fixes

- [sdk/nodejs] - Fix uncaught error "ENOENT: no such file or directory" when an error occurs during the stack up.
  [#9065](https://github.com/pulumi/pulumi/issues/9065)

- [sdk/go] - Fix a panic in `pulumi.All` when using pointer inputs.
  [#9197](https://github.com/pulumi/pulumi/issues/9197)

<<<<<<< HEAD
- [cli] - Stack names correctly take `org set-default` into account when printing.
  [#9240](https://github.com/pulumi/pulumi/pull/9240)
=======
- [cli/engine] - Fix a panic due to passing `""` as the ID for a resource read.
  [#9243](https://github.com/pulumi/pulumi/pull/9243)
>>>>>>> ecca04d1
<|MERGE_RESOLUTION|>--- conflicted
+++ resolved
@@ -26,10 +26,8 @@
 - [sdk/go] - Fix a panic in `pulumi.All` when using pointer inputs.
   [#9197](https://github.com/pulumi/pulumi/issues/9197)
 
-<<<<<<< HEAD
-- [cli] - Stack names correctly take `org set-default` into account when printing.
-  [#9240](https://github.com/pulumi/pulumi/pull/9240)
-=======
 - [cli/engine] - Fix a panic due to passing `""` as the ID for a resource read.
   [#9243](https://github.com/pulumi/pulumi/pull/9243)
->>>>>>> ecca04d1
+  
+- [cli] - Stack names correctly take `org set-default` into account when printing.
+  [#9240](https://github.com/pulumi/pulumi/pull/9240)