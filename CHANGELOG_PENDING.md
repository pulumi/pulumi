### Improvements

- [cli/plugins] Warn that using GITHUB_REPOSITORY_OWNER is deprecated.
  [#10142](https://github.com/pulumi/pulumi/pull/10142)

<<<<<<< HEAD
- [cli] Allow `pulumi plugin install <type> <pkg> -f <path>` to target a binary
  file or a folder.
  [#10094](https://github.com/pulumi/pulumi/pull/10094)
=======
- [config/cp] Allow `pulumi config cp --path` between objects.
  [#10147](https://github.com/pulumi/pulumi/pull/10147)
>>>>>>> 355738ab

### Bug Fixes

- [cli] Only log github request headers at log level 11.
  [#10140](https://github.com/pulumi/pulumi/pull/10140)

- [codegen/go] Support program generation, `pulumi convert` for programs that create explicit
  provider resources.
  [#10132](https://github.com/pulumi/pulumi/issues/10132)<|MERGE_RESOLUTION|>--- conflicted
+++ resolved
@@ -3,14 +3,12 @@
 - [cli/plugins] Warn that using GITHUB_REPOSITORY_OWNER is deprecated.
   [#10142](https://github.com/pulumi/pulumi/pull/10142)
 
-<<<<<<< HEAD
 - [cli] Allow `pulumi plugin install <type> <pkg> -f <path>` to target a binary
   file or a folder.
   [#10094](https://github.com/pulumi/pulumi/pull/10094)
-=======
-- [config/cp] Allow `pulumi config cp --path` between objects.
+
+- [cli/config] Allow `pulumi config cp --path` between objects.
   [#10147](https://github.com/pulumi/pulumi/pull/10147)
->>>>>>> 355738ab
 
 ### Bug Fixes
 
