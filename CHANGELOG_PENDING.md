--- conflicted
+++ resolved
@@ -1,9 +1,8 @@
 ### Improvements
 
-<<<<<<< HEAD
 - Clear pending operations during `pulumi refresh` or `pulumi up -r`.
   [#8435](https://github.com/pulumi/pulumi/pull/8435)
-=======
+
 - [cli] - Implement `pulumi stack unselect`.
   [#9179](https://github.com/pulumi/pulumi/pull/9179)
 
@@ -24,7 +23,6 @@
 
 - [sdk/nodejs] - Take engines property into account when engine-strict appear in npmrc file 
   [#9249](https://github.com/pulumi/pulumi/pull/9249)
->>>>>>> d7393a3c
 
 ### Bug Fixes
 
