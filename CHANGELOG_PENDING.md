--- conflicted
+++ resolved
@@ -1,9 +1,8 @@
 ### Improvements
 
-<<<<<<< HEAD
 - [cli] Allow `pulumi refresh` to interactively resolve pending creates.
   [#10394](https://github.com/pulumi/pulumi/pull/10394)
-=======
+
 - [cli] Clarify highlighting of confirmation text in `confirmPrompt`.
   [#10413](https://github.com/pulumi/pulumi/pull/10413)
 
@@ -11,7 +10,6 @@
   [#10336](https://github.com/pulumi/pulumi/pull/10336)
 
 - [sdk/python] Update PyYAML to 6.0
->>>>>>> 89b08f3f
 
 - [cli/watch] `pulumi watch` now uses relies on a program built on [`watchexec`](https://github.com/watchexec/watchexec)
   to implement recursive file watching, improving performance and cross-platform compatibility.
