--- conflicted
+++ resolved
@@ -2,36 +2,11 @@
 
 - [auto/dotnet] - Make StackDeployment.FromJsonString public
   [#7067](https://github.com/pulumi/pulumi/pull/7067)
-<<<<<<< HEAD
-
-- [cli] - Provide user information when protected resources are not able to be deleted
-  [#7055](https://github.com/pulumi/pulumi/pull/7055)
-
-- [cli] - Error instead of panic on invalid state file import
-  [#7065](https://github.com/pulumi/pulumi/pull/7065)
-
-- Warn when a secret config is read as a non-secret
-  [#6896](https://github.com/pulumi/pulumi/pull/6896)
-  [#7078](https://github.com/pulumi/pulumi/pull/7078)
-  [#7079](https://github.com/pulumi/pulumi/pull/7079)
-  [#7080](https://github.com/pulumi/pulumi/pull/7080)
 
 - [sdk/python] - Generated SDKs may now be installed from in-tree source.
-
-- [sdk/nodejs|python] - Add GetSchema support to providers
-  [#6892](https://github.com/pulumi/pulumi/pull/6892)
-
-- [auto/dotnet] - Provide PulumiFn implementation that allows runtime stack type
-  [#6910](https://github.com/pulumi/pulumi/pull/6910)
-
-- [auto/go] - Provide GetPermalink for all results
-  [#6875](https://github.com/pulumi/pulumi/pull/6875)
-=======
-  
->>>>>>> 92df209b
+  [#7097](https://github.com/pulumi/pulumi/pull/7097)
 
 ### Bug Fixes
 
 - [auto/dotnet] Fix deserialization of CancelEvent in .NET 5
-  [#7051](https://github.com/pulumi/pulumi/pull/7051)
-  +  [#7051](https://github.com/pulumi/pulumi/pull/7051)