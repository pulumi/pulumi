--- conflicted
+++ resolved
@@ -15,10 +15,8 @@
  - [auto/python] - Export missing `ProjectBackend` type
    [#6984](https://github.com/pulumi/pulumi/pull/6984)
 
-<<<<<<< HEAD
  - [sdk/nodejs] - Fix noisy errors.
    [#6995](https://github.com/pulumi/pulumi/pull/6995)
-=======
+
  - Config: Avoid emitting integers in objects using exponential notation.
-   [#7005](https://github.com/pulumi/pulumi/pull/7005)
->>>>>>> 815f42d8
+   [#7005](https://github.com/pulumi/pulumi/pull/7005)