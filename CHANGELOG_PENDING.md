--- conflicted
+++ resolved
@@ -12,17 +12,13 @@
 - [sdk/go] - Correctly parse GoLang version.
   [#8920](https://github.com/pulumi/pulumi/pull/8920)
 
-<<<<<<< HEAD
-- [sdk/nodejs] - Fix nodejs function serialization module path to comply with package.json
-=======
 - [sdk/go] - Fix git initialization in git_test.go
   [#8924](https://github.com/pulumi/pulumi/pull/8924)
 
 - [cli/go] - Fix git initialization in util_test.go
   [#8924](https://github.com/pulumi/pulumi/pull/8924)
 
-- [sdk/nodejs] - Fix nodejs function serialization module path to comply with package.json 
->>>>>>> 95427099
+- [sdk/nodejs] - Fix nodejs function serialization module path to comply with package.json
   exports if exports is specified.
   [#8893](https://github.com/pulumi/pulumi/pull/8893)
 
