--- conflicted
+++ resolved
@@ -24,13 +24,11 @@
 - [sdk/dotnet] The dotnet SDK will now send alias objects rather than URNs to the engine.
   [#9731](https://github.com/pulumi/pulumi/pull/9731)
 
-<<<<<<< HEAD
+- [cli] Add java to `pulumi convert`
+  [#9917](https://github.com/pulumi/pulumi/pull/9917)
+
 - [engine] The engine will now error if replacement creates don't create a new resource.
   [#9903](https://github.com/pulumi/pulumi/pull/9903)
-=======
-- [cli] Add java to `pulumi convert`
-  [#9917](https://github.com/pulumi/pulumi/pull/9917)
->>>>>>> a8e9da9e
 
 ### Bug Fixes
 
