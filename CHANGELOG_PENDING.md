--- conflicted
+++ resolved
@@ -1,19 +1,6 @@
 ### Improvements
 
-<<<<<<< HEAD
 - [auto/dotnet] - Add `pulumi state delete` and `pulumi state unprotect` functionality
   [#8202](https://github.com/pulumi/pulumi/pull/8202)
 
-- [automation/python] - Use `rstrip` rather than `strip` for the sake of indentation
-  [#8160](https://github.com/pulumi/pulumi/pull/8160)
-- [codegen/nodejs] - Add helper function forms `$fnOutput` that accept
-  `Input`s, return an `Output`, and wrap the underlying `$fn` call.
-  This change addreses
-  [#5758](https://github.com/pulumi/pulumi/issues/5758) for NodeJS,
-  making it easier to compose functions/datasources with Pulumi
-  resources.
-  [#8047](https://github.com/pulumi/pulumi/pull/8047)
-=======
->>>>>>> 7ef0b83c
-
 ### Bug Fixes