--- conflicted
+++ resolved
@@ -1,20 +1,8 @@
 ### Improvements
-
-<<<<<<< HEAD
-- [cli] `pulumi logout` now prints a confirmation message that it logged out.
-  [#9641](https://github.com/pulumi/pulumi/pull/9641)
-
-- [cli/backend] Add gzip compression to filestate backend. Compression can be enabled via `PULUMI_SELF_MANAGED_STATE_GZIP=true`. Special thanks to @awoimbee for the initial PR.
-  [#9610](https://github.com/pulumi/pulumi/pull/9610)
-
-- [sdk/nodejs] Lazy load inflight context to remove module import side-effect.
-  [#9375](https://github.com/pulumi/pulumi/issues/9375)
 
 - [nodejs] No longer roundtrips requests for the stack URN via the engine.
   [#9680](https://github.com/pulumi/pulumi/pull/9680)
 
-=======
->>>>>>> 3fe73e31
 ### Bug Fixes
 
 - [sdk/nodejs] Fix a crash due to dependency cycles from component resources.
