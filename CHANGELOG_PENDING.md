--- conflicted
+++ resolved
@@ -8,10 +8,8 @@
 - [cli] `pulumi convert` help text is wrong
   [#9892](https://github.com/pulumi/pulumi/issues/9892)
 
-<<<<<<< HEAD
 - [go/codegen] fix error assignment when creating a new resource in generated go code
   [#10049](https://github.com/pulumi/pulumi/pull/10049)
-=======
+
 - [cli] `pulumi convert` generates incorrect input parameter names for C#
-  [#10042](https://github.com/pulumi/pulumi/issues/10042)
->>>>>>> a14dfc27
+  [#10042](https://github.com/pulumi/pulumi/issues/10042)