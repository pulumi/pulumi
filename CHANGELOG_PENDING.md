### Improvements

<<<<<<< HEAD
- [engine] - Interpret `pluginDownloadURL` as the provider host url when
  downloading plugins.
  [#8544](https://github.com/pulumi/pulumi/pull/8544)
  
- [sdk/go] - Add PluginDownloadURL as a resource option.
  [#8555](https://github.com/pulumi/pulumi/pull/8555)

=======
>>>>>>> 60198a2a
### Bug Fixes

- [cli/engine] - Fix [#3982](https://github.com/pulumi/pulumi/issues/3982), a bug
  where the engine ignored the final line of stdout/stderr if it didn't terminate
  with a newline. [#8671](https://github.com/pulumi/pulumi/pull/8671)<|MERGE_RESOLUTION|>--- conflicted
+++ resolved
@@ -1,17 +1,11 @@
 ### Improvements
 
-<<<<<<< HEAD
-- [engine] - Interpret `pluginDownloadURL` as the provider host url when
-  downloading plugins.
-  [#8544](https://github.com/pulumi/pulumi/pull/8544)
-  
 - [sdk/go] - Add PluginDownloadURL as a resource option.
   [#8555](https://github.com/pulumi/pulumi/pull/8555)
 
-=======
->>>>>>> 60198a2a
 ### Bug Fixes
 
 - [cli/engine] - Fix [#3982](https://github.com/pulumi/pulumi/issues/3982), a bug
   where the engine ignored the final line of stdout/stderr if it didn't terminate
-  with a newline. [#8671](https://github.com/pulumi/pulumi/pull/8671)+  with a newline. 
+  [#8671](https://github.com/pulumi/pulumi/pull/8671)