--- conflicted
+++ resolved
@@ -8,17 +8,15 @@
 - [cli/backend] - `pulumi cancel` is now supported for the file state backend.
   [#9100](https://github.com/pulumi/pulumi/pull/9100)
 
-<<<<<<< HEAD
-- [cli/import] - Code generation in `pulumi import` can now be disabled with the `--generate-code=false` flag.
-  [#9141](https://github.com/pulumi/pulumi/pull/9141)
-=======
 - [cli/import] - The import command no longer errors if resource properties do not validate. Instead the
   engine warns about property issues returned by the provider but then continues with the import and codegen
   as best it can. This should result in more resources being imported to the pulumi state and being able to
   generate some code, at the cost that the generated code may not work as is in an update. Users will have to
   edit the code to successfully run.
   [#8922](https://github.com/pulumi/pulumi/pull/8922)
->>>>>>> c83aafd5
+  
+- [cli/import] - Code generation in `pulumi import` can now be disabled with the `--generate-code=false` flag.
+  [#9141](https://github.com/pulumi/pulumi/pull/9141)
 
 ### Bug Fixes
 
