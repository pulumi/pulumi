--- conflicted
+++ resolved
@@ -6,13 +6,10 @@
   only the expected operations happen.
   [#8448](https://github.com/pulumi/pulumi/pull/8448)
 
-<<<<<<< HEAD
-- [codegen] - Add environmental flag to make codegen respect the `Version` field in
-  the Pulumi package schema.
+- [codegen/{python,nodejs,dotnet}] - Add language option to make codegen respect the 
+  `Version` field in the Pulumi package schema.
   [#8881](https://github.com/pulumi/pulumi/pull/8881)
 
-=======
->>>>>>> 8ffac5ca
 ## Bug Fixes
 
 - [sdk/dotnet] - Normalize merge behavior for ComponentResourceOptions, inline
