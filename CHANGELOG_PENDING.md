--- conflicted
+++ resolved
@@ -4,13 +4,8 @@
   Pulumi packages need not be prefixed by `pulumi-` anymore.
   [#8515](https://github.com/pulumi/pulumi/pull/8515)
 
-<<<<<<< HEAD
-- [cli] - Allow interpolating plugin custom server URLs.
-  [#8507](https://github.com/pulumi/pulumi/pull/8507)
-
 - [sdk/go] - Lookup packages by searching for `pulumiplugin.json`.
+  Pulumi packages need not be prefixed by `github.com/pulumi/pulumi-` anymore.
   [#8516](https://github.com/pulumi/pulumi/pull/8516)
 
-=======
->>>>>>> a6850269
 ### Bug Fixes
