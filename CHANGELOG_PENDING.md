### Improvements

- [cli] Allow `pulumi refresh` to interactively resolve pending creates.
  [#10394](https://github.com/pulumi/pulumi/pull/10394)

- [cli] Clarify highlighting of confirmation text in `confirmPrompt`.
  [#10413](https://github.com/pulumi/pulumi/pull/10413)

- [provider/python]: Improved exception display. The traceback is now shorter and it always starts with user code.
  [#10336](https://github.com/pulumi/pulumi/pull/10336)

- [sdk/python] Update PyYAML to 6.0

- [cli/watch] `pulumi watch` now uses relies on a program built on [`watchexec`](https://github.com/watchexec/watchexec)
  to implement recursive file watching, improving performance and cross-platform compatibility.
  This `pulumi-watch` program is now included in releases.
  [#10213](https://github.com/pulumi/pulumi/issues/10213)

- [codegen] Reduce time to execute `pulumi convert` and some YAML programs, depending on providers used, by up to 3 seconds.
  [#10444](https://github.com/pulumi/pulumi/pull/10444)


- [dotnet/sdk] Implement `Deployment.TestAsync` overloads which accept functions that create resources without requiring a stack definition.
  [#10458](https://github.com/pulumi/pulumi/pull/10458)

- [sdk/nodejs] Added stack truncation to `SyntaxError` in nodejs.
  [#10465](https://github.com/pulumi/pulumi/pull/10465)

- [sdk/python] Makes global SETTINGS values context-aware to not leak state between Pulumi programs running in parallel
  [#10402](https://github.com/pulumi/pulumi/pull/10402)

- [sdk/python] Makes global ROOT, CONFIG, _SECRET_KEYS ContextVars to not leak state between parallel inline Pulumi programs
  [#10472](https://github.com/pulumi/pulumi/pull/10472)

- [sdk/go] Improve error messages for `StackReference`s
  [#10477](https://github.com/pulumi/pulumi/pull/10477)

- [sdk/dotnet] Added `Output.CreateSecret<T>(Output<T> value)` to set the secret bit on an output value.
  [#10467](https://github.com/pulumi/pulumi/pull/10467)

- [policy] `pulumi policy publish` now takes into account `.gitignore` files higher in the file tree.
  [#10493](https://github.com/pulumi/pulumi/pull/10493)

- [sdk/go] enable direct compilation via `go build`(set `PULUMI_GO_USE_RUN=true` to opt out)
  [#10375](https://github.com/pulumi/pulumi/pull/10375)

- [cli/backend] Updates no longer immediately renew the token but wait
  until the token is halfway through its expiration period. Currently
  it is assumed tokens expire in 5 minutes, so with this change the
  first lease renewal now happens approximately 2.5 minutes after the
  start of the update. The change optimizes startup latency for Pulumi
  CLI. [#10462](https://github.com/pulumi/pulumi/pull/10462)

- [cli/plugin] `plugin install` now supports a `--checksum` option.
  [#10528](https://github.com/pulumi/pulumi/pull/10528)
  
- [sdk/{nodejs/python}] Added `getOrganization()` to return the current organization if available.
  [#10504](https://github.com/pulumi/pulumi/pull/10504)

### Bug Fixes

- [codegen/go] Fix StackReference codegen.
  [#10260](https://github.com/pulumi/pulumi/pull/10260

- [engine/backends]: Fix bug where File state backend failed to apply validation to stack names, resulting in a panic.
  [#10417](https://github.com/pulumi/pulumi/pull/10417)

- [cli] Fix VCS detection for domains other than .com and .org.
  [#10415](https://github.com/pulumi/pulumi/pull/10415)

- [codegen/go] Fix incorrect method call for reading floating point values from configuration.
  [#10445](https://github.com/pulumi/pulumi/pull/10445)

- [engine]: HTML characters are no longer escaped in JSON output.
  [#10440](https://github.com/pulumi/pulumi/pull/10440)

- [codegen/go] Ensure consistency between go docs information and package name
  [#10452](https://github.com/pulumi/pulumi/pull/10452)

- [auto/go] Clone non-default branches (and tags).
  [#10285](https://github.com/pulumi/pulumi/pull/10285)

- [cli] Fixes `survey.v1` panics in Terminal UI introduced in
  [#10130](https://github.com/pulumi/pulumi/issues/10130) in v3.38.0.
  [#10475](https://github.com/pulumi/pulumi/pull/10475)

- [codegen/ts] Fix non-pulumi owned provider import alias.
  [#10447](https://github.com/pulumi/pulumi/pull/10447)

- [codegen/go] Fix import path for non-pulumi owner providers
  [#10485](https://github.com/pulumi/pulumi/pull/10485)

- [cli] Fixes panics on repeat Ctrl+C invocation during long-running updates
  [#10489](https://github.com/pulumi/pulumi/pull/10489)

- [cli] Improve Windows reliability with dependency update to ssh-agent
  [#10486](https://github.com/pulumi/pulumi/pull/10486)

- [sdk/{dotnet,nodejs,python}] Dynamic providers and automation API will not trigger a firewall
  permission prompt, will only accept network requests via loopback address.
  [#10498](https://github.com/pulumi/pulumi/pull/10498)
  [#10502](https://github.com/pulumi/pulumi/pull/10502)
  [#10503](https://github.com/pulumi/pulumi/pull/10503)

- [cli] Fix `pulumi console` command to follow documented behavior in help message/docs.
  [#10509](https://github.com/pulumi/pulumi/pull/10509)

- [sdk/nodejs] Fixes an issue which would occur when multiple processes were spawned and some would receive no stdout/stderr
  [10522](https://github.com/pulumi/pulumi/pull/10522)

<<<<<<< HEAD
- [python] put python version check after installing dependencies to resolve `fork/exec` warning
  [#10524](https://github.com/pulumi/pulumi/pull/10524)
=======
- [engine] Plugin resolution now automatically installs any missing plugins as they are encountered.
  [#10530](https://github.com/pulumi/pulumi/pull/10530)
>>>>>>> 6bc1f9bd
<|MERGE_RESOLUTION|>--- conflicted
+++ resolved
@@ -108,10 +108,8 @@
 - [sdk/nodejs] Fixes an issue which would occur when multiple processes were spawned and some would receive no stdout/stderr
   [10522](https://github.com/pulumi/pulumi/pull/10522)
 
-<<<<<<< HEAD
-- [python] put python version check after installing dependencies to resolve `fork/exec` warning
-  [#10524](https://github.com/pulumi/pulumi/pull/10524)
-=======
 - [engine] Plugin resolution now automatically installs any missing plugins as they are encountered.
   [#10530](https://github.com/pulumi/pulumi/pull/10530)
->>>>>>> 6bc1f9bd
+
+- [python] put python version check after installing dependencies to resolve `fork/exec` warning
+  [#10524](https://github.com/pulumi/pulumi/pull/10524)