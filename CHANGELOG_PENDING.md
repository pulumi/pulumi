### Improvements
<<<<<<< HEAD

- [codegen/python,nodejs] - Emit dynamic config-getters.
  [#7447](https://github.com/pulumi/pulumi/pull/7447),  [#7530](https://github.com/pulumi/pulumi/pull/7530)

- [sdk/python] - Permit `Input[Resource]` values in `depends_on`.
  [#7559](https://github.com/pulumi/pulumi/pull/7559)


### Bug Fixes

- [sdk/nodejs] Fix a bug in closure serialization.
  [#6999](https://github.com/pulumi/pulumi/pull/6999)

- Normalize cloud URL during login
  [#7544](https://github.com/pulumi/pulumi/pull/7544)
=======

- [sdk/python] - Support for authoring resource methods in Python.
  [#7555](https://github.com/pulumi/pulumi/pull/7555)

### Bug Fixes
>>>>>>> 6fbe6ad6
<|MERGE_RESOLUTION|>--- conflicted
+++ resolved
@@ -1,24 +1,10 @@
 ### Improvements
-<<<<<<< HEAD
 
-- [codegen/python,nodejs] - Emit dynamic config-getters.
-  [#7447](https://github.com/pulumi/pulumi/pull/7447),  [#7530](https://github.com/pulumi/pulumi/pull/7530)
+- [sdk/python] - Support for authoring resource methods in Python.
+  [#7555](https://github.com/pulumi/pulumi/pull/7555)
 
 - [sdk/python] - Permit `Input[Resource]` values in `depends_on`.
   [#7559](https://github.com/pulumi/pulumi/pull/7559)
 
 
-### Bug Fixes
-
-- [sdk/nodejs] Fix a bug in closure serialization.
-  [#6999](https://github.com/pulumi/pulumi/pull/6999)
-
-- Normalize cloud URL during login
-  [#7544](https://github.com/pulumi/pulumi/pull/7544)
-=======
-
-- [sdk/python] - Support for authoring resource methods in Python.
-  [#7555](https://github.com/pulumi/pulumi/pull/7555)
-
-### Bug Fixes
->>>>>>> 6fbe6ad6
+### Bug Fixes