--- conflicted
+++ resolved
@@ -8,16 +8,14 @@
 
 ### Bug Fixes
 
-<<<<<<< HEAD
-- [automation/dotnet] Use stackName in ImportStack
-  [#6858](https://github.com/pulumi/pulumi/pull/6858)
-=======
 - [sdk/python] - Fix bug in MockResourceArgs.
   [#6863](https://github.com/pulumi/pulumi/pull/6863)
 
 - [automation/dotnet] Fix EventLogWatcher failing to read events after an exception was thrown
   [#6821](https://github.com/pulumi/pulumi/pull/6821)
->>>>>>> 52fb4c2d
+  
+- [automation/dotnet] Use stackName in ImportStack
+  [#6858](https://github.com/pulumi/pulumi/pull/6858)
 
 ### Misc.
 
