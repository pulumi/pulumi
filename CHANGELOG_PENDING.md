### Improvements

- [cli] Display outputs during the very first preview.
  [#10031](https://github.com/pulumi/pulumi/pull/10031)

### Bug Fixes

- [cli] `pulumi convert` help text is wrong
  [#9892](https://github.com/pulumi/pulumi/issues/9892)

- [go/codegen] fix error assignment when creating a new resource in generated go code
  [#10049](https://github.com/pulumi/pulumi/pull/10049)

- [cli] `pulumi convert` generates incorrect input parameter names for C#
  [#10042](https://github.com/pulumi/pulumi/issues/10042)

<<<<<<< HEAD
- [engine] Un-parent child resource when a resource is deleted during a refresh.
  [#10073](https://github.com/pulumi/pulumi/pull/10073)
=======
- [cli] `pulumi state change-secrets-provider` now takes `--stack` into account
  [#10075](https://github.com/pulumi/pulumi/pull/10075)
>>>>>>> f3761b08
<|MERGE_RESOLUTION|>--- conflicted
+++ resolved
@@ -14,10 +14,8 @@
 - [cli] `pulumi convert` generates incorrect input parameter names for C#
   [#10042](https://github.com/pulumi/pulumi/issues/10042)
 
-<<<<<<< HEAD
 - [engine] Un-parent child resource when a resource is deleted during a refresh.
   [#10073](https://github.com/pulumi/pulumi/pull/10073)
-=======
+
 - [cli] `pulumi state change-secrets-provider` now takes `--stack` into account
-  [#10075](https://github.com/pulumi/pulumi/pull/10075)
->>>>>>> f3761b08
+  [#10075](https://github.com/pulumi/pulumi/pull/10075)