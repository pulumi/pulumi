### Improvements

- [engine] - Interpret `pluginDownloadURL` as the provider host url when
  downloading plugins.
  [#8544](https://github.com/pulumi/pulumi/pull/8544)

### Bug Fixes
<<<<<<< HEAD

- [codegen/schema] - Error on type token names that are not allowed (schema.Name
  or specified in allowedPackageNames).
  [#8538](https://github.com/pulumi/pulumi/pull/8538)
  [#8558](https://github.com/pulumi/pulumi/pull/8558)

- [codegen/go] - Fix `ElementType` for nested collection input and output types.
  [#8535](https://github.com/pulumi/pulumi/pull/8535)

- [sdk/nodejs] - Fix `MockMonitor.readResource` to always call `mocks.newResource` with
  `custom: true` rather than crash.
=======
>>>>>>> 8e5e4caf
<|MERGE_RESOLUTION|>--- conflicted
+++ resolved
@@ -5,17 +5,7 @@
   [#8544](https://github.com/pulumi/pulumi/pull/8544)
 
 ### Bug Fixes
-<<<<<<< HEAD
-
-- [codegen/schema] - Error on type token names that are not allowed (schema.Name
-  or specified in allowedPackageNames).
-  [#8538](https://github.com/pulumi/pulumi/pull/8538)
-  [#8558](https://github.com/pulumi/pulumi/pull/8558)
-
-- [codegen/go] - Fix `ElementType` for nested collection input and output types.
-  [#8535](https://github.com/pulumi/pulumi/pull/8535)
 
 - [sdk/nodejs] - Fix `MockMonitor.readResource` to always call `mocks.newResource` with
   `custom: true` rather than crash.
-=======
->>>>>>> 8e5e4caf
+  