--- conflicted
+++ resolved
@@ -19,10 +19,8 @@
   provider resources.
   [#10132](https://github.com/pulumi/pulumi/issues/10132)
 
-<<<<<<< HEAD
-- [python] PULUMI_PYTHON_CMD is checked for deciding what python binary to use in a virtual environment.
-  [#10155](https://github.com/pulumi/pulumi/pull/10155)
-=======
 - [sdk/go] Remove the `AsName` and `AsQName` asserting functions.
   [#10156](https://github.com/pulumi/pulumi/pull/10156)
->>>>>>> 7ab003bd
+  
+- [python] PULUMI_PYTHON_CMD is checked for deciding what python binary to use in a virtual environment.
+  [#10155](https://github.com/pulumi/pulumi/pull/10155)