### Breaking

<<<<<<< HEAD
### Enhancements

- [sdk/dotnet] Thread-safe concurrency-friendly global state
  [#6139](https://github.com/pulumi/pulumi/pull/6139)

- [#6410](https://github.com/pulumi/pulumi/pull/6410) Add `diff` option to Automation API's `preview` and `up`
=======
- [automation/go] - Expose structured logging for Stack.Up/Preview/Refresh/Destroy.
  [#6436](https://github.com/pulumi/pulumi/pull/6436)

This change is marked breaking because it changes the shape of the `PreviewResult` struct.

**Before**

```go
type PreviewResult struct {
  Steps         []PreviewStep  `json:"steps"`
  ChangeSummary map[string]int `json:"changeSummary"`
}
```

**After**

```go
type PreviewResult struct {
  StdOut        string
  StdErr        string
  ChangeSummary map[apitype.OpType]int
}
```

### Improvements

- [sdk/go] Add helpers to convert raw Go maps and arrays to Pulumi `Map` and `Array` inputs.
  [#6337](https://github.com/pulumi/pulumi/pull/6337)

- [sdk/go] Return zero values instead of panicing in `Index` and `Elem` methods.
  [#6338](https://github.com/pulumi/pulumi/pull/6338)

- [sdk/go] Support multiple folders in GOPATH.
  [#6228](https://github.com/pulumi/pulumi/pull/6228

- [cli] Add ability to download arm64 provider plugins
  [#6492](https://github.com/pulumi/pulumi/pull/6492)

- [build] Updating Pulumi to use Go 1.16
  [#6470](https://github.com/pulumi/pulumi/pull/6470)

- [build] Adding a Pulumi arm64 binary for use on new macOS hardware.  
  Please note that `pulumi watch` will not be supported on darwin/arm64 builds.
  [#6492](https://github.com/pulumi/pulumi/pull/6492)

- [automation/nodejs] - Expose structured logging for Stack.up/preview/refresh/destroy.
  [#6454](https://github.com/pulumi/pulumi/pull/6454)
  
- [automation/nodejs] - Add `onOutput` event handler to `PreviewOptions`.
  [#6507](https://github.com/pulumi/pulumi/pull/6507)
>>>>>>> c20bdbe9

### Bug Fixes

- [sdk/python] Fix mocks issue when passing a resource more than once.
  [#6479](https://github.com/pulumi/pulumi/pull/6479)

- [automation/dotnet] Add ReadDiscard OperationType
  [#6493](https://github.com/pulumi/pulumi/pull/6493)<|MERGE_RESOLUTION|>--- conflicted
+++ resolved
@@ -1,13 +1,10 @@
 ### Breaking
 
-<<<<<<< HEAD
 ### Enhancements
 
 - [sdk/dotnet] Thread-safe concurrency-friendly global state
   [#6139](https://github.com/pulumi/pulumi/pull/6139)
-
-- [#6410](https://github.com/pulumi/pulumi/pull/6410) Add `diff` option to Automation API's `preview` and `up`
-=======
+  
 - [automation/go] - Expose structured logging for Stack.Up/Preview/Refresh/Destroy.
   [#6436](https://github.com/pulumi/pulumi/pull/6436)
 
@@ -58,7 +55,6 @@
   
 - [automation/nodejs] - Add `onOutput` event handler to `PreviewOptions`.
   [#6507](https://github.com/pulumi/pulumi/pull/6507)
->>>>>>> c20bdbe9
 
 ### Bug Fixes
 
