--- conflicted
+++ resolved
@@ -22,16 +22,14 @@
 - [sdk/go] - Emit `pulumiplugin.json`
   [#8530](https://github.com/pulumi/pulumi/pull/8530)
 
-<<<<<<< HEAD
 - [engine] - Interpret `pluginDownloadURL` as the provider host url when
   downloading plugins.
   [#8544](https://github.com/pulumi/pulumi/pull/8544)
-=======
+
 - [cli] - Always use locking in filestate backends. This feature was
   previously disabled by default and activated by setting the
   `PULUMI_SELF_MANAGED_STATE_LOCKING=1` environment variable.
   [#8565](https://github.com/pulumi/pulumi/pull/8565)
->>>>>>> 457ee06d
 
 ### Bug Fixes
 
