--- conflicted
+++ resolved
@@ -2,28 +2,8 @@
 
 ### Bug Fixes
 
-<<<<<<< HEAD
-- [codegen] - Ensure that plain properties are always plain.
-  [#9430](https://github.com/pulumi/pulumi/pull/9430)
-
-- [cli] Fixed some context leaks where shutdown code wasn't correctly called.
-  [#9438](https://github.com/pulumi/pulumi/pull/9438)
-
-- [cli] Do not render array diffs for unchanged elements without recorded values.
-  [#9448](https://github.com/pulumi/pulumi/pull/9448)
-
-- [auto/go] Fixed the exit code reported by `runPulumiCommandSync` to be zero if the command runs successfully. Previously it returned -2 which could lead to confusing messages if the exit code was used for other errors, such as in `Stack.Preview`.
-  [#9443](https://github.com/pulumi/pulumi/pull/9443)
-
-- [auto/go] Fixed a race condition that could cause `Preview` to fail with "failed to get preview summary".
-  [#9467](https://github.com/pulumi/pulumi/pull/9467)
-
-- [backend/filestate] - Fix a bug creating `stack.json.bak` files.
-  [#9476](https://github.com/pulumi/pulumi/pull/9476)
+- [cli] Empty passphrases environment variables are now treated as if the variable was not set.
+  [#9490](https://github.com/pulumi/pulumi/pull/9490)
 
 - [sdk/go] Fix awaits for outputs containing resources.
-  [#9106](https://github.com/pulumi/pulumi/pull/9106)
-=======
-- [cli] Empty passphrases environment variables are now treated as if the variable was not set.
-  [#9490](https://github.com/pulumi/pulumi/pull/9490)
->>>>>>> 273fa334
+  [#9106](https://github.com/pulumi/pulumi/pull/9106)