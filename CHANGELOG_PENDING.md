--- conflicted
+++ resolved
@@ -3,13 +3,11 @@
 - [cli] Add `--stack` to `pulumi about`.
   [#9518](https://github.com/pulumi/pulumi/pull/9518)
 
-<<<<<<< HEAD
+- [sdk/dotnet] Bumped several dependency versions to avoid pulling packages with known vulnerabilities.
+  [#9591](https://github.com/pulumi/pulumi/pull/9591)
+  
 - [cli] Updated gocloud.dev to 0.24.0, which adds support for using AWS SDK v2. It enables users to pass an AWS profile to the `awskms` secrets provider url (i.e. `awskms://alias/pulumi?awssdk=v2&region=eu-west-1&profile=aws-prod`)
   [#9590](https://github.com/pulumi/pulumi/pull/9590)
-=======
-- [sdk/dotnet] Bumped several dependency versions to avoid pulling packages with known vulnerabilities.
-  [#9591](https://github.com/pulumi/pulumi/pull/9591)
->>>>>>> 182930d9
 
 ### Bug Fixes
 
