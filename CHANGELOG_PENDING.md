--- conflicted
+++ resolved
@@ -1,14 +1,11 @@
 ### Improvements
 
-<<<<<<< HEAD
 
 - [sdk]
    - merge python error message and traceback into single error message.
    - Go SDK now properly outputs concise diagnostic error logs
    [#10258](https://github.com/pulumi/pulumi/pull/10258)
 
-### Bug Fixes
-=======
 ### Bug Fixes
 
 - [sdk/dotnet] Fix serialization of non-generic list types.
@@ -21,5 +18,4 @@
   [#10284](https://github.com/pulumi/pulumi/pull/10284)
 
 - Revert [Remove api/renewLease from startup crit path](pulumi/pulumi#10168) to fix #10293.
-  [#10294](https://github.com/pulumi/pulumi/pull/10294)
->>>>>>> befea365
+  [#10294](https://github.com/pulumi/pulumi/pull/10294)