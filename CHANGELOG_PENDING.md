### Improvements

<<<<<<< HEAD
- [cli] Add `pulumi state pending` command with sub-commands for fixing pending
  create operations.
  [#9778](https://github.com/pulumi/pulumi/pull/9778)

- [sdk/python] Changed `Output[T].__str__()` to return an informative message rather than "<pulumi.output.Output object at 0x012345ABCDEF>".
  [#9848](https://github.com/pulumi/pulumi/pull/9848)

- [cli] The engine will now default resource parent to the root stack if it exists.
  [#9481](https://github.com/pulumi/pulumi/pull/9481)

- [engine] Reduce memory usage in convert and yaml programs by caching of package schemas.
  [#9684](https://github.com/pulumi/pulumi/issues/9684)
=======
- [cli] Display outputs during the very first preview.
  [#10031](https://github.com/pulumi/pulumi/pull/10031)
>>>>>>> 482438af

### Bug Fixes

- [cli] `pulumi convert` help text is wrong
  [#9892](https://github.com/pulumi/pulumi/issues/9892)

- [go/codegen] fix error assignment when creating a new resource in generated go code
  [#10049](https://github.com/pulumi/pulumi/pull/10049)

- [cli] `pulumi convert` generates incorrect input parameter names for C#
  [#10042](https://github.com/pulumi/pulumi/issues/10042)<|MERGE_RESOLUTION|>--- conflicted
+++ resolved
@@ -1,22 +1,11 @@
 ### Improvements
 
-<<<<<<< HEAD
+- [cli] Display outputs during the very first preview.
+  [#10031](https://github.com/pulumi/pulumi/pull/10031)
+
 - [cli] Add `pulumi state pending` command with sub-commands for fixing pending
   create operations.
   [#9778](https://github.com/pulumi/pulumi/pull/9778)
-
-- [sdk/python] Changed `Output[T].__str__()` to return an informative message rather than "<pulumi.output.Output object at 0x012345ABCDEF>".
-  [#9848](https://github.com/pulumi/pulumi/pull/9848)
-
-- [cli] The engine will now default resource parent to the root stack if it exists.
-  [#9481](https://github.com/pulumi/pulumi/pull/9481)
-
-- [engine] Reduce memory usage in convert and yaml programs by caching of package schemas.
-  [#9684](https://github.com/pulumi/pulumi/issues/9684)
-=======
-- [cli] Display outputs during the very first preview.
-  [#10031](https://github.com/pulumi/pulumi/pull/10031)
->>>>>>> 482438af
 
 ### Bug Fixes
 
