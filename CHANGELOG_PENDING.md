### Improvements

- [cli] Allow `pulumi refresh` to interactively resolve pending creates.
  [#10394](https://github.com/pulumi/pulumi/pull/10394)

- [cli] Clarify highlighting of confirmation text in `confirmPrompt`.
  [#10413](https://github.com/pulumi/pulumi/pull/10413)

- [provider/python]: Improved exception display. The traceback is now shorter and it always starts with user code.
  [#10336](https://github.com/pulumi/pulumi/pull/10336)

- [sdk/python] Update PyYAML to 6.0

- [cli/watch] `pulumi watch` now uses relies on a program built on [`watchexec`](https://github.com/watchexec/watchexec)
  to implement recursive file watching, improving performance and cross-platform compatibility.
  This `pulumi-watch` program is now included in releases.
  [#10213](https://github.com/pulumi/pulumi/issues/10213)

- [codegen] Reduce time to execute `pulumi convert` and some YAML programs, depending on providers used, by up to 3 seconds.
  [#10444](https://github.com/pulumi/pulumi/pull/10444)


- [dotnet/sdk] Implement `Deployment.TestAsync` overloads which accept functions that create resources without requiring a stack definition.
  [#10458](https://github.com/pulumi/pulumi/pull/10458)

- [sdk/nodejs] Added stack truncation to `SyntaxError` in nodejs.
  [#10465](https://github.com/pulumi/pulumi/pull/10465)

- [sdk/python] Makes global SETTINGS values context-aware to not leak state between Pulumi programs running in parallel
  [#10402](https://github.com/pulumi/pulumi/pull/10402)

- [sdk/python] Makes global ROOT, CONFIG, _SECRET_KEYS ContextVars to not leak state between parallel inline Pulumi programs
  [#10472](https://github.com/pulumi/pulumi/pull/10472)

<<<<<<< HEAD
- [cli] provide info message to user if pulumi program update is empty
  [#10461](https://github.com/pulumi/pulumi/issues/10461)

=======
- [sdk/go] Improve error messages for `StackReference`s
  [#10477](https://github.com/pulumi/pulumi/pull/10477)

- [sdk/dotnet] Added `Output.CreateSecret<T>(Output<T> value)` to set the secret bit on an output value.
  [#10467](https://github.com/pulumi/pulumi/pull/10467)

- [policy] `pulumi policy publish` now takes into account `.gitignore` files higher in the file tree.
  [#10493](https://github.com/pulumi/pulumi/pull/10493)

- [sdk/go] enable direct compilation via `go build`(set `PULUMI_GO_USE_RUN=true` to opt out)
  [#10375](https://github.com/pulumi/pulumi/pull/10375)

- [cli/backend] Updates no longer immediately renew the token but wait
  until the token is halfway through its expiration period. Currently
  it is assumed tokens expire in 5 minutes, so with this change the
  first lease renewal now happens approximately 2.5 minutes after the
  start of the update. The change optimizes startup latency for Pulumi
  CLI. [#10462](https://github.com/pulumi/pulumi/pull/10462)

- [cli/plugin] `plugin install` now supports a `--checksum` option.
  [#10528](https://github.com/pulumi/pulumi/pull/10528)
>>>>>>> 70f76773

### Bug Fixes

- [codegen/go] Fix StackReference codegen.
  [#10260](https://github.com/pulumi/pulumi/pull/10260

- [engine/backends]: Fix bug where File state backend failed to apply validation to stack names, resulting in a panic.
  [#10417](https://github.com/pulumi/pulumi/pull/10417)

- [cli] Fix VCS detection for domains other than .com and .org.
  [#10415](https://github.com/pulumi/pulumi/pull/10415)

- [codegen/go] Fix incorrect method call for reading floating point values from configuration.
  [#10445](https://github.com/pulumi/pulumi/pull/10445)

- [engine]: HTML characters are no longer escaped in JSON output.
  [#10440](https://github.com/pulumi/pulumi/pull/10440)

- [codegen/go] Ensure consistency between go docs information and package name
  [#10452](https://github.com/pulumi/pulumi/pull/10452)

- [auto/go] Clone non-default branches (and tags).
  [#10285](https://github.com/pulumi/pulumi/pull/10285)

- [cli] Fixes `survey.v1` panics in Terminal UI introduced in
  [#10130](https://github.com/pulumi/pulumi/issues/10130) in v3.38.0.
  [#10475](https://github.com/pulumi/pulumi/pull/10475)

- [codegen/ts] Fix non-pulumi owned provider import alias.
  [#10447](https://github.com/pulumi/pulumi/pull/10447)

- [codegen/go] Fix import path for non-pulumi owner providers
  [#10485](https://github.com/pulumi/pulumi/pull/10485)

- [cli] Fixes panics on repeat Ctrl+C invocation during long-running updates
  [#10489](https://github.com/pulumi/pulumi/pull/10489)

- [cli] Improve Windows reliability with dependency update to ssh-agent
  [#10486](https://github.com/pulumi/pulumi/pull/10486)

- [sdk/{dotnet,nodejs,python}] Dynamic providers and automation API will not trigger a firewall
  permission prompt, will only accept network requests via loopback address.
  [#10498](https://github.com/pulumi/pulumi/pull/10498)
  [#10502](https://github.com/pulumi/pulumi/pull/10502)
  [#10503](https://github.com/pulumi/pulumi/pull/10503)

- [cli] Fix `pulumi console` command to follow documented behavior in help message/docs.
  [#10509](https://github.com/pulumi/pulumi/pull/10509)

- [sdk/nodejs] Fixes an issue which would occur when multiple processes were spawned and some would receive no stdout/stderr
  [10522](https://github.com/pulumi/pulumi/pull/10522)<|MERGE_RESOLUTION|>--- conflicted
+++ resolved
@@ -32,11 +32,6 @@
 - [sdk/python] Makes global ROOT, CONFIG, _SECRET_KEYS ContextVars to not leak state between parallel inline Pulumi programs
   [#10472](https://github.com/pulumi/pulumi/pull/10472)
 
-<<<<<<< HEAD
-- [cli] provide info message to user if pulumi program update is empty
-  [#10461](https://github.com/pulumi/pulumi/issues/10461)
-
-=======
 - [sdk/go] Improve error messages for `StackReference`s
   [#10477](https://github.com/pulumi/pulumi/pull/10477)
 
@@ -58,7 +53,9 @@
 
 - [cli/plugin] `plugin install` now supports a `--checksum` option.
   [#10528](https://github.com/pulumi/pulumi/pull/10528)
->>>>>>> 70f76773
+
+- [cli] provide info message to user if pulumi program update is empty
+  [#10461](https://github.com/pulumi/pulumi/issues/10461)
 
 ### Bug Fixes
 
