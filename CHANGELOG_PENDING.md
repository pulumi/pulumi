--- conflicted
+++ resolved
@@ -1,9 +1,5 @@
 ### Improvements
 
-<<<<<<< HEAD
-- [cli/engine] The engine will emit a warning of a key given in additional secret outputs doesn't match any of the property keys on the resources.
-  [#9750](https://github.com/pulumi/pulumi/pull/9750)
-=======
 - [codegen/go] Handle long and complicated traversals in a nicer way.
   [#9726](https://github.com/pulumi/pulumi/pull/9726)
 
@@ -13,7 +9,9 @@
 - [cli] Plugins will now shut themselves down if they can't contact the engine that started them.
   [#9735](https://github.com/pulumi/pulumi/pull/9735)
 
->>>>>>> 55be89e3
+- [cli/engine] The engine will emit a warning of a key given in additional secret outputs doesn't match any of the property keys on the resources.
+  [#9750](https://github.com/pulumi/pulumi/pull/9750)
+
 ### Bug Fixes
 
 - [sdk/nodejs] Fix a crash due to dependency cycles from component resources.
