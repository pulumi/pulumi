--- conflicted
+++ resolved
@@ -1,13 +1,8 @@
 ### Improvements
+
 - [cli] Updated gocloud.dev to 0.24.0, which adds support for using AWS SDK v2. It enables users to pass an AWS profile to the `awskms` secrets provider url (i.e. `awskms://alias/pulumi?awssdk=v2&region=eu-west-1&profile=aws-prod`)
   [#9536](https://github.com/pulumi/pulumi/pull/9536)
 
-<<<<<<< HEAD
-### Bug Fixes
-
-- [cli] Engine now correctly tracks that resource reads have unique URNs.
-  [#9516](https://github.com/pulumi/pulumi/pull/9516)
-=======
 - [cli] Add `--stack` to `pulumi about`.
   [#9518](https://github.com/pulumi/pulumi/pull/9518)
 
@@ -18,4 +13,6 @@
   
 - [codegen/python] Fix importing of enum types from other packages.
   [#9579](https://github.com/pulumi/pulumi/pull/9579)
->>>>>>> 2a862d84
+  
+- [cli] Engine now correctly tracks that resource reads have unique URNs.
+  [#9516](https://github.com/pulumi/pulumi/pull/9516)