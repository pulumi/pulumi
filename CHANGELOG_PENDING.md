--- conflicted
+++ resolved
@@ -3,14 +3,7 @@
 - [schema] Add IsOverlay option to disable codegen for particular types
   [#8338](https://github.com/pulumi/pulumi/pull/8338)
 
-<<<<<<< HEAD
 ### Bug Fixes
 
-- [programgen/go] - Don't change imported resource names.
-  [#8353](https://github.com/pulumi/pulumi/pull/8353)
-
 - [engine] - Compute dependents correctly during targeted deletes.
-- [#8360](https://github.com/pulumi/pulumi/pull/8360)
-=======
-### Bug Fixes
->>>>>>> 0d4fb3e3
+  [#8360](https://github.com/pulumi/pulumi/pull/8360)