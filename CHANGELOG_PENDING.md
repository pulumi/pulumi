### Improvements

<<<<<<< HEAD
- [codegen/go] - Add GenerateProgramWithOpts function to enable configurable codegen options.
  [#8997](https://github.com/pulumi/pulumi/pull/8997)

- [cli] -  Enabled dot spinner for non-interactive mode
  [#8996](https://github.com/pulumi/pulumi/pull/8996)

- [sdk] - Add `RetainOnDelete` as a resource option.
  [#8746](https://github.com/pulumi/pulumi/pull/8746)

- [cli] - Adding `completion` as an alias to `gen-completion`
  [#9006](https://github.com/pulumi/pulumi/pull/9006)

- [cli/plugins] Add support for downloading plugin from private GitHub releases.
  [#8944](https://github.com/pulumi/pulumi/pull/8944)

### Bug Fixes

- [sdk/go] - Normalize merge behavior for `ResourceOptions`, inline
  with other SDKs. See https://github.com/pulumi/pulumi/issues/8796 for more
  details.
  [#8882](https://github.com/pulumi/pulumi/pull/8882)

- [sdk/go] - Correctly parse GoLang version.
  [#8920](https://github.com/pulumi/pulumi/pull/8920)

- [sdk/go] - Fix git initialization in git_test.go
  [#8924](https://github.com/pulumi/pulumi/pull/8924)

- [cli/go] - Fix git initialization in util_test.go
  [#8924](https://github.com/pulumi/pulumi/pull/8924)

- [sdk/nodejs] - Fix nodejs function serialization module path to comply with package.json
  exports if exports is specified.
  [#8893](https://github.com/pulumi/pulumi/pull/8893)

- [cli/python] - Parse a larger subset of PEP440 when guessing Pulumi package versions.
  [#8958](https://github.com/pulumi/pulumi/pull/8958)

- [sdk/nodejs] - Allow disabling TypeScript typechecking
  [#8981](https://github.com/pulumi/pulumi/pull/8981)

- [cli/backend] - Revert a change to file state locking that was causing stacks to stay locked.
  [#8995](https://github.com/pulumi/pulumi/pull/8995)

- [cli] - Fix passphrase secrets provider prompting.
  [#8986](https://github.com/pulumi/pulumi/pull/8986)

- [cli] - Fix an assert when replacing protected resources.
  [#9004](https://github.com/pulumi/pulumi/pull/9004)

- [sdk/nodejs] - Fix Node `fs.rmdir` DeprecationWarning for Node JS 15.X+
  [#9044](https://github.com/pulumi/pulumi/pull/9044)
=======
### Bug Fixes
>>>>>>> 94de6e6a
<|MERGE_RESOLUTION|>--- conflicted
+++ resolved
@@ -1,58 +1,6 @@
 ### Improvements
-
-<<<<<<< HEAD
-- [codegen/go] - Add GenerateProgramWithOpts function to enable configurable codegen options.
-  [#8997](https://github.com/pulumi/pulumi/pull/8997)
-
-- [cli] -  Enabled dot spinner for non-interactive mode
-  [#8996](https://github.com/pulumi/pulumi/pull/8996)
-
-- [sdk] - Add `RetainOnDelete` as a resource option.
-  [#8746](https://github.com/pulumi/pulumi/pull/8746)
-
-- [cli] - Adding `completion` as an alias to `gen-completion`
-  [#9006](https://github.com/pulumi/pulumi/pull/9006)
-
-- [cli/plugins] Add support for downloading plugin from private GitHub releases.
-  [#8944](https://github.com/pulumi/pulumi/pull/8944)
 
 ### Bug Fixes
 
-- [sdk/go] - Normalize merge behavior for `ResourceOptions`, inline
-  with other SDKs. See https://github.com/pulumi/pulumi/issues/8796 for more
-  details.
-  [#8882](https://github.com/pulumi/pulumi/pull/8882)
-
-- [sdk/go] - Correctly parse GoLang version.
-  [#8920](https://github.com/pulumi/pulumi/pull/8920)
-
-- [sdk/go] - Fix git initialization in git_test.go
-  [#8924](https://github.com/pulumi/pulumi/pull/8924)
-
-- [cli/go] - Fix git initialization in util_test.go
-  [#8924](https://github.com/pulumi/pulumi/pull/8924)
-
-- [sdk/nodejs] - Fix nodejs function serialization module path to comply with package.json
-  exports if exports is specified.
-  [#8893](https://github.com/pulumi/pulumi/pull/8893)
-
-- [cli/python] - Parse a larger subset of PEP440 when guessing Pulumi package versions.
-  [#8958](https://github.com/pulumi/pulumi/pull/8958)
-
-- [sdk/nodejs] - Allow disabling TypeScript typechecking
-  [#8981](https://github.com/pulumi/pulumi/pull/8981)
-
-- [cli/backend] - Revert a change to file state locking that was causing stacks to stay locked.
-  [#8995](https://github.com/pulumi/pulumi/pull/8995)
-
-- [cli] - Fix passphrase secrets provider prompting.
-  [#8986](https://github.com/pulumi/pulumi/pull/8986)
-
-- [cli] - Fix an assert when replacing protected resources.
-  [#9004](https://github.com/pulumi/pulumi/pull/9004)
-
 - [sdk/nodejs] - Fix Node `fs.rmdir` DeprecationWarning for Node JS 15.X+
-  [#9044](https://github.com/pulumi/pulumi/pull/9044)
-=======
-### Bug Fixes
->>>>>>> 94de6e6a
+  [#9044](https://github.com/pulumi/pulumi/pull/9044)