--- conflicted
+++ resolved
@@ -1,15 +1,13 @@
 ### Improvements
 
-<<<<<<< HEAD
-- [plugins] Plugin download urls now support github as a first class url schema. For example "github://api.github.com/pulumiverse".
-  [#9984](https://github.com/pulumi/pulumi/pull/9984)
-=======
 - [sdk/go] Added `PreviewDigest` for third party tools to be able to ingest the preview json
   [#9886](https://github.com/pulumi/pulumi/pull/9886)
 
 - [cli] Do not require the `--yes` option if the `--skip-preview` option is set.
   [#9972](https://github.com/pulumi/pulumi/pull/9972)
->>>>>>> 75f1415a
+
+- [plugins] Plugin download urls now support GitHub as a first class url schema. For example "github://api.github.com/pulumiverse".
+  [#9984](https://github.com/pulumi/pulumi/pull/9984)
 
 ### Bug Fixes
 
