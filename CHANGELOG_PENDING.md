--- conflicted
+++ resolved
@@ -2,12 +2,10 @@
 
 ### Bug Fixes
 
-<<<<<<< HEAD
-- [sdk/nodejs] - Fix nodejs function serialization module path to comply with package.json exports if exports is specified.
-  [#8893](https://github.com/pulumi/pulumi/pull/8893)
-=======
 - [sdk/go] - Normalize merge behavior for `ResourceOptions`, inline
   with other SDKs. See https://github.com/pulumi/pulumi/issues/8796 for more
   details.
   [#8882](https://github.com/pulumi/pulumi/pull/8882)
->>>>>>> 8666d9c0
+
+- [sdk/nodejs] - Fix nodejs function serialization module path to comply with package.json exports if exports is specified.
+  [#8893](https://github.com/pulumi/pulumi/pull/8893)