### Improvements

### Bug Fixes

<<<<<<< HEAD
- [sdk/go] Added new conversion functions for Read methods on resources exported at the top level
  of the Pulumi sdk. They are `StringRef`, `BoolRef`, `IntRef`, and `Float64Ref`. They are used for
  creating a pointer to the type they name, e.g.: StringRef takes `string` and returns `*string`.
  Data source methods which take optional strings, bools, ints, and float64 values can be set to
  the return value of these functions. These functions will appear in generated programs as well as
  future docs updates.

- [sdk/nodejs] - Fix resource plugins advertising a `pluginDownloadURL` not being downloaded. This
  should allow resource plugins published via boilerplates to find and consume plugins published
  outside the registry. See: https://github.com/pulumi/pulumi/issues/8890 for the tracking issue to
  document this feature.

- [cli] Experimental support for update plans. Only enabled when PULUMI_EXPERIMENTAL is
  set. This enables preview to save a plan of what the engine expects to happen in a file
  with --save-plan. That plan can then be read in by up with --plan and is used to ensure
  only the expected operations happen.
  [#8448](https://github.com/pulumi/pulumi/pull/8448)

- [codegen] - Add language option to make codegen respect the `Version` field in
  the Pulumi package schema.
  [#8881](https://github.com/pulumi/pulumi/pull/8881)

- [cli] - Support wildcards for `pulumi up --target <urn>` and similar commands.
  [#8883](https://github.com/pulumi/pulumi/pull/8883).

- [cli/import] - The import command now takes an extra argument --properties to instruct the engine which
  properties to use for the import. This can be used to import resources which the engine couldn't automaticly
  infer the correct property set for.
  [#8846](https://github.com/pulumi/pulumi/pull/8846)

- [cli] Ensure defaultOrg is used as part of any stack name
  [#8903](https://github.com/pulumi/pulumi/pull/8903)

- [cli/import] - The import command no longer errors if resource properties do not validate. Instead the
  engine warns about property issues returned by the provider but then continues with the import and codegen
  as best it can. This should result in more resources being imported to the pulumi state and being able to
  generate some code, at the cost that the generated code may not work as is in an update. Users will have to
  edit the code to succesfully run.
  [#8922](https://github.com/pulumi/pulumi/pull/8922)

## Bug Fixes

- [codegen] - Correctly handle third party resource imports.
  [#8861](https://github.com/pulumi/pulumi/pull/8861)

- [sdk/dotnet] - Normalize merge behavior for ComponentResourceOptions, inline
=======
- [sdk/go] - Normalize merge behavior for `ResourceOptions`, inline
>>>>>>> 9fc31b9f
  with other SDKs. See https://github.com/pulumi/pulumi/issues/8796 for more
  details.
  [#8882](https://github.com/pulumi/pulumi/pull/8882)

- [sdk/nodejs] - Fix nodejs function serialization module path to comply with package.json exports if exports is specified.
  [#8893](https://github.com/pulumi/pulumi/pull/8893)<|MERGE_RESOLUTION|>--- conflicted
+++ resolved
@@ -1,40 +1,4 @@
 ### Improvements
-
-### Bug Fixes
-
-<<<<<<< HEAD
-- [sdk/go] Added new conversion functions for Read methods on resources exported at the top level
-  of the Pulumi sdk. They are `StringRef`, `BoolRef`, `IntRef`, and `Float64Ref`. They are used for
-  creating a pointer to the type they name, e.g.: StringRef takes `string` and returns `*string`.
-  Data source methods which take optional strings, bools, ints, and float64 values can be set to
-  the return value of these functions. These functions will appear in generated programs as well as
-  future docs updates.
-
-- [sdk/nodejs] - Fix resource plugins advertising a `pluginDownloadURL` not being downloaded. This
-  should allow resource plugins published via boilerplates to find and consume plugins published
-  outside the registry. See: https://github.com/pulumi/pulumi/issues/8890 for the tracking issue to
-  document this feature.
-
-- [cli] Experimental support for update plans. Only enabled when PULUMI_EXPERIMENTAL is
-  set. This enables preview to save a plan of what the engine expects to happen in a file
-  with --save-plan. That plan can then be read in by up with --plan and is used to ensure
-  only the expected operations happen.
-  [#8448](https://github.com/pulumi/pulumi/pull/8448)
-
-- [codegen] - Add language option to make codegen respect the `Version` field in
-  the Pulumi package schema.
-  [#8881](https://github.com/pulumi/pulumi/pull/8881)
-
-- [cli] - Support wildcards for `pulumi up --target <urn>` and similar commands.
-  [#8883](https://github.com/pulumi/pulumi/pull/8883).
-
-- [cli/import] - The import command now takes an extra argument --properties to instruct the engine which
-  properties to use for the import. This can be used to import resources which the engine couldn't automaticly
-  infer the correct property set for.
-  [#8846](https://github.com/pulumi/pulumi/pull/8846)
-
-- [cli] Ensure defaultOrg is used as part of any stack name
-  [#8903](https://github.com/pulumi/pulumi/pull/8903)
 
 - [cli/import] - The import command no longer errors if resource properties do not validate. Instead the
   engine warns about property issues returned by the provider but then continues with the import and codegen
@@ -43,15 +7,9 @@
   edit the code to succesfully run.
   [#8922](https://github.com/pulumi/pulumi/pull/8922)
 
-## Bug Fixes
+### Bug Fixes
 
-- [codegen] - Correctly handle third party resource imports.
-  [#8861](https://github.com/pulumi/pulumi/pull/8861)
-
-- [sdk/dotnet] - Normalize merge behavior for ComponentResourceOptions, inline
-=======
 - [sdk/go] - Normalize merge behavior for `ResourceOptions`, inline
->>>>>>> 9fc31b9f
   with other SDKs. See https://github.com/pulumi/pulumi/issues/8796 for more
   details.
   [#8882](https://github.com/pulumi/pulumi/pull/8882)
