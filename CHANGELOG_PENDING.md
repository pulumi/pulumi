### Improvements

- [cli] Clarify highlighting of confirmation text in `confirmPrompt`.
  [#10413](https://github.com/pulumi/pulumi/pull/10413)

- [provider/python]: Improved exception display. The traceback is now shorter and it always starts with user code.  
  [#10336](https://github.com/pulumi/pulumi/pull/10336)

- [sdk/python] Update PyYAML to 6.0

- [cli/watch] `pulumi watch` now uses relies on a program built on [`watchexec`](https://github.com/watchexec/watchexec)
  to implement recursive file watching, improving performance and cross-platform compatibility.
  This `pulumi-watch` program is now included in releases.
  [#10213](https://github.com/pulumi/pulumi/issues/10213)

<<<<<<< HEAD
- [sdk/go] enable direct compilation via go build(set `PULUMI_USE_GO_RUN=true` to opt out)
  [#10375](https://github.com/pulumi/pulumi/pull/10375)
=======
- [codegen] Reduce time to execute `pulumi convert` and some YAML programs, depending on providers used, by up to 3 seconds.
  [#10444](https://github.com/pulumi/pulumi/pull/10444)
>>>>>>> c4b62a01

### Bug Fixes

- [codegen/go] Fix StackReference codegen.
  [#10260](https://github.com/pulumi/pulumi/pull/10260

- [engine/backends]: Fix bug where File state backend failed to apply validation to stack names, resulting in a panic.
  [#10417](https://github.com/pulumi/pulumi/pull/10417)

- [codegen/go] Fix incorrect method call for reading floating point values from configuration.
  [#10445](https://github.com/pulumi/pulumi/pull/10445)

- [engine]: HTML characters are no longer escaped in JSON output.
  [#10440](https://github.com/pulumi/pulumi/pull/10440)

- [codegen/go] Ensure consistency between go docs information and package name
  [#10452](https://github.com/pulumi/pulumi/pull/10452)

- [auto/go] Clone non-default branches (and tags).
  [#10285](https://github.com/pulumi/pulumi/pull/10285)<|MERGE_RESOLUTION|>--- conflicted
+++ resolved
@@ -13,13 +13,11 @@
   This `pulumi-watch` program is now included in releases.
   [#10213](https://github.com/pulumi/pulumi/issues/10213)
 
-<<<<<<< HEAD
+- [codegen] Reduce time to execute `pulumi convert` and some YAML programs, depending on providers used, by up to 3 seconds.
+  [#10444](https://github.com/pulumi/pulumi/pull/10444)
+
 - [sdk/go] enable direct compilation via go build(set `PULUMI_USE_GO_RUN=true` to opt out)
   [#10375](https://github.com/pulumi/pulumi/pull/10375)
-=======
-- [codegen] Reduce time to execute `pulumi convert` and some YAML programs, depending on providers used, by up to 3 seconds.
-  [#10444](https://github.com/pulumi/pulumi/pull/10444)
->>>>>>> c4b62a01
 
 ### Bug Fixes
 
