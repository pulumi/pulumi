### Improvements

- [sdk/all] - Add `PluginDownloadURL` as a resource option. When provided by
  the schema, `PluginDownloadURL` will be baked into `new Resource` and `Invoke`
  requests in generated SDKs.
  [#8698](https://github.com/pulumi/pulumi/pull/8698)
  [#8690](https://github.com/pulumi/pulumi/pull/8690)
  [#8692](https://github.com/pulumi/pulumi/pull/8692)
  [#8702](https://github.com/pulumi/pulumi/pull/8702)

### Bug Fixes

- [auto/python] - Fixes an issue with exception isolation in a
  sequence of inline programs that caused all inline programs to fail
  after the first one failed
<<<<<<< HEAD
  [#8693](https://github.com/pulumi/pulumi/pull/#8693)

- [codegen/nodejs] - Generate an install script that runs `pulumi plugin install` with 
  the `--server` flag when necessary.
  [#8730](https://github.com/pulumi/pulumi/pull/8730)
=======
  [#8693](https://github.com/pulumi/pulumi/pull/8693)
>>>>>>> 24c25a35
<|MERGE_RESOLUTION|>--- conflicted
+++ resolved
@@ -13,12 +13,8 @@
 - [auto/python] - Fixes an issue with exception isolation in a
   sequence of inline programs that caused all inline programs to fail
   after the first one failed
-<<<<<<< HEAD
-  [#8693](https://github.com/pulumi/pulumi/pull/#8693)
+  [#8693](https://github.com/pulumi/pulumi/pull/8693)
 
 - [codegen/nodejs] - Generate an install script that runs `pulumi plugin install` with 
   the `--server` flag when necessary.
-  [#8730](https://github.com/pulumi/pulumi/pull/8730)
-=======
-  [#8693](https://github.com/pulumi/pulumi/pull/8693)
->>>>>>> 24c25a35
+  [#8730](https://github.com/pulumi/pulumi/pull/8730)