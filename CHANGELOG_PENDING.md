--- conflicted
+++ resolved
@@ -1,11 +1,8 @@
 ### Improvements
 
-<<<<<<< HEAD
 - [cli] Allow `pulumi refresh` to interactively resolve pending creates.
   [#10394](https://github.com/pulumi/pulumi/pull/10394)
 
-### Bug Fixes
-=======
 - [cli/watch] `pulumi watch` now uses relies on a program built on [`watchexec`](https://github.com/watchexec/watchexec)
   to implement recursive file watching, improving performance and cross-platform compatibility.
   This `pulumi-watch` program is now included in releases.
@@ -14,5 +11,4 @@
 ### Bug Fixes
 
 - [engine/backends]: Fix bug where File state backend failed to apply validation to stack names, resulting in a panic.
-  [#10417](https://github.com/pulumi/pulumi/pull/10417)
->>>>>>> f618cf8c
+  [#10417](https://github.com/pulumi/pulumi/pull/10417)