--- conflicted
+++ resolved
@@ -42,10 +42,6 @@
 - [codegen/go] Fix incorrect method call for reading floating point values from configuration.
   [#10445](https://github.com/pulumi/pulumi/pull/10445)
 
-<<<<<<< HEAD
-- [codegen/ts] Fix non-pulumi owned provider import alias.
-  [#10447](https://github.com/pulumi/pulumi/pull/10447)
-=======
 - [engine]: HTML characters are no longer escaped in JSON output.
   [#10440](https://github.com/pulumi/pulumi/pull/10440)
 
@@ -58,4 +54,6 @@
 - [cli] Fixes `survey.v1` panics in Terminal UI introduced in
   [#10130](https://github.com/pulumi/pulumi/issues/10130) in v3.38.0.
   [#10475](https://github.com/pulumi/pulumi/pull/10475)
->>>>>>> 5b0e5ecf
+  
+- [codegen/ts] Fix non-pulumi owned provider import alias.
+  [#10447](https://github.com/pulumi/pulumi/pull/10447)