--- conflicted
+++ resolved
@@ -44,10 +44,6 @@
 - [sdk/go] enable direct compilation via `go build`(set `PULUMI_GO_USE_RUN=true` to opt out)
   [#10375](https://github.com/pulumi/pulumi/pull/10375)
 
-<<<<<<< HEAD
-- [sdk/{nodejs/python}] Added `getOrganization()` to return the current organization if available.
-  [#10504](https://github.com/pulumi/pulumi/pull/10504)
-=======
 - [cli/backend] Updates no longer immediately renew the token but wait
   until the token is halfway through its expiration period. Currently
   it is assumed tokens expire in 5 minutes, so with this change the
@@ -57,7 +53,9 @@
 
 - [cli/plugin] `plugin install` now supports a `--checksum` option.
   [#10528](https://github.com/pulumi/pulumi/pull/10528)
->>>>>>> b68501b0
+  
+- [sdk/{nodejs/python}] Added `getOrganization()` to return the current organization if available.
+  [#10504](https://github.com/pulumi/pulumi/pull/10504)
 
 ### Bug Fixes
 
