### Improvements

- [cli] `pulumi logout` now prints a confirmation message that it logged out.
  [#9641](https://github.com/pulumi/pulumi/pull/9641)

- [cli/backend] Add gzip compression to filestate backend. Compression can be enabled via `PULUMI_SELF_MANAGED_STATE_GZIP=true`. Special thanks to @awoimbee for the initial PR.
  [#9610](https://github.com/pulumi/pulumi/pull/9610)

- [sdk/nodejs] Lazy load inflight context to remove module import side-effect.
  [#9375](https://github.com/pulumi/pulumi/issues/9375)

### Bug Fixes

- [sdk/python] Fix spurious diffs causing an "update" on resources created by dynamic providers.
  [#9656](https://github.com/pulumi/pulumi/pull/9656)

- [codegen/nodejs] Emit the "package.json".pulumi.server as "server" correctly. Previously, "pluginDownloadURL" was emitted but never read.
  [#9662](https://github.com/pulumi/pulumi/pull/9662)

- [cli] Fix panic in `pulumi console` when no stack is selected.
  [#9594](https://github.com/pulumi/pulumi/pull/9594)

- [cli] Engine now correctly tracks that resource reads have unique URNs.
  [#9516](https://github.com/pulumi/pulumi/pull/9516)

<<<<<<< HEAD
- [cli/backend] Fix a panic in the filestate backend when renaming history files.
  [#9673](https://github.com/pulumi/pulumi/pull/9673)
=======
- [sdk/python] Fixed bug in automation API that invoked Pulumi with malformed arguments.
>>>>>>> 5a96693d
<|MERGE_RESOLUTION|>--- conflicted
+++ resolved
@@ -23,9 +23,8 @@
 - [cli] Engine now correctly tracks that resource reads have unique URNs.
   [#9516](https://github.com/pulumi/pulumi/pull/9516)
 
-<<<<<<< HEAD
+- [sdk/python] Fixed bug in automation API that invoked Pulumi with malformed arguments.
+  [#9607](https://github.com/pulumi/pulumi/pull/9607)
+
 - [cli/backend] Fix a panic in the filestate backend when renaming history files.
-  [#9673](https://github.com/pulumi/pulumi/pull/9673)
-=======
-- [sdk/python] Fixed bug in automation API that invoked Pulumi with malformed arguments.
->>>>>>> 5a96693d
+  [#9673](https://github.com/pulumi/pulumi/pull/9673)