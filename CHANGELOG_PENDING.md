### Improvements

- [cli] Stop printing secret value on `pulumi config set` if it looks like a secret.
  [#7327](https://github.com/pulumi/pulumi/pull/7327)

### Bug Fixes

<<<<<<< HEAD
- [sdk/python] - Fix program hangs when monitor becomes unavailable.
  [#7734](https://github.com/pulumi/pulumi/pull/7734)
=======
- [sdk/python] Allow Python dynamic provider resources to be constructed outside of `__main__`. 
  [#7755](https://github.com/pulumi/pulumi/pull/7755)
>>>>>>> 93be963d
<|MERGE_RESOLUTION|>--- conflicted
+++ resolved
@@ -5,10 +5,8 @@
 
 ### Bug Fixes
 
-<<<<<<< HEAD
 - [sdk/python] - Fix program hangs when monitor becomes unavailable.
   [#7734](https://github.com/pulumi/pulumi/pull/7734)
-=======
+
 - [sdk/python] Allow Python dynamic provider resources to be constructed outside of `__main__`. 
-  [#7755](https://github.com/pulumi/pulumi/pull/7755)
->>>>>>> 93be963d
+  [#7755](https://github.com/pulumi/pulumi/pull/7755)