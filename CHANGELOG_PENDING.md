### Breaking Changes

### Improvements

- [auto/dotnet] - Provide PulumiFn implementation that allows runtime stack type
  [#6910](https://github.com/pulumi/pulumi/pull/6910)

- [auto/go] - Provide GetPermalink for all results
  [#6875](https://github.com/pulumi/pulumi/pull/6875)

### Bug Fixes

<<<<<<< HEAD
- [auto/python] - Export missing `ProjectBackend` type
  [#6984](https://github.com/pulumi/pulumi/pull/6984)

- Config: Avoid emitting integers in objects using exponential notation.
  [#7005](https://github.com/pulumi/pulumi/pull/7005)

- [sdk/python] Fix relative `runtime:options:virtualenv` path resolution to ignore `main` project attribute
  [#6966](https://github.com/pulumi/pulumi/pull/6966)
=======
- [auto/dotnet] - Disable Language Server Host logging and checking appsettings.json config
  [#7023](https://github.com/pulumi/pulumi/pull/7023)

- [auto/python] - Export missing `ProjectBackend` type
  [#6984](https://github.com/pulumi/pulumi/pull/6984)

- [sdk/nodejs] - Fix noisy errors.
  [#6995](https://github.com/pulumi/pulumi/pull/6995)

- Config: Avoid emitting integers in objects using exponential notation.
  [#7005](https://github.com/pulumi/pulumi/pull/7005)

- [codegen/python] - Fix issue with lazy_import affecting pulumi-eks
  [#7024](https://github.com/pulumi/pulumi/pull/7024)

- Ensure that all outstanding asynchronous work is awaited before returning from a .NET
  Pulumi program.
  [#6993](https://github.com/pulumi/pulumi/pull/6993)
>>>>>>> f378e683
<|MERGE_RESOLUTION|>--- conflicted
+++ resolved
@@ -10,16 +10,9 @@
 
 ### Bug Fixes
 
-<<<<<<< HEAD
-- [auto/python] - Export missing `ProjectBackend` type
-  [#6984](https://github.com/pulumi/pulumi/pull/6984)
-
-- Config: Avoid emitting integers in objects using exponential notation.
-  [#7005](https://github.com/pulumi/pulumi/pull/7005)
-
 - [sdk/python] Fix relative `runtime:options:virtualenv` path resolution to ignore `main` project attribute
   [#6966](https://github.com/pulumi/pulumi/pull/6966)
-=======
+
 - [auto/dotnet] - Disable Language Server Host logging and checking appsettings.json config
   [#7023](https://github.com/pulumi/pulumi/pull/7023)
 
@@ -37,5 +30,4 @@
 
 - Ensure that all outstanding asynchronous work is awaited before returning from a .NET
   Pulumi program.
-  [#6993](https://github.com/pulumi/pulumi/pull/6993)
->>>>>>> f378e683
+  [#6993](https://github.com/pulumi/pulumi/pull/6993)