### Improvements

### Bug Fixes

<<<<<<< HEAD
- [cli] Paginate template options
  [#10130](https://github.com/pulumi/pulumi/issues/10130)
=======
- [sdk/dotnet] Fix serialization of non-generic list types.
  [#10277](https://github.com/pulumi/pulumi/pull/10277)
>>>>>>> 0904e653
<|MERGE_RESOLUTION|>--- conflicted
+++ resolved
@@ -2,10 +2,8 @@
 
 ### Bug Fixes
 
-<<<<<<< HEAD
 - [cli] Paginate template options
   [#10130](https://github.com/pulumi/pulumi/issues/10130)
-=======
+
 - [sdk/dotnet] Fix serialization of non-generic list types.
-  [#10277](https://github.com/pulumi/pulumi/pull/10277)
->>>>>>> 0904e653
+  [#10277](https://github.com/pulumi/pulumi/pull/10277)