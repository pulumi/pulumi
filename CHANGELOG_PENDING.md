--- conflicted
+++ resolved
@@ -1,46 +1,6 @@
 ### Improvements
-
-<<<<<<< HEAD
-- [cli] `pulumi logout` now prints a confirmation message that it logged out.
-  [#9641](https://github.com/pulumi/pulumi/pull/9641)
-
-- [cli/backend] Add gzip compression to filestate backend. Compression can be enabled via `PULUMI_SELF_MANAGED_STATE_GZIP=true`. Special thanks to @awoimbee for the initial PR.
-  [#9610](https://github.com/pulumi/pulumi/pull/9610)
-
-- [sdk/nodejs] Lazy load inflight context to remove module import side-effect.
-  [#9375](https://github.com/pulumi/pulumi/issues/9375)
 
 ### Bug Fixes
 
-- [sdk/python] Fix spurious diffs causing an "update" on resources created by dynamic providers.
-  [#9656](https://github.com/pulumi/pulumi/pull/9656)
-
-- [sdk/python] Do not depend on the children of remote component resources.
-  [#9665](https://github.com/pulumi/pulumi/pull/9665)
-
-- [codegen/nodejs] Emit the "package.json".pulumi.server as "server" correctly. Previously, "pluginDownloadURL" was emitted but never read.
-  [#9662](https://github.com/pulumi/pulumi/pull/9662)
-
-- [cli] Fix panic in `pulumi console` when no stack is selected.
-  [#9594](https://github.com/pulumi/pulumi/pull/9594)
-
-- [cli] Engine now correctly tracks that resource reads have unique URNs.
-  [#9516](https://github.com/pulumi/pulumi/pull/9516)
-
-- [sdk/python] Fixed bug in automation API that invoked Pulumi with malformed arguments.
-  [#9607](https://github.com/pulumi/pulumi/pull/9607)
-
-- [cli/backend] Fix a panic in the filestate backend when renaming history files.
-  [#9673](https://github.com/pulumi/pulumi/pull/9673)
-
-- [sdk/python] Pin protobuf library to <4.
-  [#9696](https://github.com/pulumi/pulumi/pull/9696)
-  
-- [sdk/proto] Inline dockerfile used to generate protobuf code.
-  [#9700](https://github.com/pulumi/pulumi/pull/9700)
-  
 - [sdk/nodejs] Fix a crash due to dependency cycles from component resources.
-  [#9683](https://github.com/pulumi/pulumi/pull/9683)
-=======
-### Bug Fixes
->>>>>>> 350274c9
+  [#9683](https://github.com/pulumi/pulumi/pull/9683)