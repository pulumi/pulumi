### Improvements
<<<<<<< HEAD
- [provider/go]: Added support for token authentication in the go providers which use git.
  [#10628](https://github.com/pulumi/pulumi/pull/10628)
=======

- [codegen/go] Chunk the `pulumiTypes.go` file to reduce max file size.
  [#10666](https://github.com/pulumi/pulumi/pull/10666)

>>>>>>> d8273c90
### Bug Fixes

- Fix invalid resource type on `pulumi convert` to Go
  [#10670](https://github.com/pulumi/pulumi/pull/10670)

- [auto/nodejs] `onOutput` is now called incrementally as the
  underyling Pulumi process produces data, instead of being called
  once at the end of the process execution. This restores behavior
  that regressed since 3.39.0.
  [#10678](https://github.com/pulumi/pulumi/pull/10678)<|MERGE_RESOLUTION|>--- conflicted
+++ resolved
@@ -1,13 +1,11 @@
 ### Improvements
-<<<<<<< HEAD
+
 - [provider/go]: Added support for token authentication in the go providers which use git.
   [#10628](https://github.com/pulumi/pulumi/pull/10628)
-=======
 
 - [codegen/go] Chunk the `pulumiTypes.go` file to reduce max file size.
   [#10666](https://github.com/pulumi/pulumi/pull/10666)
 
->>>>>>> d8273c90
 ### Bug Fixes
 
 - Fix invalid resource type on `pulumi convert` to Go
