### Improvements

- [sdk/go] Added `PreviewDigest` for third party tools to be able to ingest the preview json
  [#9886](https://github.com/pulumi/pulumi/pull/9886)

- [cli] Do not require the `--yes` option if the `--skip-preview` option is set.
  [#9972](https://github.com/pulumi/pulumi/pull/9972)

- [yaml] [Updates Pulumi YAML to v0.5.2](https://github.com/pulumi/pulumi-yaml/releases/tag/v0.5.2),
  containing bug fixes and improvements primarily for `pulumi convert` from YAML.
  [#9993](https://github.com/pulumi/pulumi/pull/9993)

### Bug Fixes

- [engine] Filter out non-targeted resources much earlier in the engine cycle.
  [#9960](https://github.com/pulumi/pulumi/pull/9960)

<<<<<<< HEAD
- [engine] Revert support for aliases in the engine.
  [#9999](https://github.com/pulumi/pulumi/pull/9999)
=======
- [cli] Fix a panic in `pulumi plugin ls --project --json`.
  [#9998](https://github.com/pulumi/pulumi/pull/9998)

- [engine] Use sets of aliases rather than lists to reduce memory usage of duplicates.
  [#9989](https://github.com/pulumi/pulumi/pull/9989)
>>>>>>> eb9c7242
<|MERGE_RESOLUTION|>--- conflicted
+++ resolved
@@ -15,13 +15,8 @@
 - [engine] Filter out non-targeted resources much earlier in the engine cycle.
   [#9960](https://github.com/pulumi/pulumi/pull/9960)
 
-<<<<<<< HEAD
-- [engine] Revert support for aliases in the engine.
-  [#9999](https://github.com/pulumi/pulumi/pull/9999)
-=======
 - [cli] Fix a panic in `pulumi plugin ls --project --json`.
   [#9998](https://github.com/pulumi/pulumi/pull/9998)
-
-- [engine] Use sets of aliases rather than lists to reduce memory usage of duplicates.
-  [#9989](https://github.com/pulumi/pulumi/pull/9989)
->>>>>>> eb9c7242
+  
+- [engine] Revert support for aliases in the engine.
+  [#9999](https://github.com/pulumi/pulumi/pull/9999)