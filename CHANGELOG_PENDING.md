### Improvements

<<<<<<< HEAD
- [cli] Allow `pulumi refresh` to interactively resolve pending creates.
  [#10394](https://github.com/pulumi/pulumi/pull/10394)

- [cli] Clarify highlighting of confirmation text in `confirmPrompt`.
  [#10413](https://github.com/pulumi/pulumi/pull/10413)

- [provider/python]: Improved exception display. The traceback is now shorter and it always starts with user code.
  [#10336](https://github.com/pulumi/pulumi/pull/10336)

- [sdk/python] Update PyYAML to 6.0

- [cli/watch] `pulumi watch` now uses relies on a program built on [`watchexec`](https://github.com/watchexec/watchexec)
  to implement recursive file watching, improving performance and cross-platform compatibility.
  This `pulumi-watch` program is now included in releases.
  [#10213](https://github.com/pulumi/pulumi/issues/10213)

- [codegen] Reduce time to execute `pulumi convert` and some YAML programs, depending on providers used, by up to 3 seconds.
  [#10444](https://github.com/pulumi/pulumi/pull/10444)


- [dotnet/sdk] Implement `Deployment.TestAsync` overloads which accept functions that create resources without requiring a stack definition.
  [#10458](https://github.com/pulumi/pulumi/pull/10458)

- [sdk/nodejs] Added stack truncation to `SyntaxError` in nodejs.
  [#10465](https://github.com/pulumi/pulumi/pull/10465)

- [sdk/python] Makes global SETTINGS values context-aware to not leak state between Pulumi programs running in parallel
  [#10402](https://github.com/pulumi/pulumi/pull/10402)

- [sdk/python] Makes global ROOT, CONFIG, _SECRET_KEYS ContextVars to not leak state between parallel inline Pulumi programs
  [#10472](https://github.com/pulumi/pulumi/pull/10472)

- [sdk/go] Improve error messages for `StackReference`s
  [#10477](https://github.com/pulumi/pulumi/pull/10477)

- [sdk/dotnet] Added `Output.CreateSecret<T>(Output<T> value)` to set the secret bit on an output value.
  [#10467](https://github.com/pulumi/pulumi/pull/10467)

- [policy] `pulumi policy publish` now takes into account `.gitignore` files higher in the file tree.
  [#10493](https://github.com/pulumi/pulumi/pull/10493)

- [sdk/go] enable direct compilation via `go build`(set `PULUMI_GO_USE_RUN=true` to opt out)
  [#10375](https://github.com/pulumi/pulumi/pull/10375)

- [cli/backend] Updates no longer immediately renew the token but wait
  until the token is halfway through its expiration period. Currently
  it is assumed tokens expire in 5 minutes, so with this change the
  first lease renewal now happens approximately 2.5 minutes after the
  start of the update. The change optimizes startup latency for Pulumi
  CLI. [#10462](https://github.com/pulumi/pulumi/pull/10462)

- [cli/plugin] `plugin install` now supports a `--checksum` option.
  [#10528](https://github.com/pulumi/pulumi/pull/10528)

- [cli] Display outputs last in diff view.
  [#10535](https://github.com/pulumi/pulumi/pull/10535)

### Bug Fixes

- [codegen/go] Fix StackReference codegen.
  [#10260](https://github.com/pulumi/pulumi/pull/10260

- [engine/backends]: Fix bug where File state backend failed to apply validation to stack names, resulting in a panic.
  [#10417](https://github.com/pulumi/pulumi/pull/10417)

- [cli] Fix VCS detection for domains other than .com and .org.
  [#10415](https://github.com/pulumi/pulumi/pull/10415)

- [codegen/go] Fix incorrect method call for reading floating point values from configuration.
  [#10445](https://github.com/pulumi/pulumi/pull/10445)

- [engine]: HTML characters are no longer escaped in JSON output.
  [#10440](https://github.com/pulumi/pulumi/pull/10440)

- [codegen/go] Ensure consistency between go docs information and package name
  [#10452](https://github.com/pulumi/pulumi/pull/10452)

- [auto/go] Clone non-default branches (and tags).
  [#10285](https://github.com/pulumi/pulumi/pull/10285)

- [cli] Fixes `survey.v1` panics in Terminal UI introduced in
  [#10130](https://github.com/pulumi/pulumi/issues/10130) in v3.38.0.
  [#10475](https://github.com/pulumi/pulumi/pull/10475)

- [codegen/ts] Fix non-pulumi owned provider import alias.
  [#10447](https://github.com/pulumi/pulumi/pull/10447)

- [codegen/go] Fix import path for non-pulumi owner providers
  [#10485](https://github.com/pulumi/pulumi/pull/10485)

- [cli] Fixes panics on repeat Ctrl+C invocation during long-running updates
  [#10489](https://github.com/pulumi/pulumi/pull/10489)

- [cli] Improve Windows reliability with dependency update to ssh-agent
  [#10486](https://github.com/pulumi/pulumi/pull/10486)

- [sdk/{dotnet,nodejs,python}] Dynamic providers and automation API will not trigger a firewall
  permission prompt, will only accept network requests via loopback address.
  [#10498](https://github.com/pulumi/pulumi/pull/10498)
  [#10502](https://github.com/pulumi/pulumi/pull/10502)
  [#10503](https://github.com/pulumi/pulumi/pull/10503)

- [cli] Fix `pulumi console` command to follow documented behavior in help message/docs.
  [#10509](https://github.com/pulumi/pulumi/pull/10509)

- [sdk/nodejs] Fixes an issue which would occur when multiple processes were spawned and some would receive no stdout/stderr
  [10522](https://github.com/pulumi/pulumi/pull/10522)
=======
- [sdk/python] Dropped support for Python 3.6.
  [#10529](https://github.com/pulumi/pulumi/pull/10529)
  
### Bug Fixes
>>>>>>> 3daa9fab
<|MERGE_RESOLUTION|>--- conflicted
+++ resolved
@@ -1,116 +1,9 @@
 ### Improvements
-
-<<<<<<< HEAD
-- [cli] Allow `pulumi refresh` to interactively resolve pending creates.
-  [#10394](https://github.com/pulumi/pulumi/pull/10394)
-
-- [cli] Clarify highlighting of confirmation text in `confirmPrompt`.
-  [#10413](https://github.com/pulumi/pulumi/pull/10413)
-
-- [provider/python]: Improved exception display. The traceback is now shorter and it always starts with user code.
-  [#10336](https://github.com/pulumi/pulumi/pull/10336)
-
-- [sdk/python] Update PyYAML to 6.0
-
-- [cli/watch] `pulumi watch` now uses relies on a program built on [`watchexec`](https://github.com/watchexec/watchexec)
-  to implement recursive file watching, improving performance and cross-platform compatibility.
-  This `pulumi-watch` program is now included in releases.
-  [#10213](https://github.com/pulumi/pulumi/issues/10213)
-
-- [codegen] Reduce time to execute `pulumi convert` and some YAML programs, depending on providers used, by up to 3 seconds.
-  [#10444](https://github.com/pulumi/pulumi/pull/10444)
-
-
-- [dotnet/sdk] Implement `Deployment.TestAsync` overloads which accept functions that create resources without requiring a stack definition.
-  [#10458](https://github.com/pulumi/pulumi/pull/10458)
-
-- [sdk/nodejs] Added stack truncation to `SyntaxError` in nodejs.
-  [#10465](https://github.com/pulumi/pulumi/pull/10465)
-
-- [sdk/python] Makes global SETTINGS values context-aware to not leak state between Pulumi programs running in parallel
-  [#10402](https://github.com/pulumi/pulumi/pull/10402)
-
-- [sdk/python] Makes global ROOT, CONFIG, _SECRET_KEYS ContextVars to not leak state between parallel inline Pulumi programs
-  [#10472](https://github.com/pulumi/pulumi/pull/10472)
-
-- [sdk/go] Improve error messages for `StackReference`s
-  [#10477](https://github.com/pulumi/pulumi/pull/10477)
-
-- [sdk/dotnet] Added `Output.CreateSecret<T>(Output<T> value)` to set the secret bit on an output value.
-  [#10467](https://github.com/pulumi/pulumi/pull/10467)
-
-- [policy] `pulumi policy publish` now takes into account `.gitignore` files higher in the file tree.
-  [#10493](https://github.com/pulumi/pulumi/pull/10493)
-
-- [sdk/go] enable direct compilation via `go build`(set `PULUMI_GO_USE_RUN=true` to opt out)
-  [#10375](https://github.com/pulumi/pulumi/pull/10375)
-
-- [cli/backend] Updates no longer immediately renew the token but wait
-  until the token is halfway through its expiration period. Currently
-  it is assumed tokens expire in 5 minutes, so with this change the
-  first lease renewal now happens approximately 2.5 minutes after the
-  start of the update. The change optimizes startup latency for Pulumi
-  CLI. [#10462](https://github.com/pulumi/pulumi/pull/10462)
-
-- [cli/plugin] `plugin install` now supports a `--checksum` option.
-  [#10528](https://github.com/pulumi/pulumi/pull/10528)
 
 - [cli] Display outputs last in diff view.
   [#10535](https://github.com/pulumi/pulumi/pull/10535)
 
-### Bug Fixes
-
-- [codegen/go] Fix StackReference codegen.
-  [#10260](https://github.com/pulumi/pulumi/pull/10260
-
-- [engine/backends]: Fix bug where File state backend failed to apply validation to stack names, resulting in a panic.
-  [#10417](https://github.com/pulumi/pulumi/pull/10417)
-
-- [cli] Fix VCS detection for domains other than .com and .org.
-  [#10415](https://github.com/pulumi/pulumi/pull/10415)
-
-- [codegen/go] Fix incorrect method call for reading floating point values from configuration.
-  [#10445](https://github.com/pulumi/pulumi/pull/10445)
-
-- [engine]: HTML characters are no longer escaped in JSON output.
-  [#10440](https://github.com/pulumi/pulumi/pull/10440)
-
-- [codegen/go] Ensure consistency between go docs information and package name
-  [#10452](https://github.com/pulumi/pulumi/pull/10452)
-
-- [auto/go] Clone non-default branches (and tags).
-  [#10285](https://github.com/pulumi/pulumi/pull/10285)
-
-- [cli] Fixes `survey.v1` panics in Terminal UI introduced in
-  [#10130](https://github.com/pulumi/pulumi/issues/10130) in v3.38.0.
-  [#10475](https://github.com/pulumi/pulumi/pull/10475)
-
-- [codegen/ts] Fix non-pulumi owned provider import alias.
-  [#10447](https://github.com/pulumi/pulumi/pull/10447)
-
-- [codegen/go] Fix import path for non-pulumi owner providers
-  [#10485](https://github.com/pulumi/pulumi/pull/10485)
-
-- [cli] Fixes panics on repeat Ctrl+C invocation during long-running updates
-  [#10489](https://github.com/pulumi/pulumi/pull/10489)
-
-- [cli] Improve Windows reliability with dependency update to ssh-agent
-  [#10486](https://github.com/pulumi/pulumi/pull/10486)
-
-- [sdk/{dotnet,nodejs,python}] Dynamic providers and automation API will not trigger a firewall
-  permission prompt, will only accept network requests via loopback address.
-  [#10498](https://github.com/pulumi/pulumi/pull/10498)
-  [#10502](https://github.com/pulumi/pulumi/pull/10502)
-  [#10503](https://github.com/pulumi/pulumi/pull/10503)
-
-- [cli] Fix `pulumi console` command to follow documented behavior in help message/docs.
-  [#10509](https://github.com/pulumi/pulumi/pull/10509)
-
-- [sdk/nodejs] Fixes an issue which would occur when multiple processes were spawned and some would receive no stdout/stderr
-  [10522](https://github.com/pulumi/pulumi/pull/10522)
-=======
 - [sdk/python] Dropped support for Python 3.6.
   [#10529](https://github.com/pulumi/pulumi/pull/10529)
   
-### Bug Fixes
->>>>>>> 3daa9fab
+### Bug Fixes