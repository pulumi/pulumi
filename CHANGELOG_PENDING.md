### Improvements

- [codegen/go] Handle long and complicated traversals in a nicer way.
  [#9726](https://github.com/pulumi/pulumi/pull/9726)

- [cli] Allow pulumi `destroy -s <stack>` if not in a Pulumi project dir
  [#9613](https://github.com/pulumi/pulumi/pull/9613)

- [cli] Plugins will now shut themselves down if they can't contact the engine that started them.
  [#9735](https://github.com/pulumi/pulumi/pull/9735)

- [cli/engine] The engine will emit a warning of a key given in additional secret outputs doesn't match any of the property keys on the resources.
  [#9750](https://github.com/pulumi/pulumi/pull/9750)

- [sdk/go] Add `CompositeInvoke` function, like `Composite` but for `InvokeOption`.
  [#9752](https://github.com/pulumi/pulumi/pull/9752)

- [cli] The `gcpkms://` now supports the same credentials resolution mechanism as the state store, including the `GOOGLE_CREDENTIALS`.`
  [#6379](https://github.com/pulumi/pulumi/pull/6379)

### Bug Fixes

- [sdk/nodejs] Fix a crash due to dependency cycles from component resources.
  [#9683](https://github.com/pulumi/pulumi/pull/9683)

- [cli/about] Make `pulumi about` aware of the YAML and Java runtimes.
  [#9745](https://github.com/pulumi/pulumi/pull/9745)

- [cli/engine] Fix a panic deserializing resource plans without goals.
  [#9749](https://github.com/pulumi/pulumi/pull/9749)

- [cli/engine] Provide a sorting for plugins of equivalent version.
  [#9761](https://github.com/pulumi/pulumi/pull/9761)

<<<<<<< HEAD
- [cli/python] Respond to SIGINT when installing plugins.
  [#9793](https://github.com/pulumi/pulumi/pull/9793)
=======
- [cli/backend] Fix degraded performance in filestate backend
  [#9777](https://github.com/pulumi/pulumi/pull/9777)
>>>>>>> 6ee97e2b
<|MERGE_RESOLUTION|>--- conflicted
+++ resolved
@@ -32,10 +32,8 @@
 - [cli/engine] Provide a sorting for plugins of equivalent version.
   [#9761](https://github.com/pulumi/pulumi/pull/9761)
 
-<<<<<<< HEAD
 - [cli/python] Respond to SIGINT when installing plugins.
   [#9793](https://github.com/pulumi/pulumi/pull/9793)
-=======
-- [cli/backend] Fix degraded performance in filestate backend
-  [#9777](https://github.com/pulumi/pulumi/pull/9777)
->>>>>>> 6ee97e2b
+
+- [cli/backend] Fix degraded performance in filestate backend.
+  [#9777](https://github.com/pulumi/pulumi/pull/9777)