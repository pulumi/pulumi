### Improvements

<<<<<<< HEAD
- [codegen] - Packages include `Package.Version` when provided.
  [#7938](https://github.com/pulumi/pulumi/pull/7938)
=======
- [sdk/go] - Improve error messages for (un)marshalling properties.
  [#7936](https://github.com/pulumi/pulumi/pull/7936)

- [sdk/go] - Initial support for (un)marshalling output values.
  [#7861](https://github.com/pulumi/pulumi/pull/7861)
>>>>>>> 3b7d78c1

### Bug Fixes

- [cli] Use json.Unmarshal instead of custom parser
  [#7954](https://github.com/pulumi/pulumi/pull/7954)<|MERGE_RESOLUTION|>--- conflicted
+++ resolved
@@ -1,15 +1,13 @@
 ### Improvements
 
-<<<<<<< HEAD
-- [codegen] - Packages include `Package.Version` when provided.
-  [#7938](https://github.com/pulumi/pulumi/pull/7938)
-=======
 - [sdk/go] - Improve error messages for (un)marshalling properties.
   [#7936](https://github.com/pulumi/pulumi/pull/7936)
 
 - [sdk/go] - Initial support for (un)marshalling output values.
   [#7861](https://github.com/pulumi/pulumi/pull/7861)
->>>>>>> 3b7d78c1
+
+- [codegen] - Packages include `Package.Version` when provided.
+  [#7938](https://github.com/pulumi/pulumi/pull/7938)
 
 ### Bug Fixes
 
