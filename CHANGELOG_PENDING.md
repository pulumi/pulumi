--- conflicted
+++ resolved
@@ -3,15 +3,12 @@
 - [engine] Explicit providers use the same plugin as default providers unless otherwise requested.
   [#9708](https://github.com/pulumi/pulumi/pull/9708)
 
-<<<<<<< HEAD
-### Bug Fixes
-=======
 - [codegen/go] Always chose the correct version when `respectSchemaVersion` is set.
   [#9798](https://github.com/pulumi/pulumi/pull/9798)
 
 ### Bug Fixes
 
-- [sdk/python] Better explain the keyword arguments to create(etc)_stack.
+- [sdk/python] Better explain the keyword arguments to create(etc)\_stack.
   [#9794](https://github.com/pulumi/pulumi/pull/9794)
 
 - [cli] Revert changes causing a panic in `pulumi destroy` that tried to operate without config files.
@@ -19,5 +16,4 @@
 
 - [cli] Revert to statically linked binaries on Windows and Linux,
   fixing a regression introduced in 3.34.0
-  [#9816](https://github.com/pulumi/pulumi/issues/9816)
->>>>>>> d163a1de
+  [#9816](https://github.com/pulumi/pulumi/issues/9816)