--- conflicted
+++ resolved
@@ -8,12 +8,10 @@
 
 - [automation/dotnet] Remove dependency on Gprc.Tools for F# / Paket compatibility
   [#6793](https://github.com/pulumi/pulumi/pull/6793)
-<<<<<<< HEAD
 
 - [codegen/python] Lazy module import to improve CLI startup performance
   [#6827](https://github.com/pulumi/pulumi/pull/6827)
-=======
->>>>>>> 13f63e96
+
 
 ### Bug Fixes
 
