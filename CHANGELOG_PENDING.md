### Improvements

<<<<<<< HEAD
### Bug Fixes

- [sdk/go] Handle nils in mapper encoding.
  [#9810](https://github.com/pulumi/pulumi/pull/9810)
=======
- [sdk/python] Changed `Output[T].__str__()` to return an informative message rather than "<pulumi.output.Output object at 0x012345ABCDEF>".
  [#9848](https://github.com/pulumi/pulumi/pull/9848)

### Bug Fixes

- [sdk/go] Correctly parse nested git projects in GitLab.
  [#9354](https://github.com/pulumi/pulumi/issues/9354)
>>>>>>> 5e7e39a9
<|MERGE_RESOLUTION|>--- conflicted
+++ resolved
@@ -1,16 +1,12 @@
 ### Improvements
 
-<<<<<<< HEAD
-### Bug Fixes
-
-- [sdk/go] Handle nils in mapper encoding.
-  [#9810](https://github.com/pulumi/pulumi/pull/9810)
-=======
 - [sdk/python] Changed `Output[T].__str__()` to return an informative message rather than "<pulumi.output.Output object at 0x012345ABCDEF>".
   [#9848](https://github.com/pulumi/pulumi/pull/9848)
 
 ### Bug Fixes
 
+- [sdk/go] Handle nils in mapper encoding.
+  [#9810](https://github.com/pulumi/pulumi/pull/9810)
+
 - [sdk/go] Correctly parse nested git projects in GitLab.
-  [#9354](https://github.com/pulumi/pulumi/issues/9354)
->>>>>>> 5e7e39a9
+  [#9354](https://github.com/pulumi/pulumi/issues/9354)