--- conflicted
+++ resolved
@@ -3,33 +3,7 @@
 - [cli] `pulumi logout` now prints a confirmation message that it logged out.
   [#9641](https://github.com/pulumi/pulumi/pull/9641)
 
-<<<<<<< HEAD
-- [sdk/dotnet] Bumped several dependency versions to avoid pulling packages with known vulnerabilities.
-  [#9591](https://github.com/pulumi/pulumi/pull/9591)
-
-- [cli] Updated gocloud.dev to 0.24.0, which adds support for using AWS SDK v2. It enables users to pass an AWS profile to the `awskms` secrets provider url (i.e. `awskms://alias/pulumi?awssdk=v2&region=eu-west-1&profile=aws-prod`)
-  [#9590](https://github.com/pulumi/pulumi/pull/9590)
-
-- [cli/backend] Add gzip compression to filestate backend. Compression can be enabled via `PULUMI_SELF_MANAGED_STATE_GZIP=true`.
-  [#7153](https://github.com/pulumi/pulumi/pull/7153)
+- [cli/backend] Add gzip compression to filestate backend. Compression can be enabled via `PULUMI_SELF_MANAGED_STATE_GZIP=true`. Special thanks to @awoimbee for the initial PR.
   [#9610](https://github.com/pulumi/pulumi/pull/9610)
 
-- [sdk/nodejs] Lazy load V8 inspector session to remove module import side-effect.
-  [#9375](https://github.com/pulumi/pulumi/issues/9375)
-
-### Bug Fixes
-
-- [cli] The PULUMI_CONFIG_PASSPHRASE environment variables can be empty, this is treated different to being unset.
-  [#9568](https://github.com/pulumi/pulumi/pull/9568)
-
-- [codegen/python] Fix importing of enum types from other packages.
-  [#9579](https://github.com/pulumi/pulumi/pull/9579)
-
-- [cli] Fix panic in `pulumi console` when no stack is selected.
-  [#9594](https://github.com/pulumi/pulumi/pull/9594)
-
-- [auto/python] - Fix text color argument being ignored during stack operations.
-  [#9615](https://github.com/pulumi/pulumi/pull/9615)
-=======
-### Bug Fixes
->>>>>>> bf78eabb
+### Bug Fixes