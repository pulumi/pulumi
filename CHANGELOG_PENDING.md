### Improvements

- [cli] Display outputs during the very first preview.
  [#10031](https://github.com/pulumi/pulumi/pull/10031)

<<<<<<< HEAD
- [protobuf] Pulumi protobuf messages are now namespaced under "pulumi".
  [#10074](https://github.com/pulumi/pulumi/pull/10074)
=======
- [cli] Allow pulumi `destroy -s <stack>` if not in a Pulumi project dir
  [#9918](https://github.com/pulumi/pulumi/pull/9918)
>>>>>>> f02fb5b2

### Bug Fixes

- [cli] `pulumi convert` help text is wrong
  [#9892](https://github.com/pulumi/pulumi/issues/9892)

- [go/codegen] fix error assignment when creating a new resource in generated go code
  [#10049](https://github.com/pulumi/pulumi/pull/10049)

- [cli] `pulumi convert` generates incorrect input parameter names for C#
  [#10042](https://github.com/pulumi/pulumi/issues/10042)

- [engine] Un-parent child resource when a resource is deleted during a refresh.
  [#10073](https://github.com/pulumi/pulumi/pull/10073)

- [cli] `pulumi state change-secrets-provider` now takes `--stack` into account
  [#10075](https://github.com/pulumi/pulumi/pull/10075)

- [nodejs/sdkgen] Default set `pulumi.name` in package.json to the pulumi package name.
  [#10088](https://github.com/pulumi/pulumi/pull/10088)<|MERGE_RESOLUTION|>--- conflicted
+++ resolved
@@ -3,13 +3,11 @@
 - [cli] Display outputs during the very first preview.
   [#10031](https://github.com/pulumi/pulumi/pull/10031)
 
-<<<<<<< HEAD
+- [cli] Allow pulumi `destroy -s <stack>` if not in a Pulumi project dir
+  [#9918](https://github.com/pulumi/pulumi/pull/9918)
+  
 - [protobuf] Pulumi protobuf messages are now namespaced under "pulumi".
   [#10074](https://github.com/pulumi/pulumi/pull/10074)
-=======
-- [cli] Allow pulumi `destroy -s <stack>` if not in a Pulumi project dir
-  [#9918](https://github.com/pulumi/pulumi/pull/9918)
->>>>>>> f02fb5b2
 
 ### Bug Fixes
 
