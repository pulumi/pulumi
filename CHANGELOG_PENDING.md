### Improvements

<<<<<<< HEAD
- [cli] Plugins will now shut themselves down if they can't contact the engine that started them.
  [#9735](https://github.com/pulumi/pulumi/pull/9735)
=======
- [codegen/go] Handle long and complicated traversals in a nicer way.
  [#9726](https://github.com/pulumi/pulumi/pull/9726)

- [cli] Allow pulumi `destroy -s <stack>` if not in a Pulumi project dir
  [#9613](https://github.com/pulumi/pulumi/pull/9613)

>>>>>>> b0c28ff9
### Bug Fixes

- [sdk/nodejs] Fix a crash due to dependency cycles from component resources.
  [#9683](https://github.com/pulumi/pulumi/pull/9683)

- [cli/about] Make `pulumi about` aware of the YAML and Java runtimes.
  [#9745](https://github.com/pulumi/pulumi/pull/9745)

- [cli/engine] Fix a panic deserializing resource plans without goals.
  [#9749](https://github.com/pulumi/pulumi/pull/9749)

- [cli/engine] Provide a sorting for plugins of equivalent version.
  [#9761](https://github.com/pulumi/pulumi/pull/9761)<|MERGE_RESOLUTION|>--- conflicted
+++ resolved
@@ -1,16 +1,14 @@
 ### Improvements
 
-<<<<<<< HEAD
-- [cli] Plugins will now shut themselves down if they can't contact the engine that started them.
-  [#9735](https://github.com/pulumi/pulumi/pull/9735)
-=======
 - [codegen/go] Handle long and complicated traversals in a nicer way.
   [#9726](https://github.com/pulumi/pulumi/pull/9726)
 
 - [cli] Allow pulumi `destroy -s <stack>` if not in a Pulumi project dir
   [#9613](https://github.com/pulumi/pulumi/pull/9613)
 
->>>>>>> b0c28ff9
+- [cli] Plugins will now shut themselves down if they can't contact the engine that started them.
+  [#9735](https://github.com/pulumi/pulumi/pull/9735)
+
 ### Bug Fixes
 
 - [sdk/nodejs] Fix a crash due to dependency cycles from component resources.
