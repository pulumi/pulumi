--- conflicted
+++ resolved
@@ -1,12 +1,10 @@
 ### Improvements
 
-<<<<<<< HEAD
 - [codegen/go] Handle long and complicated traversals in a nicer way.
   [#9726](https://github.com/pulumi/pulumi/pull/9726)
-=======
+
 - [cli] Allow pulumi `destroy -s <stack>` if not in a Pulumi project dir
   [#9613](https://github.com/pulumi/pulumi/pull/9613)
->>>>>>> 150aba46
 
 ### Bug Fixes
 
