--- conflicted
+++ resolved
@@ -9,11 +9,9 @@
 - [sdk/python] Better explain the keyword arguments to create(etc)_stack.
   [#9794](https://github.com/pulumi/pulumi/pull/9794)
 
-<<<<<<< HEAD
 - [cli] Revert changes causing a panic in `pulumi destroy` that tried to operate without config files.
   [#9821](https://github.com/pulumi/pulumi/pull/9821)
-=======
+
 - [cli] Revert to statically linked binaries on Windows and Linux,
   fixing a regression introduced in 3.34.0
-  [#9816](https://github.com/pulumi/pulumi/issues/9816)
->>>>>>> 7cb2b5c3
+  [#9816](https://github.com/pulumi/pulumi/issues/9816)