--- conflicted
+++ resolved
@@ -1,4 +1,3 @@
-<<<<<<< HEAD
 #!/bin/bash
 # This is an entrypoint for our Docker image that does some minimal bootstrapping before executing.
 
@@ -140,147 +139,4 @@
   pulumi stack output -j | jq --raw-output 'to_entries | map("::set-output name=" + .key+"::" + (.value | tostring)+"^") | .[]' | xargs -d '^' echo 
 fi
 
-=======
-#!/bin/bash
-# This is an entrypoint for our Docker image that does some minimal bootstrapping before executing.
-
-set -e
-
-# The default backend URL is the Pulumi Managed Service.
-# To use one of the alternate supported backends, set the
-# PULUMI_BACKEND_URL env var according to:
-# https://www.pulumi.com/docs/intro/concepts/state/#to-a-self-managed-backend.
-pulumi login $PULUMI_BACKEND_URL
-
-# If the PULUMI_CI variable is set, we'll do some extra things to make common tasks easier.
-if [ ! -z "$PULUMI_CI" ]; then
-    # Capture the PWD before we go and potentially change it.
-    ROOT=$(pwd)
-
-    # If the root of the Pulumi project isn't the root of the repo, CD into it.
-    if [ ! -z "$PULUMI_ROOT" ]; then
-        cd $PULUMI_ROOT
-    fi
-
-    # Detect the CI system and configure variables so that we get good Pulumi workflow and GitHub App support.
-    if [ ! -z "$GITHUB_WORKFLOW" ]; then
-        export PULUMI_CI_SYSTEM="GitHub"
-        export PULUMI_CI_BUILD_ID=
-        export PULUMI_CI_BUILD_TYPE=
-        export PULUMI_CI_BUILD_URL=
-        export PULUMI_CI_PULL_REQUEST_SHA="$GITHUB_SHA"
-
-        # For PR events, we want to take the ref of the target branch, not the current. This ensures, for
-        # instance, that a PR for a topic branch merging into `master` will use the `master` branch as the
-        # target for a preview. Note that for push events, we of course want to use the actual branch.
-        if [ "$PULUMI_CI" = "pr" ]; then
-            # Not all PR events warrant running a preview. Many of them pertain to changes in assignments and
-            # ownership, but we only want to run the preview if the action is "opened", "edited", or "synchronize".
-            PR_ACTION=$(jq -r ".action" < $GITHUB_EVENT_PATH)
-            if [ "$PR_ACTION" != "opened" ] && [ "$PR_ACTION" != "edited" ] && [ "$PR_ACTION" != "synchronize" ]; then
-                echo -e "PR event ($PR_ACTION) contains no changes and does not warrant a Pulumi Preview"
-                echo -e "Skipping Pulumi action altogether..."
-                exit 0
-            fi
-
-            BRANCH=$(jq -r ".pull_request.base.ref" < $GITHUB_EVENT_PATH)
-        else
-            BRANCH="$GITHUB_REF"
-        fi
-        BRANCH=$(echo $BRANCH | sed "s/refs\/heads\///g")
-    fi
-
-    # Respect the branch mappings file for stack selection. Note that this is *not* required, but if the file
-    # is missing, the caller of this script will need to pass `-s <stack-name>` to specify the stack explicitly.
-    if [ ! -z "$BRANCH" ]; then
-        if [ -e $ROOT/.pulumi/ci.json ]; then
-            PULUMI_STACK_NAME=$(cat $ROOT/.pulumi/ci.json | jq -r ".\"$BRANCH\"")
-        else
-            # If there's no stack mapping file, we are on master, and there's a single stack, use it.
-            PULUMI_STACK_NAME=$(pulumi stack ls | awk 'FNR == 2 {print $1}' | sed 's/\*//g')
-        fi
-
-        if [ ! -z "$PULUMI_STACK_NAME" ] && [ "$PULUMI_STACK_NAME" != "null" ]; then
-            pulumi stack select $PULUMI_STACK_NAME
-        else
-            echo -e "No stack configured for branch '$BRANCH'"
-            echo -e ""
-            echo -e "To configure this branch, please"
-            echo -e "\t1) Run 'pulumi stack init <stack-name>'"
-            echo -e "\t2) Associated the stack with the branch by adding"
-            echo -e "\t\t{"
-            echo -e "\t\t\t\"$BRANCH\": \"<stack-name>\""
-            echo -e "\t\t}"
-            echo -e "\tto your .pulumi/ci.json file"
-            echo -e ""
-            echo -e "For now, exiting cleanly without doing anything..."
-            exit 0
-        fi
-    fi
-fi
-
-# For Google, we need to authenticate with a service principal for certain authentication operations.
-if [ ! -z "$GOOGLE_CREDENTIALS" ]; then
-    export GOOGLE_APPLICATION_CREDENTIALS="$(mktemp).json"
-    echo "$GOOGLE_CREDENTIALS" > $GOOGLE_APPLICATION_CREDENTIALS
-    gcloud auth activate-service-account --key-file=$GOOGLE_APPLICATION_CREDENTIALS
-fi
-
-# Next, run npm install. We always call this, as
-# previous calls (stack select, login, preview) will run the
-# npm scripts that install plugins; plugin installation directory
-# is outside of the persisted filesystem (GitHub Actions).
-# So we need to run this everytime to ensure the plugins are
-# always available. This shouldn't cause a performance hit,
-# as the node_modules/lock file will be persisted across runs.
-#
-# Similarly, run yarn install as applicable for the same reasons.
-if [ -e package.json ]; then
-    if [ -f yarn.lock ] || [ ! -z $USE_YARN ]; then
-        yarn install
-    else
-        # Set npm auth token if one is provided.
-        if [ ! -z "$NPM_AUTH_TOKEN" ]; then
-            echo "//registry.npmjs.org/:_authToken=$NPM_AUTH_TOKEN" > ~/.npmrc
-        fi
-        npm install
-    fi
-fi
-
-# If the user is running the Python SDK, we will need to install their requirements as well.
-if [ -e requirements.txt ]; then
-    pip3 install -r requirements.txt
-fi
-
-# Now just pass along all arguments to the Pulumi CLI, sending the output to a file for
-# later use. Note that we exit immediately on failure (under set -e), so we `tee` stdout, but
-# allow errors to be surfaced in the Actions log.
-PULUMI_COMMAND="pulumi $*"
-OUTPUT_FILE=$(mktemp)
-echo "#### :tropical_drink: \`$PULUMI_COMMAND\`"
-bash -c "$PULUMI_COMMAND" | tee $OUTPUT_FILE
-EXIT_CODE=${PIPESTATUS[0]}
-
-# If the GitHub action stems from a Pull Request event, we may optionally leave a comment if the
-# COMMENT_ON_PR is set.
-COMMENTS_URL=$(cat $GITHUB_EVENT_PATH | jq -r .pull_request.comments_url)
-if [ ! -z $COMMENTS_URL ] && [ ! -z $COMMENT_ON_PR ]; then
-    if [ -z $GITHUB_TOKEN ]; then
-        echo "ERROR: COMMENT_ON_PR was set, but GITHUB_TOKEN is not set."
-    else
-        COMMENT="#### :tropical_drink: \`$PULUMI_COMMAND\`
-\`\`\`
-$(cat $OUTPUT_FILE)
-\`\`\`"
-        PAYLOAD=$(echo '{}' | jq --arg body "$COMMENT" '.body = $body')
-        echo "Commenting on PR $COMMENTS_URL"
-        curl -s -S -H "Authorization: token $GITHUB_TOKEN" -H "Content-Type: application/json" --data "$PAYLOAD" "$COMMENTS_URL"
-    fi
-fi
-
-if [ "$INPUT_MAP_OUTPUT" = "all" ]; then
-  pulumi stack output -j | jq --raw-output 'to_entries | map("::set-output name=" + .key+"::" + (.value | tostring)+"^") | .[]' | xargs -d '^' echo 
-fi
-
->>>>>>> d00364da
 exit $EXIT_CODE