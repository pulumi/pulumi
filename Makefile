PROJECT_NAME := Pulumi SDK
SUB_PROJECTS := sdk/dotnet sdk/nodejs sdk/python sdk/go
include build/common.mk

PROJECT         := github.com/pulumi/pulumi/pkg/cmd/pulumi
<<<<<<< HEAD
PROJECT_PKGS    := $(shell go list ./pkg/... | grep -v /vendor/)
TESTS_PKGS      := $(shell go list ./tests/... | grep -v tests/templates | grep -v /vendor/)
=======
PROJECT_PKGS    := $(shell cd ./pkg && go list ./... | grep -v /vendor/)
EXAMPLES_PKGS   := $(shell cd ./examples && go list ./... | grep -v tests/templates | grep -v /vendor/)
TESTS_PKGS      := $(shell cd ./tests ** go list ./... | grep -v tests/templates | grep -v /vendor/)
>>>>>>> 7cfb6f99
VERSION         := $(shell scripts/get-version HEAD)

TESTPARALLELISM := 10

ensure::
	$(call STEP_MESSAGE)
ifeq ($(NOPROXY), true)
	@echo "cd sdk && GO111MODULE=on go mod tidy"; cd sdk && GO111MODULE=on go mod tidy
	@echo "cd sdk && GO111MODULE=on go mod download"; cd sdk && GO111MODULE=on go mod download
	@echo "cd pkg && GO111MODULE=on go mod tidy"; cd pkg && GO111MODULE=on go mod tidy
	@echo "cd pkg && GO111MODULE=on go mod download"; cd pkg && GO111MODULE=on go mod download
	@echo "cd tests && GO111MODULE=on go mod tidy"; cd tests && GO111MODULE=on go mod tidy
	@echo "cd tests && GO111MODULE=on go mod download"; cd tests && GO111MODULE=on go mod download
else
	@echo "cd sdk && GO111MODULE=on GOPROXY=$(GOPROXY) go mod tidy"; cd sdk && GO111MODULE=on GOPROXY=$(GOPROXY) go mod tidy
	@echo "cd sdk && GO111MODULE=on GOPROXY=$(GOPROXY) go mod download"; cd sdk && GO111MODULE=on GOPROXY=$(GOPROXY) go mod download
	@echo "cd pkg && GO111MODULE=on GOPROXY=$(GOPROXY) go mod tidy"; cd pkg && GO111MODULE=on GOPROXY=$(GOPROXY) go mod tidy
	@echo "cd pkg && GO111MODULE=on GOPROXY=$(GOPROXY) go mod download"; cd pkg && GO111MODULE=on GOPROXY=$(GOPROXY) go mod download
	@echo "cd tests && GO111MODULE=on GOPROXY=$(GOPROXY) go mod tidy"; cd tests && GO111MODULE=on GOPROXY=$(GOPROXY) go mod tidy
	@echo "cd tests && GO111MODULE=on GOPROXY=$(GOPROXY) go mod download"; cd tests && GO111MODULE=on GOPROXY=$(GOPROXY) go mod download
endif


build-proto::
	cd sdk/proto && ./generate.sh

.PHONY: generate
generate::
	$(call STEP_MESSAGE)
	echo "Generate static assets bundle for docs generator"
	go generate ./pkg/codegen/docs/

build::
	cd pkg && go install -ldflags "-X github.com/pulumi/pulumi/pkg/version.Version=${VERSION}" ${PROJECT}

install::
	cd pkg && GOBIN=$(PULUMI_BIN) go install -ldflags "-X github.com/pulumi/pulumi/pkg/version.Version=${VERSION}" ${PROJECT}

dist::
	cd pkg && go install -ldflags "-X github.com/pulumi/pulumi/pkg/version.Version=${VERSION}" ${PROJECT}

lint::
	for DIR in "pkg" "sdk" "tests" ; do \
		pushd $$DIR && golangci-lint run -c ../.golangci.yml --deadline 5m && popd ; \
	done

test_fast::
	cd pkg && $(GO_TEST_FAST) ${PROJECT_PKGS}

test_all::
	cd pkg && $(GO_TEST) ${PROJECT_PKGS}
	cd tests && $(GO_TEST) -v -p=1 ${TESTS_PKGS}

.PHONY: publish_tgz
publish_tgz:
	$(call STEP_MESSAGE)
	./scripts/publish_tgz.sh

.PHONY: publish_packages
publish_packages:
	$(call STEP_MESSAGE)
	./scripts/publish_packages.sh

.PHONY: coverage
coverage:
	$(call STEP_MESSAGE)
	./scripts/gocover.sh

# The travis_* targets are entrypoints for CI.
.PHONY: travis_cron travis_push travis_pull_request travis_api
travis_cron: all coverage
travis_push: only_build publish_tgz only_test publish_packages
travis_pull_request: all
travis_api: all<|MERGE_RESOLUTION|>--- conflicted
+++ resolved
@@ -3,14 +3,8 @@
 include build/common.mk
 
 PROJECT         := github.com/pulumi/pulumi/pkg/cmd/pulumi
-<<<<<<< HEAD
-PROJECT_PKGS    := $(shell go list ./pkg/... | grep -v /vendor/)
-TESTS_PKGS      := $(shell go list ./tests/... | grep -v tests/templates | grep -v /vendor/)
-=======
 PROJECT_PKGS    := $(shell cd ./pkg && go list ./... | grep -v /vendor/)
-EXAMPLES_PKGS   := $(shell cd ./examples && go list ./... | grep -v tests/templates | grep -v /vendor/)
 TESTS_PKGS      := $(shell cd ./tests ** go list ./... | grep -v tests/templates | grep -v /vendor/)
->>>>>>> 7cfb6f99
 VERSION         := $(shell scripts/get-version HEAD)
 
 TESTPARALLELISM := 10
