--- conflicted
+++ resolved
@@ -40,12 +40,9 @@
 
 .PHONY: lint
 lint:
-<<<<<<< HEAD
+
 	@$(ECHO) "\033[0;32mLINT:\033[0m"
-=======
-	@echo "\033[0;32mLINT:\033[0m"
 
->>>>>>> a5bc5558
 	which ${GOMETALINTERBIN} >/dev/null
 	$(GOMETALINTER) ./pkg/... | sort ; exit "$${PIPESTATUS[0]}"
 	$(GOMETALINTER) ./cmd/lumi/... | sort ; exit "$${PIPESTATUS[0]}"
