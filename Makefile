PROJECT_NAME := Pulumi SDK
PROJECT_ROOT := $(realpath .)
SUB_PROJECTS := sdk/dotnet sdk/nodejs sdk/python sdk/go

include build/common.mk

PROJECT         := github.com/pulumi/pulumi/pkg/v3/cmd/pulumi
PROJECT_PKGS    := $(shell cd ./pkg && go list ./... | grep -v /vendor/)
TESTS_PKGS      := $(shell cd ./tests && go list -tags all ./... | grep -v tests/templates | grep -v /vendor/)
VERSION         := $(shell pulumictl get version)

TESTPARALLELISM := 10

# Motivation: running `make TEST_ALL_DEPS= test_all` permits running
# `test_all` without the dependencies.
TEST_ALL_DEPS = build $(SUB_PROJECTS:%=%_install)

ensure::
	$(call STEP_MESSAGE)
	@echo "cd sdk && go mod download"; cd sdk && go mod download
	@echo "cd pkg && go mod download"; cd pkg && go mod download
	@echo "cd tests && go mod download"; cd tests && go mod download

build-proto::
	cd sdk/proto && ./generate.sh

.PHONY: generate
generate::
	$(call STEP_MESSAGE)
	echo "Generate static assets bundle for docs generator"
	cd pkg && go generate ./codegen/docs/gen.go

build:: generate
	cd pkg && go install -ldflags "-X github.com/pulumi/pulumi/pkg/v3/version.Version=${VERSION}" ${PROJECT}

build_debug:: generate
	cd pkg && go install -gcflags="all=-N -l" -ldflags "-X github.com/pulumi/pulumi/pkg/v3/version.Version=${VERSION}" ${PROJECT}

<<<<<<< HEAD
install:: build
=======
developer_docs::
	cd developer-docs && make html

install:: generate
	cd pkg && GOBIN=$(PULUMI_BIN) go install -ldflags "-X github.com/pulumi/pulumi/pkg/v3/version.Version=${VERSION}" ${PROJECT}
>>>>>>> 233b396f

install_all:: install

dist:: build
	cd pkg && go install -ldflags "-X github.com/pulumi/pulumi/pkg/v3/version.Version=${VERSION}" ${PROJECT}

# NOTE: the brew target intentionally avoids the dependency on `build`, as it does not require the language SDKs.
brew:: BREW_VERSION := $(shell scripts/get-version HEAD)
brew::
	cd pkg && go install -ldflags "-X github.com/pulumi/pulumi/pkg/v3/version.Version=${BREW_VERSION}" ${PROJECT}

lint::
	@[ "$(shell cd pkg && golangci-lint run -c ../.golangci.yml --timeout 5m 1>&2; echo $$?)" -eq 0 ] && \
	[ "$(shell cd sdk && golangci-lint run -c ../.golangci.yml --timeout 5m 1>&2; echo $$?)" -eq 0 ] && \
	[ "$(shell cd tests && golangci-lint run -c ../.golangci.yml --timeout 5m 1>&2; echo $$?)" -eq 0 ]

test_fast:: build
	cd pkg && $(GO_TEST_FAST) ${PROJECT_PKGS}

test_build:: $(TEST_ALL_DEPS)
	cd tests/testprovider && go build -o pulumi-resource-testprovider
	cd tests/integration/construct_component/testcomponent && yarn install && yarn link @pulumi/pulumi && yarn run tsc
	cd tests/integration/construct_component/testcomponent-go && go build -o pulumi-resource-testcomponent
	cd tests/integration/construct_component_slow/testcomponent && yarn install && yarn link @pulumi/pulumi && yarn run tsc
	cd tests/integration/construct_component_plain/testcomponent && yarn install && yarn link @pulumi/pulumi && yarn run tsc
	cd tests/integration/construct_component_plain/testcomponent-go && go build -o pulumi-resource-testcomponent
	cd tests/integration/construct_component_unknown/testcomponent && yarn install && yarn link @pulumi/pulumi && yarn run tsc
	cd tests/integration/construct_component_unknown/testcomponent-go && go build -o pulumi-resource-testcomponent
	cd tests/integration/component_provider_schema/testcomponent && yarn install && yarn link @pulumi/pulumi && yarn run tsc
	cd tests/integration/component_provider_schema/testcomponent-go && go build -o pulumi-resource-testcomponent
	cd tests/integration/construct_component_error_apply/testcomponent && yarn install && yarn link @pulumi/pulumi && yarn run tsc
	cd tests/integration/construct_component_methods/testcomponent && yarn install && yarn link @pulumi/pulumi && yarn run tsc
	cd tests/integration/construct_component_methods/testcomponent-go && go build -o pulumi-resource-testcomponent
	cd tests/integration/construct_component_provider/testcomponent && yarn install && yarn link @pulumi/pulumi && yarn run tsc
	cd tests/integration/construct_component_provider/testcomponent-go && go build -o pulumi-resource-testcomponent
	cd tests/integration/construct_component_methods_unknown/testcomponent && yarn install && yarn link @pulumi/pulumi && yarn run tsc
	cd tests/integration/construct_component_methods_unknown/testcomponent-go && go build -o pulumi-resource-testcomponent

test_all:: test_build
	cd pkg && $(GO_TEST) ${PROJECT_PKGS}
	cd tests && $(GO_TEST) -p=1 ${TESTS_PKGS}

.PHONY: test_containers
test_containers:
	$(call STEP_MESSAGE)
	./scripts/test-containers.sh ${VERSION}<|MERGE_RESOLUTION|>--- conflicted
+++ resolved
@@ -36,15 +36,13 @@
 build_debug:: generate
 	cd pkg && go install -gcflags="all=-N -l" -ldflags "-X github.com/pulumi/pulumi/pkg/v3/version.Version=${VERSION}" ${PROJECT}
 
-<<<<<<< HEAD
 install:: build
-=======
+
 developer_docs::
 	cd developer-docs && make html
 
 install:: generate
 	cd pkg && GOBIN=$(PULUMI_BIN) go install -ldflags "-X github.com/pulumi/pulumi/pkg/v3/version.Version=${VERSION}" ${PROJECT}
->>>>>>> 233b396f
 
 install_all:: install
 
