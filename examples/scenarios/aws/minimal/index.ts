--- conflicted
+++ resolved
@@ -1,7 +1,3 @@
-<<<<<<< HEAD
 // Copyright 2016-2017, Pulumi Corporation.  All rights reserved.
 
 import * as aws from "@lumi/aws";
-=======
-import * as aws from "@lumi/aws";
->>>>>>> a5bc5558
