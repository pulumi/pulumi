--- conflicted
+++ resolved
@@ -13,13 +13,8 @@
 // See the License for the specific language governing permissions and
 // limitations under the License.
 
-<<<<<<< HEAD
-/* tslint:disable:no-require-imports */
+/*tslint:disable:no-require-imports*/
 
-import * as lumi from "@lumi/lumi";
-=======
-/*tslint:disable:no-require-imports*/
->>>>>>> e5f229aa
 import * as github from "./github";
 
 export let slackToken = "<must provide a token>";
