--- conflicted
+++ resolved
@@ -56,14 +56,10 @@
   (event, context, callback) => {
     console.log("Music table hash key is: " + music.hashKey);
     console.log("Invoked function: " + context.invokedFunctionArn);
-<<<<<<< HEAD
-    callback(null, "Succeeed with " + context.getRemainingTimeInMillis() + "ms remaining.");
-=======
     callback(null, {
       statusCode: 200,
       body: hello + "\n\nSucceeed with " + context.getRemainingTimeInMillis() + "ms remaining.\n",
     });
->>>>>>> e5f229aa
   },
 );
 
