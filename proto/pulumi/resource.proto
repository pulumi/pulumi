// Copyright 2016-2022, Pulumi Corporation.
//
// Licensed under the Apache License, Version 2.0 (the "License");
// you may not use this file except in compliance with the License.
// You may obtain a copy of the License at
//
//     http://www.apache.org/licenses/LICENSE-2.0
//
// Unless required by applicable law or agreed to in writing, software
// distributed under the License is distributed on an "AS IS" BASIS,
// WITHOUT WARRANTIES OR CONDITIONS OF ANY KIND, either express or implied.
// See the License for the specific language governing permissions and
// limitations under the License.

syntax = "proto3";

import "google/protobuf/empty.proto";
import "google/protobuf/struct.proto";
import "pulumi/provider.proto";
import "pulumi/alias.proto";
import "pulumi/source.proto";
import "pulumi/callback.proto";

package pulumirpc;

option go_package = "github.com/pulumi/pulumi/sdk/v3/proto/go;pulumirpc";

// ResourceMonitor is the interface a source uses to talk back to the planning monitor orchestrating the execution.
service ResourceMonitor {
    rpc SupportsFeature(SupportsFeatureRequest) returns (SupportsFeatureResponse) {}
    rpc Invoke(ResourceInvokeRequest) returns (InvokeResponse) {}
    rpc Call(ResourceCallRequest) returns (CallResponse) {}
    rpc ReadResource(ReadResourceRequest) returns (ReadResourceResponse) {}
    rpc RegisterResource(RegisterResourceRequest) returns (RegisterResourceResponse) {}
    rpc RegisterResourceOutputs(RegisterResourceOutputsRequest) returns (google.protobuf.Empty) {}

    // Register a resource transform for the stack
    rpc RegisterStackTransform(Callback) returns (google.protobuf.Empty) {}
    // Register an invoke transform for the stack
    rpc RegisterStackInvokeTransform(Callback) returns (google.protobuf.Empty) {}

    // Register a resource hook that can be called by the engine during certain
    // steps of a resource's lifecycle.
    rpc RegisterResourceHook(RegisterResourceHookRequest) returns (google.protobuf.Empty) {}

    // Registers a package and allocates a packageRef. The same package can be registered multiple times in Pulumi.
    // Multiple requests are idempotent and guaranteed to return the same result.
    rpc RegisterPackage(RegisterPackageRequest) returns (RegisterPackageResponse) {}

    // SignalAndWaitForShutdown lets the resource monitor know that no more
    // events will be generated. This call blocks until the resource monitor is
    // finished, which will happen once all the steps have executed. This allows
    // the language runtime to stay running and handle callback requests, even
    // after the user program has completed. Runtime SDKs should call this after
    // executing the user's program. This can only be called once.
    rpc SignalAndWaitForShutdown(google.protobuf.Empty) returns (google.protobuf.Empty) {}
}

// SupportsFeatureRequest allows a client to test if the resource monitor supports a certain feature, which it may use
// to control the format or types of messages it sends.
message SupportsFeatureRequest {
    string id = 1;  // the ID of the feature to test support for.
}

message SupportsFeatureResponse {
    bool hasSupport = 1; // true when the resource monitor supports this feature.
}

// There is a clear distinction here between the "properties" bag sent across the wire as part of these RPCs and
// properties that exist on Pulumi resources as projected into the target language. It is important to call out that the
// properties here are in the format that a provider will expect. This is to say that they are usually in camel case.
// If a language wants to project properties in a format *other* than camel-case, it is the job of the language to
// ensure that the properties are translated into camel case before invoking an RPC.

// ReadResourceRequest contains enough information to uniquely qualify and read a resource's state.
message ReadResourceRequest {
    string id = 1;                         // the ID of the resource to read.
    string type = 2;                       // the type of the resource object.
    string name = 3;                       // the name, for URN purposes, of the object.
    string parent = 4;                     // an optional parent URN that this child resource belongs to.
    google.protobuf.Struct properties = 5; // optional state sufficient to uniquely identify the resource.
    repeated string dependencies = 6;      // a list of URNs that this read depends on, as observed by the language host.
    string provider = 7;                   // an optional reference to the provider to use for this read.
    string version = 8;                    // the version of the provider to use when servicing this request.
    bool acceptSecrets = 9;                // when true operations should return secrets as strongly typed.
    repeated string additionalSecretOutputs = 10;   // a list of output properties that should also be treated as secret, in addition to ones we detect.

    // We used to declare an alias field here, but nothing ever used it. But to ensure we don't confuse any
    // old plugins/monitors making sure that field doesn't get reused.
    reserved "aliases";
    reserved 11;

    bool acceptResources = 12;             // when true operations should return resource references as strongly typed.
    string pluginDownloadURL = 13;         // the server url of the provider to use when servicing this request.
    map<string, bytes> pluginChecksums = 15; // a map of checksums of the provider to use when servicing this request.

    SourcePosition sourcePosition = 14; // the optional source position of the user code that initiated the read.
    StackTrace stackTrace = 17;         // the optional stack trace at the time of the request.
    string parentStackTraceHandle = 18; // the optional parent stack trace handle for the request. Supports stitching stack traces across plugins.

    string packageRef = 16; // a reference from RegisterPackageRequest.
}

// ReadResourceResponse contains the result of reading a resource's state.
message ReadResourceResponse {
    string urn = 1;                        // the URN for this resource.
    google.protobuf.Struct properties = 2; // the state of the resource read from the live environment.
}

// RegisterResourceRequest contains information about a resource object that was newly allocated.
message RegisterResourceRequest {
    // PropertyDependencies describes the resources that a particular property depends on.
    message PropertyDependencies {
        repeated string urns = 1; // A list of URNs this property depends on.
    }
    // CustomTimeouts allows a user to be able to create a set of custom timeout parameters.
    message CustomTimeouts {
        string create = 1; // The create resource timeout represented as a string e.g. 5m.
        string update = 2; // The update resource timeout represented as a string e.g. 5m.
        string delete = 3; // The delete resource timeout represented as a string e.g. 5m.
    }

    string type = 1;                                            // the type of the object allocated.
    string name = 2;                                            // the name, for URN purposes, of the object.
    string parent = 3;                                          // an optional parent URN that this child resource belongs to.
    bool custom = 4;                                            // true if the resource is a custom, managed by a plugin's CRUD operations.
    google.protobuf.Struct object = 5;                          // an object produced by the interpreter/source.
    optional bool protect = 6;                                  // true if the resource should be marked protected.
    repeated string dependencies = 7;                           // a list of URNs that this resource depends on, as observed by the language host.
    string provider = 8;                                        // an optional reference to the provider to manage this resource's CRUD operations.
    map<string, PropertyDependencies> propertyDependencies = 9; // a map from property keys to the dependencies of the property.
    bool deleteBeforeReplace = 10;                              // true if this resource should be deleted before replacement.
    string version = 11;                                        // the version of the provider to use when servicing this request.
    repeated string ignoreChanges = 12;                         // a list of property selectors to ignore during updates.
    bool acceptSecrets = 13;                                    // when true operations should return secrets as strongly typed.
    repeated string additionalSecretOutputs = 14;               // a list of output properties that should also be treated as secret, in addition to ones we detect.
    repeated string aliasURNs = 15;                             // a list of additional URNs that should be considered the same.
    string importId = 16;                                       // if set, this resource's state should be imported from the given ID.
    CustomTimeouts customTimeouts = 17;                         // ability to pass a custom Timeout block.
    bool deleteBeforeReplaceDefined = 18;                       // true if the deleteBeforeReplace property should be treated as defined even if it is false.
    bool supportsPartialValues = 19;                            // true if the request is from an SDK that supports partially-known properties during preview.
    bool remote = 20;                                           // true if the resource is a plugin-managed component resource.
    bool acceptResources = 21;                                  // when true operations should return resource references as strongly typed.
    map<string, string> providers = 22;                         // an optional reference to the provider map to manage this resource's CRUD operations.
    repeated string replaceOnChanges = 23;                      // a list of properties that if changed should force a replacement.
    string pluginDownloadURL = 24;                              // the server URL of the provider to use when servicing this request.
    map<string, bytes> pluginChecksums = 30;                    // a map of checksums expected for the provider plugin.
    optional bool retainOnDelete = 25;                          // if true the engine will not call the resource providers delete method for this resource.
    repeated Alias aliases = 26;                                // a list of additional aliases that should be considered the same.
    string deletedWith = 27;                                    // if set the engine will not call the resource providers delete method for this resource when specified resource is deleted.
<<<<<<< HEAD
    google.protobuf.Value replacement_trigger = 39;             // if set, the engine will diff this with the last recorded value, and trigger a replace if they are not equal.
=======
    repeated string replace_with = 38;                          // if set the engine will replace this resource when any of the specified resources are replaced.
>>>>>>> ee8fc751

    // Indicates that alias specs are specified correctly according to the spec.
    // Older versions of the Node.js SDK did not send alias specs correctly.
    // If this is not set to true and the engine detects the request is from the
    // Node.js runtime, the engine will transform incorrect alias specs into
    // correct ones.
    // Other SDKs that are correctly specifying alias specs could set this to
    // true, but it's not necessary.
    bool aliasSpecs = 28;

    SourcePosition sourcePosition = 29; // the optional source position of the user code that initiated the register.
    StackTrace stackTrace = 35;         // the optional stack trace at the time of the request.
    string parentStackTraceHandle = 36; // the optional parent stack trace handle for the request. Supports stitching stack traces across plugins.

    repeated Callback transforms = 31; // a list of transforms to apply to the resource before registering it.
    bool supportsResultReporting = 32; // true if the request is from an SDK that supports the result field in the response.

    string packageRef = 33; // a reference from RegisterPackageRequest.

    message ResourceHooksBinding {
        repeated string before_create = 1;
        repeated string after_create = 2;
        repeated string before_update = 3;
        repeated string after_update = 4;
        repeated string before_delete = 5;
        repeated string after_delete = 6;
    }

    // The resource hooks that should run at certain points in the resource's lifecycle.
    optional ResourceHooksBinding hooks = 34;
    repeated string hideDiffs = 37;
}

enum Result {
	SUCCESS = 0;
	FAIL = 1;
	SKIP = 2;
}

// RegisterResourceResponse is returned by the engine after a resource has finished being initialized.  It includes the
// auto-assigned URN, the provider-assigned ID, and any other properties initialized by the engine.
message RegisterResourceResponse {
    // PropertyDependencies describes the resources that a particular property depends on.
    message PropertyDependencies {
        repeated string urns = 1; // A list of URNs this property depends on.
    }

    string urn = 1;                                             // the URN assigned by the engine.
    string id = 2;                                              // the unique ID assigned by the provider.
    google.protobuf.Struct object = 3;                          // the resulting object properties, including provider defaults.
    bool stable = 4;                                            // if true, the object's state is stable and may be trusted not to change.
    repeated string stables = 5;                                // an optional list of guaranteed-stable properties.
    map<string, PropertyDependencies> propertyDependencies = 6; // a map from property keys to the dependencies of the property.
    Result result = 7;                                          // the reason, whether the resource registration was successful, failed, or skipped.
}

// RegisterResourceOutputsRequest adds extra resource outputs created by the program after registration has occurred.
message RegisterResourceOutputsRequest {
    string urn = 1;                     // the URN for the resource to attach output properties to.
    google.protobuf.Struct outputs = 2; // additional output properties to add to the existing resource.
}

message ResourceInvokeRequest {
    string tok = 1;                  // the function token to invoke.
    google.protobuf.Struct args = 2; // the arguments for the function invocation.
    string provider = 3;             // an optional reference to the provider version to use for this invoke.
    string version = 4;              // the version of the provider to use when servicing this request.
    bool acceptResources = 5;        // when true operations should return resource references as strongly typed.
    string pluginDownloadURL = 6;    // an optional reference to the provider url to use for this invoke.
    map<string, bytes> pluginChecksums = 8; // a map of checksums expected for the provider plugin.

    SourcePosition sourcePosition = 7;  // the optional source position of the user code that initiated the invoke.
    StackTrace stackTrace = 10;         // the optional stack trace at the time of the request.
    string parentStackTraceHandle = 11; // the optional parent stack trace handle for the request. Supports stitching stack traces across plugins.

    string packageRef = 9; // a reference from RegisterPackageRequest.
}

message ResourceCallRequest {
    // ArgumentDependencies describes the resources that a particular argument depends on.
    message ArgumentDependencies {
        repeated string urns = 1; // A list of URNs this argument depends on.
    }

    string tok = 1;                                        // the function token to invoke.
    google.protobuf.Struct args = 2;                       // the arguments for the function invocation.
    map<string, ArgumentDependencies> argDependencies = 3; // a map from argument keys to the dependencies of the argument.
    string provider = 4;                                   // an optional reference to the provider to use for this invoke.
    string version = 5;                                    // the version of the provider to use when servicing this request.
    string pluginDownloadURL = 13;                         // the pluginDownloadURL of the provider to use when servicing this request.
    map<string, bytes> pluginChecksums = 16;               // a map of checksums of the provider to use when servicing this request.

    // We used to send CallRequest for both provider calls and monitor calls, despite them being different.
    // We've now split them but need to make sure we don't confuse any old plugins/monitors making sure those
    // fields don't get reused.
    reserved 6, 7, 8, 9, 10, 11, 12, 14;
    reserved "project", "stack", "config", "configSecretKeys", "dryRun", "parallel", "monitorEndpoint", "organization";

    SourcePosition sourcePosition = 15; // the optional source position of the user code that initiated the call.
    StackTrace stackTrace = 18;         // the optional stack trace at the time of the request.
    string parentStackTraceHandle = 19; // the optional parent stack trace handle for the request. Supports stitching stack traces across plugins.

    string packageRef = 17; // a reference from RegisterPackageRequest.
}

// TransformResourceOptions is a subset of all resource options that are relevant to transforms.
message TransformResourceOptions {
    repeated string depends_on = 1;
    optional bool protect = 2;
    repeated string ignore_changes = 3;
    repeated string replace_on_changes = 4;
    string version = 5;
    repeated Alias aliases = 6;
    string provider = 7;
    RegisterResourceRequest.CustomTimeouts custom_timeouts = 8;
    string plugin_download_url = 9;
    optional bool retain_on_delete = 10;
    string deleted_with = 11;
    optional bool delete_before_replace = 12;
    repeated string additional_secret_outputs = 13;
    map<string, string> providers = 14;
    map<string, bytes> plugin_checksums = 15;
    RegisterResourceRequest.ResourceHooksBinding hooks = 16;
    string import = 17;
    repeated string hide_diff = 18;
<<<<<<< HEAD
    google.protobuf.Value replacement_trigger = 20;
=======
    repeated string replace_with = 19;
>>>>>>> ee8fc751
}

message TransformRequest {
    string type = 1; // the type of the resource.
    string name = 2; // the name of the resource.
    bool custom = 3; // true if the resource is a custom resource, else it's a component resource.
    string parent = 4; // the parent of the resource, this can't be changed by the transform.
    google.protobuf.Struct properties = 5; // the input properties of the resource.
    TransformResourceOptions options = 6; // the options for the resource.
}

message TransformResponse {
    google.protobuf.Struct properties = 1; // the transformed input properties.
    TransformResourceOptions options = 2; // the options for the resource.
}

// TransformInvokeRequest is the request object for the TransformInvoke RPC.
message TransformInvokeRequest {
    string token = 1; // the token for the invoke request.
    google.protobuf.Struct args = 2; // the input args of the resource.
    TransformInvokeOptions options = 3; // the options for the resource.
}

// TransformInvokeResponse is the response object for the TransformInvoke RPC.
message TransformInvokeResponse {
    google.protobuf.Struct args = 1; // the transformed input args.
    TransformInvokeOptions options = 2; // the options for the resource.
}

// TransformInvokeOptions is a subset of all invoke options that are relevant to transforms.
message TransformInvokeOptions {
    string provider = 1;
    string plugin_download_url = 2;
    string version = 3;
    map<string, bytes> plugin_checksums = 4;
}

// ResourceHookRequest is the request object for resource hook callbacks in CallbackInvokeRequest.
message ResourceHookRequest {
    string urn = 1; // the urn of the resource for which the hook is called.
    string id = 2; // the optional urn of the resource for which the hook is called.
    string name = 3; // the name of the resource for which the hook is called.
    string type = 4; // the type of the resource for which the hook is called.
    google.protobuf.Struct new_inputs = 5; // the optional checked new inputs of the resource.
    google.protobuf.Struct old_inputs = 6; // the optional checked old inputs of the resource.
    google.protobuf.Struct new_outputs = 7; // the optional new outputs of the resource.
    google.protobuf.Struct old_outputs = 8; // the optional old outputs of the resource.
}

// ResourceHookResponse is the response object for resource hook callbacks in CallbackInvokeResponse.
message ResourceHookResponse {
    string error = 1; // an optional error message to return from the hook.
}

message RegisterPackageRequest {
    string name = 1; // the plugin name.
    string version = 2; // the plugin version.
    string download_url = 3; // the optional plugin download url.
    map<string, bytes> checksums = 4; // the optional plugin checksums.
    Parameterization parameterization = 5; // the optional parameterization for this package.
}

message RegisterPackageResponse {
    // The UUID package reference for this registered package.
    //
    // Lifecycle methods accept this reference in the 'packageRef' field.
    string ref = 1;
}

message Parameterization {
    string name = 1; // the parameterized package name.
    string version = 2; // the parameterized package version.
    bytes value = 3; // the parameter value for the parameterized package.
}

message RegisterResourceHookRequest {
    // The name of the hook. Must be unique within a program, registering the
    // same name twice is an error.
    string name = 1;
    Callback callback = 2; // the callback that the engine can call to run the hook.
    bool on_dry_run = 3; // whether to run the hook on dry runs.
}<|MERGE_RESOLUTION|>--- conflicted
+++ resolved
@@ -148,11 +148,8 @@
     optional bool retainOnDelete = 25;                          // if true the engine will not call the resource providers delete method for this resource.
     repeated Alias aliases = 26;                                // a list of additional aliases that should be considered the same.
     string deletedWith = 27;                                    // if set the engine will not call the resource providers delete method for this resource when specified resource is deleted.
-<<<<<<< HEAD
+    repeated string replace_with = 38;                          // if set the engine will replace this resource when any of the specified resources are replaced.
     google.protobuf.Value replacement_trigger = 39;             // if set, the engine will diff this with the last recorded value, and trigger a replace if they are not equal.
-=======
-    repeated string replace_with = 38;                          // if set the engine will replace this resource when any of the specified resources are replaced.
->>>>>>> ee8fc751
 
     // Indicates that alias specs are specified correctly according to the spec.
     // Older versions of the Node.js SDK did not send alias specs correctly.
@@ -278,11 +275,8 @@
     RegisterResourceRequest.ResourceHooksBinding hooks = 16;
     string import = 17;
     repeated string hide_diff = 18;
-<<<<<<< HEAD
+    repeated string replace_with = 19;
     google.protobuf.Value replacement_trigger = 20;
-=======
-    repeated string replace_with = 19;
->>>>>>> ee8fc751
 }
 
 message TransformRequest {
