name: Run full language matrix of tests daily

permissions:
  contents: read
  id-token: write

on:
  schedule:
    - cron: "27 5 * * *"
  workflow_dispatch: {}

jobs:
  info:
    name: info
    uses: ./.github/workflows/ci-info.yml
    permissions:
      contents: read
    with:
      ref: ${{ github.ref }}
      is-snapshot: true
    secrets: inherit

  ci:
    name: CI
    needs: [info]
    uses: ./.github/workflows/ci.yml
    permissions:
      contents: read
      id-token: write
    with:
      ref: ${{ github.ref }}
      version: ${{ needs.info.outputs.version }}
      lint: true
      # codegen tests are not the fastest, but we want to run all
      # tests daily
      test-codegen: true
      test-version-sets: 'all'
<<<<<<< HEAD
      integration-test-platforms: 'macos-latest ubuntu-latest windows-latest'
      acceptance-test-platforms: 'macos-latest ubuntu-latest windows-latest'
      enable-coverage: true
=======
      integration-test-platforms: ubuntu-latest
      acceptance-test-platforms: 'macos-latest windows-latest'
      # Disable coverage in daily runs.  This is unfortunately flaky
      # on windows, and the daily cron job runs the most extensive set
      # of tests, leading to quite a bit of flakyness.  We get coverage
      # data on every merge to main, so getting it in the daily cro
      # job is not important.
      enable-coverage: false
>>>>>>> 2d4c5a4b
    secrets: inherit

  performance-gate:
    name: Performance Gate
    needs: [info]
    uses: ./.github/workflows/ci-performance-gate.yml
    permissions:
      contents: read
    with:
      ref: ${{ github.ref }}
      version: ${{ needs.info.outputs.version }}
      test-version-sets: 'all'
      performance-test-platforms: ubuntu-latest
    secrets: inherit

  ci-ok:
    name: ci-ok
    needs: [ci, performance-gate]
    if: always()
    runs-on: ubuntu-latest
    steps:
      - name: CI failed
        if: ${{ needs.ci.result != 'success' }}
        run: exit 1
      - name: CI succeeded
        run: exit 0<|MERGE_RESOLUTION|>--- conflicted
+++ resolved
@@ -35,20 +35,12 @@
       # tests daily
       test-codegen: true
       test-version-sets: 'all'
-<<<<<<< HEAD
-      integration-test-platforms: 'macos-latest ubuntu-latest windows-latest'
-      acceptance-test-platforms: 'macos-latest ubuntu-latest windows-latest'
-      enable-coverage: true
-=======
-      integration-test-platforms: ubuntu-latest
-      acceptance-test-platforms: 'macos-latest windows-latest'
       # Disable coverage in daily runs.  This is unfortunately flaky
       # on windows, and the daily cron job runs the most extensive set
       # of tests, leading to quite a bit of flakyness.  We get coverage
       # data on every merge to main, so getting it in the daily cro
       # job is not important.
       enable-coverage: false
->>>>>>> 2d4c5a4b
     secrets: inherit
 
   performance-gate:
