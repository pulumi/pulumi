on:
  push:
    tags:
      - v*.*.*
    paths-ignore:
      - 'CHANGELOG.md'
      - 'CHANGELOG_PENDING.md'
      - 'README.md'
env:
  PULUMI_ACCESS_TOKEN: ${{ secrets.PULUMI_PROD_ACCESS_TOKEN }}
  GITHUB_TOKEN: ${{ secrets.PULUMI_BOT_TOKEN }}
  PULUMI_TEST_OWNER: "moolumi"
  NODE_AUTH_TOKEN: ${{ secrets.NPM_TOKEN }}
  NPM_TOKEN: ${{ secrets.NPM_TOKEN }}
  NUGET_PUBLISH_KEY: ${{ secrets.NUGET_PUBLISH_KEY }}
  PYPI_PASSWORD: ${{ secrets.PYPI_PASSWORD }}
  TRAVIS_PUBLISH_PACKAGES: true

jobs:
  templates_smoke_test:
    name: Trigger Templates Smoke Test
    runs-on: ubuntu-latest
    needs: publish-sdks
    steps:
      - name: Checkout Repo
        uses: actions/checkout@v2
      - name: Install pulumictl
        uses: jaxxstorm/action-install-gh-release@v1.2.0
        with:
          repo: pulumi/pulumictl
      - name: Repository Dispatch
        run: |
          pulumictl dispatch -r pulumi/templates -c trigger-cron $(pulumictl get version --language generic -o)
        env:
          GITHUB_TOKEN: ${{ secrets.PULUMI_BOT_TOKEN}}
  update-templates-version:
    name: Trigger Updating Templates Version
    runs-on: ubuntu-latest
    needs: templates_smoke_test
    steps:
      - name: Checkout Repo
        uses: actions/checkout@v2
      - name: Install Pulumictl
        uses: jaxxstorm/action-install-gh-release@v1.2.0
        with:
          repo: pulumi/pulumictl
      - name: Repository Dispatch
        run: pulumictl dispatch -r pulumi/templates -c update-templates $(pulumictl get version --language generic -o)
  examples_smoke_test:
    name: Trigger Examples Smoke Test
    runs-on: ubuntu-latest
    needs: publish-sdks
    steps:
      - name: Checkout Repo
        uses: actions/checkout@v2
      - name: Install pulumictl
        uses: jaxxstorm/action-install-gh-release@v1.2.0
        with:
          repo: pulumi/pulumictl
      - name: Repository Dispatch
        run: |
          pulumictl dispatch -r pulumi/examples -c smoke-test-cli $(pulumictl get version --language generic -o)
        env:
          GITHUB_TOKEN: ${{ secrets.PULUMI_BOT_TOKEN}}
  chocolatey:
    name: Chocolatey update
    runs-on: ubuntu-latest
    needs: publish-sdks
    steps:
      - name: Checkout Repo
        uses: actions/checkout@v2
      - name: Install pulumictl
        uses: jaxxstorm/action-install-gh-release@v1.2.0
        with:
          repo: pulumi/pulumictl
      - name: Repository Dispatch
        run: |
          pulumictl create choco-deploy $(pulumictl get version --language generic -o)
        env:
          GITHUB_TOKEN: ${{ secrets.PULUMI_BOT_TOKEN}}
  docker:
    name: Build Slim Docker Images
    runs-on: ubuntu-latest
    needs: [publish-sdks, verify-containers]
    steps:
      - name: Checkout Repo
        uses: actions/checkout@v2
      - name: Install pulumictl
        uses: jaxxstorm/action-install-gh-release@v1.2.0
        with:
          repo: pulumi/pulumictl
      - name: Repository Dispatch
        run: |
          pulumictl create containers $(pulumictl get version --language generic -o)
        env:
          GITHUB_TOKEN: ${{ secrets.PULUMI_BOT_TOKEN}}
  docs:
    name: Build Package Docs
    runs-on: ubuntu-latest
    needs: publish-sdks
    steps:
      - name: Checkout Repo
        uses: actions/checkout@v2
      - name: Install pulumictl
        uses: jaxxstorm/action-install-gh-release@v1.2.0
        with:
          repo: pulumi/pulumictl
      - name: Repository Dispatch
        run: |
          pulumictl create cli-docs-build $(pulumictl get version --language generic -o)
        env:
          GITHUB_TOKEN: ${{ secrets.PULUMI_BOT_TOKEN}}
  homebrew:
    name: Update Homebrew
    runs-on: macos-latest
    needs: publish-sdks
    steps:
      - name: Checkout Repo
        uses: actions/checkout@v2
      - name: Install pulumictl
        uses: jaxxstorm/action-install-gh-release@v1.2.0
        with:
          repo: pulumi/pulumictl
      - name: Repository Dispatch
        run: |
          pulumictl create homebrew-bump $(pulumictl get version --language generic -o) ${{ github.sha }}
        env:
          GITHUB_TOKEN: ${{ secrets.PULUMI_BOT_TOKEN}}
  publish-sdks:
    name: Publish SDKs
    runs-on: ubuntu-latest
    needs: publish-binaries
    strategy:
      matrix:
        go-version: [ 1.16.x ]
        python-version: [ 3.9.x ]
        dotnet-version: [ 3.1.x ]
        node-version: [ 14.x ]
        language: [ "nodejs", "python", "dotnet" ]
    steps:
      - name: Set up Go ${{ matrix.go-version }}
        uses: actions/setup-go@v1
        with:
          go-version: ${{ matrix.go-version }}
      - name: Set up Python ${{ matrix.python-version }}
        uses: actions/setup-python@v1
        with:
          python-version: ${{ matrix.python-version }}
      - name: Set up DotNet ${{ matrix.dotnet-version }}
        uses: actions/setup-dotnet@v1
        with:
          dotnet-version: ${{ matrix.dotnet-version }}
      - name: Set up Node ${{ matrix.node-version }}
        uses: actions/setup-node@v1
        with:
          node-version: ${{ matrix.node-version }}
          registry-url: https://registry.npmjs.org
          always-auth: true
      - name: Install pipenv
        uses: dschep/install-pipenv-action@v1
      - name: Install Twine
        run: python -m pip install pip twine
      - name: Checkout Repo
        uses: actions/checkout@v2
      - name: Install pulumictl
        uses: jaxxstorm/action-install-gh-release@v1.2.0
        with:
          repo: pulumi/pulumictl
      - name: Fetch Tags
        run: |
          git fetch --quiet --prune --unshallow --tags
      - name: Update path
        run: |
          echo "${{ runner.temp }}/go/bin" >> $GITHUB_PATH
      - name: Set Go Dep path
        run: |
          echo "PULUMI_GO_DEP_ROOT=$(dirname $(pwd))" >> $GITHUB_ENV
      - name: Ensure
        run: |
          make ensure
      - name: Publish Packages
        env:
          NODE_AUTH_TOKEN: ${{ secrets.NPM_TOKEN }}
        run: |
          make -C sdk/${{ matrix.language}} publish
  publish-binaries:
    name: Publish Binaries
    runs-on: macos-latest
    needs: [lint, build-and-test, windows-build]
    strategy:
      matrix:
        go-version: [ 1.16.x ]
    steps:
      - name: Set up Go ${{ matrix.go-version }}
        uses: actions/setup-go@v1
        with:
          go-version: ${{ matrix.go-version }}
      - name: Checkout Repo
        uses: actions/checkout@v2
      - name: Fetch Tags
        run: |
          git fetch --quiet --prune --unshallow --tags
      - name: Install pulumictl
        uses: jaxxstorm/action-install-gh-release@v1.2.0
        with:
          repo: pulumi/pulumictl
      - name: Configure AWS Credentials
        uses: aws-actions/configure-aws-credentials@v1
        with:
          aws-access-key-id: ${{ secrets.AWS_ACCESS_KEY_ID }}
          aws-region: us-east-2
          aws-secret-access-key: ${{ secrets.AWS_SECRET_ACCESS_KEY }}
          role-duration-seconds: 3600
          role-external-id: upload-pulumi-release
          role-session-name: pulumi@githubActions
          role-to-assume: ${{ secrets.AWS_UPLOAD_ROLE_ARN }}
      - name: Set Release Version
        run: |
          echo "GORELEASER_CURRENT_TAG=v$(pulumictl get version --language generic -o)" >> $GITHUB_ENV
      - name: Run GoReleaser
        uses: goreleaser/goreleaser-action@v2
        with:
          version: latest
          args: -p 3 -f .goreleaser.yml --rm-dist --release-notes=CHANGELOG_PENDING.md
  lint:
    container: golangci/golangci-lint:latest
    name: Lint ${{ matrix.directory }}
    strategy:
      matrix:
        directory: [ sdk, pkg, tests ]
    runs-on: ubuntu-latest
    steps:
      - name: Checkout Repo
        uses: actions/checkout@v2
      - name: Lint ${{ matrix.directory }}
        run: |
          cd ${{ matrix.directory }} && golangci-lint run -c ../.golangci.yml
  language-sdk-lint:
    name: Lint Language SDKs
    runs-on: ubuntu-latest
    steps:
      - name: Set up Go ${{ matrix.go-version }}
        uses: actions/setup-go@v1
        with:
          go-version: ${{ matrix.go-version }}
      - name: Set up Python ${{ matrix.python-version }}
        uses: actions/setup-python@v1
        with:
          python-version: ${{ matrix.python-version }}
      - name: Set up DotNet ${{ matrix.dotnet-version }}
        uses: actions/setup-dotnet@v1
        with:
          dotnet-version: ${{ matrix.dotnet-version }}
      - run: dotnet nuget add source ${{ runner.temp }}/opt/pulumi/nuget
      - name: Set up Node ${{ matrix.node-version }}
        uses: actions/setup-node@v1
        with:
          node-version: ${{ matrix.node-version }}
      - name: Install pipenv
        uses: dschep/install-pipenv-action@v1
      - name: Setup git
        run: |
          git config --global user.email "you@example.com"
          git config --global user.name "Your Name"
      - name: Update path
        run: |
          echo "${{ runner.temp }}/go/bin" >> $GITHUB_PATH
      - name: Checkout Repo
        uses: actions/checkout@v2
      - name: Fetch Tags
        run: |
          git fetch --quiet --prune --unshallow --tags
      - name: Set Go Dep path
        run: |
          echo "PULUMI_GO_DEP_ROOT=$(dirname $(pwd))" >> $GITHUB_ENV
      - name: Install pulumictl
        uses: jaxxstorm/action-install-gh-release@v1.2.0
        with:
          repo: pulumi/pulumictl
      - name: Ensure
        run: |
          make ensure
      - name: Lint Node
        run: |
          cd sdk/nodejs && make lint
      - name: Lint Python
        run: |
          cd sdk/python && make lint
      - name: Lint .NET
        run: |
          cd sdk/dotnet && make lint
  build-and-test:
    name: Build & Test
    strategy:
      matrix:
        platform: [ ubuntu-latest, macos-latest ]
        go-version: [1.16.x]
        python-version: [ 3.9.x ]
        dotnet-version: [ 3.1.x ]
        node-version: [ 14.x ]

        # See scripts/tests_subsets.py when editing
        test-subset: [ integration, integration-and-codegen, auto, etc ]

    runs-on: ${{ matrix.platform }}
    steps:
      - name: Set PULUMI_TEST_SUBSET env var
        run: |
          echo "PULUMI_TEST_SUBSET=${{ matrix.test-subset }}" >> $GITHUB_ENV
      - name: Set up Go ${{ matrix.go-version }}
        uses: actions/setup-go@v1
        with:
          go-version: ${{ matrix.go-version }}
      - name: Set up Python ${{ matrix.python-version }}
        uses: actions/setup-python@v1
        with:
          python-version: ${{ matrix.python-version }}
      - name: Set up DotNet ${{ matrix.dotnet-version }}
        uses: actions/setup-dotnet@v1
        with:
          dotnet-version: ${{ matrix.dotnet-version }}
      - run: dotnet nuget add source ${{ runner.temp }}/opt/pulumi/nuget
      - name: Set up Node ${{ matrix.node-version }}
        uses: actions/setup-node@v1
        with:
          node-version: ${{ matrix.node-version }}
      - name: Install pipenv
        uses: dschep/install-pipenv-action@v1
      - name: Setup git
        run: |
          git config --global user.email "you@example.com"
          git config --global user.name "Your Name"
      - name: Update path
        run: |
          echo "${{ runner.temp }}/go/bin" >> $GITHUB_PATH
      - name: Checkout Repo
        uses: actions/checkout@v2
      - name: Checkout Scripts Repo
        uses: actions/checkout@v2
        with:
          path: ci-scripts
          repository: pulumi/scripts
      - name: Fetch Tags
        run: |
          git fetch --quiet --prune --unshallow --tags
      - name: Set Go Dep path
        run: |
          echo "PULUMI_GO_DEP_ROOT=$(dirname $(pwd))" >> $GITHUB_ENV
      - name: Install pulumictl
        uses: jaxxstorm/action-install-gh-release@v1.2.0
        with:
          repo: pulumi/pulumictl
      - name: Ensure
        run: |
          make ensure
      - name: Dist
        run: |
          make dist
        env:
          PULUMI_LOCAL_NUGET: ${{ runner.temp }}/opt/pulumi/nuget
<<<<<<< HEAD
=======
          PULUMI_ROOT: ${{ runner.temp }}/opt/pulumi
      - name: Check worktree is clean
        run: ./ci-scripts/ci/check-worktree-is-clean
>>>>>>> 09a8cc70
      - name: Install
        run: |
          make install_all
        env:
          PULUMI_LOCAL_NUGET: ${{ runner.temp }}/opt/pulumi/nuget
      - name: Test
        run: |
          make TEST_ALL_DEPS= test_all
        env:
          PULUMI_LOCAL_NUGET: ${{ runner.temp }}/opt/pulumi/nuget
  windows-build:
    name: Windows Build
    strategy:
      matrix:
        go-version: [1.16.x]
        node-version: [14.x]
        python-version: [3.9.x]
        dotnet: [3.1.x]
    runs-on: windows-latest
    env:
      GOPATH: ${{ github.workspace }}
      PULUMI_LOCAL_NUGET: "D:\\Pulumi\\nuget"
      AWS_ACCESS_KEY_ID: ${{ secrets.AWS_ACCESS_KEY_ID_LEGACY }}
      AWS_SECRET_ACCESS_KEY: ${{ secrets.AWS_SECRET_ACCESS_KEY_LEGACY }}
      ACTIONS_ALLOW_UNSECURE_COMMANDS: true
    steps:
      - name: Install DotNet ${{ matrix.dotnet }}
        uses: actions/setup-dotnet@v1
        with:
          dotnet-version: ${{ matrix.dotnet }}
      - run: dotnet nuget add source ${{ env.PULUMI_LOCAL_NUGET }}
      - name: Use Node.js ${{ matrix.node-version }}
        uses: actions/setup-node@v1
        with:
          node-version: ${{ matrix.node-version }}
      - name: Set up Go ${{ matrix.go-version }}
        uses: actions/setup-go@v1
        with:
          go-version: ${{ matrix.go-version }}
      - name: Set up Python ${{ matrix.python-version }}
        uses: actions/setup-python@v2
        with:
          python-version: ${{ matrix.python-version }}
      - name: Clean
        run: dotnet nuget locals all --clear
      - name: Create Local Nuget
        run: mkdir -p "D:\\Pulumi\\nuget"
        shell: bash
      - name: Install Python Deps
        run: |
          pip3 install pyenv-win
          pip3 install pipenv
      - name: Set Build Env Vars
        shell: bash
        run: |
          echo "D:\\Pulumi\\bin" >> $GITHUB_PATH
      - name: Install AWS CLI Tools
        uses: chrislennon/action-aws-cli@v1.1
      - name: Install pulumictl
        uses: jaxxstorm/action-install-gh-release@v1.2.0
        with:
          repo: pulumi/pulumictl
      - name: Check out scripts repo into the Go module directory
        uses: actions/checkout@v2
        with:
          repository: pulumi/scripts
          path: ./src/github.com/pulumi/scripts
      - name: Check out code into the Go module directory
        uses: actions/checkout@v2
        with:
          path: ./src/github.com/${{ github.repository }}
      - name: Fetch Tags
        run: |
          cd ./src/github.com/${{ github.repository }} && git fetch --quiet --prune --unshallow --tags
      - name: Get dependencies
        run: |
          cd src\github.com\${{ github.repository }}
          pushd .
          cd sdk
          go mod download
          popd
          pushd .
          cd pkg
          go mod download
          popd
          pushd .
          cd tests
          go mod download
          popd
      - name: Build Binary
        run: |
          cd src\github.com\${{ github.repository }}
          dotnet msbuild /t:Build /v:Detailed build.proj /p:PulumiRoot="D:\\Pulumi"
  verify-containers:
    name: Run Container Tests
    needs: [publish-binaries, publish-sdks]
    strategy:
      matrix:
        go-version: [1.16.x]
        python-version: [ 3.9.x ]
        dotnet-version: [ 3.1.x ]
        node-version: [ 14.x ]
    runs-on: ubuntu-latest
    steps:
      - name: Set up Go ${{ matrix.go-version }}
        uses: actions/setup-go@v1
        with:
          go-version: ${{ matrix.go-version }}
      - name: Install pulumictl
        uses: jaxxstorm/action-install-gh-release@v1.2.0
        with:
          repo: pulumi/pulumictl
      - name: Checkout Repo
        uses: actions/checkout@v2
      - name: Fetch Tags
        run: |
          git fetch --quiet --prune --unshallow --tags
      - name: Run Container Tests
        run: make test_containers VERSION=v$(pulumictl get version --language generic -o)<|MERGE_RESOLUTION|>--- conflicted
+++ resolved
@@ -3,9 +3,9 @@
     tags:
       - v*.*.*
     paths-ignore:
-      - 'CHANGELOG.md'
-      - 'CHANGELOG_PENDING.md'
-      - 'README.md'
+      - "CHANGELOG.md"
+      - "CHANGELOG_PENDING.md"
+      - "README.md"
 env:
   PULUMI_ACCESS_TOKEN: ${{ secrets.PULUMI_PROD_ACCESS_TOKEN }}
   GITHUB_TOKEN: ${{ secrets.PULUMI_BOT_TOKEN }}
@@ -132,11 +132,11 @@
     needs: publish-binaries
     strategy:
       matrix:
-        go-version: [ 1.16.x ]
-        python-version: [ 3.9.x ]
-        dotnet-version: [ 3.1.x ]
-        node-version: [ 14.x ]
-        language: [ "nodejs", "python", "dotnet" ]
+        go-version: [1.16.x]
+        python-version: [3.9.x]
+        dotnet-version: [3.1.x]
+        node-version: [14.x]
+        language: ["nodejs", "python", "dotnet"]
     steps:
       - name: Set up Go ${{ matrix.go-version }}
         uses: actions/setup-go@v1
@@ -189,7 +189,7 @@
     needs: [lint, build-and-test, windows-build]
     strategy:
       matrix:
-        go-version: [ 1.16.x ]
+        go-version: [1.16.x]
     steps:
       - name: Set up Go ${{ matrix.go-version }}
         uses: actions/setup-go@v1
@@ -227,7 +227,7 @@
     name: Lint ${{ matrix.directory }}
     strategy:
       matrix:
-        directory: [ sdk, pkg, tests ]
+        directory: [sdk, pkg, tests]
     runs-on: ubuntu-latest
     steps:
       - name: Checkout Repo
@@ -293,14 +293,14 @@
     name: Build & Test
     strategy:
       matrix:
-        platform: [ ubuntu-latest, macos-latest ]
+        platform: [ubuntu-latest, macos-latest]
         go-version: [1.16.x]
-        python-version: [ 3.9.x ]
-        dotnet-version: [ 3.1.x ]
-        node-version: [ 14.x ]
+        python-version: [3.9.x]
+        dotnet-version: [3.1.x]
+        node-version: [14.x]
 
         # See scripts/tests_subsets.py when editing
-        test-subset: [ integration, integration-and-codegen, auto, etc ]
+        test-subset: [integration, integration-and-codegen, auto, etc]
 
     runs-on: ${{ matrix.platform }}
     steps:
@@ -358,12 +358,8 @@
           make dist
         env:
           PULUMI_LOCAL_NUGET: ${{ runner.temp }}/opt/pulumi/nuget
-<<<<<<< HEAD
-=======
-          PULUMI_ROOT: ${{ runner.temp }}/opt/pulumi
       - name: Check worktree is clean
         run: ./ci-scripts/ci/check-worktree-is-clean
->>>>>>> 09a8cc70
       - name: Install
         run: |
           make install_all
@@ -463,9 +459,9 @@
     strategy:
       matrix:
         go-version: [1.16.x]
-        python-version: [ 3.9.x ]
-        dotnet-version: [ 3.1.x ]
-        node-version: [ 14.x ]
+        python-version: [3.9.x]
+        dotnet-version: [3.1.x]
+        node-version: [14.x]
     runs-on: ubuntu-latest
     steps:
       - name: Set up Go ${{ matrix.go-version }}
