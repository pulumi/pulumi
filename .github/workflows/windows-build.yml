on:
  push:
    branches:
      - master
      - feature-*
      - features/*
    paths-ignore:
      - 'CHANGELOG.md'
      - 'README.md'

env:
  PULUMI_TEST_OWNER: "moolumi"
  PULUMI_LOCAL_NUGET: "D:\\Pulumi\\nuget"
  PULUMI_API: "https://api.pulumi-staging.io"
  PULUMI_ACCESS_TOKEN: ${{ secrets.PULUMI_ACCESS_TOKEN }}
  AWS_ACCESS_KEY_ID: ${{ secrets.AWS_ACCESS_KEY_ID_LEGACY }}
  AWS_SECRET_ACCESS_KEY: ${{ secrets.AWS_SECRET_ACCESS_KEY_LEGACY }}
  GO111MODULE: "on"

jobs:
  build:
    name: Build
    strategy:
      matrix:
        platform: [windows-latest]
        go-version: [1.15.x]
<<<<<<< HEAD
        node-version: [10.x]
        python-version: [3.8.x]
=======
        node-version: [14.x]
        python-version: [3.9.x]
>>>>>>> 518d4587
        dotnet: [3.1.x]
    runs-on: ${{ matrix.platform }}
    env:
      GOPATH: ${{ github.workspace }}
    steps:
    - name: Install DotNet ${{ matrix.dotnet }}
      uses: actions/setup-dotnet@v1
      with:
        dotnet-version: ${{ matrix.dotnet }}
    - name: Use Node.js ${{ matrix.node-version }}
      uses: actions/setup-node@v1
      with:
        node-version: ${{ matrix.node-version }}
    - name: Set up Go ${{ matrix.go-version }}
      uses: actions/setup-go@v1
      with:
        go-version: ${{ matrix.go-version }}
    - name: Set up Python ${{ matrix.python-version }}
      uses: actions/setup-python@v2
      with:
        python-version: ${{ matrix.python-version }}
    - name: Install Python Deps
      run: |
        pip3 install pyenv-win
        pip3 install pipenv
    - name: Set Build Env Vars
      shell: bash
      run: |
        echo "::add-path::D:\\Pulumi\\bin"
    - name: Install AWS CLI Tools
      uses: chrislennon/action-aws-cli@v1.1
    - name: Check out scripts repo into the Go module directory
      uses: actions/checkout@v2
      with:
        repository: pulumi/scripts
        path: ./src/github.com/pulumi/scripts
    - name: Check out code into the Go module directory
      uses: actions/checkout@v2
      with:
        path: ./src/github.com/${{ github.repository }}
    - name: Fetch Tags
      run: |
        cd ./src/github.com/${{ github.repository }} && git fetch --quiet --prune --unshallow --tags
    - name: Get dependencies
      run: |
        cd src\github.com\${{ github.repository }}
        pushd .
        cd sdk
        go mod tidy
        go mod download
        popd
        pushd .
        cd pkg
        go mod tidy
        go mod download
        popd
        pushd .
        cd tests
        go mod tidy
        go mod download
        popd
    - name: Build Pulumi
      run: |
        cd src\github.com\${{ github.repository }}
        dotnet msbuild /t:Build /v:Detailed build.proj /p:PulumiRoot="D:\\Pulumi"
    - name: Run Pulumi Tests
      run: |
        cd src\github.com\${{ github.repository }}
        dotnet msbuild /t:Tests /v:Detailed build.proj /p:PulumiRoot="D:\\Pulumi"
    - name: Publish Binary
      run: |
        cd src\github.com\${{ github.repository }}
        dotnet msbuild /t:Publish /v:Detailed build.proj /p:PulumiRoot="D:\\Pulumi"<|MERGE_RESOLUTION|>--- conflicted
+++ resolved
@@ -24,13 +24,8 @@
       matrix:
         platform: [windows-latest]
         go-version: [1.15.x]
-<<<<<<< HEAD
-        node-version: [10.x]
+        node-version: [14.x]
         python-version: [3.8.x]
-=======
-        node-version: [14.x]
-        python-version: [3.9.x]
->>>>>>> 518d4587
         dotnet: [3.1.x]
     runs-on: ${{ matrix.platform }}
     env:
