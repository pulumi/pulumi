--- conflicted
+++ resolved
@@ -14,6 +14,9 @@
   replacements or re-creation of the resource.
 - `pulumi plugin install` gained a new optional argument `--server` which can be used to provide a custom server to be
   used when downloading a plugin.
+- The API for passing along a custom provider to a ComponentResource has been simplified.  You can
+  now just say `new SomeComponentResource(name, props, { provider: awsProvider })` instead of `new
+  SomeComponentResource(name, props, { providers: { "aws" : awsProvider } })`
 
 ## 0.17.14 (Released May 28, 2019)
 
@@ -163,15 +166,9 @@
 
 ### Improvements
 - Correctly handle the case where we would fail to detect an archive type if the filename included a dot in it. (fixes [pulumi/pulumi#2589](https://github.com/pulumi/pulumi/issues/2589))
-<<<<<<< HEAD
-- The API for passing along a custom provider to a ComponentResource has been simplified.  You can
-  now just say `new SomeComponentResource(name, props, { provider: awsProvider })` instead of
-  `new SomeComponentResource(name, props, { providers: { "aws" : awsProvider } })`
-=======
 - Make `Config`'s constructor's `name` argument optional in Python, for consistency with our Node.js SDK. If it isn't
     supplied, the current project name is used as the default.
 - `pulumi logs` will now display log messages from Google Cloud Functions.
->>>>>>> 2870518a
 
 ## 0.17.4 (Released March 26, 2019)
 
