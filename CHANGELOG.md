--- conflicted
+++ resolved
@@ -2,16 +2,14 @@
 
 ### Improvements
 
-<<<<<<< HEAD
 - Show `brew upgrade pulumi` as the upgrade message when the currently running `pulumi` executable
   is running on macOS from the brew install directory.
-=======
+
 ## 0.17.1 (Released March 6, 2019)
 
 ### Improvements
 
 - Slight tweak to `Output.apply` signature to help TypeScript infer types better.
->>>>>>> 62b6f1c3
 
 ## 0.17.0 (Released March 5, 2019)
 
