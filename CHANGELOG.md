## 0.16.7 (not yet released)

### Improvements

- Configuration and stack commands now take a `--config-file` options. This option allows the user to override the file used to fetch and store config information for a stack during the execution of a command.

<<<<<<< HEAD
- Fix an issue where ANSI escape codes would appear in messages printed from the CLI when running on Windows.
  
=======
- Fix an error about a bad icotl when trying to read sensitive input from the console and standard in was not connected to a terminal.

>>>>>>> f3fbc1d9
## 0.16.6 (Released November 28th, 2018)

### Major Changes

- When running a Python program, pulumi will now run `python3` instead of `python`, since `python` often points at Python 2.7 binary, and Pulumi requires Python 3.6 or later. The environment variable `PULUMI_PYTHON_CMD` can be used to provide a different binary to run.

### Improvements

- Allow `Output`s in the dependsOn property of `ResourceOptions` (fixes [pulumi/pulumi#991](https://github.com/pulumi/pulumi/issues/991))

- Add a new `StackReference` type to the node SDK which allows referencing an output of another stack (fixes [pulumi/pulumi#109](https://github.com/pulumi/pulumi/issues/109))

- Fix an issue where `pulumi` would not respect common `NO_PROXY` settings (fixes [pulumi/pulumi#2134](https://github.com/pulumi/pulumi/issues/2134))

- The CLI wil now correctly report any output from a Python program which writes to `sys.stderr` (fixes [pulumi/pulumi#1542](https://github.com/pulumi/pulumi/issues/1542))

- Don't install packages by default for Python projects when creating a new project from a template using `pulumi new`. Previously, `pulumi` would install these packages using `pip install` and they would be installed globally when `pulumi` was run outside a virtualenv.

- Fix an issue where `pulumi` could panic during a peview when using a first class provider which was constructed using an output property of another resource (fixes [pulumi/pulumi#2223](https://github.com/pulumi/pulumi/issues/2223))

- Fix an issue where `pulumi` would fail to load resource plugins for newer dev builds.

- Fix an issue where running two copies of `pulumi plugin install` in parallel for the same plugin version could cause one to fail with an error about renaming a directory.

- Fix an issue where if the directory containing the `pulumi` executable was not on the `$PATH` we would fail to load language plugins. We now will also search next to the current running copy of Pulumi (fixes [pulumi/pulumi#1956](https://github.com/pulumi/pulumi/issues/1956))

- Fix an issue where passing a key of the form `foo:config:bar:baz` to `pulumi config set` would succeed but cause errors later when trying to interact with the stack. Setting this value is now blocked eagerly (fixes [pulumi/pulumi#2171](https://github.com/pulumi/pulumi/issues/2171))

## 0.16.5 (Released November 16th, 2018)

### Improvements

- Fix an issue where `pulumi plugin install` would fail on Windows with an access deined message.

## 0.16.4 (Released November 12th, 2018)

### Major Changes

- If you're using Pulumi with Python, this release removes Python 2.7 support in favor of Python 3.6 and greater. In addition, some members have been renamed. For example the `stack_output` function has been renamed to `export`. All major features of Pulumi work with this release, including parallelism!

### Improvements

- Download plugins to a temporary folder during `pulumi plugin install` to ensure if the operation is canceled, the have downloaded plugin is not used.

- If an update is in progress when `pulumi stack ls` is run, don't show its last update time as "a long time ago".

- Add `--preserve-config` to `pulumi stack rm` which causes Pulumi to keep the `Pulumi.<stack-name>.yaml` when removing a stack.

- Support passing template names to `pulumi up` the same as `pulumi new` does.

- When `-g` or `--generate-only` is passed to `pulumi new`, don't show a confusing message that says it will update a stack.

- Fix an issue where an output property of a resource would change its type during an update in some cases.

- Provide richer detail on the properties during a multi-stage replace.

- Fix `pulumi logs` so it can collect log messages from Lambdas on AWS.

- Pulumi now reports metadata during CI runs on CircleCI, for later display on app.pulumi.com.

- Fix an assert that could fire if a checkpoint had multiple resources with the same URN (which could happen in cases where a delete operation was pending on an old copy of a resource).

- When `$TERM` is set to `dumb`, Pulumi should no longer try to use interactive reading from the terminal, which would fail.

- When displaying elapsed time for an update, round to the nearest second.

- Add the `--json` flag to the `pulumi logs` command.

- Add an `iterable` module to `@pulumi/pulumi` with two helpful combinators `toObject` and `groupBy` to help combine multiple `Output<T>`'s into a single object.

- Pulumi no longer prompts you for confirmation when `--skip-preview` is passed to `pulumi update`. Instead, it just preforms the update as requested.

- Add the `--json` flag to the `pulumi stack ls` command.

- The `--color=always` flag should now be respected in all cases.

- Pulumi now reports metadata about GitLab repositories when doing an update, so they can be shown on app.pulumi.com.

- Pulumi now uses compression when uploading your checkpoint file to the Pulumi service, which should speed up updates where your stack has many resources.

- "First Class" providers used to be shown as changing during previews. This is no longer the case.<|MERGE_RESOLUTION|>--- conflicted
+++ resolved
@@ -4,13 +4,10 @@
 
 - Configuration and stack commands now take a `--config-file` options. This option allows the user to override the file used to fetch and store config information for a stack during the execution of a command.
 
-<<<<<<< HEAD
 - Fix an issue where ANSI escape codes would appear in messages printed from the CLI when running on Windows.
   
-=======
 - Fix an error about a bad icotl when trying to read sensitive input from the console and standard in was not connected to a terminal.
 
->>>>>>> f3fbc1d9
 ## 0.16.6 (Released November 28th, 2018)
 
 ### Major Changes
