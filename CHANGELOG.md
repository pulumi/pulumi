--- conflicted
+++ resolved
@@ -2,13 +2,10 @@
 
 ### Improvements
 
-<<<<<<< HEAD
 - Add a new `ignoreChanges` option to resource options to allow specifying a list of properties to
   ignore for purposes of updates or replacements.  [#2657](https://github.com/pulumi/pulumi/pull/2657)
-=======
 - Fix an engine bug that could lead to incorrect interpretation of the previous state of a resource leading to 
   unexpected Update, Replace or Delete operations being scheduled. [#2650]https://github.com/pulumi/pulumi/issues/2650)
->>>>>>> 3b93199f
 
 ## 0.17.7 (Released April 17, 2019)
 
