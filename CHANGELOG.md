--- conflicted
+++ resolved
@@ -7,14 +7,11 @@
 - Support for referencing the outputs of other Pulumi stacks has been added to the Pulumi Python libraries via the
   `StackReference` type.
 - Add CI system detection for Bitbucket Pipelines.
-<<<<<<< HEAD
 - Pulumi now tolerates changes in default providers in certain cases, which fixes an issue where users would see
   unexpected replaces when upgrading a Pulumi package.
-=======
 - Add support for renaming resources via the `aliases` resource option.  Adding aliases allows new resources to match
   resources from previous deployments which used different names, maintaining the identity of the resource and avoiding
   replacements or re-creation of the resource.
->>>>>>> 15e924b5
 
 ## 0.17.14 (Released May 28, 2019)
 
