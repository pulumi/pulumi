// Copyright 2016-2017, Pulumi Corporation.  All rights reserved.

package cmd

import (
	"github.com/pulumi/pulumi/pkg/diag"
	"github.com/spf13/cobra"

	"github.com/pulumi/pulumi/pkg/engine"
	"github.com/pulumi/pulumi/pkg/tokens"
	"github.com/pulumi/pulumi/pkg/util/cmdutil"
)

func newDestroyCmd() *cobra.Command {
	var debug bool
	var preview bool
	var stack string
	var parallel int
	var summary bool
	var yes bool
	var color string
	var cmd = &cobra.Command{
		Use:        "destroy",
		SuggestFor: []string{"delete", "down", "kill", "remove", "rm", "stop"},
		Short:      "Destroy an existing stack and its resources",
		Long: "Destroy an existing stack and its resources\n" +
			"\n" +
			"This command deletes an entire existing stack by name.  The current state is\n" +
			"loaded from the associated snapshot file in the workspace.  After running to completion,\n" +
			"all of this stack's resources and associated state will be gone.\n" +
			"\n" +
			"Warning: although old snapshots can be used to recreate an stack, this command\n" +
			"is generally irreversable and should be used with great care.",
		Args: cmdutil.NoArgs,
		Run: cmdutil.RunFunc(func(cmd *cobra.Command, args []string) error {
			s, err := requireStack(tokens.QName(stack))
			if err != nil {
				return err
			}

<<<<<<< HEAD
			col, err := diag.GetColor(debug, color)
=======
			col, err := GetColor(debug, color)
>>>>>>> e4946a66
			if err != nil {
				return err
			}

			if preview || yes ||
				confirmPrompt("This will permanently destroy all resources in the '%v' stack!", string(s.Name())) {

				return s.Destroy(debug, engine.DestroyOptions{
					DryRun:   preview,
					Parallel: parallel,
					Summary:  summary,
					Color:    col,
				})
			}

			return nil
		}),
	}

	cmd.PersistentFlags().BoolVarP(
		&debug, "debug", "d", false,
		"Print detailed debugging output during resource operations")
	cmd.PersistentFlags().BoolVarP(
		&preview, "preview", "n", false,
		"Don't actually delete resources; just preview the planned deletions")
	cmd.PersistentFlags().StringVarP(
		&stack, "stack", "s", "",
		"Choose an stack other than the currently selected one")
	cmd.PersistentFlags().IntVarP(
		&parallel, "parallel", "p", 0,
		"Allow P resource operations to run in parallel at once (<=1 for no parallelism)")
	cmd.PersistentFlags().BoolVar(
		&summary, "summary", false,
		"Only display summarization of resources and plan operations")
	cmd.PersistentFlags().BoolVar(
		&yes, "yes", false,
		"Skip confirmation prompts, and proceed with the destruction anyway")
	cmd.PersistentFlags().StringVar(
		&color, "color", "auto",
		"Colorize output. Choices are: always, never, raw, auto")

	return cmd
}<|MERGE_RESOLUTION|>--- conflicted
+++ resolved
@@ -3,7 +3,6 @@
 package cmd
 
 import (
-	"github.com/pulumi/pulumi/pkg/diag"
 	"github.com/spf13/cobra"
 
 	"github.com/pulumi/pulumi/pkg/engine"
@@ -38,11 +37,7 @@
 				return err
 			}
 
-<<<<<<< HEAD
-			col, err := diag.GetColor(debug, color)
-=======
 			col, err := GetColor(debug, color)
->>>>>>> e4946a66
 			if err != nil {
 				return err
 			}
