--- conflicted
+++ resolved
@@ -105,10 +105,9 @@
 			Opts:   opts,
 			Scopes: cancellationScopes,
 		})
-<<<<<<< HEAD
 
 		if res != nil && res.Error() == context.Canceled {
-			return errors.New("update cancelled")
+			return result.FromError(errors.New("update cancelled"))
 		}
 
 		if res != nil {
@@ -116,18 +115,7 @@
 		}
 
 		if expectNop && changes != nil && changes.HasChanges() {
-			return errors.New("error: no changes were expected but changes occurred")
-=======
-		switch {
-		case err == context.Canceled:
-			return result.FromError(errors.New("update cancelled"))
-		case err != nil:
-			return PrintEngineError(err)
-		case expectNop && changes != nil && changes.HasChanges():
 			return result.FromError(errors.New("error: no changes were expected but changes occurred"))
-		default:
-			return nil
->>>>>>> 1b096c1b
 		}
 
 		return nil
@@ -265,10 +253,9 @@
 			Opts:   opts,
 			Scopes: cancellationScopes,
 		})
-<<<<<<< HEAD
 
 		if res != nil && res.Error() == context.Canceled {
-			return errors.New("update cancelled")
+			return result.FromError(errors.New("update cancelled"))
 		}
 
 		if res != nil {
@@ -276,18 +263,7 @@
 		}
 
 		if expectNop && changes != nil && changes.HasChanges() {
-			return errors.New("error: no changes were expected but changes occurred")
-=======
-		switch {
-		case err == context.Canceled:
-			return result.FromError(errors.New("update cancelled"))
-		case err != nil:
-			return PrintEngineError(err)
-		case expectNop && changes != nil && changes.HasChanges():
 			return result.FromError(errors.New("error: no changes were expected but changes occurred"))
-		default:
-			return nil
->>>>>>> 1b096c1b
 		}
 
 		return nil
