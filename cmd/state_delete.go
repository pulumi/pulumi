// Copyright 2016-2018, Pulumi Corporation.
//
// Licensed under the Apache License, Version 2.0 (the "License");
// you may not use this file except in compliance with the License.
// You may obtain a copy of the License at
//
//     http://www.apache.org/licenses/LICENSE-2.0
//
// Unless required by applicable law or agreed to in writing, software
// distributed under the License is distributed on an "AS IS" BASIS,
// WITHOUT WARRANTIES OR CONDITIONS OF ANY KIND, either express or implied.
// See the License for the specific language governing permissions and
// limitations under the License.

package cmd

import (
	"fmt"

	"github.com/pulumi/pulumi/pkg/diag"
	"github.com/pulumi/pulumi/pkg/resource"
	"github.com/pulumi/pulumi/pkg/resource/deploy"
	"github.com/pulumi/pulumi/pkg/resource/edit"
	"github.com/pulumi/pulumi/pkg/util/cmdutil"

	"github.com/pkg/errors"
	"github.com/spf13/cobra"
)

func newStateDeleteCommand() *cobra.Command {
	var force bool // Force deletion of protected resources
	var stack string

	cmd := &cobra.Command{
<<<<<<< HEAD
		Use:   "delete URN",
=======
		Use:   "delete <resource URN>",
>>>>>>> 3621c01f
		Short: "Deletes a resource from a stack's state",
		Long: `Deletes a resource from a stack's state

This command deletes a resource from a stack's state, as long as it is safe to do so. The resource is specified 
by its Pulumi URN (use 'pulumi stack --show-urns' to get it).

Resources can't be deleted if there exist other resources that depend on it or are parented to it. Protected resources 
will not be deleted unless it is specifically requested using the --force flag.`,
		Args: cmdutil.ExactArgs(1),
		Run: cmdutil.RunFunc(func(cmd *cobra.Command, args []string) error {
			urn := resource.URN(args[0])
			err := runStateEdit(stack, urn, func(snap *deploy.Snapshot, res *resource.State) error {
				if !force {
					return edit.DeleteResource(snap, res)
				}

				if res.Protect {
					cmdutil.Diag().Warningf(diag.RawMessage("" /*urn*/, "deleting protected resource due to presence of --force"))
					res.Protect = false
				}

				return edit.DeleteResource(snap, res)
			})
			if err != nil {
				switch e := err.(type) {
				case edit.ResourceHasDependenciesError:
					message := "This resource can't be safely deleted because the following resources depend on it:\n"
					for _, dependentResource := range e.Dependencies {
						depUrn := dependentResource.URN
						message += fmt.Sprintf(" * %-15q (%s)\n", depUrn.Name(), depUrn)
					}

					message += "\nDelete those resources first before deleting this one."
					return errors.New(message)
				case edit.ResourceProtectedError:
					return errors.New(
						"This resource can't be safely deleted because it is protected. " +
							"Re-run this command with --force to force deletion")
				default:
					return err
				}
			}
			fmt.Println("Resource deleted successfully")
			return nil
		}),
	}

	cmd.PersistentFlags().StringVarP(
		&stack, "stack", "s", "",
		"The name of the stack to operate on. Defaults to the current stack")
	cmd.Flags().BoolVar(&force, "force", false, "Force deletion of protected resources")
	return cmd
}<|MERGE_RESOLUTION|>--- conflicted
+++ resolved
@@ -32,11 +32,7 @@
 	var stack string
 
 	cmd := &cobra.Command{
-<<<<<<< HEAD
-		Use:   "delete URN",
-=======
 		Use:   "delete <resource URN>",
->>>>>>> 3621c01f
 		Short: "Deletes a resource from a stack's state",
 		Long: `Deletes a resource from a stack's state
 
