--- conflicted
+++ resolved
@@ -108,14 +108,6 @@
 				Scopes: cancellationScopes,
 			})
 
-<<<<<<< HEAD
-			if res != nil && res.Error() == context.Canceled {
-				return  result.FromError(errors.New("refresh cancelled"))
-			}
-
-			if res != nil {
-				return PrintEngineResult(res)
-=======
 			switch {
 			case res != nil && res.Error() == context.Canceled:
 				return result.FromError(errors.New("refresh cancelled"))
@@ -125,11 +117,10 @@
 				return result.FromError(errors.New("error: no changes were expected but changes occurred"))
 			default:
 				return nil
->>>>>>> c6d87157
 			}
 
 			if expectNop && changes != nil && changes.HasChanges() {
-				return  result.FromError(errors.New("error: no changes were expected but changes occurred"))
+				return result.FromError(errors.New("error: no changes were expected but changes occurred"))
 			}
 
 			return nil
