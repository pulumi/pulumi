SHELL=/bin/bash
.SHELLFLAGS=-e

GOPKGS          = $(shell go list ./provider/... | grep -v /vendor/)
LUMIROOT       ?= /usr/local/lumi
LUMILIB         = ${LUMIROOT}/packs
THISLIB         = ${LUMILIB}/aws
TESTPARALLELISM = 10

ECHO=echo -e
GOMETALINTERBIN=gometalinter
GOMETALINTER=${GOMETALINTERBIN} --config=Gometalinter.json

.PHONY: default
default: banner vet build test install lint_quiet

.PHONY: banner
banner:
	@$(ECHO) "\033[1;37m================\033[0m"
	@$(ECHO) "\033[1;37mLumi AWS Package\033[0m"
	@$(ECHO) "\033[1;37m================\033[0m"

.PHONY: gen
gen:
	@$(ECHO) "\033[0;32mGEN:\033[0m"
	lumidl \
	    aws idl/ \
		--recursive \
		--out-pack=pack/ \
		--out-rpc=rpc/

.PHONY: clean
clean:
	rm -rf ./bin
	rm -rf ${THISLIB}

.PHONY: build
build:
	@$(ECHO) "\033[0;32mBUILD:\033[0m"
	cd pack/ && yarn link @lumi/lumirt @lumi/lumijs @lumi/lumi # ensure we resolve to Lumi's stdlib.
	cd pack/ && lumijs # compile the LumiPack
	cd pack/ && lumi pack verify # ensure the pack verifies
	cp -R pack/.lumi/bin/ bin/ # copy the pack to our bin dir
	go version
	cd provider/ && go build -i -o ../bin/lumi-resource-aws # compile the resource provider

.PHONY: install
install: build
	@$(ECHO) "\033[0;32mINSTALL:\033[0m [${LUMILIB}]"
	cd pack/ && yarn link  # ensure NPM references resolve locally.
	mkdir -p ${LUMILIB} # ensure the machine-wide library dir exists.
	cp -R ./bin/ ${THISLIB} # copy to the standard library location.

.PHONY: lint
lint:
	@$(ECHO) "\033[0;32mLINT:\033[0m"
	./pack/node_modules/.bin/tslint './pack/**/*.ts' --exclude='./pack/node_modules/**'
	which ${GOMETALINTERBIN} >/dev/null
	$(GOMETALINTER) ./provider/... | sort ; exit "$${PIPESTATUS[0]}"

# In quiet mode, suppress some messages.
#    - "or be unexported": TODO[pulumi/lumi#191]: will fix when we write all of our API docs
#    - "cyclomatic complexity" (in config): TODO[pulumi/lumi#259]: need to fix a bunch of complex functions.
LINT_SUPPRESS="or be unexported"

.PHONY: lint_quiet
lint_quiet:
	@$(ECHO) "\033[0;32mLINT (quiet):\033[0m"
	./pack/node_modules/.bin/tslint './pack/**/*.ts' --exclude='./pack/node_modules/**'
	which ${GOMETALINTERBIN} >/dev/null
	$(GOMETALINTER) ./provider/... | grep -vE ${LINT_SUPPRESS} | sort ; exit $$(($${PIPESTATUS[1]}-1))
<<<<<<< HEAD
	@$(ECHO) "\033[0;33mgolint was run quietly; to run with noisy errors, run 'make lint'\033[0m"
=======
	@echo "\033[0;33mgolint was run quietly; to run with noisy errors, run 'make lint'\033[0m"
	@./pack/node_modules/.bin/tslint lib/aws/pack/...
>>>>>>> a5bc5558

.PHONY: vet
vet:
	@$(ECHO) "\033[0;32mVET:\033[0m"
	go tool vet -printf=false provider/

.PHONY: test
test:
	@$(ECHO) "\033[0;32mTEST:\033[0m"
	go test -cover -parallel ${TESTPARALLELISM} ${GOPKGS}

.PHONY: verify
verify: gen
	$(shell git diff --quiet .)
<|MERGE_RESOLUTION|>--- conflicted
+++ resolved
@@ -69,12 +69,9 @@
 	./pack/node_modules/.bin/tslint './pack/**/*.ts' --exclude='./pack/node_modules/**'
 	which ${GOMETALINTERBIN} >/dev/null
 	$(GOMETALINTER) ./provider/... | grep -vE ${LINT_SUPPRESS} | sort ; exit $$(($${PIPESTATUS[1]}-1))
-<<<<<<< HEAD
+
 	@$(ECHO) "\033[0;33mgolint was run quietly; to run with noisy errors, run 'make lint'\033[0m"
-=======
-	@echo "\033[0;33mgolint was run quietly; to run with noisy errors, run 'make lint'\033[0m"
-	@./pack/node_modules/.bin/tslint lib/aws/pack/...
->>>>>>> a5bc5558
+
 
 .PHONY: vet
 vet:
