--- conflicted
+++ resolved
@@ -32,12 +32,8 @@
 		os.Exit(1)
 	}
 
-<<<<<<< HEAD
-	testutil.SetupBinaryRebuilding()
+	testutil.SetupPulumiBinary()
 	testutil.InstallPythonProvider()
-=======
-	testutil.SetupPulumiBinary()
->>>>>>> 4958a846
 
 	code := m.Run()
 	os.Exit(code)
