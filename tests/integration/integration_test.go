// Copyright 2016-2018, Pulumi Corporation.  All rights reserved.

package ints

import (
	"bufio"
	"bytes"
	"context"
	"encoding/json"
	"fmt"
	"os"
	"os/exec"
	"path/filepath"
	"regexp"
	"runtime"
	"strings"
	"testing"
	"time"

	"github.com/pulumi/pulumi/sdk/v3/go/common/apitype"

	"github.com/stretchr/testify/assert"
	"google.golang.org/grpc"

	"github.com/pulumi/pulumi/pkg/v3/resource/deploy/providers"
	"github.com/pulumi/pulumi/pkg/v3/testing/integration"
	"github.com/pulumi/pulumi/sdk/v3/go/common/resource/config"
	ptesting "github.com/pulumi/pulumi/sdk/v3/go/common/testing"
	"github.com/pulumi/pulumi/sdk/v3/go/common/util/rpcutil"
	"github.com/pulumi/pulumi/sdk/v3/go/common/workspace"
	pulumirpc "github.com/pulumi/pulumi/sdk/v3/proto/go"
)

const WindowsOS = "windows"

// assertPerfBenchmark implements the integration.TestStatsReporter interface, and reports test
// failures when a scenario exceeds the provided threshold.
type assertPerfBenchmark struct {
	T                  *testing.T
	MaxPreviewDuration time.Duration
	MaxUpdateDuration  time.Duration
}

func (t assertPerfBenchmark) ReportCommand(stats integration.TestCommandStats) {
	var maxDuration *time.Duration
	if strings.HasPrefix(stats.StepName, "pulumi-preview") {
		maxDuration = &t.MaxPreviewDuration
	}
	if strings.HasPrefix(stats.StepName, "pulumi-update") {
		maxDuration = &t.MaxUpdateDuration
	}

	if maxDuration != nil && *maxDuration != 0 {
		if stats.ElapsedSeconds < maxDuration.Seconds() {
			t.T.Logf(
				"Test step %q was under threshold. %.2fs (max %.2fs)",
				stats.StepName, stats.ElapsedSeconds, maxDuration.Seconds())
		} else {
			t.T.Errorf(
				"Test step %q took longer than expected. %.2fs vs. max %.2fs",
				stats.StepName, stats.ElapsedSeconds, maxDuration.Seconds())
		}
	}
}

// TestStackTagValidation verifies various error scenarios related to stack names and tags.
func TestStackTagValidation(t *testing.T) {
	t.Run("Error_StackName", func(t *testing.T) {
		e := ptesting.NewEnvironment(t)
		defer func() {
			if !t.Failed() {
				e.DeleteEnvironment()
			}
		}()
		e.RunCommand("git", "init")

		e.ImportDirectory("stack_project_name")
		e.RunCommand("pulumi", "login", "--cloud-url", e.LocalURL())

		stdout, stderr := e.RunCommandExpectError("pulumi", "stack", "init", "invalid name (spaces, parens, etc.)")
		assert.Equal(t, "", stdout)
		assert.Contains(t, stderr, "stack names may only contain alphanumeric, hyphens, underscores, or periods")
	})

	t.Run("Error_DescriptionLength", func(t *testing.T) {
		e := ptesting.NewEnvironment(t)
		defer func() {
			if !t.Failed() {
				e.DeleteEnvironment()
			}
		}()
		e.RunCommand("git", "init")

		e.ImportDirectory("stack_project_name")
		e.RunCommand("pulumi", "login", "--cloud-url", e.LocalURL())

		prefix := "lorem ipsum dolor sit amet"     // 26
		prefix = prefix + prefix + prefix + prefix // 104
		prefix = prefix + prefix + prefix + prefix // 416 + the current Pulumi.yaml's description

		// Change the contents of the Description property of Pulumi.yaml.
		yamlPath := filepath.Join(e.CWD, "Pulumi.yaml")
		err := integration.ReplaceInFile("description: ", "description: "+prefix, yamlPath)
		assert.NoError(t, err)

		stdout, stderr := e.RunCommandExpectError("pulumi", "stack", "init", "valid-name")
		assert.Equal(t, "", stdout)
		assert.Contains(t, stderr, "error: could not create stack:")
		assert.Contains(t, stderr, "validating stack properties:")
		assert.Contains(t, stderr, "stack tag \"pulumi:description\" value is too long (max length 256 characters)")
	})
}

// TestStackInitValidation verifies various error scenarios related to init'ing a stack.
func TestStackInitValidation(t *testing.T) {
	t.Run("Error_InvalidStackYaml", func(t *testing.T) {
		e := ptesting.NewEnvironment(t)
		defer func() {
			if !t.Failed() {
				e.DeleteEnvironment()
			}
		}()
		e.RunCommand("git", "init")

		e.ImportDirectory("stack_project_name")
		e.RunCommand("pulumi", "login", "--cloud-url", e.LocalURL())

		// Starting a yaml value with a quote string and then more data is invalid
		invalidYaml := "\"this is invalid\" yaml because of trailing data after quote string"

		// Change the contents of the Description property of Pulumi.yaml.
		yamlPath := filepath.Join(e.CWD, "Pulumi.yaml")
		err := integration.ReplaceInFile("description: ", "description: "+invalidYaml, yamlPath)
		assert.NoError(t, err)

		stdout, stderr := e.RunCommandExpectError("pulumi", "stack", "init", "valid-name")
		assert.Equal(t, "", stdout)
		assert.Contains(t, stderr,
			"error: could not get cloud url: could not load current project: "+
				"invalid YAML file: yaml: line 1: did not find expected key")
	})
}

// TestConfigSave ensures that config commands in the Pulumi CLI work as expected.
func TestConfigSave(t *testing.T) {
	e := ptesting.NewEnvironment(t)
	defer func() {
		if !t.Failed() {
			e.DeleteEnvironment()
		}
	}()

	// Initialize an empty stack.
	path := filepath.Join(e.RootPath, "Pulumi.yaml")
	err := (&workspace.Project{
		Name:    "testing-config",
		Runtime: workspace.NewProjectRuntimeInfo("nodejs", nil),
	}).Save(path)
	assert.NoError(t, err)
	e.RunCommand("pulumi", "login", "--cloud-url", e.LocalURL())
	e.RunCommand("pulumi", "stack", "init", "testing-2")
	e.RunCommand("pulumi", "stack", "init", "testing-1")

	// Now configure and save a few different things:
	e.RunCommand("pulumi", "config", "set", "configA", "value1")
	e.RunCommand("pulumi", "config", "set", "configB", "value2", "--stack", "testing-2")

	e.RunCommand("pulumi", "stack", "select", "testing-2")

	e.RunCommand("pulumi", "config", "set", "configD", "value4")
	e.RunCommand("pulumi", "config", "set", "configC", "value3", "--stack", "testing-1")

	// Now read back the config using the CLI:
	{
		stdout, _ := e.RunCommand("pulumi", "config", "get", "configB")
		assert.Equal(t, "value2\n", stdout)
	}
	{
		// the config in a different stack, so this should error.
		stdout, stderr := e.RunCommandExpectError("pulumi", "config", "get", "configA")
		assert.Equal(t, "", stdout)
		assert.NotEqual(t, "", stderr)
	}
	{
		// but selecting the stack should let you see it
		stdout, _ := e.RunCommand("pulumi", "config", "get", "configA", "--stack", "testing-1")
		assert.Equal(t, "value1\n", stdout)
	}

	// Finally, check that the stack file contains what we expected.
	validate := func(k string, v string, cfg config.Map) {
		key, err := config.ParseKey("testing-config:config:" + k)
		assert.NoError(t, err)
		d, ok := cfg[key]
		assert.True(t, ok, "config key %v should be set", k)
		dv, err := d.Value(nil)
		assert.NoError(t, err)
		assert.Equal(t, v, dv)
	}

	testStack1, err := workspace.LoadProjectStack(filepath.Join(e.CWD, "Pulumi.testing-1.yaml"))
	assert.NoError(t, err)
	testStack2, err := workspace.LoadProjectStack(filepath.Join(e.CWD, "Pulumi.testing-2.yaml"))
	assert.NoError(t, err)

	assert.Equal(t, 2, len(testStack1.Config))
	assert.Equal(t, 2, len(testStack2.Config))

	validate("configA", "value1", testStack1.Config)
	validate("configC", "value3", testStack1.Config)

	validate("configB", "value2", testStack2.Config)
	validate("configD", "value4", testStack2.Config)

	e.RunCommand("pulumi", "stack", "rm", "--yes")
}

// TestConfigPaths ensures that config commands with paths work as expected.
func TestConfigPaths(t *testing.T) {
	e := ptesting.NewEnvironment(t)
	defer func() {
		if !t.Failed() {
			e.DeleteEnvironment()
		}
	}()

	// Initialize an empty stack.
	path := filepath.Join(e.RootPath, "Pulumi.yaml")
	err := (&workspace.Project{
		Name:    "testing-config",
		Runtime: workspace.NewProjectRuntimeInfo("nodejs", nil),
	}).Save(path)
	assert.NoError(t, err)
	e.RunCommand("pulumi", "login", "--cloud-url", e.LocalURL())
	e.RunCommand("pulumi", "stack", "init", "testing")

	namespaces := []string{"", "my:"}

	tests := []struct {
		Key                   string
		Value                 string
		Secret                bool
		Path                  bool
		TopLevelKey           string
		TopLevelExpectedValue string
	}{
		{
			Key:                   "aConfigValue",
			Value:                 "this value is a value",
			TopLevelKey:           "aConfigValue",
			TopLevelExpectedValue: "this value is a value",
		},
		{
			Key:                   "anotherConfigValue",
			Value:                 "this value is another value",
			TopLevelKey:           "anotherConfigValue",
			TopLevelExpectedValue: "this value is another value",
		},
		{
			Key:                   "bEncryptedSecret",
			Value:                 "this super secret is encrypted",
			Secret:                true,
			TopLevelKey:           "bEncryptedSecret",
			TopLevelExpectedValue: "this super secret is encrypted",
		},
		{
			Key:                   "anotherEncryptedSecret",
			Value:                 "another encrypted secret",
			Secret:                true,
			TopLevelKey:           "anotherEncryptedSecret",
			TopLevelExpectedValue: "another encrypted secret",
		},
		{
			Key:                   "[]",
			Value:                 "square brackets value",
			TopLevelKey:           "[]",
			TopLevelExpectedValue: "square brackets value",
		},
		{
			Key:                   "x.y",
			Value:                 "x.y value",
			TopLevelKey:           "x.y",
			TopLevelExpectedValue: "x.y value",
		},
		{
			Key:                   "0",
			Value:                 "0 value",
			Path:                  true,
			TopLevelKey:           "0",
			TopLevelExpectedValue: "0 value",
		},
		{
			Key:                   "true",
			Value:                 "value",
			Path:                  true,
			TopLevelKey:           "true",
			TopLevelExpectedValue: "value",
		},
		{
			Key:                   `["test.Key"]`,
			Value:                 "test key value",
			Path:                  true,
			TopLevelKey:           "test.Key",
			TopLevelExpectedValue: "test key value",
		},
		{
			Key:                   `nested["test.Key"]`,
			Value:                 "nested test key value",
			Path:                  true,
			TopLevelKey:           "nested",
			TopLevelExpectedValue: `{"test.Key":"nested test key value"}`,
		},
		{
			Key:                   "outer.inner",
			Value:                 "value",
			Path:                  true,
			TopLevelKey:           "outer",
			TopLevelExpectedValue: `{"inner":"value"}`,
		},
		{
			Key:                   "names[0]",
			Value:                 "a",
			Path:                  true,
			TopLevelKey:           "names",
			TopLevelExpectedValue: `["a"]`,
		},
		{
			Key:                   "names[1]",
			Value:                 "b",
			Path:                  true,
			TopLevelKey:           "names",
			TopLevelExpectedValue: `["a","b"]`,
		},
		{
			Key:                   "names[2]",
			Value:                 "c",
			Path:                  true,
			TopLevelKey:           "names",
			TopLevelExpectedValue: `["a","b","c"]`,
		},
		{
			Key:                   "names[3]",
			Value:                 "super secret name",
			Path:                  true,
			Secret:                true,
			TopLevelKey:           "names",
			TopLevelExpectedValue: `["a","b","c","super secret name"]`,
		},
		{
			Key:                   "servers[0].port",
			Value:                 "80",
			Path:                  true,
			TopLevelKey:           "servers",
			TopLevelExpectedValue: `[{"port":80}]`,
		},
		{
			Key:                   "servers[0].host",
			Value:                 "example",
			Path:                  true,
			TopLevelKey:           "servers",
			TopLevelExpectedValue: `[{"host":"example","port":80}]`,
		},
		{
			Key:                   "a.b[0].c",
			Value:                 "true",
			Path:                  true,
			TopLevelKey:           "a",
			TopLevelExpectedValue: `{"b":[{"c":true}]}`,
		},
		{
			Key:                   "a.b[1].c",
			Value:                 "false",
			Path:                  true,
			TopLevelKey:           "a",
			TopLevelExpectedValue: `{"b":[{"c":true},{"c":false}]}`,
		},
		{
			Key:                   "tokens[0]",
			Value:                 "shh",
			Path:                  true,
			Secret:                true,
			TopLevelKey:           "tokens",
			TopLevelExpectedValue: `["shh"]`,
		},
		{
			Key:                   "foo.bar",
			Value:                 "don't tell",
			Path:                  true,
			Secret:                true,
			TopLevelKey:           "foo",
			TopLevelExpectedValue: `{"bar":"don't tell"}`,
		},
		{
			Key:                   "semiInner.a.b.c.d",
			Value:                 "1",
			Path:                  true,
			TopLevelKey:           "semiInner",
			TopLevelExpectedValue: `{"a":{"b":{"c":{"d":1}}}}`,
		},
		{
			Key:                   "wayInner.a.b.c.d.e.f.g.h.i.j.k",
			Value:                 "false",
			Path:                  true,
			TopLevelKey:           "wayInner",
			TopLevelExpectedValue: `{"a":{"b":{"c":{"d":{"e":{"f":{"g":{"h":{"i":{"j":{"k":false}}}}}}}}}}}`,
		},
		{
			Key:                   "foo1[0]",
			Value:                 "false",
			Path:                  true,
			TopLevelKey:           "foo1",
			TopLevelExpectedValue: `[false]`,
		},
		{
			Key:                   "foo2[0]",
			Value:                 "true",
			Path:                  true,
			TopLevelKey:           "foo2",
			TopLevelExpectedValue: `[true]`,
		},
		{
			Key:                   "foo3[0]",
			Value:                 "10",
			Path:                  true,
			TopLevelKey:           "foo3",
			TopLevelExpectedValue: `[10]`,
		},
		{
			Key:                   "foo4[0]",
			Value:                 "0",
			Path:                  true,
			TopLevelKey:           "foo4",
			TopLevelExpectedValue: `[0]`,
		},
		{
			Key:                   "foo5[0]",
			Value:                 "00",
			Path:                  true,
			TopLevelKey:           "foo5",
			TopLevelExpectedValue: `["00"]`,
		},
		{
			Key:                   "foo6[0]",
			Value:                 "01",
			Path:                  true,
			TopLevelKey:           "foo6",
			TopLevelExpectedValue: `["01"]`,
		},
		{
			Key:                   "foo7[0]",
			Value:                 "0123456",
			Path:                  true,
			TopLevelKey:           "foo7",
			TopLevelExpectedValue: `["0123456"]`,
		},
		{
			Key:                   "bar1.inner",
			Value:                 "false",
			Path:                  true,
			TopLevelKey:           "bar1",
			TopLevelExpectedValue: `{"inner":false}`,
		},
		{
			Key:                   "bar2.inner",
			Value:                 "true",
			Path:                  true,
			TopLevelKey:           "bar2",
			TopLevelExpectedValue: `{"inner":true}`,
		},
		{
			Key:                   "bar3.inner",
			Value:                 "10",
			Path:                  true,
			TopLevelKey:           "bar3",
			TopLevelExpectedValue: `{"inner":10}`,
		},
		{
			Key:                   "bar4.inner",
			Value:                 "0",
			Path:                  true,
			TopLevelKey:           "bar4",
			TopLevelExpectedValue: `{"inner":0}`,
		},
		{
			Key:                   "bar5.inner",
			Value:                 "00",
			Path:                  true,
			TopLevelKey:           "bar5",
			TopLevelExpectedValue: `{"inner":"00"}`,
		},
		{
			Key:                   "bar6.inner",
			Value:                 "01",
			Path:                  true,
			TopLevelKey:           "bar6",
			TopLevelExpectedValue: `{"inner":"01"}`,
		},
		{
			Key:                   "bar7.inner",
			Value:                 "0123456",
			Path:                  true,
			TopLevelKey:           "bar7",
			TopLevelExpectedValue: `{"inner":"0123456"}`,
		},

		// Overwriting a top-level string value is allowed.
		{
			Key:                   "aConfigValue.inner",
			Value:                 "new value",
			Path:                  true,
			TopLevelKey:           "aConfigValue",
			TopLevelExpectedValue: `{"inner":"new value"}`,
		},
		{
			Key:                   "anotherConfigValue[0]",
			Value:                 "new value",
			Path:                  true,
			TopLevelKey:           "anotherConfigValue",
			TopLevelExpectedValue: `["new value"]`,
		},
		{
			Key:                   "bEncryptedSecret.inner",
			Value:                 "new value",
			Path:                  true,
			TopLevelKey:           "bEncryptedSecret",
			TopLevelExpectedValue: `{"inner":"new value"}`,
		},
		{
			Key:                   "anotherEncryptedSecret[0]",
			Value:                 "new value",
			Path:                  true,
			TopLevelKey:           "anotherEncryptedSecret",
			TopLevelExpectedValue: `["new value"]`,
		},
	}

	validateConfigGet := func(key string, value string, path bool) {
		args := []string{"config", "get", key}
		if path {
			args = append(args, "--path")
		}
		stdout, stderr := e.RunCommand("pulumi", args...)
		assert.Equal(t, fmt.Sprintf("%s\n", value), stdout)
		assert.Equal(t, "", stderr)
	}

	for _, ns := range namespaces {
		for _, test := range tests {
			key := fmt.Sprintf("%s%s", ns, test.Key)
			topLevelKey := fmt.Sprintf("%s%s", ns, test.TopLevelKey)

			// Set the value.
			args := []string{"config", "set"}
			if test.Secret {
				args = append(args, "--secret")
			}
			if test.Path {
				args = append(args, "--path")
			}
			args = append(args, key, test.Value)
			stdout, stderr := e.RunCommand("pulumi", args...)
			assert.Equal(t, "", stdout)
			assert.Equal(t, "", stderr)

			// Get the value and validate it.
			validateConfigGet(key, test.Value, test.Path)

			// Get the top-level value and validate it.
			validateConfigGet(topLevelKey, test.TopLevelExpectedValue, false /*path*/)
		}
	}

	badKeys := []string{
		// Syntax errors.
		"root[",
		`root["nested]`,
		"root.array[abc]",
		"root.[1]",

		// First path segment must be a non-empty string.
		`[""]`,
		"[0]",

		// Index out of range.
		"names[-1]",
		"names[5]",

		// A "secure" key that is a map with a single string value is reserved by the system.
		"key.secure",
		"super.nested.map.secure",

		// Type mismatch.
		"outer[0]",
		"names.nested",
		"outer.inner.nested",
		"outer.inner[0]",
	}

	for _, ns := range namespaces {
		for _, badKey := range badKeys {
			key := fmt.Sprintf("%s%s", ns, badKey)
			stdout, stderr := e.RunCommandExpectError("pulumi", "config", "set", "--path", key, "value")
			assert.Equal(t, "", stdout)
			assert.NotEqual(t, "", stderr)
		}
	}

	e.RunCommand("pulumi", "stack", "rm", "--yes")
}

//nolint:deadcode
func pathEnv(t *testing.T, path ...string) string {
	pathEnv := []string{os.Getenv("PATH")}
	for _, p := range path {
		absPath, err := filepath.Abs(p)
		if err != nil {
			t.Fatal(err)
			return ""
		}
		pathEnv = append(pathEnv, absPath)
	}
	pathSeparator := ":"
	if runtime.GOOS == "windows" {
		pathSeparator = ";"
	}
	return "PATH=" + strings.Join(pathEnv, pathSeparator)
}

//nolint:deadcode
func testComponentSlowPathEnv(t *testing.T) string {
	return pathEnv(t, filepath.Join("construct_component_slow", "testcomponent"))
}

//nolint:deadcode
func testComponentPlainPathEnv(t *testing.T) string {
	return pathEnv(t, filepath.Join("construct_component_plain", "testcomponent"))
}

// nolint: unused,deadcode
func testComponentProviderSchema(t *testing.T, path string) {
	tests := []struct {
		name          string
		env           []string
		version       int32
		expected      string
		expectedError string
	}{
		{
			name:     "Default",
			expected: "{}",
		},
		{
			name:     "Schema",
			env:      []string{"INCLUDE_SCHEMA=true"},
			expected: `{"hello": "world"}`,
		},
		{
			name:          "Invalid Version",
			version:       15,
			expectedError: "unsupported schema version 15",
		},
	}
	for _, test := range tests {
		t.Run(test.name, func(t *testing.T) {
			// Start the plugin binary.
			cmd := exec.Command(path, "ignored")
			cmd.Env = append(os.Environ(), test.env...)
			stdout, err := cmd.StdoutPipe()
			assert.NoError(t, err)
			err = cmd.Start()
			assert.NoError(t, err)
			defer func() {
				// Ignore the error as it may fail with access denied on Windows.
				cmd.Process.Kill() // nolint: errcheck
			}()

			// Read the port from standard output.
			reader := bufio.NewReader(stdout)
			bytes, err := reader.ReadBytes('\n')
			assert.NoError(t, err)
			port := strings.TrimSpace(string(bytes))

			// Create a connection to the server.
			conn, err := grpc.Dial("127.0.0.1:"+port, grpc.WithInsecure(), rpcutil.GrpcChannelOptions())
			assert.NoError(t, err)
			client := pulumirpc.NewResourceProviderClient(conn)

			// Call GetSchema and verify the results.
			resp, err := client.GetSchema(context.Background(), &pulumirpc.GetSchemaRequest{Version: test.version})
			if test.expectedError != "" {
				assert.Error(t, err)
				assert.Contains(t, err.Error(), test.expectedError)
			} else {
				assert.Equal(t, test.expected, resp.GetSchema())
			}
		})
	}
}

// Test remote component inputs properly handle unknowns.
// nolint: unused,deadcode
func testConstructUnknown(t *testing.T, lang string, dependencies ...string) {
	const testDir = "construct_component_unknown"
	tests := []struct {
		componentDir string
	}{
		{
			componentDir: "testcomponent",
		},
		{
			componentDir: "testcomponent-python",
		},
		{
			componentDir: "testcomponent-go",
		},
	}
	for _, test := range tests {
		t.Run(test.componentDir, func(t *testing.T) {
			pathEnv := pathEnv(t,
				filepath.Join("..", "testprovider"),
				filepath.Join(testDir, test.componentDir))
			integration.ProgramTest(t, &integration.ProgramTestOptions{
				Env:                    []string{pathEnv},
				Dir:                    filepath.Join(testDir, lang),
				Dependencies:           dependencies,
				SkipRefresh:            true,
				SkipPreview:            false,
				SkipUpdate:             true,
				SkipExportImport:       true,
				SkipEmptyPreviewUpdate: true,
				Quick:                  false,
				NoParallel:             true,
			})
		})
	}
}

// Test methods properly handle unknowns.
// nolint: unused,deadcode
func testConstructMethodsUnknown(t *testing.T, lang string, dependencies ...string) {
	const testDir = "construct_component_methods_unknown"
	tests := []struct {
		componentDir string
	}{
		{
			componentDir: "testcomponent",
		},
		{
			componentDir: "testcomponent-python",
		},
		{
			componentDir: "testcomponent-go",
		},
	}
	for _, test := range tests {
		t.Run(test.componentDir, func(t *testing.T) {
			pathEnv := pathEnv(t,
				filepath.Join("..", "testprovider"),
				filepath.Join(testDir, test.componentDir))
			integration.ProgramTest(t, &integration.ProgramTestOptions{
				Env:                    []string{pathEnv},
				Dir:                    filepath.Join(testDir, lang),
				Dependencies:           dependencies,
				SkipRefresh:            true,
				SkipPreview:            false,
				SkipUpdate:             true,
				SkipExportImport:       true,
				SkipEmptyPreviewUpdate: true,
				Quick:                  false,
				NoParallel:             true,
			})
		})
	}
}

// Test methods that create resources.
// nolint: unused,deadcode
func testConstructMethodsResources(t *testing.T, lang string, dependencies ...string) {
	const testDir = "construct_component_methods_resources"
	tests := []struct {
		componentDir string
	}{
		{
			componentDir: "testcomponent",
		},
		{
			componentDir: "testcomponent-python",
		},
		{
			componentDir: "testcomponent-go",
		},
	}
	for _, test := range tests {
		t.Run(test.componentDir, func(t *testing.T) {
			pathEnv := pathEnv(t,
				filepath.Join("..", "testprovider"),
				filepath.Join(testDir, test.componentDir))
			integration.ProgramTest(t, &integration.ProgramTestOptions{
				Env:          []string{pathEnv},
				Dir:          filepath.Join(testDir, lang),
				Dependencies: dependencies,
				Quick:        true,
				NoParallel:   true, // avoid contention for Dir
				ExtraRuntimeValidation: func(t *testing.T, stackInfo integration.RuntimeValidationStackInfo) {
					assert.NotNil(t, stackInfo.Deployment)
					assert.Equal(t, 6, len(stackInfo.Deployment.Resources))
					var hasExpectedResource bool
					var result string
					for _, res := range stackInfo.Deployment.Resources {
						if res.URN.Name().String() == "myrandom" {
							hasExpectedResource = true
							result = res.Outputs["result"].(string)
							assert.Equal(t, float64(10), res.Inputs["length"])
							assert.Equal(t, 10, len(result))
						}
					}
					assert.True(t, hasExpectedResource)
					assert.Equal(t, result, stackInfo.Outputs["result"])
				},
			})
		})
	}
}

// Test failures returned from methods are observed.
// nolint: unused,deadcode
func testConstructMethodsErrors(t *testing.T, lang string, dependencies ...string) {
	const testDir = "construct_component_methods_errors"
	tests := []struct {
		componentDir string
	}{
		{
			componentDir: "testcomponent",
		},
		{
			componentDir: "testcomponent-python",
		},
		{
			componentDir: "testcomponent-go",
		},
	}
	for _, test := range tests {
		t.Run(test.componentDir, func(t *testing.T) {
			stderr := &bytes.Buffer{}
			expectedError := "the failure reason (the failure property)"

			pathEnv := pathEnv(t, filepath.Join(testDir, test.componentDir))
			integration.ProgramTest(t, &integration.ProgramTestOptions{
				Env:           []string{pathEnv},
				Dir:           filepath.Join(testDir, lang),
				Dependencies:  dependencies,
				Quick:         true,
				NoParallel:    true, // avoid contention for Dir
				Stderr:        stderr,
				ExpectFailure: true,
				ExtraRuntimeValidation: func(t *testing.T, stackInfo integration.RuntimeValidationStackInfo) {
					output := stderr.String()
					assert.Contains(t, output, expectedError)
				},
			})
		})
	}
}

func TestRotatePassphrase(t *testing.T) {
	e := ptesting.NewEnvironment(t)
	defer func() {
		if !t.Failed() {
			e.DeleteEnvironment()
		}
	}()

	e.ImportDirectory("rotate_passphrase")
	e.RunCommand("pulumi", "login", "--cloud-url", e.LocalURL())

	e.RunCommand("pulumi", "stack", "init", "dev")
	e.RunCommand("pulumi", "up", "--skip-preview", "--yes")

	e.RunCommand("pulumi", "config", "set", "--secret", "foo", "bar")

	e.SetEnvVars([]string{"PULUMI_TEST_PASSPHRASE=true"})
	e.Stdin = strings.NewReader("qwerty\nqwerty\n")
	e.RunCommand("pulumi", "stack", "change-secrets-provider", "passphrase")

	e.Stdin, e.Passphrase = nil, "qwerty"
	e.RunCommand("pulumi", "config", "get", "foo")
}

var previewSummaryRegex = regexp.MustCompile(
	`{\s+"steps": \[[\s\S]+],\s+"duration": \d+,\s+"changeSummary": {[\s\S]+}\s+}`)

func assertOutputContainsEvent(t *testing.T, evt apitype.EngineEvent, output string) {
	evtJSON := bytes.Buffer{}
	encoder := json.NewEncoder(&evtJSON)
	encoder.SetEscapeHTML(false)
	err := encoder.Encode(evt)
	assert.NoError(t, err)
	assert.Contains(t, output, evtJSON.String())
}

func TestJSONOutput(t *testing.T) {
	stdout := &bytes.Buffer{}

	// Test without env var for streaming preview (should print previewSummary).
	integration.ProgramTest(t, &integration.ProgramTestOptions{
		Dir:          filepath.Join("stack_outputs", "nodejs"),
		Dependencies: []string{"@pulumi/pulumi"},
		Stdout:       stdout,
		Verbose:      true,
		JSONOutput:   true,
		ExtraRuntimeValidation: func(t *testing.T, stack integration.RuntimeValidationStackInfo) {
			output := stdout.String()

			// Check that the previewSummary is present.
			assert.Regexp(t, previewSummaryRegex, output)

			// Check that each event present in the event stream is also in stdout.
			for _, evt := range stack.Events {
				assertOutputContainsEvent(t, evt, output)
			}
		},
	})
}

func TestJSONOutputWithStreamingPreview(t *testing.T) {
	stdout := &bytes.Buffer{}

	// Test with env var for streaming preview (should *not* print previewSummary).
	integration.ProgramTest(t, &integration.ProgramTestOptions{
		Dir:          filepath.Join("stack_outputs", "nodejs"),
		Dependencies: []string{"@pulumi/pulumi"},
		Stdout:       stdout,
		Verbose:      true,
		JSONOutput:   true,
		Env:          []string{"PULUMI_ENABLE_STREAMING_JSON_PREVIEW=1"},
		ExtraRuntimeValidation: func(t *testing.T, stack integration.RuntimeValidationStackInfo) {
			output := stdout.String()

			// Check that the previewSummary is *not* present.
			assert.NotRegexp(t, previewSummaryRegex, output)

			// Check that each event present in the event stream is also in stdout.
			for _, evt := range stack.Events {
				assertOutputContainsEvent(t, evt, output)
			}
		},
	})
}

func TestExcludeProtected(t *testing.T) {
	e := ptesting.NewEnvironment(t)
	defer func() {
		if !t.Failed() {
			e.DeleteEnvironment()
		}
	}()

	e.ImportDirectory("exclude_protected")

	e.RunCommand("pulumi", "login", "--cloud-url", e.LocalURL())

	e.RunCommand("pulumi", "stack", "init", "dev")

	e.RunCommand("yarn", "link", "@pulumi/pulumi")
	e.RunCommand("yarn", "install")

	e.RunCommand("pulumi", "up", "--skip-preview", "--yes")

	stdout, _ := e.RunCommand("pulumi", "destroy", "--skip-preview", "--yes", "--exclude-protected")
	assert.Contains(t, stdout, "All unprotected resources were destroyed. There are still 7 protected resources")
	// We run the command again, but this time there are not unprotected resources to destroy.
	stdout, _ = e.RunCommand("pulumi", "destroy", "--skip-preview", "--yes", "--exclude-protected")
	assert.Contains(t, stdout, "There were no unprotected resources to destroy. There are still 7")
}

// nolint: unused,deadcode
func testConstructOutputValues(t *testing.T, lang string, dependencies ...string) {
	const testDir = "construct_component_output_values"
	tests := []struct {
		componentDir string
	}{
		{
			componentDir: "testcomponent",
		},
		{
			componentDir: "testcomponent-python",
		},
		{
			componentDir: "testcomponent-go",
		},
	}
	for _, test := range tests {
		t.Run(test.componentDir, func(t *testing.T) {
			pathEnv := pathEnv(t,
				filepath.Join("..", "testprovider"),
				filepath.Join(testDir, test.componentDir))
			integration.ProgramTest(t, &integration.ProgramTestOptions{
				Env:          []string{pathEnv},
				Dir:          filepath.Join(testDir, lang),
				Dependencies: dependencies,
				Quick:        true,
				NoParallel:   true, // avoid contention for Dir
			})
		})
	}
}

func TestProviderDownloadURL(t *testing.T) {
	validate := func(t *testing.T, stdout []byte) {
		deployment := &apitype.UntypedDeployment{}
		err := json.Unmarshal(stdout, deployment)
		assert.NoError(t, err)
		data := &apitype.DeploymentV3{}
		err = json.Unmarshal(deployment.Deployment, data)
		assert.NoError(t, err)
		urlKey := "pluginDownloadURL"
		for _, resource := range data.Resources {
			switch {
			case providers.IsDefaultProvider(resource.URN):
				assert.Equal(t, "get.com", resource.Inputs[urlKey])
				assert.Equal(t, "get.com", resource.Outputs[urlKey])
			case providers.IsProviderType(resource.Type):
				assert.Equal(t, "get.pulumi/test/providers", resource.Inputs[urlKey])
				assert.Equal(t, "get.pulumi/test/providers", resource.Outputs[urlKey])
			default:
				_, hasURL := resource.Inputs[urlKey]
				assert.False(t, hasURL)
				_, hasURL = resource.Outputs[urlKey]
				assert.False(t, hasURL)
			}
		}
		assert.Greater(t, len(data.Resources), 1, "We should construct more then just the stack")
	}

	languages := []struct {
		name       string
		dependency string
	}{
<<<<<<< HEAD
		{"python", filepath.Join("..", "..", "sdk", "python", "env", "src")},
		// #[pulumi/pulumi#8687]: Add NodeJS test
=======
		// #[pulumi/pulumi#8686]: Add python test
		{"nodejs", "@pulumi/pulumi"},
>>>>>>> 27f761db
		// #[pulumi/pulumi#8689]: Add .NET test
		{"go", "github.com/pulumi/pulumi/sdk/v3"},
	}

	for _, lang := range languages {
		t.Run(lang.name, func(t *testing.T) {
			env := pathEnv(t, filepath.Join("..", "testprovider"))
			dir := filepath.Join("gather_plugin", lang.name)
			integration.ProgramTest(t, &integration.ProgramTestOptions{
				Dir:                    dir,
				Env:                    []string{env},
				ExportStateValidator:   validate,
				SkipPreview:            true,
				SkipEmptyPreviewUpdate: true,
				Dependencies:           []string{lang.dependency},
			})
		})
	}
}

// printfTestValidation is used by the TestPrintfXYZ test cases in the language-specific test
// files. It validates that there are a precise count of expected stdout/stderr lines in the test output.
//nolint:deadcode // The linter doesn't see the uses since the consumers are conditionally compiled tests.
func printfTestValidation(t *testing.T, stack integration.RuntimeValidationStackInfo) {
	var foundStdout int
	var foundStderr int
	for _, ev := range stack.Events {
		if de := ev.DiagnosticEvent; de != nil {
			if strings.HasPrefix(de.Message, fmt.Sprintf("Line %d", foundStdout)) {
				foundStdout++
			} else if strings.HasPrefix(de.Message, fmt.Sprintf("Errln %d", foundStderr+10)) {
				foundStderr++
			}
		}
	}
	assert.Equal(t, 11, foundStdout)
	assert.Equal(t, 11, foundStderr)
}<|MERGE_RESOLUTION|>--- conflicted
+++ resolved
@@ -1036,13 +1036,8 @@
 		name       string
 		dependency string
 	}{
-<<<<<<< HEAD
 		{"python", filepath.Join("..", "..", "sdk", "python", "env", "src")},
-		// #[pulumi/pulumi#8687]: Add NodeJS test
-=======
-		// #[pulumi/pulumi#8686]: Add python test
 		{"nodejs", "@pulumi/pulumi"},
->>>>>>> 27f761db
 		// #[pulumi/pulumi#8689]: Add .NET test
 		{"go", "github.com/pulumi/pulumi/sdk/v3"},
 	}
