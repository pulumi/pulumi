--- conflicted
+++ resolved
@@ -11,11 +11,7 @@
 	"regexp"
 	"strings"
 	"testing"
-<<<<<<< HEAD
-=======
 	"time"
-	// "time"
->>>>>>> 1fd4fa0c
 
 	"github.com/pulumi/pulumi/pkg/util/contract"
 
@@ -971,14 +967,16 @@
 	})
 }
 
-<<<<<<< HEAD
 // Tests dynamic provider in Python.
 func TestDynamicPython(t *testing.T) {
 	integration.ProgramTest(t, &integration.ProgramTestOptions{
 		Dir: filepath.Join("dynamic", "python"),
 		Dependencies: []string{
 			path.Join("..", "..", "sdk", "python", "env", "src"),
-=======
+		},
+	})
+}
+
 func TestResourceWithSecretSerialization(t *testing.T) {
 	integration.ProgramTest(t, &integration.ProgramTestOptions{
 		Dir:          "secret_outputs",
@@ -1002,7 +1000,6 @@
 			// And here, the prop was not set, it should just be a string value
 			_, isString := withoutSecretProps["prefix"].(string)
 			assert.Truef(t, isString, "non-secret output was not a string")
->>>>>>> 1fd4fa0c
 		},
 	})
 }