// Copyright 2016-2018, Pulumi Corporation.  All rights reserved.

package ints

import (
	"bufio"
	"bytes"
	"context"
	"encoding/json"
	"fmt"
	"os"
	"os/exec"
	"path/filepath"
	"regexp"
	"runtime"
	"strings"
	"testing"
	"time"

	"github.com/pulumi/pulumi/sdk/v3/go/common/apitype"

	"github.com/stretchr/testify/assert"
	"google.golang.org/grpc"

	"github.com/pulumi/pulumi/pkg/v3/resource/deploy/providers"
	"github.com/pulumi/pulumi/pkg/v3/testing/integration"
	"github.com/pulumi/pulumi/sdk/v3/go/common/resource/config"
	ptesting "github.com/pulumi/pulumi/sdk/v3/go/common/testing"
	"github.com/pulumi/pulumi/sdk/v3/go/common/util/rpcutil"
	"github.com/pulumi/pulumi/sdk/v3/go/common/workspace"
	pulumirpc "github.com/pulumi/pulumi/sdk/v3/proto/go"
)

const WindowsOS = "windows"

// assertPerfBenchmark implements the integration.TestStatsReporter interface, and reports test
// failures when a scenario exceeds the provided threshold.
type assertPerfBenchmark struct {
	T                  *testing.T
	MaxPreviewDuration time.Duration
	MaxUpdateDuration  time.Duration
}

func (t assertPerfBenchmark) ReportCommand(stats integration.TestCommandStats) {
	var maxDuration *time.Duration
	if strings.HasPrefix(stats.StepName, "pulumi-preview") {
		maxDuration = &t.MaxPreviewDuration
	}
	if strings.HasPrefix(stats.StepName, "pulumi-update") {
		maxDuration = &t.MaxUpdateDuration
	}

	if maxDuration != nil && *maxDuration != 0 {
		if stats.ElapsedSeconds < maxDuration.Seconds() {
			t.T.Logf(
				"Test step %q was under threshold. %.2fs (max %.2fs)",
				stats.StepName, stats.ElapsedSeconds, maxDuration.Seconds())
		} else {
			t.T.Errorf(
				"Test step %q took longer than expected. %.2fs vs. max %.2fs",
				stats.StepName, stats.ElapsedSeconds, maxDuration.Seconds())
		}
	}
}

// TestStackTagValidation verifies various error scenarios related to stack names and tags.
func TestStackTagValidation(t *testing.T) {
	t.Run("Error_StackName", func(t *testing.T) {
		e := ptesting.NewEnvironment(t)
		defer func() {
			if !t.Failed() {
				e.DeleteEnvironment()
			}
		}()
		e.RunCommand("git", "init")

		e.ImportDirectory("stack_project_name")
		e.RunCommand("pulumi", "login", "--cloud-url", e.LocalURL())

		stdout, stderr := e.RunCommandExpectError("pulumi", "stack", "init", "invalid name (spaces, parens, etc.)")
		assert.Equal(t, "", stdout)
		assert.Contains(t, stderr, "stack names may only contain alphanumeric, hyphens, underscores, or periods")
	})

	t.Run("Error_DescriptionLength", func(t *testing.T) {
		e := ptesting.NewEnvironment(t)
		defer func() {
			if !t.Failed() {
				e.DeleteEnvironment()
			}
		}()
		e.RunCommand("git", "init")

		e.ImportDirectory("stack_project_name")
		e.RunCommand("pulumi", "login", "--cloud-url", e.LocalURL())

		prefix := "lorem ipsum dolor sit amet"     // 26
		prefix = prefix + prefix + prefix + prefix // 104
		prefix = prefix + prefix + prefix + prefix // 416 + the current Pulumi.yaml's description

		// Change the contents of the Description property of Pulumi.yaml.
		yamlPath := filepath.Join(e.CWD, "Pulumi.yaml")
		err := integration.ReplaceInFile("description: ", "description: "+prefix, yamlPath)
		assert.NoError(t, err)

		stdout, stderr := e.RunCommandExpectError("pulumi", "stack", "init", "valid-name")
		assert.Equal(t, "", stdout)
		assert.Contains(t, stderr, "error: could not create stack:")
		assert.Contains(t, stderr, "validating stack properties:")
		assert.Contains(t, stderr, "stack tag \"pulumi:description\" value is too long (max length 256 characters)")
	})
}

// TestStackInitValidation verifies various error scenarios related to init'ing a stack.
func TestStackInitValidation(t *testing.T) {
	t.Run("Error_InvalidStackYaml", func(t *testing.T) {
		e := ptesting.NewEnvironment(t)
		defer func() {
			if !t.Failed() {
				e.DeleteEnvironment()
			}
		}()
		e.RunCommand("git", "init")

		e.ImportDirectory("stack_project_name")
		e.RunCommand("pulumi", "login", "--cloud-url", e.LocalURL())

		// Starting a yaml value with a quote string and then more data is invalid
		invalidYaml := "\"this is invalid\" yaml because of trailing data after quote string"

		// Change the contents of the Description property of Pulumi.yaml.
		yamlPath := filepath.Join(e.CWD, "Pulumi.yaml")
		err := integration.ReplaceInFile("description: ", "description: "+invalidYaml, yamlPath)
		assert.NoError(t, err)

		stdout, stderr := e.RunCommandExpectError("pulumi", "stack", "init", "valid-name")
		assert.Equal(t, "", stdout)
		assert.Contains(t, stderr,
			"error: could not get cloud url: could not load current project: "+
				"invalid YAML file: yaml: line 1: did not find expected key")
	})
}

// TestConfigSave ensures that config commands in the Pulumi CLI work as expected.
func TestConfigSave(t *testing.T) {
	e := ptesting.NewEnvironment(t)
	defer func() {
		if !t.Failed() {
			e.DeleteEnvironment()
		}
	}()

	// Initialize an empty stack.
	path := filepath.Join(e.RootPath, "Pulumi.yaml")
	err := (&workspace.Project{
		Name:    "testing-config",
		Runtime: workspace.NewProjectRuntimeInfo("nodejs", nil),
	}).Save(path)
	assert.NoError(t, err)
	e.RunCommand("pulumi", "login", "--cloud-url", e.LocalURL())
	e.RunCommand("pulumi", "stack", "init", "testing-2")
	e.RunCommand("pulumi", "stack", "init", "testing-1")

	// Now configure and save a few different things:
	e.RunCommand("pulumi", "config", "set", "configA", "value1")
	e.RunCommand("pulumi", "config", "set", "configB", "value2", "--stack", "testing-2")

	e.RunCommand("pulumi", "stack", "select", "testing-2")

	e.RunCommand("pulumi", "config", "set", "configD", "value4")
	e.RunCommand("pulumi", "config", "set", "configC", "value3", "--stack", "testing-1")

	// Now read back the config using the CLI:
	{
		stdout, _ := e.RunCommand("pulumi", "config", "get", "configB")
		assert.Equal(t, "value2\n", stdout)
	}
	{
		// the config in a different stack, so this should error.
		stdout, stderr := e.RunCommandExpectError("pulumi", "config", "get", "configA")
		assert.Equal(t, "", stdout)
		assert.NotEqual(t, "", stderr)
	}
	{
		// but selecting the stack should let you see it
		stdout, _ := e.RunCommand("pulumi", "config", "get", "configA", "--stack", "testing-1")
		assert.Equal(t, "value1\n", stdout)
	}

	// Finally, check that the stack file contains what we expected.
	validate := func(k string, v string, cfg config.Map) {
		key, err := config.ParseKey("testing-config:config:" + k)
		assert.NoError(t, err)
		d, ok := cfg[key]
		assert.True(t, ok, "config key %v should be set", k)
		dv, err := d.Value(nil)
		assert.NoError(t, err)
		assert.Equal(t, v, dv)
	}

	testStack1, err := workspace.LoadProjectStack(filepath.Join(e.CWD, "Pulumi.testing-1.yaml"))
	assert.NoError(t, err)
	testStack2, err := workspace.LoadProjectStack(filepath.Join(e.CWD, "Pulumi.testing-2.yaml"))
	assert.NoError(t, err)

	assert.Equal(t, 2, len(testStack1.Config))
	assert.Equal(t, 2, len(testStack2.Config))

	validate("configA", "value1", testStack1.Config)
	validate("configC", "value3", testStack1.Config)

	validate("configB", "value2", testStack2.Config)
	validate("configD", "value4", testStack2.Config)

	e.RunCommand("pulumi", "stack", "rm", "--yes")
}

// TestConfigPaths ensures that config commands with paths work as expected.
func TestConfigPaths(t *testing.T) {
	e := ptesting.NewEnvironment(t)
	defer func() {
		if !t.Failed() {
			e.DeleteEnvironment()
		}
	}()

	// Initialize an empty stack.
	path := filepath.Join(e.RootPath, "Pulumi.yaml")
	err := (&workspace.Project{
		Name:    "testing-config",
		Runtime: workspace.NewProjectRuntimeInfo("nodejs", nil),
	}).Save(path)
	assert.NoError(t, err)
	e.RunCommand("pulumi", "login", "--cloud-url", e.LocalURL())
	e.RunCommand("pulumi", "stack", "init", "testing")

	namespaces := []string{"", "my:"}

	tests := []struct {
		Key                   string
		Value                 string
		Secret                bool
		Path                  bool
		TopLevelKey           string
		TopLevelExpectedValue string
	}{
		{
			Key:                   "aConfigValue",
			Value:                 "this value is a value",
			TopLevelKey:           "aConfigValue",
			TopLevelExpectedValue: "this value is a value",
		},
		{
			Key:                   "anotherConfigValue",
			Value:                 "this value is another value",
			TopLevelKey:           "anotherConfigValue",
			TopLevelExpectedValue: "this value is another value",
		},
		{
			Key:                   "bEncryptedSecret",
			Value:                 "this super secret is encrypted",
			Secret:                true,
			TopLevelKey:           "bEncryptedSecret",
			TopLevelExpectedValue: "this super secret is encrypted",
		},
		{
			Key:                   "anotherEncryptedSecret",
			Value:                 "another encrypted secret",
			Secret:                true,
			TopLevelKey:           "anotherEncryptedSecret",
			TopLevelExpectedValue: "another encrypted secret",
		},
		{
			Key:                   "[]",
			Value:                 "square brackets value",
			TopLevelKey:           "[]",
			TopLevelExpectedValue: "square brackets value",
		},
		{
			Key:                   "x.y",
			Value:                 "x.y value",
			TopLevelKey:           "x.y",
			TopLevelExpectedValue: "x.y value",
		},
		{
			Key:                   "0",
			Value:                 "0 value",
			Path:                  true,
			TopLevelKey:           "0",
			TopLevelExpectedValue: "0 value",
		},
		{
			Key:                   "true",
			Value:                 "value",
			Path:                  true,
			TopLevelKey:           "true",
			TopLevelExpectedValue: "value",
		},
		{
			Key:                   `["test.Key"]`,
			Value:                 "test key value",
			Path:                  true,
			TopLevelKey:           "test.Key",
			TopLevelExpectedValue: "test key value",
		},
		{
			Key:                   `nested["test.Key"]`,
			Value:                 "nested test key value",
			Path:                  true,
			TopLevelKey:           "nested",
			TopLevelExpectedValue: `{"test.Key":"nested test key value"}`,
		},
		{
			Key:                   "outer.inner",
			Value:                 "value",
			Path:                  true,
			TopLevelKey:           "outer",
			TopLevelExpectedValue: `{"inner":"value"}`,
		},
		{
			Key:                   "names[0]",
			Value:                 "a",
			Path:                  true,
			TopLevelKey:           "names",
			TopLevelExpectedValue: `["a"]`,
		},
		{
			Key:                   "names[1]",
			Value:                 "b",
			Path:                  true,
			TopLevelKey:           "names",
			TopLevelExpectedValue: `["a","b"]`,
		},
		{
			Key:                   "names[2]",
			Value:                 "c",
			Path:                  true,
			TopLevelKey:           "names",
			TopLevelExpectedValue: `["a","b","c"]`,
		},
		{
			Key:                   "names[3]",
			Value:                 "super secret name",
			Path:                  true,
			Secret:                true,
			TopLevelKey:           "names",
			TopLevelExpectedValue: `["a","b","c","super secret name"]`,
		},
		{
			Key:                   "servers[0].port",
			Value:                 "80",
			Path:                  true,
			TopLevelKey:           "servers",
			TopLevelExpectedValue: `[{"port":80}]`,
		},
		{
			Key:                   "servers[0].host",
			Value:                 "example",
			Path:                  true,
			TopLevelKey:           "servers",
			TopLevelExpectedValue: `[{"host":"example","port":80}]`,
		},
		{
			Key:                   "a.b[0].c",
			Value:                 "true",
			Path:                  true,
			TopLevelKey:           "a",
			TopLevelExpectedValue: `{"b":[{"c":true}]}`,
		},
		{
			Key:                   "a.b[1].c",
			Value:                 "false",
			Path:                  true,
			TopLevelKey:           "a",
			TopLevelExpectedValue: `{"b":[{"c":true},{"c":false}]}`,
		},
		{
			Key:                   "tokens[0]",
			Value:                 "shh",
			Path:                  true,
			Secret:                true,
			TopLevelKey:           "tokens",
			TopLevelExpectedValue: `["shh"]`,
		},
		{
			Key:                   "foo.bar",
			Value:                 "don't tell",
			Path:                  true,
			Secret:                true,
			TopLevelKey:           "foo",
			TopLevelExpectedValue: `{"bar":"don't tell"}`,
		},
		{
			Key:                   "semiInner.a.b.c.d",
			Value:                 "1",
			Path:                  true,
			TopLevelKey:           "semiInner",
			TopLevelExpectedValue: `{"a":{"b":{"c":{"d":1}}}}`,
		},
		{
			Key:                   "wayInner.a.b.c.d.e.f.g.h.i.j.k",
			Value:                 "false",
			Path:                  true,
			TopLevelKey:           "wayInner",
			TopLevelExpectedValue: `{"a":{"b":{"c":{"d":{"e":{"f":{"g":{"h":{"i":{"j":{"k":false}}}}}}}}}}}`,
		},
		{
			Key:                   "foo1[0]",
			Value:                 "false",
			Path:                  true,
			TopLevelKey:           "foo1",
			TopLevelExpectedValue: `[false]`,
		},
		{
			Key:                   "foo2[0]",
			Value:                 "true",
			Path:                  true,
			TopLevelKey:           "foo2",
			TopLevelExpectedValue: `[true]`,
		},
		{
			Key:                   "foo3[0]",
			Value:                 "10",
			Path:                  true,
			TopLevelKey:           "foo3",
			TopLevelExpectedValue: `[10]`,
		},
		{
			Key:                   "foo4[0]",
			Value:                 "0",
			Path:                  true,
			TopLevelKey:           "foo4",
			TopLevelExpectedValue: `[0]`,
		},
		{
			Key:                   "foo5[0]",
			Value:                 "00",
			Path:                  true,
			TopLevelKey:           "foo5",
			TopLevelExpectedValue: `["00"]`,
		},
		{
			Key:                   "foo6[0]",
			Value:                 "01",
			Path:                  true,
			TopLevelKey:           "foo6",
			TopLevelExpectedValue: `["01"]`,
		},
		{
			Key:                   "foo7[0]",
			Value:                 "0123456",
			Path:                  true,
			TopLevelKey:           "foo7",
			TopLevelExpectedValue: `["0123456"]`,
		},
		{
			Key:                   "bar1.inner",
			Value:                 "false",
			Path:                  true,
			TopLevelKey:           "bar1",
			TopLevelExpectedValue: `{"inner":false}`,
		},
		{
			Key:                   "bar2.inner",
			Value:                 "true",
			Path:                  true,
			TopLevelKey:           "bar2",
			TopLevelExpectedValue: `{"inner":true}`,
		},
		{
			Key:                   "bar3.inner",
			Value:                 "10",
			Path:                  true,
			TopLevelKey:           "bar3",
			TopLevelExpectedValue: `{"inner":10}`,
		},
		{
			Key:                   "bar4.inner",
			Value:                 "0",
			Path:                  true,
			TopLevelKey:           "bar4",
			TopLevelExpectedValue: `{"inner":0}`,
		},
		{
			Key:                   "bar5.inner",
			Value:                 "00",
			Path:                  true,
			TopLevelKey:           "bar5",
			TopLevelExpectedValue: `{"inner":"00"}`,
		},
		{
			Key:                   "bar6.inner",
			Value:                 "01",
			Path:                  true,
			TopLevelKey:           "bar6",
			TopLevelExpectedValue: `{"inner":"01"}`,
		},
		{
			Key:                   "bar7.inner",
			Value:                 "0123456",
			Path:                  true,
			TopLevelKey:           "bar7",
			TopLevelExpectedValue: `{"inner":"0123456"}`,
		},

		// Overwriting a top-level string value is allowed.
		{
			Key:                   "aConfigValue.inner",
			Value:                 "new value",
			Path:                  true,
			TopLevelKey:           "aConfigValue",
			TopLevelExpectedValue: `{"inner":"new value"}`,
		},
		{
			Key:                   "anotherConfigValue[0]",
			Value:                 "new value",
			Path:                  true,
			TopLevelKey:           "anotherConfigValue",
			TopLevelExpectedValue: `["new value"]`,
		},
		{
			Key:                   "bEncryptedSecret.inner",
			Value:                 "new value",
			Path:                  true,
			TopLevelKey:           "bEncryptedSecret",
			TopLevelExpectedValue: `{"inner":"new value"}`,
		},
		{
			Key:                   "anotherEncryptedSecret[0]",
			Value:                 "new value",
			Path:                  true,
			TopLevelKey:           "anotherEncryptedSecret",
			TopLevelExpectedValue: `["new value"]`,
		},
	}

	validateConfigGet := func(key string, value string, path bool) {
		args := []string{"config", "get", key}
		if path {
			args = append(args, "--path")
		}
		stdout, stderr := e.RunCommand("pulumi", args...)
		assert.Equal(t, fmt.Sprintf("%s\n", value), stdout)
		assert.Equal(t, "", stderr)
	}

	for _, ns := range namespaces {
		for _, test := range tests {
			key := fmt.Sprintf("%s%s", ns, test.Key)
			topLevelKey := fmt.Sprintf("%s%s", ns, test.TopLevelKey)

			// Set the value.
			args := []string{"config", "set"}
			if test.Secret {
				args = append(args, "--secret")
			}
			if test.Path {
				args = append(args, "--path")
			}
			args = append(args, key, test.Value)
			stdout, stderr := e.RunCommand("pulumi", args...)
			assert.Equal(t, "", stdout)
			assert.Equal(t, "", stderr)

			// Get the value and validate it.
			validateConfigGet(key, test.Value, test.Path)

			// Get the top-level value and validate it.
			validateConfigGet(topLevelKey, test.TopLevelExpectedValue, false /*path*/)
		}
	}

	badKeys := []string{
		// Syntax errors.
		"root[",
		`root["nested]`,
		"root.array[abc]",
		"root.[1]",

		// First path segment must be a non-empty string.
		`[""]`,
		"[0]",

		// Index out of range.
		"names[-1]",
		"names[5]",

		// A "secure" key that is a map with a single string value is reserved by the system.
		"key.secure",
		"super.nested.map.secure",

		// Type mismatch.
		"outer[0]",
		"names.nested",
		"outer.inner.nested",
		"outer.inner[0]",
	}

	for _, ns := range namespaces {
		for _, badKey := range badKeys {
			key := fmt.Sprintf("%s%s", ns, badKey)
			stdout, stderr := e.RunCommandExpectError("pulumi", "config", "set", "--path", key, "value")
			assert.Equal(t, "", stdout)
			assert.NotEqual(t, "", stderr)
		}
	}

	e.RunCommand("pulumi", "stack", "rm", "--yes")
}

//nolint:deadcode
func pathEnv(t *testing.T, path ...string) string {
	pathEnv := []string{os.Getenv("PATH")}
	for _, p := range path {
		absPath, err := filepath.Abs(p)
		if err != nil {
			t.Fatal(err)
			return ""
		}
		pathEnv = append(pathEnv, absPath)
	}
	pathSeparator := ":"
	if runtime.GOOS == "windows" {
		pathSeparator = ";"
	}
	return "PATH=" + strings.Join(pathEnv, pathSeparator)
}

//nolint:deadcode
func testComponentSlowPathEnv(t *testing.T) string {
	return pathEnv(t, filepath.Join("construct_component_slow", "testcomponent"))
}

//nolint:deadcode
func testComponentPlainPathEnv(t *testing.T) string {
	return pathEnv(t, filepath.Join("construct_component_plain", "testcomponent"))
}

// nolint: unused,deadcode
func testComponentProviderSchema(t *testing.T, path string) {
	tests := []struct {
		name          string
		env           []string
		version       int32
		expected      string
		expectedError string
	}{
		{
			name:     "Default",
			expected: "{}",
		},
		{
			name:     "Schema",
			env:      []string{"INCLUDE_SCHEMA=true"},
			expected: `{"hello": "world"}`,
		},
		{
			name:          "Invalid Version",
			version:       15,
			expectedError: "unsupported schema version 15",
		},
	}
	for _, test := range tests {
		t.Run(test.name, func(t *testing.T) {
			// Start the plugin binary.
			cmd := exec.Command(path, "ignored")
			cmd.Env = append(os.Environ(), test.env...)
			stdout, err := cmd.StdoutPipe()
			assert.NoError(t, err)
			err = cmd.Start()
			assert.NoError(t, err)
			defer func() {
				// Ignore the error as it may fail with access denied on Windows.
				cmd.Process.Kill() // nolint: errcheck
			}()

			// Read the port from standard output.
			reader := bufio.NewReader(stdout)
			bytes, err := reader.ReadBytes('\n')
			assert.NoError(t, err)
			port := strings.TrimSpace(string(bytes))

			// Create a connection to the server.
			conn, err := grpc.Dial("127.0.0.1:"+port, grpc.WithInsecure(), rpcutil.GrpcChannelOptions())
			assert.NoError(t, err)
			client := pulumirpc.NewResourceProviderClient(conn)

			// Call GetSchema and verify the results.
			resp, err := client.GetSchema(context.Background(), &pulumirpc.GetSchemaRequest{Version: test.version})
			if test.expectedError != "" {
				assert.Error(t, err)
				assert.Contains(t, err.Error(), test.expectedError)
			} else {
				assert.Equal(t, test.expected, resp.GetSchema())
			}
		})
	}
}

// Test remote component inputs properly handle unknowns.
// nolint: unused,deadcode
func testConstructUnknown(t *testing.T, lang string, dependencies ...string) {
	const testDir = "construct_component_unknown"
	tests := []struct {
		componentDir string
	}{
		{
			componentDir: "testcomponent",
		},
		{
			componentDir: "testcomponent-python",
		},
		{
			componentDir: "testcomponent-go",
		},
	}
	for _, test := range tests {
		t.Run(test.componentDir, func(t *testing.T) {
			pathEnv := pathEnv(t,
				filepath.Join("..", "testprovider"),
				filepath.Join(testDir, test.componentDir))
			integration.ProgramTest(t, &integration.ProgramTestOptions{
				Env:                    []string{pathEnv},
				Dir:                    filepath.Join(testDir, lang),
				Dependencies:           dependencies,
				SkipRefresh:            true,
				SkipPreview:            false,
				SkipUpdate:             true,
				SkipExportImport:       true,
				SkipEmptyPreviewUpdate: true,
				Quick:                  false,
				NoParallel:             true,
			})
		})
	}
}

// Test methods properly handle unknowns.
// nolint: unused,deadcode
func testConstructMethodsUnknown(t *testing.T, lang string, dependencies ...string) {
	const testDir = "construct_component_methods_unknown"
	tests := []struct {
		componentDir string
	}{
		{
			componentDir: "testcomponent",
		},
		{
			componentDir: "testcomponent-python",
		},
		{
			componentDir: "testcomponent-go",
		},
	}
	for _, test := range tests {
		t.Run(test.componentDir, func(t *testing.T) {
			pathEnv := pathEnv(t,
				filepath.Join("..", "testprovider"),
				filepath.Join(testDir, test.componentDir))
			integration.ProgramTest(t, &integration.ProgramTestOptions{
				Env:                    []string{pathEnv},
				Dir:                    filepath.Join(testDir, lang),
				Dependencies:           dependencies,
				SkipRefresh:            true,
				SkipPreview:            false,
				SkipUpdate:             true,
				SkipExportImport:       true,
				SkipEmptyPreviewUpdate: true,
				Quick:                  false,
				NoParallel:             true,
			})
		})
	}
}

// Test methods that create resources.
// nolint: unused,deadcode
func testConstructMethodsResources(t *testing.T, lang string, dependencies ...string) {
	const testDir = "construct_component_methods_resources"
	tests := []struct {
		componentDir string
	}{
		{
			componentDir: "testcomponent",
		},
		{
			componentDir: "testcomponent-python",
		},
		{
			componentDir: "testcomponent-go",
		},
	}
	for _, test := range tests {
		t.Run(test.componentDir, func(t *testing.T) {
			pathEnv := pathEnv(t,
				filepath.Join("..", "testprovider"),
				filepath.Join(testDir, test.componentDir))
			integration.ProgramTest(t, &integration.ProgramTestOptions{
				Env:          []string{pathEnv},
				Dir:          filepath.Join(testDir, lang),
				Dependencies: dependencies,
				Quick:        true,
				NoParallel:   true, // avoid contention for Dir
				ExtraRuntimeValidation: func(t *testing.T, stackInfo integration.RuntimeValidationStackInfo) {
					assert.NotNil(t, stackInfo.Deployment)
					assert.Equal(t, 6, len(stackInfo.Deployment.Resources))
					var hasExpectedResource bool
					var result string
					for _, res := range stackInfo.Deployment.Resources {
						if res.URN.Name().String() == "myrandom" {
							hasExpectedResource = true
							result = res.Outputs["result"].(string)
							assert.Equal(t, float64(10), res.Inputs["length"])
							assert.Equal(t, 10, len(result))
						}
					}
					assert.True(t, hasExpectedResource)
					assert.Equal(t, result, stackInfo.Outputs["result"])
				},
			})
		})
	}
}

// Test failures returned from methods are observed.
// nolint: unused,deadcode
func testConstructMethodsErrors(t *testing.T, lang string, dependencies ...string) {
	const testDir = "construct_component_methods_errors"
	tests := []struct {
		componentDir string
	}{
		{
			componentDir: "testcomponent",
		},
		{
			componentDir: "testcomponent-python",
		},
		{
			componentDir: "testcomponent-go",
		},
	}
	for _, test := range tests {
		t.Run(test.componentDir, func(t *testing.T) {
			stderr := &bytes.Buffer{}
			expectedError := "the failure reason (the failure property)"

			pathEnv := pathEnv(t, filepath.Join(testDir, test.componentDir))
			integration.ProgramTest(t, &integration.ProgramTestOptions{
				Env:           []string{pathEnv},
				Dir:           filepath.Join(testDir, lang),
				Dependencies:  dependencies,
				Quick:         true,
				NoParallel:    true, // avoid contention for Dir
				Stderr:        stderr,
				ExpectFailure: true,
				ExtraRuntimeValidation: func(t *testing.T, stackInfo integration.RuntimeValidationStackInfo) {
					output := stderr.String()
					assert.Contains(t, output, expectedError)
				},
			})
		})
	}
}

func TestRotatePassphrase(t *testing.T) {
	e := ptesting.NewEnvironment(t)
	defer func() {
		if !t.Failed() {
			e.DeleteEnvironment()
		}
	}()

	e.ImportDirectory("rotate_passphrase")
	e.RunCommand("pulumi", "login", "--cloud-url", e.LocalURL())

	e.RunCommand("pulumi", "stack", "init", "dev")
	e.RunCommand("pulumi", "up", "--skip-preview", "--yes")

	e.RunCommand("pulumi", "config", "set", "--secret", "foo", "bar")

	e.SetEnvVars([]string{"PULUMI_TEST_PASSPHRASE=true"})
	e.Stdin = strings.NewReader("qwerty\nqwerty\n")
	e.RunCommand("pulumi", "stack", "change-secrets-provider", "passphrase")

	e.Stdin, e.Passphrase = nil, "qwerty"
	e.RunCommand("pulumi", "config", "get", "foo")
}

var previewSummaryRegex = regexp.MustCompile(
	`{\s+"steps": \[[\s\S]+],\s+"duration": \d+,\s+"changeSummary": {[\s\S]+}\s+}`)

func assertOutputContainsEvent(t *testing.T, evt apitype.EngineEvent, output string) {
	evtJSON := bytes.Buffer{}
	encoder := json.NewEncoder(&evtJSON)
	encoder.SetEscapeHTML(false)
	err := encoder.Encode(evt)
	assert.NoError(t, err)
	assert.Contains(t, output, evtJSON.String())
}

func TestJSONOutput(t *testing.T) {
	stdout := &bytes.Buffer{}

	// Test without env var for streaming preview (should print previewSummary).
	integration.ProgramTest(t, &integration.ProgramTestOptions{
		Dir:          filepath.Join("stack_outputs", "nodejs"),
		Dependencies: []string{"@pulumi/pulumi"},
		Stdout:       stdout,
		Verbose:      true,
		JSONOutput:   true,
		ExtraRuntimeValidation: func(t *testing.T, stack integration.RuntimeValidationStackInfo) {
			output := stdout.String()

			// Check that the previewSummary is present.
			assert.Regexp(t, previewSummaryRegex, output)

			// Check that each event present in the event stream is also in stdout.
			for _, evt := range stack.Events {
				assertOutputContainsEvent(t, evt, output)
			}
		},
	})
}

func TestJSONOutputWithStreamingPreview(t *testing.T) {
	stdout := &bytes.Buffer{}

	// Test with env var for streaming preview (should *not* print previewSummary).
	integration.ProgramTest(t, &integration.ProgramTestOptions{
		Dir:          filepath.Join("stack_outputs", "nodejs"),
		Dependencies: []string{"@pulumi/pulumi"},
		Stdout:       stdout,
		Verbose:      true,
		JSONOutput:   true,
		Env:          []string{"PULUMI_ENABLE_STREAMING_JSON_PREVIEW=1"},
		ExtraRuntimeValidation: func(t *testing.T, stack integration.RuntimeValidationStackInfo) {
			output := stdout.String()

			// Check that the previewSummary is *not* present.
			assert.NotRegexp(t, previewSummaryRegex, output)

			// Check that each event present in the event stream is also in stdout.
			for _, evt := range stack.Events {
				assertOutputContainsEvent(t, evt, output)
			}
		},
	})
}

func TestExcludeProtected(t *testing.T) {
	e := ptesting.NewEnvironment(t)
	defer func() {
		if !t.Failed() {
			e.DeleteEnvironment()
		}
	}()

	e.ImportDirectory("exclude_protected")

	e.RunCommand("pulumi", "login", "--cloud-url", e.LocalURL())

	e.RunCommand("pulumi", "stack", "init", "dev")

	e.RunCommand("yarn", "link", "@pulumi/pulumi")
	e.RunCommand("yarn", "install")

	e.RunCommand("pulumi", "up", "--skip-preview", "--yes")

	stdout, _ := e.RunCommand("pulumi", "destroy", "--skip-preview", "--yes", "--exclude-protected")
	assert.Contains(t, stdout, "All unprotected resources were destroyed. There are still 7 protected resources")
	// We run the command again, but this time there are not unprotected resources to destroy.
	stdout, _ = e.RunCommand("pulumi", "destroy", "--skip-preview", "--yes", "--exclude-protected")
	assert.Contains(t, stdout, "There were no unprotected resources to destroy. There are still 7")
}

// nolint: unused,deadcode
func testConstructOutputValues(t *testing.T, lang string, dependencies ...string) {
	const testDir = "construct_component_output_values"
	tests := []struct {
		componentDir string
	}{
		{
			componentDir: "testcomponent",
		},
		{
			componentDir: "testcomponent-python",
		},
		{
			componentDir: "testcomponent-go",
		},
	}
	for _, test := range tests {
		t.Run(test.componentDir, func(t *testing.T) {
			pathEnv := pathEnv(t,
				filepath.Join("..", "testprovider"),
				filepath.Join(testDir, test.componentDir))
			integration.ProgramTest(t, &integration.ProgramTestOptions{
				Env:          []string{pathEnv},
				Dir:          filepath.Join(testDir, lang),
				Dependencies: dependencies,
				Quick:        true,
				NoParallel:   true, // avoid contention for Dir
			})
		})
	}
}

func TestProviderDownloadURL(t *testing.T) {
	validate := func(t *testing.T, stdout []byte) {
		deployment := &apitype.UntypedDeployment{}
		err := json.Unmarshal(stdout, deployment)
		assert.NoError(t, err)
		data := &apitype.DeploymentV3{}
		err = json.Unmarshal(deployment.Deployment, data)
		assert.NoError(t, err)
		urlKey := "pluginDownloadURL"
		for _, resource := range data.Resources {
			switch {
			case providers.IsDefaultProvider(resource.URN):
				assert.Equalf(t, "get.com", resource.Inputs[urlKey], "Inputs")
				assert.Equalf(t, "get.com", resource.Outputs[urlKey], "Outputs")
			case providers.IsProviderType(resource.Type):
				assert.Equalf(t, "get.pulumi/test/providers", resource.Inputs[urlKey], "Inputs")
				assert.Equal(t, "get.pulumi/test/providers", resource.Outputs[urlKey], "Outputs")
			default:
				_, hasURL := resource.Inputs[urlKey]
				assert.False(t, hasURL)
				_, hasURL = resource.Outputs[urlKey]
				assert.False(t, hasURL)
			}
		}
		assert.Greater(t, len(data.Resources), 1, "We should construct more then just the stack")
	}

	languages := []struct {
		name       string
		dependency string
	}{
<<<<<<< HEAD
		// #[pulumi/pulumi#8686]: Add python test
		// #[pulumi/pulumi#8687]: Add NodeJS test
		{"dotnet", "Pulumi"},
=======
		{"python", filepath.Join("..", "..", "sdk", "python", "env", "src")},
		{"nodejs", "@pulumi/pulumi"},
		// #[pulumi/pulumi#8689]: Add .NET test
>>>>>>> 3926e523
		{"go", "github.com/pulumi/pulumi/sdk/v3"},
	}

	for _, lang := range languages {
		t.Run(lang.name, func(t *testing.T) {
			env := pathEnv(t, filepath.Join("..", "testprovider"))
			dir := filepath.Join("gather_plugin", lang.name)
			integration.ProgramTest(t, &integration.ProgramTestOptions{
				Dir:                    dir,
				Env:                    []string{env},
				ExportStateValidator:   validate,
				SkipPreview:            true,
				SkipEmptyPreviewUpdate: true,
				Dependencies:           []string{lang.dependency},
			})
		})
	}
}

// printfTestValidation is used by the TestPrintfXYZ test cases in the language-specific test
// files. It validates that there are a precise count of expected stdout/stderr lines in the test output.
//nolint:deadcode // The linter doesn't see the uses since the consumers are conditionally compiled tests.
func printfTestValidation(t *testing.T, stack integration.RuntimeValidationStackInfo) {
	var foundStdout int
	var foundStderr int
	for _, ev := range stack.Events {
		if de := ev.DiagnosticEvent; de != nil {
			if strings.HasPrefix(de.Message, fmt.Sprintf("Line %d", foundStdout)) {
				foundStdout++
			} else if strings.HasPrefix(de.Message, fmt.Sprintf("Errln %d", foundStderr+10)) {
				foundStderr++
			}
		}
	}
	assert.Equal(t, 11, foundStdout)
	assert.Equal(t, 11, foundStderr)
}<|MERGE_RESOLUTION|>--- conflicted
+++ resolved
@@ -1036,15 +1036,10 @@
 		name       string
 		dependency string
 	}{
-<<<<<<< HEAD
-		// #[pulumi/pulumi#8686]: Add python test
-		// #[pulumi/pulumi#8687]: Add NodeJS test
-		{"dotnet", "Pulumi"},
-=======
+
 		{"python", filepath.Join("..", "..", "sdk", "python", "env", "src")},
 		{"nodejs", "@pulumi/pulumi"},
-		// #[pulumi/pulumi#8689]: Add .NET test
->>>>>>> 3926e523
+		{"dotnet", "Pulumi"},
 		{"go", "github.com/pulumi/pulumi/sdk/v3"},
 	}
 
