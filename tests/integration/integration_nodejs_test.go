// Copyright 2016-2022, Pulumi Corporation.
//
// Licensed under the Apache License, Version 2.0 (the "License");
// you may not use this file except in compliance with the License.
// You may obtain a copy of the License at
//
//     http://www.apache.org/licenses/LICENSE-2.0
//
// Unless required by applicable law or agreed to in writing, software
// distributed under the License is distributed on an "AS IS" BASIS,
// WITHOUT WARRANTIES OR CONDITIONS OF ANY KIND, either express or implied.
// See the License for the specific language governing permissions and
// limitations under the License.

//go:build (nodejs || all) && !xplatform_acceptance

package ints

import (
	"bytes"
	"encoding/json"
	"fmt"
	"os"
	"path/filepath"
	"runtime"
	"strings"
	"testing"
	"time"

	"github.com/pulumi/pulumi/pkg/v3/engine"
	"github.com/pulumi/pulumi/pkg/v3/resource/deploy/providers"
	"github.com/pulumi/pulumi/pkg/v3/secrets/cloud"
	"github.com/pulumi/pulumi/pkg/v3/secrets/passphrase"
	"github.com/pulumi/pulumi/pkg/v3/testing/integration"
	"github.com/pulumi/pulumi/sdk/v3/go/common/apitype"
	"github.com/pulumi/pulumi/sdk/v3/go/common/resource"
	ptesting "github.com/pulumi/pulumi/sdk/v3/go/common/testing"
	"github.com/pulumi/pulumi/sdk/v3/go/common/util/contract"
	"github.com/stretchr/testify/assert"
	"github.com/stretchr/testify/require"
)

// TestPrintfNodeJS tests that we capture stdout and stderr streams properly, even when the last line lacks an \n.
//
//nolint:paralleltest // ProgramTest calls t.Parallel()
func TestPrintfNodeJS(t *testing.T) {
	integration.ProgramTest(t, &integration.ProgramTestOptions{
		Dir:                    filepath.Join("printf", "nodejs"),
		Dependencies:           []string{"@pulumi/pulumi"},
		Quick:                  true,
		ExtraRuntimeValidation: printfTestValidation,
	})
}

// Tests emitting many engine events doesn't result in a performance problem.
//
//nolint:paralleltest // ProgramTest calls t.Parallel()
func TestEngineEventPerf(t *testing.T) {
	t.Skip() // TODO[pulumi/pulumi#7883]

	// Prior to pulumi/pulumi#2303, a preview or update would take ~40s.
	// Since then, it should now be down to ~4s, with additional padding,
	// since some Travis machines (especially the macOS ones) seem quite slow
	// to begin with.
	benchmarkEnforcer := &assertPerfBenchmark{
		T:                  t,
		MaxPreviewDuration: 8 * time.Second,
		MaxUpdateDuration:  8 * time.Second,
	}

	integration.ProgramTest(t, &integration.ProgramTestOptions{
		Dir:          "ee_perf",
		Dependencies: []string{"@pulumi/pulumi"},
		Quick:        true,
		ReportStats:  benchmarkEnforcer,
	})
}

// TestEngineEvents ensures that the test framework properly records and reads engine events.
//
//nolint:paralleltest // ProgramTest calls t.Parallel()
func TestEngineEvents(t *testing.T) {
	integration.ProgramTest(t, &integration.ProgramTestOptions{
		Dir:          "single_resource",
		Dependencies: []string{"@pulumi/pulumi"},
		Quick:        true,
		ExtraRuntimeValidation: func(t *testing.T, stackInfo integration.RuntimeValidationStackInfo) {
			// Ensure that we have a non-empty list of events.
			assert.NotEmpty(t, stackInfo.Events)

			// Ensure that we have two "ResourcePre" events: one for the stack and one for our resource.
			preEventResourceTypes := []string{}
			for _, e := range stackInfo.Events {
				if e.ResourcePreEvent != nil {
					preEventResourceTypes = append(preEventResourceTypes, e.ResourcePreEvent.Metadata.Type)
				}
			}

			assert.Equal(t, 2, len(preEventResourceTypes))
			assert.Contains(t, preEventResourceTypes, "pulumi:pulumi:Stack")
			assert.Contains(t, preEventResourceTypes, "pulumi-nodejs:dynamic:Resource")
		},
	})
}

// TestProjectMainNodejs tests out the ability to override the main entrypoint.
func TestProjectMainNodejs(t *testing.T) {
	test := integration.ProgramTestOptions{
		Dir:          "project_main/nodejs",
		Dependencies: []string{"@pulumi/pulumi"},
		ExtraRuntimeValidation: func(t *testing.T, stackInfo integration.RuntimeValidationStackInfo) {
			// Simple runtime validation that just ensures the checkpoint was written and read.
			assert.NotNil(t, stackInfo.Deployment)
		},
	}
	integration.ProgramTest(t, &test)

	t.Run("AbsolutePath", func(t *testing.T) {
		t.Parallel()

		e := ptesting.NewEnvironment(t)
		defer e.DeleteIfNotFailed()
		e.ImportDirectory("project_main_abs")

		// write a new Pulumi.yaml using the absolute path of the environment as "main"
		yamlPath := filepath.Join(e.RootPath, "Pulumi.yaml")
		absYamlContents := fmt.Sprintf(
			"name: project_main_abs\ndescription: A program with an absolute entry point\nruntime: nodejs\nmain: %s\n",
			e.RootPath,
		)
		t.Logf("writing new Pulumi.yaml: \npath: %s\ncontents:%s", yamlPath, absYamlContents)
		if err := os.WriteFile(yamlPath, []byte(absYamlContents), 0o600); err != nil {
			t.Error(err)
			return
		}

		e.RunCommand("yarn", "link", "@pulumi/pulumi")
		e.RunCommand("pulumi", "login", "--cloud-url", e.LocalURL())
		e.RunCommand("pulumi", "stack", "init", "main-abs")
		e.RunCommand("pulumi", "preview")
		e.RunCommand("pulumi", "stack", "rm", "--yes")
	})

	t.Run("ParentFolder", func(t *testing.T) {
		t.Parallel()

		e := ptesting.NewEnvironment(t)
		defer e.DeleteIfNotFailed()
		e.ImportDirectory("project_main_parent")

		// yarn link first
		e.RunCommand("yarn", "link", "@pulumi/pulumi")
		// then virtually change directory to the location of the nested Pulumi.yaml
		e.CWD = filepath.Join(e.RootPath, "foo", "bar")

		e.RunCommand("pulumi", "login", "--cloud-url", e.LocalURL())
		e.RunCommand("pulumi", "stack", "init", "main-parent")
		e.RunCommand("pulumi", "preview")
		e.RunCommand("pulumi", "stack", "rm", "--yes")
	})
}

// TestStackProjectName ensures we can read the Pulumi stack and project name from within the program.
//
//nolint:paralleltest // ProgramTest calls t.Parallel()
func TestStackProjectName(t *testing.T) {
	integration.ProgramTest(t, &integration.ProgramTestOptions{
		RequireService: true,

		Dir:          "stack_project_name",
		Dependencies: []string{"@pulumi/pulumi"},
		Quick:        true,
	})
}

func TestRemoveWithResourcesBlocked(t *testing.T) {
	if os.Getenv("PULUMI_ACCESS_TOKEN") == "" {
		t.Skipf("Skipping: PULUMI_ACCESS_TOKEN is not set")
	}
	t.Parallel()

	e := ptesting.NewEnvironment(t)
	defer e.DeleteIfNotFailed()

	stackName, err := resource.NewUniqueHex("rm-test-", 8, -1)
	contract.AssertNoErrorf(err, "resource.NewUniqueHex should not fail with no maximum length is set")

	e.ImportDirectory("single_resource")
	e.RunCommand("pulumi", "stack", "init", stackName)
	e.RunCommand("yarn", "link", "@pulumi/pulumi")
	e.RunCommand("pulumi", "up", "--non-interactive", "--yes", "--skip-preview")
	_, stderr := e.RunCommandExpectError("pulumi", "stack", "rm", "--yes")
	assert.Contains(t, stderr, "--force")
	e.RunCommand("pulumi", "destroy", "--skip-preview", "--non-interactive", "--yes")
	e.RunCommand("pulumi", "stack", "rm", "--yes")
}

// TestStackOutputs ensures we can export variables from a stack and have them get recorded as outputs.
//
//nolint:paralleltest // ProgramTest calls t.Parallel()
func TestStackOutputsNodeJS(t *testing.T) {
	integration.ProgramTest(t, &integration.ProgramTestOptions{
		Dir:          filepath.Join("stack_outputs", "nodejs"),
		Dependencies: []string{"@pulumi/pulumi"},
		Quick:        true,
		ExtraRuntimeValidation: func(t *testing.T, stackInfo integration.RuntimeValidationStackInfo) {
			// Ensure the checkpoint contains a single resource, the Stack, with two outputs.
			fmt.Printf("Deployment: %v", stackInfo.Deployment)
			assert.NotNil(t, stackInfo.Deployment)
			if assert.Equal(t, 1, len(stackInfo.Deployment.Resources)) {
				stackRes := stackInfo.Deployment.Resources[0]
				assert.NotNil(t, stackRes)
				assert.Equal(t, resource.RootStackType, stackRes.URN.Type())
				assert.Equal(t, 0, len(stackRes.Inputs))
				assert.Equal(t, 2, len(stackRes.Outputs))
				assert.Equal(t, "ABC", stackRes.Outputs["xyz"])
				assert.Equal(t, float64(42), stackRes.Outputs["foo"])
			}
		},
	})
}

// TestStackOutputsProgramErrorNodeJS tests that when a program error occurs, we update any
// updated stack outputs, but otherwise leave others untouched.
//
//nolint:paralleltest // ProgramTest calls t.Parallel()
func TestStackOutputsProgramErrorNodeJS(t *testing.T) {
	d := filepath.Join("stack_outputs_program_error", "nodejs")

	validateOutputs := func(
		expected map[string]interface{},
	) func(t *testing.T, stackInfo integration.RuntimeValidationStackInfo) {
		return func(t *testing.T, stackInfo integration.RuntimeValidationStackInfo) {
			assert.Equal(t, expected, stackInfo.RootResource.Outputs)
		}
	}

	integration.ProgramTest(t, &integration.ProgramTestOptions{
		Dir:          filepath.Join(d, "step1"),
		Dependencies: []string{"@pulumi/pulumi"},
		Quick:        true,
		ExtraRuntimeValidation: validateOutputs(map[string]interface{}{
			"xyz": "ABC",
			"foo": float64(42),
		}),
		EditDirs: []integration.EditDir{
			{
				Dir:           filepath.Join(d, "step2"),
				Additive:      true,
				ExpectFailure: true,
				// A program error in TypeScript means we won't get any new stack outputs from the module exports,
				// so we expect the values to remain the same.
				ExtraRuntimeValidation: validateOutputs(map[string]interface{}{
					"xyz": "ABC",
					"foo": float64(42),
				}),
			},
		},
	})
}

// TestStackOutputsResourceErrorNodeJS ensures that prior stack outputs aren't overwritten when a
// resource operation error occurs during an update.
//
//nolint:paralleltest // ProgramTest calls t.Parallel()
func TestStackOutputsResourceErrorNodeJS(t *testing.T) {
	d := filepath.Join("stack_outputs_resource_error", "nodejs")

	validateOutputs := func(
		expected map[string]interface{},
	) func(t *testing.T, stackInfo integration.RuntimeValidationStackInfo) {
		return func(t *testing.T, stackInfo integration.RuntimeValidationStackInfo) {
			assert.Equal(t, expected, stackInfo.RootResource.Outputs)
		}
	}

	integration.ProgramTest(t, &integration.ProgramTestOptions{
		Dir:          filepath.Join(d, "step1"),
		Dependencies: []string{"@pulumi/pulumi"},
		LocalProviders: []integration.LocalDependency{
			{Package: "testprovider", Path: filepath.Join("..", "testprovider")},
		},
		Quick: true,
		ExtraRuntimeValidation: validateOutputs(map[string]interface{}{
			"xyz": "ABC",
			"foo": float64(42),
		}),
		EditDirs: []integration.EditDir{
			{
				Dir:           filepath.Join(d, "step2"),
				Additive:      true,
				ExpectFailure: true,
				// Expect the values to remain the same because the deployment ends before RegisterResourceOutputs is
				// called for the stack.
				ExtraRuntimeValidation: validateOutputs(map[string]interface{}{
					"xyz": "ABC",
					"foo": float64(42),
				}),
			},
			{
				Dir:           filepath.Join(d, "step3"),
				Additive:      true,
				ExpectFailure: true,
				// Expect the values to be updated.
				ExtraRuntimeValidation: validateOutputs(map[string]interface{}{
					"xyz": "DEF",
					"foo": float64(1),
				}),
			},
		},
	})
}

// TestStackOutputsJSON ensures the CLI properly formats stack outputs as JSON when requested.
func TestStackOutputsJSON(t *testing.T) {
	t.Parallel()
	e := ptesting.NewEnvironment(t)
	defer e.DeleteIfNotFailed()
	e.ImportDirectory(filepath.Join("stack_outputs", "nodejs"))
	e.RunCommand("yarn", "link", "@pulumi/pulumi")
	e.RunCommand("pulumi", "login", "--cloud-url", e.LocalURL())
	e.RunCommand("pulumi", "stack", "init", "stack-outs")
	e.RunCommand("pulumi", "up", "--non-interactive", "--yes", "--skip-preview")
	stdout, _ := e.RunCommand("pulumi", "stack", "output", "--json")
	assert.Equal(t, `{
  "foo": 42,
  "xyz": "ABC"
}
`, stdout)
}

// TestStackOutputsDisplayed ensures that outputs are printed at the end of an update
//
//nolint:paralleltest // ProgramTest calls t.Parallel()
func TestStackOutputsDisplayed(t *testing.T) {
	stdout := &bytes.Buffer{}
	integration.ProgramTest(t, &integration.ProgramTestOptions{
		Dir:          filepath.Join("stack_outputs", "nodejs"),
		Dependencies: []string{"@pulumi/pulumi"},
		Quick:        false,
		Verbose:      true,
		Stdout:       stdout,
		ExtraRuntimeValidation: func(t *testing.T, stackInfo integration.RuntimeValidationStackInfo) {
			output := stdout.String()

			// ensure we get the outputs info both for the normal update, and for the no-change update.
			assert.Contains(t, output, "Outputs:\n    foo: 42\n    xyz: \"ABC\"\n\nResources:\n    + 1 created")
			assert.Contains(t, output, "Outputs:\n    foo: 42\n    xyz: \"ABC\"\n\nResources:\n    1 unchanged")
		},
	})
}

// TestStackOutputsSuppressed ensures that outputs whose values are intentionally suppresses don't show.
//
//nolint:paralleltest // ProgramTest calls t.Parallel()
func TestStackOutputsSuppressed(t *testing.T) {
	stdout := &bytes.Buffer{}
	integration.ProgramTest(t, &integration.ProgramTestOptions{
		Dir:                    filepath.Join("stack_outputs", "nodejs"),
		Dependencies:           []string{"@pulumi/pulumi"},
		Quick:                  false,
		Verbose:                true,
		Stdout:                 stdout,
		UpdateCommandlineFlags: []string{"--suppress-outputs"},
		ExtraRuntimeValidation: func(t *testing.T, stackInfo integration.RuntimeValidationStackInfo) {
			output := stdout.String()
			assert.NotContains(t, output, "Outputs:\n    foo: 42\n    xyz: \"ABC\"\n")
			assert.NotContains(t, output, "Outputs:\n    foo: 42\n    xyz: \"ABC\"\n")
		},
	})
}

// TestStackParenting tests out that stacks and components are parented correctly.
//
//nolint:paralleltest // ProgramTest calls t.Parallel()
func TestStackParenting(t *testing.T) {
	integration.ProgramTest(t, &integration.ProgramTestOptions{
		Dir:          "stack_parenting",
		Dependencies: []string{"@pulumi/pulumi"},
		Quick:        true,
		ExtraRuntimeValidation: func(t *testing.T, stackInfo integration.RuntimeValidationStackInfo) {
			// Ensure the checkpoint contains resources parented correctly.  This should look like this:
			//
			//     A      F
			//    / \      \
			//   B   C      G
			//      / \
			//     D   E
			//
			// with the caveat, of course, that A and F will share a common parent, the implicit stack.

			assert.NotNil(t, stackInfo.Deployment)
			if assert.Equal(t, 9, len(stackInfo.Deployment.Resources)) {
				stackRes := stackInfo.Deployment.Resources[0]
				assert.NotNil(t, stackRes)
				assert.Equal(t, resource.RootStackType, stackRes.Type)
				assert.Equal(t, "", string(stackRes.Parent))

				urns := make(map[string]resource.URN)
				for _, res := range stackInfo.Deployment.Resources[1:] {
					assert.NotNil(t, res)

					urns[res.URN.Name()] = res.URN
					switch res.URN.Name() {
					case "a", "f":
						assert.NotEqual(t, "", res.Parent)
						assert.Equal(t, stackRes.URN, res.Parent)
					case "b", "c":
						assert.Equal(t, urns["a"], res.Parent)
					case "d", "e":
						assert.Equal(t, urns["c"], res.Parent)
					case "g":
						assert.Equal(t, urns["f"], res.Parent)
					case "default":
						// Default providers should have the stack as a parent, but auto-parenting has been
						// disabled so they won't have a parent for now.
						assert.Equal(t, resource.URN(""), res.Parent)
					default:
						t.Fatalf("unexpected name %s", res.URN.Name())
					}
				}
			}
		},
	})
}

//nolint:paralleltest // ProgramTest calls t.Parallel()
func TestStackBadParenting(t *testing.T) {
	integration.ProgramTest(t, &integration.ProgramTestOptions{
		Dir:           "stack_bad_parenting",
		Dependencies:  []string{"@pulumi/pulumi"},
		Quick:         true,
		ExpectFailure: true,
	})
}

// TestStackDependencyGraph tests that the dependency graph of a stack is saved
// in the checkpoint file.
//
//nolint:paralleltest // ProgramTest calls t.Parallel()
func TestStackDependencyGraph(t *testing.T) {
	integration.ProgramTest(t, &integration.ProgramTestOptions{
		Dir:          "stack_dependencies",
		Dependencies: []string{"@pulumi/pulumi"},
		Quick:        true,
		ExtraRuntimeValidation: func(t *testing.T, stackInfo integration.RuntimeValidationStackInfo) {
			assert.NotNil(t, stackInfo.Deployment)
			latest := stackInfo.Deployment
			assert.True(t, len(latest.Resources) >= 2)
			sawFirst := false
			sawSecond := false
			for _, res := range latest.Resources {
				urn := string(res.URN)
				if strings.Contains(urn, "dynamic:Resource::first") {
					// The first resource doesn't depend on anything.
					assert.Equal(t, 0, len(res.Dependencies))
					sawFirst = true
				} else if strings.Contains(urn, "dynamic:Resource::second") {
					// The second resource uses an Output property of the first resource, so it
					// depends directly on first.
					assert.Equal(t, 1, len(res.Dependencies))
					assert.True(t, strings.Contains(string(res.Dependencies[0]), "dynamic:Resource::first"))
					sawSecond = true
				}
			}

			assert.True(t, sawFirst && sawSecond)
		},
	})
}

// Tests basic configuration from the perspective of a Pulumi program.
//
//nolint:paralleltest // ProgramTest calls t.Parallel()
func TestConfigBasicNodeJS(t *testing.T) {
	integration.ProgramTest(t, &integration.ProgramTestOptions{
		Dir:          filepath.Join("config_basic", "nodejs"),
		Dependencies: []string{"@pulumi/pulumi"},
		Quick:        true,
		Config: map[string]string{
			"aConfigValue": "this value is a value",
		},
		Secrets: map[string]string{
			"bEncryptedSecret": "this super secret is encrypted",
		},
		OrderedConfig: []integration.ConfigValue{
			{Key: "outer.inner", Value: "value", Path: true},
			{Key: "names[0]", Value: "a", Path: true},
			{Key: "names[1]", Value: "b", Path: true},
			{Key: "names[2]", Value: "c", Path: true},
			{Key: "names[3]", Value: "super secret name", Path: true, Secret: true},
			{Key: "servers[0].port", Value: "80", Path: true},
			{Key: "servers[0].host", Value: "example", Path: true},
			{Key: "a.b[0].c", Value: "true", Path: true},
			{Key: "a.b[1].c", Value: "false", Path: true},
			{Key: "tokens[0]", Value: "shh", Path: true, Secret: true},
			{Key: "foo.bar", Value: "don't tell", Path: true, Secret: true},
		},
	})
}

// Tests configuration error from the perspective of a Pulumi program.
//
//nolint:paralleltest // ProgramTest calls t.Parallel()
func TestConfigMissingJS(t *testing.T) {
	integration.ProgramTest(t, &integration.ProgramTestOptions{
		Dir:           filepath.Join("config_missing", "nodejs"),
		Dependencies:  []string{"@pulumi/pulumi"},
		Quick:         true,
		ExpectFailure: true,
		ExtraRuntimeValidation: func(t *testing.T, stackInfo integration.RuntimeValidationStackInfo) {
			assert.NotEmpty(t, stackInfo.Events)
			text1 := "Missing required configuration variable 'config_missing_js:notFound'"
			text2 := "\tplease set a value using the command `pulumi config set --secret config_missing_js:notFound <value>`"
			var found1, found2 bool
			for _, event := range stackInfo.Events {
				if event.DiagnosticEvent != nil && strings.Contains(event.DiagnosticEvent.Message, text1) {
					found1 = true
				}
				if event.DiagnosticEvent != nil && strings.Contains(event.DiagnosticEvent.Message, text2) {
					found2 = true
				}
			}
			assert.True(t, found1, "expected error %q", text1)
			assert.True(t, found2, "expected error %q", text2)
		},
	})
}

//nolint:paralleltest // ProgramTest calls t.Parallel()
func TestConfigCaptureNodeJS(t *testing.T) {
	integration.ProgramTest(t, &integration.ProgramTestOptions{
		Dir:          filepath.Join("config_capture_e2e", "nodejs"),
		Dependencies: []string{"@pulumi/pulumi"},
		Quick:        true,
		Config: map[string]string{
			"value": "it works",
		},
	})
}

// Tests that accessing config secrets using non-secret APIs results in warnings being logged.
//
//nolint:paralleltest // ProgramTest calls t.Parallel()
func TestConfigSecretsWarnNodeJS(t *testing.T) {
	// TODO[pulumi/pulumi#7127]: Re-enabled the warning.
	t.Skip("Temporarily skipping test until we've re-enabled the warning - pulumi/pulumi#7127")
	integration.ProgramTest(t, &integration.ProgramTestOptions{
		Dir:          filepath.Join("config_secrets_warn", "nodejs"),
		Dependencies: []string{"@pulumi/pulumi"},
		Quick:        true,
		Config: map[string]string{
			"plainstr1":  "1",
			"plainstr2":  "2",
			"plainstr3":  "3",
			"plainstr4":  "4",
			"plainbool1": "true",
			"plainbool2": "true",
			"plainbool3": "true",
			"plainbool4": "true",
			"plainnum1":  "1",
			"plainnum2":  "2",
			"plainnum3":  "3",
			"plainnum4":  "4",
			"plainobj1":  "{}",
			"plainobj2":  "{}",
			"plainobj3":  "{}",
			"plainobj4":  "{}",
		},
		Secrets: map[string]string{
			"str1":  "1",
			"str2":  "2",
			"str3":  "3",
			"str4":  "4",
			"bool1": "true",
			"bool2": "true",
			"bool3": "true",
			"bool4": "true",
			"num1":  "1",
			"num2":  "2",
			"num3":  "3",
			"num4":  "4",
			"obj1":  "{}",
			"obj2":  "{}",
			"obj3":  "{}",
			"obj4":  "{}",
		},
		OrderedConfig: []integration.ConfigValue{
			{Key: "parent1.foo", Value: "plain1", Path: true},
			{Key: "parent1.bar", Value: "secret1", Path: true, Secret: true},
			{Key: "parent2.foo", Value: "plain2", Path: true},
			{Key: "parent2.bar", Value: "secret2", Path: true, Secret: true},
			{Key: "names1[0]", Value: "plain1", Path: true},
			{Key: "names1[1]", Value: "secret1", Path: true, Secret: true},
			{Key: "names2[0]", Value: "plain2", Path: true},
			{Key: "names2[1]", Value: "secret2", Path: true, Secret: true},
		},
		ExtraRuntimeValidation: func(t *testing.T, stackInfo integration.RuntimeValidationStackInfo) {
			assert.NotEmpty(t, stackInfo.Events)
			//nolint:lll
			expectedWarnings := []string{
				"Configuration 'config_secrets_node:str1' value is a secret; use `getSecret` instead of `get`",
				"Configuration 'config_secrets_node:str2' value is a secret; use `requireSecret` instead of `require`",
				"Configuration 'config_secrets_node:bool1' value is a secret; use `getSecretBoolean` instead of `getBoolean`",
				"Configuration 'config_secrets_node:bool2' value is a secret; use `requireSecretBoolean` instead of `requireBoolean`",
				"Configuration 'config_secrets_node:num1' value is a secret; use `getSecretNumber` instead of `getNumber`",
				"Configuration 'config_secrets_node:num2' value is a secret; use `requireSecretNumber` instead of `requireNumber`",
				"Configuration 'config_secrets_node:obj1' value is a secret; use `getSecretObject` instead of `getObject`",
				"Configuration 'config_secrets_node:obj2' value is a secret; use `requireSecretObject` instead of `requireObject`",
				"Configuration 'config_secrets_node:parent1' value is a secret; use `getSecretObject` instead of `getObject`",
				"Configuration 'config_secrets_node:parent2' value is a secret; use `requireSecretObject` instead of `requireObject`",
				"Configuration 'config_secrets_node:names1' value is a secret; use `getSecretObject` instead of `getObject`",
				"Configuration 'config_secrets_node:names2' value is a secret; use `requireSecretObject` instead of `requireObject`",
			}
			for _, warning := range expectedWarnings {
				var found bool
				for _, event := range stackInfo.Events {
					if event.DiagnosticEvent != nil && event.DiagnosticEvent.Severity == "warning" &&
						strings.Contains(event.DiagnosticEvent.Message, warning) {
						found = true
						break
					}
				}
				assert.True(t, found, "expected warning %q", warning)
			}

			// These keys should not be in any warning messages.
			unexpectedWarnings := []string{
				"plainstr1",
				"plainstr2",
				"plainstr3",
				"plainstr4",
				"plainbool1",
				"plainbool2",
				"plainbool3",
				"plainbool4",
				"plainnum1",
				"plainnum2",
				"plainnum3",
				"plainnum4",
				"plainobj1",
				"plainobj2",
				"plainobj3",
				"plainobj4",
				"str3",
				"str4",
				"bool3",
				"bool4",
				"num3",
				"num4",
				"obj3",
				"obj4",
			}
			for _, warning := range unexpectedWarnings {
				for _, event := range stackInfo.Events {
					if event.DiagnosticEvent != nil {
						assert.NotContains(t, event.DiagnosticEvent.Message, warning)
					}
				}
			}
		},
	})
}

//nolint:paralleltest // ProgramTest calls t.Parallel()
func TestInvalidVersionInPackageJson(t *testing.T) {
	integration.ProgramTest(t, &integration.ProgramTestOptions{
		Dir:          filepath.Join("invalid_package_json"),
		Dependencies: []string{"@pulumi/pulumi"},
		Quick:        true,
		Config:       map[string]string{},
	})
}

// Tests an explicit provider instance.
//
//nolint:paralleltest // ProgramTest calls t.Parallel()
func TestExplicitProvider(t *testing.T) {
	integration.ProgramTest(t, &integration.ProgramTestOptions{
		Dir:          "explicit_provider",
		Dependencies: []string{"@pulumi/pulumi"},
		Quick:        true,
		ExtraRuntimeValidation: func(t *testing.T, stackInfo integration.RuntimeValidationStackInfo) {
			assert.NotNil(t, stackInfo.Deployment)
			latest := stackInfo.Deployment

			// Expect one stack resource, two provider resources, and two custom resources.
			assert.True(t, len(latest.Resources) == 5)

			var defaultProvider *apitype.ResourceV3
			var explicitProvider *apitype.ResourceV3
			for _, res := range latest.Resources {
				urn := res.URN
				switch urn.Name() {
				case "default":
					assert.True(t, providers.IsProviderType(res.Type))
					assert.Nil(t, defaultProvider)
					prov := res
					defaultProvider = &prov

				case "p":
					assert.True(t, providers.IsProviderType(res.Type))
					assert.Nil(t, explicitProvider)
					prov := res
					explicitProvider = &prov

				case "a":
					prov, err := providers.ParseReference(res.Provider)
					assert.NoError(t, err)
					assert.NotNil(t, defaultProvider)
					defaultRef, err := providers.NewReference(defaultProvider.URN, defaultProvider.ID)
					assert.NoError(t, err)
					assert.Equal(t, defaultRef.String(), prov.String())

				case "b":
					prov, err := providers.ParseReference(res.Provider)
					assert.NoError(t, err)
					assert.NotNil(t, explicitProvider)
					explicitRef, err := providers.NewReference(explicitProvider.URN, explicitProvider.ID)
					assert.NoError(t, err)
					assert.Equal(t, explicitRef.String(), prov.String())
				}
			}

			assert.NotNil(t, defaultProvider)
			assert.NotNil(t, explicitProvider)
		},
	})
}

// Tests that reads of unknown IDs do not fail.
//
//nolint:paralleltest // ProgramTest calls t.Parallel()
func TestGetCreated(t *testing.T) {
	integration.ProgramTest(t, &integration.ProgramTestOptions{
		Dir:          "get_created",
		Dependencies: []string{"@pulumi/pulumi"},
		Quick:        true,
	})
}

// TestProviderSecretConfig that a first class provider can be created when it has secrets as part of its config.
//
//nolint:paralleltest // ProgramTest calls t.Parallel()
func TestProviderSecretConfig(t *testing.T) {
	integration.ProgramTest(t, &integration.ProgramTestOptions{
		Dir:          "provider_secret_config",
		Dependencies: []string{"@pulumi/pulumi"},
		Quick:        true,
	})
}

//nolint:paralleltest // ProgramTest calls t.Parallel()
func TestResourceWithSecretSerializationNodejs(t *testing.T) {
	integration.ProgramTest(t, &integration.ProgramTestOptions{
		Dir:          filepath.Join("secret_outputs", "nodejs"),
		Dependencies: []string{"@pulumi/pulumi"},
		Quick:        true,
		ExtraRuntimeValidation: func(t *testing.T, stackInfo integration.RuntimeValidationStackInfo) {
			// The program exports three resources:
			//   1. One named `withSecret` who's prefix property should be secret, specified via `pulumi.secret()`.
			//   2. One named `withSecretAdditional` who's prefix property should be a secret, specified via
			//      additionalSecretOutputs.
			//   3. One named `withoutSecret` which should not be a secret.
			// We serialize both of the these as POJO objects, so they appear as maps in the output.
			withSecretProps, ok := stackInfo.Outputs["withSecret"].(map[string]interface{})
			assert.Truef(t, ok, "POJO output was not serialized as a map")

			withSecretAdditionalProps, ok := stackInfo.Outputs["withSecretAdditional"].(map[string]interface{})
			assert.Truef(t, ok, "POJO output was not serialized as a map")

			withoutSecretProps, ok := stackInfo.Outputs["withoutSecret"].(map[string]interface{})
			assert.Truef(t, ok, "POJO output was not serialized as a map")

			// The secret prop should have been serialized as a secret
			secretPropValue, ok := withSecretProps["prefix"].(map[string]interface{})
			assert.Truef(t, ok, "secret output was not serialized as a secret")
			assert.Equal(t, resource.SecretSig, secretPropValue[resource.SigKey].(string))

			// The other secret prop should have been serialized as a secret
			secretAdditionalPropValue, ok := withSecretAdditionalProps["prefix"].(map[string]interface{})
			assert.Truef(t, ok, "secret output was not serialized as a secret")
			assert.Equal(t, resource.SecretSig, secretAdditionalPropValue[resource.SigKey].(string))

			// And here, the prop was not set, it should just be a string value
			_, isString := withoutSecretProps["prefix"].(string)
			assert.Truef(t, isString, "non-secret output was not a string")
		},
	})
}

//nolint:paralleltest // mutates environment variables
func TestPasswordlessPassphraseSecretsProvider(t *testing.T) {
	testOptions := integration.ProgramTestOptions{
		Dir:             "cloud_secrets_provider",
		Dependencies:    []string{"@pulumi/pulumi"},
		SecretsProvider: "passphrase",
		Env:             []string{"PULUMI_CONFIG_PASSPHRASE=\"\""},
		Secrets: map[string]string{
			"mysecret": "THISISASECRET",
		},
		CloudURL:   integration.MakeTempBackend(t),
		NoParallel: true, // mutates environment variables
	}

	workingTestOptions := testOptions.With(integration.ProgramTestOptions{
		ExtraRuntimeValidation: func(t *testing.T, stackInfo integration.RuntimeValidationStackInfo) {
			t.Setenv("PULUMI_CONFIG_PASSPHRASE", "password")
			secretsProvider := stackInfo.Deployment.SecretsProviders
			assert.NotNil(t, secretsProvider)
			assert.Equal(t, secretsProvider.Type, "passphrase")

			_, err := passphrase.NewPromptingPassphraseSecretsManagerFromState(secretsProvider.State)
			assert.NoError(t, err)

			out, ok := stackInfo.Outputs["out"].(map[string]interface{})
			assert.True(t, ok)

			_, ok = out["ciphertext"]
			assert.True(t, ok)
		},
	})

	brokenTestOptions := testOptions.With(integration.ProgramTestOptions{
		ExtraRuntimeValidation: func(t *testing.T, stackInfo integration.RuntimeValidationStackInfo) {
			secretsProvider := stackInfo.Deployment.SecretsProviders
			assert.NotNil(t, secretsProvider)
			assert.Equal(t, secretsProvider.Type, "passphrase")

			_, err := passphrase.NewPromptingPassphraseSecretsManagerFromState(secretsProvider.State)
			assert.Error(t, err)
		},
	})

	t.Run("works-when-passphrase-set", func(t *testing.T) {
		integration.ProgramTest(t, &workingTestOptions)
	})

	t.Run("error-when-passphrase-not-set", func(t *testing.T) {
		integration.ProgramTest(t, &brokenTestOptions)
	})
}

func TestCloudSecretProvider(t *testing.T) {
	t.Parallel()

	awsKmsKeyAlias := os.Getenv("PULUMI_TEST_KMS_KEY_ALIAS")
	if awsKmsKeyAlias == "" {
		t.Skipf("Skipping: PULUMI_TEST_KMS_KEY_ALIAS is not set")
	}

	azureKeyVault := os.Getenv("PULUMI_TEST_AZURE_KEY")
	if azureKeyVault == "" {
		t.Skipf("Skipping: PULUMI_TEST_AZURE_KEY is not set")
	}

	gcpKmsKey := os.Getenv("PULUMI_TEST_GCP_KEY")
	if gcpKmsKey == "" {
		t.Skipf("Skipping: PULUMI_TEST_GCP_KEY is not set")
	}

	// Generic test options for all providers
	testOptions := integration.ProgramTestOptions{
		Dir:             "cloud_secrets_provider",
		Dependencies:    []string{"@pulumi/pulumi"},
		SecretsProvider: "awskms://alias/" + awsKmsKeyAlias,
		Secrets: map[string]string{
			"mysecret": "THISISASECRET",
		},
		ExtraRuntimeValidation: func(t *testing.T, stackInfo integration.RuntimeValidationStackInfo) {
			secretsProvider := stackInfo.Deployment.SecretsProviders
			assert.NotNil(t, secretsProvider)
			assert.Equal(t, secretsProvider.Type, "cloud")

			_, err := cloud.NewCloudSecretsManagerFromState(secretsProvider.State)
			assert.NoError(t, err)

			out, ok := stackInfo.Outputs["out"].(map[string]interface{})
			assert.True(t, ok)

			_, ok = out["ciphertext"]
			assert.True(t, ok)
		},
	}

	localTestOptions := testOptions.With(integration.ProgramTestOptions{
		CloudURL: integration.MakeTempBackend(t),
	})

	azureTestOptions := testOptions.With(integration.ProgramTestOptions{
		SecretsProvider: "azurekeyvault://" + azureKeyVault,
	})

	gcpTestOptions := testOptions.With(integration.ProgramTestOptions{
		SecretsProvider: "gcpkms://projects/" + gcpKmsKey,
	})

	// Run with default Pulumi service backend
	//
	//nolint:paralleltest // ProgramTest calls t.Parallel()
	t.Run("service", func(t *testing.T) { integration.ProgramTest(t, &testOptions) })

	// Check Azure secrets provider
	//
	//nolint:paralleltest // ProgramTest calls t.Parallel()
	t.Run("azure", func(t *testing.T) { integration.ProgramTest(t, &azureTestOptions) })

	// Check gcloud secrets provider
	//
	//nolint:paralleltest // ProgramTest calls t.Parallel()
	t.Run("gcp", func(t *testing.T) { integration.ProgramTest(t, &gcpTestOptions) })

	// Also run with local diy backend
	//
	//nolint:paralleltest // ProgramTest calls t.Parallel()
	t.Run("local", func(t *testing.T) { integration.ProgramTest(t, &localTestOptions) })
}

// Tests a resource with a large (>4mb) string prop in Node.js
//
//nolint:paralleltest // ProgramTest calls t.Parallel()
func TestLargeResourceNode(t *testing.T) {
	integration.ProgramTest(t, &integration.ProgramTestOptions{
		Dir:          filepath.Join("large_resource", "nodejs"),
		Dependencies: []string{"@pulumi/pulumi"},
	})
}

// Tests enum outputs
//
//nolint:paralleltest // ProgramTest calls t.Parallel()
func TestEnumOutputNode(t *testing.T) {
	integration.ProgramTest(t, &integration.ProgramTestOptions{
		Dir:          filepath.Join("enums", "nodejs"),
		Dependencies: []string{"@pulumi/pulumi"},
		ExtraRuntimeValidation: func(t *testing.T, stack integration.RuntimeValidationStackInfo) {
			assert.NotNil(t, stack.Outputs)
			assert.Equal(t, "Burgundy", stack.Outputs["myTreeType"])
			assert.Equal(t, "Pulumi Planters Inc.foo", stack.Outputs["myTreeFarmChanged"])
			assert.Equal(t, "My Burgundy Rubber tree is from Pulumi Planters Inc.", stack.Outputs["mySentence"])
		},
	})
}

// Test remote component construction with a child resource that takes a long time to be created, ensuring it's created.
func TestConstructSlowNode(t *testing.T) {
	t.Parallel()

	localProvider := testComponentSlowLocalProvider(t)

	var opts *integration.ProgramTestOptions

	testDir := "construct_component_slow"
	runComponentSetup(t, testDir)

	opts = &integration.ProgramTestOptions{
		Dir:            filepath.Join(testDir, "nodejs"),
		Dependencies:   []string{"@pulumi/pulumi"},
		LocalProviders: []integration.LocalDependency{localProvider},
		Quick:          true,
		NoParallel:     true,
		ExtraRuntimeValidation: func(t *testing.T, stackInfo integration.RuntimeValidationStackInfo) {
			assert.NotNil(t, stackInfo.Deployment)
			if assert.Equal(t, 5, len(stackInfo.Deployment.Resources)) {
				stackRes := stackInfo.Deployment.Resources[0]
				assert.NotNil(t, stackRes)
				assert.Equal(t, resource.RootStackType, stackRes.Type)
				assert.Equal(t, "", string(stackRes.Parent))
			}
		},
	}
	integration.ProgramTest(t, opts)
}

// Test remote component construction with prompt inputs.
func TestConstructPlainNode(t *testing.T) {
	t.Parallel()

	testDir := "construct_component_plain"
	runComponentSetup(t, testDir)

	tests := []struct {
		componentDir          string
		expectedResourceCount int
	}{
		{
			componentDir:          "testcomponent",
			expectedResourceCount: 9,
		},
		{
			componentDir:          "testcomponent-python",
			expectedResourceCount: 9,
		},
		{
			componentDir:          "testcomponent-go",
			expectedResourceCount: 8, // One less because no dynamic provider.
		},
	}

	//nolint:paralleltest // ProgramTest calls t.Parallel()
	for _, test := range tests {
		test := test
		t.Run(test.componentDir, func(t *testing.T) {
			localProviders := []integration.LocalDependency{
				{Package: "testcomponent", Path: filepath.Join(testDir, test.componentDir)},
			}
			integration.ProgramTest(t,
				optsForConstructPlainNode(t, test.expectedResourceCount, localProviders))
		})
	}
}

func optsForConstructPlainNode(
	t *testing.T, expectedResourceCount int, localProviders []integration.LocalDependency,
) *integration.ProgramTestOptions {
	return &integration.ProgramTestOptions{
		Dir:            filepath.Join("construct_component_plain", "nodejs"),
		Dependencies:   []string{"@pulumi/pulumi"},
		LocalProviders: localProviders,
		Quick:          true,
		ExtraRuntimeValidation: func(t *testing.T, stackInfo integration.RuntimeValidationStackInfo) {
			assert.NotNil(t, stackInfo.Deployment)
			assert.Equal(t, expectedResourceCount, len(stackInfo.Deployment.Resources))
		},
	}
}

// Test remote component inputs properly handle unknowns.
func TestConstructUnknownNode(t *testing.T) {
	t.Parallel()
	testConstructUnknown(t, "nodejs", "@pulumi/pulumi")
}

// Test methods on remote components.
func TestConstructMethodsNode(t *testing.T) {
	t.Parallel()

	testDir := "construct_component_methods"
	runComponentSetup(t, testDir)

	tests := []struct {
		componentDir string
	}{
		{
			componentDir: "testcomponent",
		},
		{
			componentDir: "testcomponent-python",
		},
		{
			componentDir: "testcomponent-go",
		},
	}

	//nolint:paralleltest // ProgramTest calls t.Parallel()
	for _, test := range tests {
		test := test
		t.Run(test.componentDir, func(t *testing.T) {
			localProvider := integration.LocalDependency{
				Package: "testcomponent", Path: filepath.Join(testDir, test.componentDir),
			}
			integration.ProgramTest(t, &integration.ProgramTestOptions{
				Dir:            filepath.Join(testDir, "nodejs"),
				Dependencies:   []string{"@pulumi/pulumi"},
				LocalProviders: []integration.LocalDependency{localProvider},
				Quick:          true,
				ExtraRuntimeValidation: func(t *testing.T, stackInfo integration.RuntimeValidationStackInfo) {
					assert.Equal(t, "Hello World, Alice!", stackInfo.Outputs["message"])
				},
			})
		})
	}
}

func TestConstructMethodsUnknownNode(t *testing.T) {
	t.Parallel()
	testConstructMethodsUnknown(t, "nodejs", "@pulumi/pulumi")
}

func TestConstructMethodsResourcesNode(t *testing.T) {
	t.Parallel()
	testConstructMethodsResources(t, "nodejs", "@pulumi/pulumi")
}

func TestConstructMethodsErrorsNode(t *testing.T) {
	t.Parallel()
	testConstructMethodsErrors(t, "nodejs", "@pulumi/pulumi")
}

func TestConstructMethodsProviderNode(t *testing.T) {
	t.Parallel()
	testConstructMethodsProvider(t, "nodejs", "@pulumi/pulumi")
}

func TestConstructProviderNode(t *testing.T) {
	t.Parallel()

	const testDir = "construct_component_provider"
	runComponentSetup(t, testDir)

	tests := []struct {
		componentDir string
	}{
		{
			componentDir: "testcomponent",
		},
		{
			componentDir: "testcomponent-python",
		},
		{
			componentDir: "testcomponent-go",
		},
	}

	//nolint:paralleltest // ProgramTest calls t.Parallel()
	for _, test := range tests {
		test := test
		t.Run(test.componentDir, func(t *testing.T) {
			localProvider := integration.LocalDependency{
				Package: "testcomponent", Path: filepath.Join(testDir, test.componentDir),
			}
			integration.ProgramTest(t, &integration.ProgramTestOptions{
				Dir:            filepath.Join(testDir, "nodejs"),
				Dependencies:   []string{"@pulumi/pulumi"},
				LocalProviders: []integration.LocalDependency{localProvider},
				Quick:          true,
				ExtraRuntimeValidation: func(t *testing.T, stackInfo integration.RuntimeValidationStackInfo) {
					assert.Equal(t, "hello world", stackInfo.Outputs["message"])
				},
			})
		})
	}
}

//nolint:paralleltest // ProgramTest calls t.Parallel()
func TestGetResourceNode(t *testing.T) {
	integration.ProgramTest(t, &integration.ProgramTestOptions{
		Dir:                      filepath.Join("get_resource", "nodejs"),
		Dependencies:             []string{"@pulumi/pulumi"},
		AllowEmptyPreviewChanges: true,
		ExtraRuntimeValidation: func(t *testing.T, stack integration.RuntimeValidationStackInfo) {
			assert.NotNil(t, stack.Outputs)
			assert.Equal(t, "foo", stack.Outputs["foo"])

			out, ok := stack.Outputs["secret"].(map[string]interface{})
			assert.True(t, ok)

			_, ok = out["ciphertext"]
			assert.True(t, ok)
		},
	})
}

func TestComponentProviderSchemaNode(t *testing.T) {
	t.Parallel()
	path := filepath.Join("component_provider_schema", "testcomponent", "pulumi-resource-testcomponent")
	if runtime.GOOS == WindowsOS {
		path += ".cmd"
	}
	testComponentProviderSchema(t, path)
}

// Test throwing an error within an apply in a remote component written in nodejs.
// The provider should return the error and shutdown gracefully rather than hanging.
func TestConstructNodeErrorApply(t *testing.T) {
	t.Parallel()

	dir := "construct_component_error_apply"
	componentDir := "testcomponent"

	runComponentSetup(t, dir)

	stderr := &bytes.Buffer{}
	expectedError := "intentional error from within an apply"

	opts := &integration.ProgramTestOptions{
		Dir:          filepath.Join(dir, "nodejs"),
		Dependencies: []string{"@pulumi/pulumi"},
		LocalProviders: []integration.LocalDependency{
			{Package: "testcomponent", Path: filepath.Join(dir, componentDir)},
		},
		Quick:         true,
		Stderr:        stderr,
		ExpectFailure: true,
		ExtraRuntimeValidation: func(t *testing.T, stackInfo integration.RuntimeValidationStackInfo) {
			output := stderr.String()
			assert.Contains(t, output, expectedError)
		},
	}

	t.Run(componentDir, func(t *testing.T) {
		integration.ProgramTest(t, opts)
	})
}

// Test to ensure that internal stacks are hidden
func TestNodejsStackTruncate(t *testing.T) {
	t.Parallel()

	cases := []string{
		"syntax-error",
		"ts-error",
	}

	//nolint:paralleltest // ProgramTest calls t.Parallel()
	for _, name := range cases {
		// Test the program.
		t.Run(name, func(t *testing.T) {
			integration.ProgramTest(t, &integration.ProgramTestOptions{
				Dir:          filepath.Join("nodejs", "omit-stacktrace", name),
				Dependencies: []string{"@pulumi/pulumi"},
				Quick:        true,
				// This test should fail because it raises an exception
				ExpectFailure: true,
				// We need to validate that the failure has a truncated stack trace
				ExtraRuntimeValidation: func(t *testing.T, stackInfo integration.RuntimeValidationStackInfo) {
					// Ensure that we have a non-empty list of events.
					assert.NotEmpty(t, stackInfo.Events)

					const stacktraceLinePrefix = "    at "

					// get last DiagnosticEvent containing python stack trace
					stackTraceMessage := ""
					for _, e := range stackInfo.Events {
						if e.DiagnosticEvent == nil {
							continue
						}
						msg := e.DiagnosticEvent.Message
						if !strings.Contains(msg, stacktraceLinePrefix) {
							continue
						}
						stackTraceMessage = msg
					}
					assert.Equal(t, "", stackTraceMessage)
				},
			})
		})
	}
}

// Test targeting `es2016` in `tsconfig.json` works.
//
//nolint:paralleltest // ProgramTest calls t.Parallel()
func TestCompilerOptionsNode(t *testing.T) {
	integration.ProgramTest(t, &integration.ProgramTestOptions{
		Dir:          filepath.Join("nodejs", "compiler_options"),
		Dependencies: []string{"@pulumi/pulumi"},
		Quick:        true,
	})
}

//nolint:paralleltest // ProgramTest calls t.Parallel()
func TestESMJS(t *testing.T) {
	integration.ProgramTest(t, &integration.ProgramTestOptions{
		Dir:          filepath.Join("nodejs", "esm-js"),
		Dependencies: []string{"@pulumi/pulumi"},
		Quick:        true,
	})
}

//nolint:paralleltest // ProgramTest calls t.Parallel()
func TestESMJSMain(t *testing.T) {
	integration.ProgramTest(t, &integration.ProgramTestOptions{
		Dir:          filepath.Join("nodejs", "esm-js-main"),
		Dependencies: []string{"@pulumi/pulumi"},
		Quick:        true,
	})
}

//nolint:paralleltest // ProgramTest calls t.Parallel()
func TestESMTS(t *testing.T) {
	integration.ProgramTest(t, &integration.ProgramTestOptions{
		Dir:          filepath.Join("nodejs", "esm-ts"),
		Dependencies: []string{"@pulumi/pulumi"},
		Quick:        true,
	})
}

//nolint:paralleltest // ProgramTest calls t.Parallel()
func TestTSWithPackageJsonInParentDir(t *testing.T) {
	integration.ProgramTest(t, &integration.ProgramTestOptions{
		Dir:             filepath.Join("nodejs", "ts-with-package-json-in-parent-dir"),
		RelativeWorkDir: filepath.Join("myprogram"),
		Dependencies:    []string{"@pulumi/pulumi"},
		Quick:           true,
	})
}

//nolint:paralleltest // ProgramTest calls t.Parallel()
func TestESMWithPackageJsonInParentDir(t *testing.T) {
	integration.ProgramTest(t, &integration.ProgramTestOptions{
		Dir:             filepath.Join("nodejs", "esm-with-package-json-in-parent-dir"),
		RelativeWorkDir: filepath.Join("myprogram"),
		Dependencies:    []string{"@pulumi/pulumi"},
		Quick:           true,
	})
}

//nolint:paralleltest // ProgramTest calls t.Parallel()
func TestESMWithoutPackageJsonInParentDir(t *testing.T) {
	integration.ProgramTest(t, &integration.ProgramTestOptions{
		Dir:             filepath.Join("nodejs", "esm-package-json-in-parent-dir-without-main"),
		RelativeWorkDir: filepath.Join("myprogram"),
		Dependencies:    []string{"@pulumi/pulumi"},
		Quick:           true,
	})
}

//nolint:paralleltest // ProgramTest calls t.Parallel()
func TestPackageJsonInParentDirWithoutMain(t *testing.T) {
	integration.ProgramTest(t, &integration.ProgramTestOptions{
		Dir:             filepath.Join("nodejs", "package-json-in-parent-dir-without-main"),
		RelativeWorkDir: filepath.Join("myprogram"),
		Dependencies:    []string{"@pulumi/pulumi"},
		Quick:           true,
	})
}

//nolint:paralleltest // ProgramTest calls t.Parallel()
func TestESMTSNestedSrc(t *testing.T) {
	integration.ProgramTest(t, &integration.ProgramTestOptions{
		Dir:          filepath.Join("nodejs", "esm-ts-nested-src"),
		Dependencies: []string{"@pulumi/pulumi"},
		Quick:        true,
		Config: map[string]string{
			"test": "hello world",
		},
		ExtraRuntimeValidation: func(t *testing.T, stack integration.RuntimeValidationStackInfo) {
			assert.Len(t, stack.Outputs, 1)
			test, ok := stack.Outputs["test"]
			assert.True(t, ok)
			assert.Equal(t, "hello world", test)
		},
	})
}

//nolint:paralleltest // ProgramTest calls t.Parallel()
func TestESMTSDefaultExport(t *testing.T) {
	integration.ProgramTest(t, &integration.ProgramTestOptions{
		Dir:          filepath.Join("nodejs", "esm-ts-default-export"),
		Dependencies: []string{"@pulumi/pulumi"},
		Quick:        true,
		ExtraRuntimeValidation: func(t *testing.T, stack integration.RuntimeValidationStackInfo) {
			assert.Len(t, stack.Outputs, 1)
			helloWorld, ok := stack.Outputs["helloWorld"]
			assert.True(t, ok)
			assert.Equal(t, helloWorld, 123.0)
		},
	})
}

//nolint:paralleltest // ProgramTest calls t.Parallel()
func TestESMTSSpecifierResolutionNode(t *testing.T) {
	integration.ProgramTest(t, &integration.ProgramTestOptions{
		Dir:          filepath.Join("nodejs", "esm-ts-specifier-resolution-node"),
		Dependencies: []string{"@pulumi/pulumi"},
		Quick:        true,
	})
}

//nolint:paralleltest // ProgramTest calls t.Parallel()
func TestESMTSCompiled(t *testing.T) {
	integration.ProgramTest(t, &integration.ProgramTestOptions{
		Dir:          filepath.Join("nodejs", "esm-ts-compiled"),
		Dependencies: []string{"@pulumi/pulumi"},
		RunBuild:     true,
		Quick:        true,
	})
}

//nolint:paralleltest // ProgramTest calls t.Parallel()
func TestMainOverridesPackageJSON(t *testing.T) {
	integration.ProgramTest(t, &integration.ProgramTestOptions{
		Dir:          filepath.Join("nodejs", "main-overrides-package-json"),
		Dependencies: []string{"@pulumi/pulumi"},
		Quick:        true,
		ExtraRuntimeValidation: func(t *testing.T, stack integration.RuntimeValidationStackInfo) {
			assert.NotNil(t, stack.Outputs)
			assert.Equal(t, "This is the entrypoint from Pulumi.yaml", stack.Outputs["text"])
		},
	})
}

//nolint:paralleltest // ProgramTest calls t.Parallel()
func TestNpmWorkspace(t *testing.T) {
	preparePropject := func(projinfo *engine.Projinfo) error {
		// The default nodejs prepare uses yarn to link dependencies.
		// For this test we don't want to test the current SDK, instead we
		// want to test `pulumi install` and ensure that it works with npm
		// workspaces.
		return nil
	}
	pt := integration.ProgramTestManualLifeCycle(t, &integration.ProgramTestOptions{
		Dir:             filepath.Join("nodejs", "npm-and-yarn-workspaces"),
		Quick:           true,
		RelativeWorkDir: "infra",
		PrepareProject:  preparePropject,
	})

	t.Cleanup(func() {
		pt.TestFinished = true
		pt.TestCleanUp()
	})

	require.NoError(t, pt.TestLifeCyclePrepare(), "prepare")
	require.NoError(t, pt.RunPulumiCommand("install"), "install")
	require.NoError(t, pt.TestLifeCycleInitialize(), "initialize")
	require.NoError(t, pt.TestPreviewUpdateAndEdits(), "update")
	require.NoError(t, pt.TestLifeCycleDestroy(), "destroy")
}

//nolint:paralleltest // mutates environment variables
func TestYarnWorkspace(t *testing.T) {
	t.Setenv("PULUMI_PREFER_YARN", "true")
	preparePropject := func(projinfo *engine.Projinfo) error {
		// The default nodejs prepare uses yarn to link dependencies.
		// For this test we don't want to test the current SDK, instead we
		// want to test `pulumi install` and ensure that it works with yarn
		// workspaces.
		return nil
	}
	pt := integration.ProgramTestManualLifeCycle(t, &integration.ProgramTestOptions{
		Dir:             filepath.Join("nodejs", "npm-and-yarn-workspaces"),
		Quick:           true,
		RelativeWorkDir: "infra",
		PrepareProject:  preparePropject,
		NoParallel:      true, // mutates environment variables
	})

	t.Cleanup(func() {
		pt.TestFinished = true
		pt.TestCleanUp()
	})

	require.NoError(t, pt.TestLifeCyclePrepare(), "prepare")
	require.NoError(t, pt.RunPulumiCommand("install"), "install")
	require.NoError(t, pt.TestLifeCycleInitialize(), "initialize")
	require.NoError(t, pt.TestPreviewUpdateAndEdits(), "update")
	require.NoError(t, pt.TestLifeCycleDestroy(), "destroy")
}

//nolint:paralleltest // mutates environment variables
func TestYarnWorkspaceNoHoist(t *testing.T) {
	t.Setenv("PULUMI_PREFER_YARN", "true")
	preparePropject := func(projinfo *engine.Projinfo) error {
		// The default nodejs prepare uses yarn to link dependencies.
		// For this test we don't want to test the current SDK, instead we
		// want to test `pulumi install` and ensure that it works with yarn
		// workspaces.
		return nil
	}
	pt := integration.ProgramTestManualLifeCycle(t, &integration.ProgramTestOptions{
		Dir:             filepath.Join("nodejs", "yarn-workspaces-nohoist"),
		Quick:           true,
		RelativeWorkDir: "infra",
		PrepareProject:  preparePropject,
		NoParallel:      true, // mutates environment variables
	})

	t.Cleanup(func() {
		pt.TestFinished = true
		pt.TestCleanUp()
	})

	require.NoError(t, pt.TestLifeCyclePrepare(), "prepare")
	require.NoError(t, pt.RunPulumiCommand("install"), "install")
	require.NoError(t, pt.TestLifeCycleInitialize(), "initialize")
	require.NoError(t, pt.TestPreviewUpdateAndEdits(), "update")
	require.NoError(t, pt.TestLifeCycleDestroy(), "destroy")
}

//nolint:paralleltest // ProgramTest calls t.Parallel()
func TestNestedPackageJSON(t *testing.T) {
	preparePropject := func(projinfo *engine.Projinfo) error {
		// The default nodejs prepare uses yarn to link dependencies.
		// For this test we don't want to test the current SDK, instead we
		// want to test `pulumi install` and ensure that it works with npm
		// workspaces.
		return nil
	}
	dir := filepath.Join("nodejs", "npm-and-yarn-not-a-workspace")
	pt := integration.ProgramTestManualLifeCycle(t, &integration.ProgramTestOptions{
		Dir:             dir,
		Quick:           true,
		RelativeWorkDir: "infra",
		PrepareProject:  preparePropject,
	})

	t.Cleanup(func() {
		pt.TestFinished = true
		pt.TestCleanUp()
	})

	require.NoError(t, pt.TestLifeCyclePrepare(), "prepare")
	require.NoError(t, pt.RunPulumiCommand("install"), "install")
	require.NoError(t, pt.TestLifeCycleInitialize(), "initialize")
	require.NoError(t, pt.TestPreviewUpdateAndEdits(), "update")

	// There is no node_modules directory in the test directory (parent of program dir)
	_, err := os.Stat(filepath.Join(pt.GetTmpDir(), "node_modules"))
	require.True(t, os.IsNotExist(err))

	// node_modules was created inside the program directory
	_, err = os.Stat(filepath.Join(pt.GetTmpDir(), "infra", "node_modules"))
	require.NoError(t, err)

	require.NoError(t, pt.TestLifeCycleDestroy(), "destroy")
}

//nolint:paralleltest // ProgramTest calls t.Parallel()
func TestPnpmWorkspace(t *testing.T) {
	preparePropject := func(projinfo *engine.Projinfo) error {
		// The default nodejs prepare uses yarn to link dependencies.
		// For this test we don't want to test the current SDK, instead we
		// want to test `pulumi install` and ensure that it works with yarn
		// workspaces.
		return nil
	}
	pt := integration.ProgramTestManualLifeCycle(t, &integration.ProgramTestOptions{
		Dir:             filepath.Join("nodejs", "pnpm-workspace"),
		Quick:           true,
		RelativeWorkDir: "infra",
		PrepareProject:  preparePropject,
	})

	t.Cleanup(func() {
		pt.TestFinished = true
		pt.TestCleanUp()
	})

	require.NoError(t, pt.TestLifeCyclePrepare(), "prepare")
	require.NoError(t, pt.RunPulumiCommand("install"), "install")

	_, err := os.Stat(filepath.Join(pt.GetTmpDir(), "node_modules", ".pnpm"))
	require.NoError(t, err)

	require.NoError(t, pt.TestLifeCycleInitialize(), "initialize")
	require.NoError(t, pt.TestPreviewUpdateAndEdits(), "update")
	require.NoError(t, pt.TestLifeCycleDestroy(), "destroy")
}

//nolint:paralleltest // ProgramTest calls t.Parallel()
func TestCodePaths(t *testing.T) {
	integration.ProgramTest(t, &integration.ProgramTestOptions{
		Dir:          filepath.Join("nodejs", "codepaths"),
		Dependencies: []string{"@pulumi/pulumi"},
		Quick:        true,
	})
}

//nolint:paralleltest // ProgramTest calls t.Parallel()
func TestCodePathsTSC(t *testing.T) {
	integration.ProgramTest(t, &integration.ProgramTestOptions{
		Dir:          filepath.Join("nodejs", "codepaths-tsc"),
		Dependencies: []string{"@pulumi/pulumi"},
		Quick:        true,
		RunBuild:     true,
	})
}

//nolint:paralleltest // ProgramTest calls t.Parallel()
func TestCodePathsNested(t *testing.T) {
	integration.ProgramTest(t, &integration.ProgramTestOptions{
		Dir:             filepath.Join("nodejs", "codepaths-nested"),
		Dependencies:    []string{"@pulumi/pulumi"},
		RelativeWorkDir: "nested",
		Quick:           true,
	})
}

//nolint:paralleltest // ProgramTest calls t.Parallel()
func TestCodePathsWorkspace(t *testing.T) {
	integration.ProgramTest(t, &integration.ProgramTestOptions{
		Dir:             filepath.Join("nodejs", "codepaths-workspaces"),
		Dependencies:    []string{"@pulumi/pulumi"},
		RelativeWorkDir: "infra",
		Quick:           true,
	})
}

//nolint:paralleltest // ProgramTest calls t.Parallel()
func TestCodePathsWorkspaceTSC(t *testing.T) {
	integration.ProgramTest(t, &integration.ProgramTestOptions{
		Dir:             filepath.Join("nodejs", "codepaths-workspaces-tsc"),
		Dependencies:    []string{"@pulumi/pulumi"},
		Quick:           true,
		RunBuild:        true,
		RelativeWorkDir: "infra",
	})
}

//nolint:paralleltest // ProgramTest calls t.Parallel()
func TestCodePathsNoDependencies(t *testing.T) {
	integration.ProgramTest(t, &integration.ProgramTestOptions{
		Dir:          filepath.Join("nodejs", "codepaths-no-dependencies"),
		Dependencies: []string{"@pulumi/pulumi"},
		Quick:        true,
	})
}

// Test that the resource stopwatch doesn't contain a negative time.
func TestNoNegativeTimingsOnRefresh(t *testing.T) {
	if runtime.GOOS == WindowsOS {
		t.Skip("Skip on windows because we lack yarn")
	}
	t.Parallel()

	dir := filepath.Join("empty", "nodejs")
	e := ptesting.NewEnvironment(t)
	defer e.DeleteIfNotFailed()
	e.ImportDirectory(dir)

	e.RunCommand("yarn", "link", "@pulumi/pulumi")
	e.RunCommand("yarn", "install")
	e.RunCommand("pulumi", "login", "--cloud-url", e.LocalURL())
	e.RunCommand("pulumi", "stack", "init", "negative-timings")
	e.RunCommand("pulumi", "stack", "select", "negative-timings")
	e.RunCommand("pulumi", "up", "--yes")
	stdout, _ := e.RunCommand("pulumi", "destroy", "--skip-preview", "--refresh=true")
	// Assert there are no negative times in the output.
	assert.NotContainsf(t, stdout, " (-",
		"`pulumi destroy --skip-preview --refresh=true` contains a negative time")
}

// Test that the about command works as expected. Because about parses the
// results of each runtime independently, we have an integration test in each
// language.
func TestAboutNodeJS(t *testing.T) {
	if runtime.GOOS == WindowsOS {
		t.Skip("Skip on windows because we lack yarn")
	}
	t.Parallel()

	dir := filepath.Join("about", "nodejs")
	e := ptesting.NewEnvironment(t)
	defer e.DeleteIfNotFailed()
	e.ImportDirectory(dir)

	e.RunCommand("yarn", "link", "@pulumi/pulumi")
	e.RunCommand("yarn", "install")
	e.RunCommand("pulumi", "login", "--cloud-url", e.LocalURL())
	e.RunCommand("pulumi", "stack", "init", "about-nodejs")
	e.RunCommand("pulumi", "stack", "select", "about-nodejs")
	stdout, stderr := e.RunCommand("pulumi", "about")
	e.RunCommand("pulumi", "stack", "rm", "--yes")
	// Assert we parsed the dependencies
	assert.Containsf(t, stdout, "@types/node",
		"Did not contain expected output. stderr: \n%q", stderr)
}

func TestConstructOutputValuesNode(t *testing.T) {
	t.Parallel()
	testConstructOutputValues(t, "nodejs", "@pulumi/pulumi")
}

func TestTSConfigOption(t *testing.T) {
	if runtime.GOOS == WindowsOS {
		t.Skip("Skip on windows because we lack yarn")
	}
	t.Parallel()

	e := ptesting.NewEnvironment(t)
	defer e.DeleteIfNotFailed()
	e.ImportDirectory("tsconfig")

	e.RunCommand("yarn", "link", "@pulumi/pulumi")
	e.RunCommand("yarn", "install")
	e.RunCommand("pulumi", "login", "--cloud-url", e.LocalURL())
	e.RunCommand("pulumi", "stack", "select", "tsconfg", "--create")
	e.RunCommand("pulumi", "preview")
}

// This tests that despite an exception, that the snapshot is still written.
func TestUnsafeSnapshotManagerRetainsResourcesOnError(t *testing.T) {
	t.Parallel()

	//nolint:paralleltest // ProgramTest calls t.Parallel()
	t.Run("Check with experimental flag", func(t *testing.T) {
		integration.ProgramTest(t, &integration.ProgramTestOptions{
			Dir:          filepath.Join("unsafe_snapshot_tests", "bad_resource"),
			Dependencies: []string{"@pulumi/pulumi"},
			Env: []string{
				"PULUMI_EXPERIMENTAL=1",
				"PULUMI_SKIP_CHECKPOINTS=1",
			},
			Quick: true,
			// The program throws an exception and 1 resource fails to be created.
			ExpectFailure: true,
			ExtraRuntimeValidation: func(t *testing.T, stackInfo integration.RuntimeValidationStackInfo) {
				// Ensure the checkpoint contains the 1003 other resources that were created
				// - stack
				// - provider
				// - `base` resource
				// - 1000 resources(via a for loop)
				// - NOT a resource that failed to be created dependent on the `base` resource output
				assert.NotNil(t, stackInfo.Deployment)
				assert.Equal(t, 3+1000, len(stackInfo.Deployment.Resources))
			},
		})
	})

	//nolint:paralleltest // ProgramTest calls t.Parallel()
	t.Run("Check without experimental flag", func(t *testing.T) {
		integration.ProgramTest(t, &integration.ProgramTestOptions{
			Dir:          filepath.Join("unsafe_snapshot_tests", "bad_resource"),
			Dependencies: []string{"@pulumi/pulumi"},
			Env: []string{
				"PULUMI_EXPERIMENTAL=0",
				"PULUMI_SKIP_CHECKPOINTS=1",
			},
			Quick: true,
			// The program throws an exception and 1 resource fails to be created.
			ExpectFailure: true,
			ExtraRuntimeValidation: func(t *testing.T, stackInfo integration.RuntimeValidationStackInfo) {
				// Ensure the checkpoint contains the 1003 other resources that were created
				// - stack
				// - provider
				// - `base` resource
				// - 1000 resources(via a for loop)
				// - NOT a resource that failed to be created dependent on the `base` resource output
				assert.NotNil(t, stackInfo.Deployment)
				assert.Equal(t, 3+1000, len(stackInfo.Deployment.Resources))
			},
		})
	})
}

// TestResourceRefsGetResourceNode tests that invoking the built-in 'pulumi:pulumi:getResource' function
// returns resource references for any resource reference in a resource's state.
//
//nolint:paralleltest // ProgramTest calls t.Parallel()
func TestResourceRefsGetResourceNode(t *testing.T) {
	integration.ProgramTest(t, &integration.ProgramTestOptions{
		Dir:          filepath.Join("resource_refs_get_resource", "nodejs"),
		Dependencies: []string{"@pulumi/pulumi"},
		Quick:        true,
	})
}

// TestDeletedWithNode tests the DeletedWith resource option.
//
//nolint:paralleltest // ProgramTest calls t.Parallel()
func TestDeletedWithNode(t *testing.T) {
	integration.ProgramTest(t, &integration.ProgramTestOptions{
		Dir:          filepath.Join("deleted_with", "nodejs"),
		Dependencies: []string{"@pulumi/pulumi"},
		LocalProviders: []integration.LocalDependency{
			{Package: "testprovider", Path: filepath.Join("..", "testprovider")},
		},
		Quick: true,
	})
}

// Tests custom resource type name of dynamic provider.
//
//nolint:paralleltest // ProgramTest calls t.Parallel()
func TestCustomResourceTypeNameDynamicNode(t *testing.T) {
	integration.ProgramTest(t, &integration.ProgramTestOptions{
		Dir:          filepath.Join("dynamic", "nodejs-resource-type-name"),
		Dependencies: []string{"@pulumi/pulumi"},
		ExtraRuntimeValidation: func(t *testing.T, stack integration.RuntimeValidationStackInfo) {
			urnOut := stack.Outputs["urn"].(string)
			urn := resource.URN(urnOut)
			typ := urn.Type().String()
			assert.Equal(t, "pulumi-nodejs:dynamic/custom-provider:CustomResource", typ)
		},
	})
}

// Tests errors in dynamic provider methods
//
//nolint:paralleltest // ProgramTest calls t.Parallel()
func TestErrorCreateDynamicNode(t *testing.T) {
	integration.ProgramTest(t, &integration.ProgramTestOptions{
		Dir:           filepath.Join("dynamic", "nodejs-error-create"),
		Dependencies:  []string{"@pulumi/pulumi"},
		ExpectFailure: true,
		ExtraRuntimeValidation: func(t *testing.T, stack integration.RuntimeValidationStackInfo) {
			foundError := false
			for _, event := range stack.Events {
				if event.ResOpFailedEvent != nil {
					foundError = true
					assert.Equal(t, apitype.OpType("create"), event.ResOpFailedEvent.Metadata.Op)
				}
			}
			assert.True(t, foundError, "Did not see create error")
		},
	})
}

// Regression test for https://github.com/pulumi/pulumi/issues/12301
//
//nolint:paralleltest // ProgramTest calls t.Parallel()
func TestRegression12301Node(t *testing.T) {
	integration.ProgramTest(t, &integration.ProgramTestOptions{
		Dir:          filepath.Join("nodejs", "regression-12301"),
		Dependencies: []string{"@pulumi/pulumi"},
		PostPrepareProject: func(project *engine.Projinfo) error {
			// Move the bad JSON file up one directory
			jsonPath := filepath.Join(project.Root, "regression-12301.json")
			dirName := filepath.Base(project.Root)
			newPath := filepath.Join(project.Root, "..", dirName+".json")
			return os.Rename(jsonPath, newPath)
		},
		ExtraRuntimeValidation: func(t *testing.T, stack integration.RuntimeValidationStackInfo) {
			assert.Len(t, stack.Outputs, 1)
			assert.Contains(t, stack.Outputs, "bar")
			assert.Equal(t, 3.0, stack.Outputs["bar"].(float64))
		},
	})
}

// Tests provider config is passed through to provider processes.
//
//nolint:paralleltest // ProgramTest calls t.Parallel()
func TestPulumiConfig(t *testing.T) {
	integration.ProgramTest(t, &integration.ProgramTestOptions{
		Dir:          filepath.Join("dynamic", "nodejs-pulumi-config"),
		Dependencies: []string{"@pulumi/pulumi"},
		Config: map[string]string{
			"pulumi-nodejs:id": "testing123",
		},
		ExtraRuntimeValidation: func(t *testing.T, stack integration.RuntimeValidationStackInfo) {
			assert.Len(t, stack.Outputs, 1)
			assert.Contains(t, stack.Outputs, "rid")
			assert.Equal(t, "testing123", stack.Outputs["rid"].(string))
		},
	})
}

func TestConstructProviderPropagationNode(t *testing.T) {
	t.Parallel()

	testConstructProviderPropagation(t, "nodejs", []string{"@pulumi/pulumi"})
}

func TestConstructProviderExplicitNode(t *testing.T) {
	t.Parallel()

	testConstructProviderExplicit(t, "nodejs", []string{"@pulumi/pulumi"})
}

// Regression test for https://github.com/pulumi/pulumi/issues/7376
//
//nolint:paralleltest // ProgramTest calls t.Parallel()
func TestUndefinedStackOutputNode(t *testing.T) {
	integration.ProgramTest(t, &integration.ProgramTestOptions{
		Dir:          filepath.Join("nodejs", "undefined-stack-output"),
		Dependencies: []string{"@pulumi/pulumi"},
		ExtraRuntimeValidation: func(t *testing.T, stack integration.RuntimeValidationStackInfo) {
			assert.Equal(t, nil, stack.Outputs["nil"])
			assert.Equal(t, []interface{}{0.0, nil, nil}, stack.Outputs["list"])
			assert.Equal(t, map[string]interface{}{
				"nil2":    nil,
				"number2": 0.0,
			}, stack.Outputs["map"])

			var found bool
			for _, event := range stack.Events {
				if event.DiagnosticEvent != nil {
					if event.DiagnosticEvent.Severity == "warning" &&
						strings.Contains(event.DiagnosticEvent.Message, "will not show as a stack output") {

						assert.Equal(t,
							"Undefined value (undef) will not show as a stack output.\n",
							event.DiagnosticEvent.Message)
						found = true
					}
				}
			}
			assert.True(t, found, "Did not see undef warning")
		},
	})
}

// Tests basic environments from the perspective of a Pulumi program.
//
//nolint:paralleltest // ProgramTest calls t.Parallel()
func TestEnvironmentsBasicNodeJS(t *testing.T) {
	integration.ProgramTest(t, &integration.ProgramTestOptions{
		Dir:            filepath.Join("environments_basic"),
		Dependencies:   []string{"@pulumi/pulumi"},
		Quick:          true,
		RequireService: true,
		CreateEnvironments: []integration.Environment{{
			Name: "basic",
			Definition: map[string]any{
				"values": map[string]any{
					"pulumiConfig": map[string]any{
						"aConfigValue": "this value is a value",
						"bEncryptedSecret": map[string]any{
							"fn::secret": "this super secret is encrypted",
						},
						"outer": map[string]any{
							"inner": "value",
						},
						"names": []any{"a", "b", "c", map[string]any{"fn::secret": "super secret name"}},
						"servers": []any{
							map[string]any{
								"port": 80,
								"host": "example",
							},
						},
						"a": map[string]any{
							"b": []any{
								map[string]any{"c": true},
								map[string]any{"c": false},
							},
						},
						"tokens": []any{
							map[string]any{
								"fn::secret": "shh",
							},
						},
						"foo": map[string]any{
							"bar": map[string]any{
								"fn::secret": "don't tell",
							},
						},
					},
				},
			},
		}},
		Environments: []string{"basic"},
	})
}

// Tests merged environments from the perspective of a Pulumi program.
//
//nolint:paralleltest // ProgramTest calls t.Parallel()
func TestEnvironmentsMergeNodeJS(t *testing.T) {
	integration.ProgramTest(t, &integration.ProgramTestOptions{
		Dir:            filepath.Join("environments_merge"),
		Dependencies:   []string{"@pulumi/pulumi"},
		Quick:          true,
		RequireService: true,
		CreateEnvironments: []integration.Environment{
			{
				Name: "merge-0",
				Definition: map[string]any{
					"values": map[string]any{
						"pulumiConfig": map[string]any{
							"outer": map[string]any{
								"inner": "not-a-value",
							},
							"names": []any{"a", "b", "c", map[string]any{"fn::secret": "super secret name"}},
							"servers": []any{
								map[string]any{
									"port": 80,
									"host": "example",
								},
							},
						},
					},
				},
			},
			{
				Name: "merge-1",
				Definition: map[string]any{
					"values": map[string]any{
						"pulumiConfig": map[string]any{
							"a": map[string]any{
								"b": []any{
									map[string]any{"c": true},
									map[string]any{"c": false},
								},
							},
							"tokens": []any{
								map[string]any{
									"fn::secret": "shh",
								},
							},
							"foo": map[string]any{
								"bar": "not so secret",
							},
						},
					},
				},
			},
		},
		Environments: []string{"merge-0", "merge-1"},
		Config: map[string]string{
			"aConfigValue": "this value is a value",
		},
		Secrets: map[string]string{
			"bEncryptedSecret": "this super secret is encrypted",
		},
		OrderedConfig: []integration.ConfigValue{
			{Key: "outer.inner", Value: "value", Path: true},
			{Key: "foo.bar", Value: "don't tell", Path: true, Secret: true},
		},
	})
}

// Tests errors that would occur when generating code that shadows reserved
// identifiers (e.g. "const exports = ...").
//
//nolint:paralleltest // ProgramTest calls t.Parallel()
func TestNodeJSReservedIdentifierShadowing(t *testing.T) {
	integration.ProgramTest(t, &integration.ProgramTestOptions{
		Dir:           filepath.Join("dynamic", "nodejs-reserved-identifier-shadowing"),
		Dependencies:  []string{"@pulumi/pulumi"},
		ExpectFailure: false,
		ExtraRuntimeValidation: func(t *testing.T, stack integration.RuntimeValidationStackInfo) {
			noError := true
			for _, event := range stack.Events {
				if event.ResOpFailedEvent != nil {
					noError = false
					assert.Equal(t, apitype.OpType("create"), event.ResOpFailedEvent.Metadata.Op)
				}
			}

			assert.True(t, noError, "An error occurred when testing shadowing of reserved identifiers")
		},
	})
}

//nolint:paralleltest // ProgramTest calls t.Parallel()
func TestNodeOOM(t *testing.T) {
	stderr := &bytes.Buffer{}

	integration.ProgramTest(t, &integration.ProgramTestOptions{
		Dir:           filepath.Join("nodejs", "oom"),
		Dependencies:  []string{"@pulumi/pulumi"},
		ExpectFailure: true,
		Stderr:        stderr,
		ExtraRuntimeValidation: func(t *testing.T, stack integration.RuntimeValidationStackInfo) {
			t.Logf("stdout: %s", stderr.String())
			assert.Contains(t, stderr.String(), "Detected a possible out of memory error")
		},
	})
}

<<<<<<< HEAD
// Test a paramaterized provider with nodejs.
//
//nolint:paralleltest // mutates environment
func TestParamaterizedNode(t *testing.T) {
=======
// Test a parameterized provider with nodejs.
//
//nolint:paralleltest // mutates environment
func TestParameterizedNode(t *testing.T) {
>>>>>>> a3c0ea54
	e := ptesting.NewEnvironment(t)

	// Enable MultiArgumentInputs in the testprovider/echo schema
	t.Setenv("PULUMI_TEST_MULTI_ARGUMENT_INPUTS", "true")

	// We can't use ImportDirectory here because we need to run this in the right directory such that the relative paths
	// work.
	var err error
	e.CWD, err = filepath.Abs("nodejs/parameterized")
	require.NoError(t, err)

	err = os.RemoveAll(filepath.Join("nodejs", "parameterized", "sdk"))
	require.NoError(t, err)

	_, _ = e.RunCommand("pulumi", "package", "gen-sdk", "../../../testprovider", "pkg", "--language", "nodejs", "--local")

	integration.ProgramTest(t, &integration.ProgramTestOptions{
		Verbose:       true,
		DebugLogLevel: 10,
		Dir:           filepath.Join("nodejs", "parameterized"),
		LocalProviders: []integration.LocalDependency{
			{Package: "testprovider", Path: filepath.Join("..", "testprovider")},
		},
		NoParallel: true,
		PrePrepareProject: func(project *engine.Projinfo) error {
			// Patch up the local SDK's package.json so its pulumi dependency points to the local core SDK
			coreSDK, err := filepath.Abs(filepath.Join("..", "..", "sdk", "nodejs", "bin"))
			if err != nil {
				return err
			}
			packageJSON := filepath.Join(project.Root, "sdk", "nodejs", "package.json")

			fmt.Println("coreSDK", coreSDK)
			fmt.Println("packagejson", packageJSON)

			data, err := os.ReadFile(packageJSON)
			if err != nil {
				return err
			}
			var pkgJSON map[string]interface{}
			err = json.Unmarshal(data, &pkgJSON)
			if err != nil {
				return err
			}
			deps := pkgJSON["dependencies"].(map[string]interface{})
			deps["@pulumi/pulumi"] = "file:" + coreSDK
			data, err = json.MarshalIndent(pkgJSON, "", "  ")
			if err != nil {
				return err
			}
			err = os.WriteFile(packageJSON, data, 0o600)
			if err != nil {
				return err
			}

			return nil
		},
	})
}<|MERGE_RESOLUTION|>--- conflicted
+++ resolved
@@ -2031,17 +2031,10 @@
 	})
 }
 
-<<<<<<< HEAD
-// Test a paramaterized provider with nodejs.
-//
-//nolint:paralleltest // mutates environment
-func TestParamaterizedNode(t *testing.T) {
-=======
 // Test a parameterized provider with nodejs.
 //
 //nolint:paralleltest // mutates environment
 func TestParameterizedNode(t *testing.T) {
->>>>>>> a3c0ea54
 	e := ptesting.NewEnvironment(t)
 
 	// Enable MultiArgumentInputs in the testprovider/echo schema
