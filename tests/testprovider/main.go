--- conflicted
+++ resolved
@@ -267,18 +267,6 @@
 func (k *testproviderProvider) GetSchema(ctx context.Context,
 	req *rpc.GetSchemaRequest,
 ) (*rpc.GetSchemaResponse, error) {
-<<<<<<< HEAD
-	// Really mini inaccurate schema just to get "gensdk" works for parameters.
-
-	name := "testprovider"
-	if k.parameter != nil {
-		name = *k.parameter
-	}
-	schema := fmt.Sprintf("{\"name\": \"%s\"}", name)
-
-	return &rpc.GetSchemaResponse{
-		Schema: schema,
-=======
 	makeJSONString := func(v any) ([]byte, error) {
 		var out bytes.Buffer
 		encoder := json.NewEncoder(&out)
@@ -295,7 +283,6 @@
 	}
 	return &rpc.GetSchemaResponse{
 		Schema: string(schemaJSON),
->>>>>>> 82c546d8
 	}, nil
 }
 
