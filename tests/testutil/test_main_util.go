// Copyright 2025, Pulumi Corporation.
//
// Licensed under the Apache License, Version 2.0 (the "License");
// you may not use this file except in compliance with the License.
// You may obtain a copy of the License at
//
//     http://www.apache.org/licenses/LICENSE-2.0
//
// Unless required by applicable law or agreed to in writing, software
// distributed under the License is distributed on an "AS IS" BASIS,
// WITHOUT WARRANTIES OR CONDITIONS OF ANY KIND, either express or implied.
// See the License for the specific language governing permissions and
// limitations under the License.

package testutil

import (
	"fmt"
	"os"
	"os/exec"
	"path/filepath"
<<<<<<< HEAD
	"runtime"
=======
>>>>>>> 4958a846
	"strings"
)

// If the PULUMI_INTEGRATION_REBUILD_BINARIES environment variable is set to "true", this function will rebuild the
// Pulumi CLI and the language runtime plugins into the `bin` directory of the repository root. It will then set up the
// $PATH environment variable to include this directory, so that when the tests run we will use the newly built binaries
// without polluting the global $PATH, where the integration tests usually expect to find the binaries.
func SetupPulumiBinary() {
	// Find the root of the repository
	stdout, err := exec.Command("git", "rev-parse", "--show-toplevel").Output()
	if err != nil {
		fmt.Printf("error finding repo root: %v\n", err)
		os.Exit(1)
	}
	repoRoot := strings.TrimSpace(string(stdout))
	if os.Getenv("PULUMI_INTEGRATION_REBUILD_BINARIES") == "true" {
		cmd := exec.Command("make", "build_local")
		cmd.Dir = repoRoot
		stdout, err = cmd.CombinedOutput()
		if err != nil {
			fmt.Printf("error building plugin: %v.  Output: %v\n", err, string(stdout))
			os.Exit(1)
		}
	}
	repoBin := filepath.Join(repoRoot, "bin")
	os.Setenv("PATH", fmt.Sprintf("%s:%s", repoBin, os.Getenv("PATH")))
	if os.Getenv("PULUMI_INTEGRATION_BINARY_PATH") == "" {
		pulumiBinPath := filepath.Join(repoBin, "pulumi")
		// Disable in CI to avoid breaking the matrix calculation which uses the output from `go test`
		if _, isCI := os.LookupEnv("CI"); !isCI {
			if _, err := os.Stat(pulumiBinPath); os.IsNotExist(err) {
				fmt.Printf("WARNING: pulumi binary not found at %s. "+
					"Falling back to searching the $PATH. "+
					"Run `make build_local` or set `PULUMI_INTEGRATION_REBUILD_BINARIES=true`.\n", pulumiBinPath)
			}
		}
		os.Setenv("PULUMI_INTEGRATION_BINARY_PATH", pulumiBinPath)
	}
<<<<<<< HEAD
	os.Setenv("PATH", fmt.Sprintf("%s:%s", repoRoot+"/bin", os.Getenv("PATH")))
}

// This runs pulumi install on the python provider so it's venv is setup for running.
func InstallPythonProvider() {
	// Find the root of the repository
	stdout, err := exec.Command("git", "rev-parse", "--show-toplevel").Output()
	if err != nil {
		fmt.Printf("error finding repo root: %v\n", err)
		os.Exit(1)
	}
	repoRoot := strings.TrimSpace(string(stdout))

	// TODO: Would be good if this was just `pulumi install`
	cmd := exec.Command("python", "-m", "venv", "venv")
	providerRoot := filepath.Join(repoRoot, "tests", "testprovider-py")
	cmd.Dir = providerRoot
	stdout, err = cmd.CombinedOutput()
	if err != nil {
		fmt.Printf("error setup venv for plugin: %v.  Output: %v\n", err, string(stdout))
		os.Exit(1)
	}

	virtualenvBinPath := filepath.Join("venv", "bin", "python")
	if runtime.GOOS == "windows" {
		virtualenvBinPath = filepath.Join("venv", "Scripts", "python.exe")
	}
	cmd = exec.Command( //nolint:gosec
		virtualenvBinPath,
		"-m", "pip", "install", "-r", "requirements.txt")
	cmd.Dir = providerRoot
	stdout, err = cmd.CombinedOutput()
	if err != nil {
		fmt.Printf("error install requirements for plugin: %v.  Output: %v\n", err, string(stdout))
		os.Exit(1)
	}
=======
>>>>>>> 4958a846
}<|MERGE_RESOLUTION|>--- conflicted
+++ resolved
@@ -19,10 +19,7 @@
 	"os"
 	"os/exec"
 	"path/filepath"
-<<<<<<< HEAD
 	"runtime"
-=======
->>>>>>> 4958a846
 	"strings"
 )
 
@@ -61,8 +58,6 @@
 		}
 		os.Setenv("PULUMI_INTEGRATION_BINARY_PATH", pulumiBinPath)
 	}
-<<<<<<< HEAD
-	os.Setenv("PATH", fmt.Sprintf("%s:%s", repoRoot+"/bin", os.Getenv("PATH")))
 }
 
 // This runs pulumi install on the python provider so it's venv is setup for running.
@@ -98,6 +93,4 @@
 		fmt.Printf("error install requirements for plugin: %v.  Output: %v\n", err, string(stdout))
 		os.Exit(1)
 	}
-=======
->>>>>>> 4958a846
 }